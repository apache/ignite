/*
 * Licensed to the Apache Software Foundation (ASF) under one or more
 * contributor license agreements.  See the NOTICE file distributed with
 * this work for additional information regarding copyright ownership.
 * The ASF licenses this file to You under the Apache License, Version 2.0
 * (the "License"); you may not use this file except in compliance with
 * the License.  You may obtain a copy of the License at
 *
 *      http://www.apache.org/licenses/LICENSE-2.0
 *
 * Unless required by applicable law or agreed to in writing, software
 * distributed under the License is distributed on an "AS IS" BASIS,
 * WITHOUT WARRANTIES OR CONDITIONS OF ANY KIND, either express or implied.
 * See the License for the specific language governing permissions and
 * limitations under the License.
 */

package org.apache.ignite.internal.processors.cache.metric;

import java.lang.reflect.Field;
import java.sql.Connection;
import java.util.ArrayList;
import java.util.Arrays;
import java.util.Collection;
import java.util.HashSet;
import java.util.List;
import java.util.Properties;
import java.util.Set;
<<<<<<< HEAD
=======
import java.util.TreeSet;
>>>>>>> 9cf06362
import java.util.UUID;
import java.util.concurrent.BrokenBarrierException;
import java.util.concurrent.CountDownLatch;
import java.util.concurrent.CyclicBarrier;
import java.util.concurrent.TimeUnit;
import java.util.concurrent.atomic.AtomicInteger;
import java.util.function.Consumer;
import java.util.stream.Collectors;
import org.apache.ignite.Ignite;
import org.apache.ignite.IgniteCache;
import org.apache.ignite.IgniteJdbcThinDriver;
import org.apache.ignite.Ignition;
import org.apache.ignite.cache.CacheAtomicityMode;
import org.apache.ignite.cache.CacheMode;
import org.apache.ignite.cache.affinity.AffinityFunction;
import org.apache.ignite.cache.affinity.AffinityFunctionContext;
import org.apache.ignite.cache.affinity.rendezvous.RendezvousAffinityFunction;
import org.apache.ignite.cache.query.ContinuousQuery;
import org.apache.ignite.cache.query.QueryCursor;
import org.apache.ignite.cache.query.ScanQuery;
import org.apache.ignite.cache.query.SqlFieldsQuery;
import org.apache.ignite.client.IgniteClient;
import org.apache.ignite.cluster.ClusterNode;
import org.apache.ignite.configuration.CacheConfiguration;
import org.apache.ignite.configuration.ClientConfiguration;
import org.apache.ignite.configuration.DataRegionConfiguration;
import org.apache.ignite.configuration.DataStorageConfiguration;
import org.apache.ignite.configuration.IgniteConfiguration;
import org.apache.ignite.configuration.SqlConfiguration;
import org.apache.ignite.internal.IgniteEx;
import org.apache.ignite.internal.binary.mutabletest.GridBinaryTestClasses.TestObjectAllTypes;
import org.apache.ignite.internal.binary.mutabletest.GridBinaryTestClasses.TestObjectEnum;
import org.apache.ignite.internal.metric.AbstractExporterSpiTest;
import org.apache.ignite.internal.metric.SystemViewSelfTest.TestPredicate;
import org.apache.ignite.internal.metric.SystemViewSelfTest.TestRunnable;
import org.apache.ignite.internal.metric.SystemViewSelfTest.TestTransformer;
import org.apache.ignite.internal.processors.affinity.AffinityTopologyVersion;
import org.apache.ignite.internal.processors.cache.distributed.dht.topology.GridDhtPartitionState;
import org.apache.ignite.internal.processors.cache.persistence.GridCacheDatabaseSharedManager;
import org.apache.ignite.internal.processors.cache.persistence.IgniteCacheDatabaseSharedManager;
import org.apache.ignite.internal.processors.metastorage.DistributedMetaStorage;
import org.apache.ignite.internal.processors.service.DummyService;
import org.apache.ignite.internal.util.StripedExecutor;
import org.apache.ignite.internal.util.typedef.F;
<<<<<<< HEAD
=======
import org.apache.ignite.internal.util.typedef.G;
>>>>>>> 9cf06362
import org.apache.ignite.lang.IgnitePredicate;
import org.apache.ignite.services.ServiceConfiguration;
import org.apache.ignite.spi.systemview.view.MetastorageView;
import org.apache.ignite.spi.systemview.view.SqlSchemaView;
import org.apache.ignite.spi.systemview.view.SystemView;
import org.apache.ignite.testframework.GridTestUtils;
import org.apache.ignite.transactions.Transaction;
import org.junit.Test;

import static java.util.Arrays.asList;
import static org.apache.ignite.internal.metric.SystemViewSelfTest.TEST_PREDICATE;
import static org.apache.ignite.internal.metric.SystemViewSelfTest.TEST_TRANSFORMER;
import static org.apache.ignite.internal.processors.cache.GridCacheUtils.cacheGroupId;
import static org.apache.ignite.internal.processors.cache.GridCacheUtils.cacheId;
import static org.apache.ignite.internal.processors.cache.index.AbstractSchemaSelfTest.queryProcessor;
import static org.apache.ignite.internal.processors.cache.persistence.GridCacheDatabaseSharedManager.METASTORE_VIEW;
import static org.apache.ignite.internal.processors.metastorage.persistence.DistributedMetaStorageImpl.DISTRIBUTED_METASTORE_VIEW;
import static org.apache.ignite.internal.processors.query.QueryUtils.DFLT_SCHEMA;
import static org.apache.ignite.internal.processors.query.QueryUtils.SCHEMA_SYS;
import static org.apache.ignite.internal.processors.query.h2.SchemaManager.SQL_SCHEMA_VIEW;
import static org.apache.ignite.internal.util.IgniteUtils.toStringSafe;
import static org.apache.ignite.testframework.GridTestUtils.waitForCondition;
import static org.apache.ignite.transactions.TransactionConcurrency.OPTIMISTIC;
import static org.apache.ignite.transactions.TransactionConcurrency.PESSIMISTIC;
import static org.apache.ignite.transactions.TransactionIsolation.REPEATABLE_READ;
import static org.apache.ignite.transactions.TransactionIsolation.SERIALIZABLE;

/** */
public class SqlViewExporterSpiTest extends AbstractExporterSpiTest {
    /** */
    private static IgniteEx ignite0;

    /** */
    private static IgniteEx ignite1;

    /** {@inheritDoc} */
    @Override protected IgniteConfiguration getConfiguration(String igniteInstanceName) throws Exception {
        IgniteConfiguration cfg = super.getConfiguration(igniteInstanceName);

        cfg.setConsistentId(igniteInstanceName);

        cfg.setDataStorageConfiguration(new DataStorageConfiguration()
            .setDataRegionConfigurations(
                new DataRegionConfiguration().setName("in-memory").setMaxSize(100L * 1024 * 1024))
            .setDefaultDataRegionConfiguration(
                new DataRegionConfiguration()
                    .setPersistenceEnabled(true)));

        return cfg;
    }

    /** {@inheritDoc} */
    @Override protected void beforeTestsStarted() throws Exception {
        cleanPersistenceDir();

        ignite0 = startGrid(0);
        ignite1 = startGrid(1);

        ignite0.cluster().baselineAutoAdjustEnabled(false);
        ignite0.cluster().active(true);
    }

    /** {@inheritDoc} */
    @Override protected void afterTest() throws Exception {
        Collection<String> caches = ignite0.cacheNames();

        for (String cache : caches)
            ignite0.destroyCache(cache);
    }

    /** {@inheritDoc} */
    @Override protected void afterTestsStopped() throws Exception {
        stopAllGrids(true);

        cleanPersistenceDir();
    }

    /** */
    @Test
    public void testEmptyFilter() throws Exception {
        List<List<?>> res = execute(ignite0, "SELECT * FROM SYS.METRICS");

        assertNotNull(res);
        assertFalse(res.isEmpty());
    }

    /** */
    @Test
    public void testDataRegionMetrics() throws Exception {
        List<List<?>> res = execute(ignite0,
            "SELECT REPLACE(name, 'io.dataregion.default.'), value, description FROM SYS.METRICS");

        Set<String> names = new HashSet<>();

        DataRegionConfiguration cfg =
            ignite0.configuration().getDataStorageConfiguration().getDefaultDataRegionConfiguration();

        for (List<?> row : res) {
            String name = (String)row.get(0);
            String val = (String)row.get(1);

            names.add(name);

            if ("InitialSize".equals(name))
                assertEquals(Long.toString(cfg.getInitialSize()), val);
            else if ("MaxSize".equals(name))
                assertEquals(Long.toString(cfg.getMaxSize()), val);

            assertNotNull("Metric value must be not null [name=" + name + ']', val);
        }

        for (String attr : EXPECTED_ATTRIBUTES)
            assertTrue(attr + " should be exported via SQL view", names.contains(attr));
    }

    /** */
    @Test
    public void testCachesView() throws Exception {
        Set<String> cacheNames = new HashSet<>(asList("cache-1", "cache-2"));

        for (String name : cacheNames)
            ignite0.createCache(name);

        List<List<?>> caches = execute(ignite0, "SELECT CACHE_NAME FROM SYS.CACHES");

        assertEquals(ignite0.context().cache().cacheDescriptors().size(), caches.size());

        for (List<?> row : caches)
            cacheNames.remove(row.get(0));

        assertTrue(cacheNames.toString(), cacheNames.isEmpty());
    }

    /** */
    @Test
    public void testCacheGroupsView() throws Exception {
        Set<String> grpNames = new HashSet<>(asList("grp-1", "grp-2"));

        for (String grpName : grpNames)
            ignite0.createCache(new CacheConfiguration<>("cache-" + grpName).setGroupName(grpName));

        List<List<?>> grps = execute(ignite0, "SELECT CACHE_GROUP_NAME FROM SYS.CACHE_GROUPS");

        assertEquals(ignite0.context().cache().cacheGroupDescriptors().size(), grps.size());

        for (List<?> row : grps)
            grpNames.remove(row.get(0));

        assertTrue(grpNames.toString(), grpNames.isEmpty());
    }

    /** */
    @Test
    public void testComputeBroadcast() throws Exception {
        CyclicBarrier barrier = new CyclicBarrier(6);

        for (int i = 0; i < 5; i++) {
            ignite0.compute().broadcastAsync(() -> {
                try {
                    barrier.await();
                    barrier.await();
                }
                catch (InterruptedException | BrokenBarrierException e) {
                    throw new RuntimeException(e);
                }
            });
        }

        barrier.await();

        List<List<?>> tasks = execute(ignite0,
            "SELECT " +
            "  INTERNAL, " +
            "  AFFINITY_CACHE_NAME, " +
            "  AFFINITY_PARTITION_ID, " +
            "  TASK_CLASS_NAME, " +
            "  TASK_NAME, " +
            "  TASK_NODE_ID, " +
            "  USER_VERSION " +
            "FROM SYS.TASKS");

        assertEquals(5, tasks.size());

        List<?> t = tasks.get(0);

        assertFalse((Boolean)t.get(0));
        assertNull(t.get(1));
        assertEquals(-1, t.get(2));
        assertTrue(t.get(3).toString().startsWith(getClass().getName()));
        assertTrue(t.get(4).toString().startsWith(getClass().getName()));
        assertEquals(ignite0.localNode().id(), t.get(5));
        assertEquals("0", t.get(6));

        barrier.await();
    }

    /** */
    @Test
    public void testServices() throws Exception {
        ServiceConfiguration srvcCfg = new ServiceConfiguration();

        srvcCfg.setName("service");
        srvcCfg.setMaxPerNodeCount(1);
        srvcCfg.setService(new DummyService());

        ignite0.services().deploy(srvcCfg);

        List<List<?>> srvs = execute(ignite0,
            "SELECT " +
                "  NAME, " +
                "  SERVICE_ID, " +
                "  SERVICE_CLASS, " +
                "  TOTAL_COUNT, " +
                "  MAX_PER_NODE_COUNT, " +
                "  CACHE_NAME, " +
                "  AFFINITY_KEY, " +
                "  NODE_FILTER, " +
                "  STATICALLY_CONFIGURED, " +
                "  ORIGIN_NODE_ID " +
                "FROM SYS.SERVICES");

        assertEquals(ignite0.context().service().serviceDescriptors().size(), srvs.size());

        List<?> sysView = srvs.iterator().next();

        assertEquals(srvcCfg.getName(), sysView.get(0));
        assertEquals(DummyService.class.getName(), sysView.get(2));
        assertEquals(srvcCfg.getMaxPerNodeCount(), sysView.get(4));
    }

    /** */
    @Test
    public void testClientsConnections() throws Exception {
        String host = ignite0.configuration().getClientConnectorConfiguration().getHost();

        if (host == null)
            host = ignite0.configuration().getLocalHost();

        int port = ignite0.configuration().getClientConnectorConfiguration().getPort();

        try (IgniteClient client = Ignition.startClient(new ClientConfiguration().setAddresses(host + ":" + port))) {
            try (Connection conn = new IgniteJdbcThinDriver().connect("jdbc:ignite:thin://" + host, new Properties())) {
                List<List<?>> conns = execute(ignite0, "SELECT * FROM SYS.CLIENT_CONNECTIONS");

                assertEquals(2, conns.size());
            }
        }
    }

    /** */
    @Test
    public void testTransactions() throws Exception {
        IgniteCache<Integer, Integer> cache = ignite0.createCache(new CacheConfiguration<Integer, Integer>("c")
            .setAtomicityMode(CacheAtomicityMode.TRANSACTIONAL));

        assertTrue(execute(ignite0, "SELECT * FROM SYS.TRANSACTIONS").isEmpty());

        CountDownLatch latch1 = new CountDownLatch(10);
        CountDownLatch latch2 = new CountDownLatch(1);

        AtomicInteger cntr = new AtomicInteger();

        GridTestUtils.runMultiThreadedAsync(() -> {
            try (Transaction tx = ignite0.transactions().withLabel("test").txStart(PESSIMISTIC, REPEATABLE_READ)) {
                cache.put(cntr.incrementAndGet(), cntr.incrementAndGet());
                cache.put(cntr.incrementAndGet(), cntr.incrementAndGet());

                latch1.countDown();
                latch2.await();
            }
            catch (InterruptedException e) {
                throw new RuntimeException(e);
            }
        }, 5, "xxx");

        GridTestUtils.runMultiThreadedAsync(() -> {
            try (Transaction tx = ignite0.transactions().txStart(OPTIMISTIC, SERIALIZABLE)) {
                cache.put(cntr.incrementAndGet(), cntr.incrementAndGet());
                cache.put(cntr.incrementAndGet(), cntr.incrementAndGet());

                latch1.countDown();
                latch2.await();
            }
            catch (InterruptedException e) {
                throw new RuntimeException(e);
            }
        }, 5, "yyy");

        latch1.await(5, TimeUnit.SECONDS);

        List<List<?>> txs = execute(ignite0, "SELECT * FROM SYS.TRANSACTIONS");

        assertEquals(10, txs.size());

        latch2.countDown();

        boolean res = waitForCondition(() -> execute(ignite0, "SELECT * FROM SYS.TRANSACTIONS").isEmpty(), 5_000);

        assertTrue(res);
    }

    /** */
    @Test
    public void testSchemas() throws Exception {
        try (IgniteEx g = startGrid(new IgniteConfiguration().setSqlConfiguration(new SqlConfiguration()
                .setSqlSchemas("MY_SCHEMA", "ANOTHER_SCHEMA")))) {
            SystemView<SqlSchemaView> schemasSysView = g.context().systemView().view(SQL_SCHEMA_VIEW);

            Set<String> schemaFromSysView = new HashSet<>();

            schemasSysView.forEach(v -> schemaFromSysView.add(v.schemaName()));

            HashSet<String> expSchemas = new HashSet<>(asList("MY_SCHEMA", "ANOTHER_SCHEMA", "SYS", "PUBLIC"));

            assertEquals(schemaFromSysView, expSchemas);

            List<List<?>> schemas = execute(g, "SELECT * FROM SYS.SCHEMAS");

            schemaFromSysView.clear();
            schemas.forEach(s -> schemaFromSysView.add(s.get(0).toString()));

            assertEquals(schemaFromSysView, expSchemas);
        }
    }

    /** */
    @Test
    public void testViews() throws Exception {
        Set<String> expViews = new TreeSet<>(asList(
            "METRICS",
            "SERVICES",
            "CACHE_GROUPS",
            "CACHES",
            "TASKS",
            "JOBS",
            "SQL_QUERIES_HISTORY",
            "NODES",
            "SCHEMAS",
            "NODE_METRICS",
            "BASELINE_NODES",
            "BASELINE_NODE_ATTRIBUTES",
            "INDEXES",
            "LOCAL_CACHE_GROUPS_IO",
            "SQL_QUERIES",
            "SCAN_QUERIES",
            "NODE_ATTRIBUTES",
            "SNAPSHOT",
            "TABLES",
            "CLIENT_CONNECTIONS",
            "VIEWS",
            "TABLE_COLUMNS",
            "VIEW_COLUMNS",
            "TRANSACTIONS",
            "CONTINUOUS_QUERIES",
            "STRIPED_THREADPOOL_QUEUE",
            "DATASTREAM_THREADPOOL_QUEUE",
            "DATA_REGION_PAGE_LISTS",
            "CACHE_GROUP_PAGE_LISTS",
            "PARTITION_STATES",
            "BINARY_METADATA",
            "METASTORAGE",
            "DISTRIBUTED_METASTORAGE",
            "STATISTICS_CONFIGURATION",
            "STATISTICS_PARTITION_DATA",
            "STATISTICS_LOCAL_DATA",
<<<<<<< HEAD
=======
            "STATISTICS_GLOBAL_DATA",
>>>>>>> 9cf06362
            "DS_ATOMICLONGS",
            "DS_ATOMICREFERENCES",
            "DS_ATOMICSTAMPED",
            "DS_ATOMICSEQUENCES",
            "DS_COUNTDOWNLATCHES",
            "DS_REENTRANTLOCKS",
            "DS_SETS",
            "DS_SEMAPHORES",
            "DS_QUEUES"
        ));

        Set<String> actViews = new TreeSet<>();

        List<List<?>> res = execute(ignite0, "SELECT * FROM SYS.VIEWS");

        for (List<?> row : res)
            actViews.add(row.get(0).toString());

        assertEquals(expViews, actViews);
    }

    /** */
    @Test
    public void testTable() throws Exception {
        assertTrue(execute(ignite0, "SELECT * FROM SYS.TABLES").isEmpty());

        execute(ignite0, "CREATE TABLE T1(ID LONG PRIMARY KEY, NAME VARCHAR)");

        List<List<?>> res = execute(ignite0, "SELECT * FROM SYS.TABLES");

        assertEquals(1, res.size());

        List<?> tbl = res.get(0);

        int cacheId = cacheId("SQL_PUBLIC_T1");
        String cacheName = "SQL_PUBLIC_T1";

        assertEquals(cacheId, tbl.get(0)); // CACHE_GROUP_ID
        assertEquals(cacheName, tbl.get(1)); // CACHE_GROUP_NAME
        assertEquals(cacheId, tbl.get(2)); // CACHE_ID
        assertEquals(cacheName, tbl.get(3)); // CACHE_NAME
        assertEquals(DFLT_SCHEMA, tbl.get(4)); // SCHEMA_NAME
        assertEquals("T1", tbl.get(5)); // TABLE_NAME
        assertNull(tbl.get(6)); // AFFINITY_KEY_COLUMN
        assertEquals("ID", tbl.get(7)); // KEY_ALIAS
        assertNull(tbl.get(8)); // VALUE_ALIAS
        assertEquals("java.lang.Long", tbl.get(9)); // KEY_TYPE_NAME
        assertNotNull(tbl.get(10)); // VALUE_TYPE_NAME

        execute(ignite0, "CREATE TABLE T2(ID LONG PRIMARY KEY, NAME VARCHAR)");

        assertEquals(2, execute(ignite0, "SELECT * FROM SYS.TABLES").size());

        execute(ignite0, "DROP TABLE T1");
        execute(ignite0, "DROP TABLE T2");

        assertTrue(execute(ignite0, "SELECT * FROM SYS.TABLES").isEmpty());
    }

    /** */
    @Test
    public void testTableColumns() throws Exception {
        assertTrue(execute(ignite0, "SELECT * FROM SYS.TABLE_COLUMNS").isEmpty());

        execute(ignite0, "CREATE TABLE T1(ID LONG PRIMARY KEY, NAME VARCHAR(40))");

        Set<?> actCols = execute(ignite0, "SELECT * FROM SYS.TABLE_COLUMNS")
            .stream()
            .map(l -> l.get(0))
            .collect(Collectors.toSet());

        assertEquals(new HashSet<>(asList("ID", "NAME", "_KEY", "_VAL")), actCols);

        execute(ignite0, "CREATE TABLE T2(ID LONG PRIMARY KEY, NAME VARCHAR(50))");

        List<List<?>> expRes = asList(
            asList("ID", "T1", "PUBLIC", false, false, "null", true, true, -1, -1, Long.class.getName()),
            asList("NAME", "T1", "PUBLIC", false, false, "null", true, false, 40, -1, String.class.getName()),
            asList("_KEY", "T1", "PUBLIC", true, false, null, false, true, -1, -1, null),
            asList("_VAL", "T1", "PUBLIC", false, false, null, true, false, -1, -1, null),
            asList("ID", "T2", "PUBLIC", false, false, "null", true, true, -1, -1, Long.class.getName()),
            asList("NAME", "T2", "PUBLIC", false, false, "null", true, false, 50, -1, String.class.getName()),
            asList("_KEY", "T2", "PUBLIC", true, false, null, false, true, -1, -1, null),
            asList("_VAL", "T2", "PUBLIC", false, false, null, true, false, -1, -1, null)
        );

        List<List<?>> res = execute(ignite0, "SELECT * FROM SYS.TABLE_COLUMNS ORDER BY TABLE_NAME, COLUMN_NAME");

        assertEquals(expRes, res);

        execute(ignite0, "DROP TABLE T1");
        execute(ignite0, "DROP TABLE T2");

        assertTrue(execute(ignite0, "SELECT * FROM SYS.TABLE_COLUMNS").isEmpty());
    }

    /** */
    @Test
    public void testViewColumns() throws Exception {
        execute(ignite0, "SELECT * FROM SYS.VIEW_COLUMNS");

        List<List<?>> expRes = asList(
            asList("CONNECTION_ID", "CLIENT_CONNECTIONS", SCHEMA_SYS, "null", true, 19L, 0, Long.class.getName()),
            asList("LOCAL_ADDRESS", "CLIENT_CONNECTIONS", SCHEMA_SYS, "null", true, (long)Integer.MAX_VALUE, 0,
                String.class.getName()),
            asList("REMOTE_ADDRESS", "CLIENT_CONNECTIONS", SCHEMA_SYS, "null", true, (long)Integer.MAX_VALUE, 0,
                String.class.getName()),
            asList("TYPE", "CLIENT_CONNECTIONS", SCHEMA_SYS, "null", true, (long)Integer.MAX_VALUE, 0,
                String.class.getName()),
            asList("USER", "CLIENT_CONNECTIONS", SCHEMA_SYS, "null", true, (long)Integer.MAX_VALUE, 0,
                String.class.getName()),
            asList("VERSION", "CLIENT_CONNECTIONS", SCHEMA_SYS, "null", true, (long)Integer.MAX_VALUE, 0,
                String.class.getName())
        );

        List<List<?>> res = execute(ignite0, "SELECT * FROM SYS.VIEW_COLUMNS WHERE VIEW_NAME = 'CLIENT_CONNECTIONS'");

        assertEquals(expRes, res);
    }

    /** */
    @Test
    public void testContinuousQuery() throws Exception {
        IgniteCache<Integer, Integer> cache = ignite0.createCache("cache-1");

        assertTrue(execute(ignite0, "SELECT * FROM SYS.CONTINUOUS_QUERIES").isEmpty());
        assertTrue(execute(ignite1, "SELECT * FROM SYS.CONTINUOUS_QUERIES").isEmpty());

        try (QueryCursor qry = cache.query(new ContinuousQuery<>()
            .setInitialQuery(new ScanQuery<>())
            .setPageSize(100)
            .setTimeInterval(1000)
            .setLocalListener(evts -> {
                // No-op.
            })
            .setRemoteFilterFactory(() -> evt -> true)
        )) {
            for (int i = 0; i < 100; i++)
                cache.put(i, i);

            checkContinuouQueryView(ignite0, true);
            checkContinuouQueryView(ignite1, false);
        }

        assertTrue(execute(ignite0, "SELECT * FROM SYS.CONTINUOUS_QUERIES").isEmpty());
        assertTrue(waitForCondition(() ->
            execute(ignite1, "SELECT * FROM SYS.CONTINUOUS_QUERIES").isEmpty(), getTestTimeout()));
    }

    /** */
    private void checkContinuouQueryView(IgniteEx g, boolean loc) {
        List<List<?>> qrys = execute(g,
            "SELECT " +
            "  CACHE_NAME, " +
            "  BUFFER_SIZE, " +
            "  INTERVAL, " +
            "  NODE_ID, " +
            "  LOCAL_LISTENER, " +
            "  REMOTE_FILTER, " +
            "  LOCAL_TRANSFORMED_LISTENER, " +
            "  REMOTE_TRANSFORMER " +
            "FROM SYS.CONTINUOUS_QUERIES");

        assertEquals(1, qrys.size());

        List<?> cq = qrys.iterator().next();

        assertEquals("cache-1", cq.get(0));
        assertEquals(100, cq.get(1));
        assertEquals(1000L, cq.get(2));
        assertEquals(ignite0.localNode().id(), cq.get(3));

        if (loc)
            assertTrue(cq.get(4).toString().startsWith(getClass().getName()));
        else
            assertNull(cq.get(4));

        assertTrue(cq.get(5).toString().startsWith(getClass().getName()));
        assertNull(cq.get(6));
        assertNull(cq.get(7));
    }

    /** */
    private static final String SCAN_QRY_SELECT = "SELECT " +
            " ORIGIN_NODE_ID," +
            " QUERY_ID," +
            " CACHE_NAME," +
            " CACHE_ID," +
            " CACHE_GROUP_ID," +
            " CACHE_GROUP_NAME," +
            " START_TIME," +
            " DURATION," +
            " CANCELED," +
            " FILTER," +
            " LOCAL," +
            " PARTITION," +
            " TOPOLOGY," +
            " TRANSFORMER," +
            " KEEP_BINARY," +
            " SUBJECT_ID," +
            " TASK_NAME, " +
            " PAGE_SIZE" +
        " FROM SYS.SCAN_QUERIES";

    /** */
    @Test
    public void testLocalScanQuery() throws Exception {
        IgniteCache<Integer, Integer> cache1 = ignite0.createCache(
            new CacheConfiguration<Integer, Integer>("cache1")
                .setGroupName("group1"));

        int part = ignite0.affinity("cache1").primaryPartitions(ignite0.localNode())[0];

        List<Integer> partKeys = partitionKeys(cache1, part, 11, 0);

        for (Integer key : partKeys)
            cache1.put(key, key);

        assertEquals(0, execute(ignite0, SCAN_QRY_SELECT).size());

        QueryCursor<Integer> qryRes1 = cache1.query(
            new ScanQuery<Integer, Integer>()
                .setFilter(new TestPredicate())
                .setLocal(true)
                .setPartition(part)
                .setPageSize(10),
            new TestTransformer());

        assertTrue(qryRes1.iterator().hasNext());

        boolean res = waitForCondition(() -> !execute(ignite0, SCAN_QRY_SELECT).isEmpty(), 5_000);

        assertTrue(res);

        List<?> view = execute(ignite0, SCAN_QRY_SELECT).get(0);

        assertEquals(ignite0.localNode().id(), view.get(0));
        assertEquals(0L, view.get(1));
        assertEquals("cache1", view.get(2));
        assertEquals(cacheId("cache1"), view.get(3));
        assertEquals(cacheGroupId("cache1", "group1"), view.get(4));
        assertEquals("group1", view.get(5));
        assertTrue((Long)view.get(6) <= System.currentTimeMillis());
        assertTrue((Long)view.get(7) >= 0);
        assertFalse((Boolean)view.get(8));
        assertEquals(TEST_PREDICATE, view.get(9));
        assertTrue((Boolean)view.get(10));
        assertEquals(part, view.get(11));
        assertEquals(toStringSafe(ignite0.context().discovery().topologyVersionEx()), view.get(12));
        assertEquals(TEST_TRANSFORMER, view.get(13));
        assertFalse((Boolean)view.get(14));
        assertNull(view.get(15));
        assertNull(view.get(16));

        qryRes1.close();

        res = waitForCondition(() -> execute(ignite0, SCAN_QRY_SELECT).isEmpty(), 5_000);

        assertTrue(res);
    }

    /** */
    @Test
    public void testScanQuery() throws Exception {
        try (IgniteEx client1 = startClientGrid("client-1");
            IgniteEx client2 = startClientGrid("client-2")) {

            IgniteCache<Integer, Integer> cache1 = client1.createCache(
                new CacheConfiguration<Integer, Integer>("cache1")
                    .setGroupName("group1"));

            IgniteCache<Integer, Integer> cache2 = client2.createCache("cache2");

            for (int i = 0; i < 100; i++) {
                cache1.put(i, i);
                cache2.put(i, i);
            }

            assertEquals(0, execute(ignite0, SCAN_QRY_SELECT).size());
            assertEquals(0, execute(ignite1, SCAN_QRY_SELECT).size());

            QueryCursor<Integer> qryRes1 = cache1.query(
                new ScanQuery<Integer, Integer>()
                    .setFilter(new TestPredicate())
                    .setPageSize(10),
                new TestTransformer());

            QueryCursor<?> qryRes2 = cache2.withKeepBinary().query(new ScanQuery<>()
                .setPageSize(20));

            assertTrue(qryRes1.iterator().hasNext());
            assertTrue(qryRes2.iterator().hasNext());

            checkScanQueryView(client1, client2, ignite0);
            checkScanQueryView(client1, client2, ignite1);

            qryRes1.close();
            qryRes2.close();

            boolean res = waitForCondition(
                () -> execute(ignite0, SCAN_QRY_SELECT).size() + execute(ignite1, SCAN_QRY_SELECT).size() == 0, 5_000);

            assertTrue(res);
        }
    }

    /** */
    private void checkScanQueryView(IgniteEx client1, IgniteEx client2,
        IgniteEx server) throws Exception {
        boolean res = waitForCondition(() -> execute(server, SCAN_QRY_SELECT).size() > 1, 5_000);

        assertTrue(res);

        Consumer<List<?>> cache1checker = view -> {
            assertEquals(client1.localNode().id(), view.get(0));
            assertTrue((Long)view.get(1) != 0);
            assertEquals("cache1", view.get(2));
            assertEquals(cacheId("cache1"), view.get(3));
            assertEquals(cacheGroupId("cache1", "group1"), view.get(4));
            assertEquals("group1", view.get(5));
            assertTrue((Long)view.get(6) <= System.currentTimeMillis());
            assertTrue((Long)view.get(7) >= 0);
            assertFalse((Boolean)view.get(8));
            assertEquals(TEST_PREDICATE, view.get(9));
            assertFalse((Boolean)view.get(10));
            assertEquals(-1, view.get(11));
            assertEquals(toStringSafe(client1.context().discovery().topologyVersionEx()), view.get(12));
            assertEquals(TEST_TRANSFORMER, view.get(13));
            assertFalse((Boolean)view.get(14));
            assertNull(view.get(15));
            assertNull(view.get(16));
            assertEquals(10, view.get(17));
        };

        Consumer<List<?>> cache2checker = view -> {
            assertEquals(client2.localNode().id(), view.get(0));
            assertTrue((Long)view.get(1) != 0);
            assertEquals("cache2", view.get(2));
            assertEquals(cacheId("cache2"), view.get(3));
            assertEquals(cacheGroupId("cache2", null), view.get(4));
            assertEquals("cache2", view.get(5));
            assertTrue((Long)view.get(6) <= System.currentTimeMillis());
            assertTrue((Long)view.get(7) >= 0);
            assertFalse((Boolean)view.get(8));
            assertNull(view.get(9));
            assertFalse((Boolean)view.get(10));
            assertEquals(-1, view.get(11));
            assertEquals(toStringSafe(client2.context().discovery().topologyVersionEx()), view.get(12));
            assertNull(view.get(13));
            assertTrue((Boolean)view.get(14));
            assertNull(view.get(15));
            assertNull(view.get(16));
            assertEquals(20, view.get(17));
        };

        boolean found1 = false;
        boolean found2 = false;

        for (List<?> view : execute(server, SCAN_QRY_SELECT)) {
            if ("cache2".equals(view.get(2))) {
                cache2checker.accept(view);
                found1 = true;
            }
            else {
                cache1checker.accept(view);
                found2 = true;
            }
        }

        assertTrue(found1 && found2);
    }

    /** */
    @Test
    public void testStripedExecutor() throws Exception {
        checkStripeExecutorView(ignite0.context().pools().getStripedExecutorService(),
            "STRIPED_THREADPOOL_QUEUE",
            "sys");
    }

    /** */
    @Test
    public void testStreamerExecutor() throws Exception {
        checkStripeExecutorView(ignite0.context().pools().getDataStreamerExecutorService(),
            "DATASTREAM_THREADPOOL_QUEUE",
            "data-streamer");
    }

    /**
     * Checks striped executor system view.
     *
     * @param execSvc Striped executor.
     * @param view System view name.
     * @param poolName Executor name.
     */
    private void checkStripeExecutorView(StripedExecutor execSvc, String view, String poolName) throws Exception {
        CountDownLatch latch = new CountDownLatch(1);

        execSvc.execute(0, new TestRunnable(latch, 0));
        execSvc.execute(0, new TestRunnable(latch, 1));
        execSvc.execute(1, new TestRunnable(latch, 2));
        execSvc.execute(1, new TestRunnable(latch, 3));

        try {
            boolean res = waitForCondition(() -> execute(ignite0, "SELECT * FROM SYS." + view).size() == 2, 5_000);

            assertTrue(res);

            List<List<?>> stripedQueue = execute(ignite0, "SELECT * FROM SYS." + view);

            List<?> row0 = stripedQueue.get(0);

            assertEquals(0, row0.get(0));
            assertEquals(TestRunnable.class.getSimpleName() + '1', row0.get(1));
            assertEquals(poolName + "-stripe-0", row0.get(2));
            assertEquals(TestRunnable.class.getName(), row0.get(3));

            List<?> row1 = stripedQueue.get(1);

            assertEquals(1, row1.get(0));
            assertEquals(TestRunnable.class.getSimpleName() + '3', row1.get(1));
            assertEquals(poolName + "-stripe-1", row1.get(2));
            assertEquals(TestRunnable.class.getName(), row1.get(3));
        }
        finally {
            latch.countDown();
        }
    }

    /** */
    @Test
    public void testPagesList() throws Exception {
        String cacheName = "cacheFL";

        IgniteCache<Integer, byte[]> cache = ignite0.getOrCreateCache(new CacheConfiguration<Integer, byte[]>()
            .setName(cacheName).setAffinity(new RendezvousAffinityFunction().setPartitions(1)));

        GridCacheDatabaseSharedManager dbMgr = (GridCacheDatabaseSharedManager)ignite0.context().cache().context()
            .database();

        int pageSize = dbMgr.pageSize();

        try {
            dbMgr.enableCheckpoints(false).get();

            int key = 0;

            // Fill up different free-list buckets.
            for (int j = 0; j < pageSize / 2; j++)
                cache.put(key++, new byte[j + 1]);

            // Put some pages to one bucket to overflow pages cache.
            for (int j = 0; j < 1000; j++)
                cache.put(key++, new byte[pageSize / 2]);

            // Test filtering by 3 columns.
            assertFalse(execute(ignite0, "SELECT * FROM SYS.CACHE_GROUP_PAGE_LISTS WHERE BUCKET_NUMBER = 0 " +
                "AND PARTITION_ID = 0 AND CACHE_GROUP_ID = ?", cacheId(cacheName)).isEmpty());

            // Test filtering with invalid cache group id.
            assertTrue(execute(ignite0, "SELECT * FROM SYS.CACHE_GROUP_PAGE_LISTS WHERE CACHE_GROUP_ID = ?", -1)
                .isEmpty());

            // Test filtering with invalid partition id.
            assertTrue(execute(ignite0, "SELECT * FROM SYS.CACHE_GROUP_PAGE_LISTS WHERE PARTITION_ID = ?", -1)
                .isEmpty());

            // Test filtering with invalid bucket number.
            assertTrue(execute(ignite0, "SELECT * FROM SYS.CACHE_GROUP_PAGE_LISTS WHERE BUCKET_NUMBER = -1")
                .isEmpty());

            assertFalse(execute(ignite0, "SELECT * FROM SYS.CACHE_GROUP_PAGE_LISTS WHERE BUCKET_SIZE > 0 " +
                "AND CACHE_GROUP_ID = ?", cacheId(cacheName)).isEmpty());

            assertFalse(execute(ignite0, "SELECT * FROM SYS.CACHE_GROUP_PAGE_LISTS WHERE STRIPES_COUNT > 0 " +
                "AND CACHE_GROUP_ID = ?", cacheId(cacheName)).isEmpty());

            assertFalse(execute(ignite0, "SELECT * FROM SYS.CACHE_GROUP_PAGE_LISTS WHERE CACHED_PAGES_COUNT > 0 " +
                "AND CACHE_GROUP_ID = ?", cacheId(cacheName)).isEmpty());

            assertFalse(execute(ignite0, "SELECT * FROM SYS.DATA_REGION_PAGE_LISTS WHERE NAME LIKE 'in-memory%'")
                .isEmpty());

            assertEquals(0L, execute(ignite0, "SELECT COUNT(*) FROM SYS.DATA_REGION_PAGE_LISTS " +
                "WHERE NAME LIKE 'in-memory%' AND BUCKET_SIZE > 0").get(0).get(0));
        }
        finally {
            dbMgr.enableCheckpoints(true).get();
        }

        ignite0.cluster().active(false);

        ignite0.cluster().active(true);

        IgniteCache<Integer, Integer> cacheInMemory = ignite0.getOrCreateCache(new CacheConfiguration<Integer, Integer>()
            .setName("cacheFLInMemory").setDataRegionName("in-memory"));

        cacheInMemory.put(0, 0);

        // After activation/deactivation new view for data region pages lists should be created, check that new view
        // correctly reflects changes in free-lists.
        assertFalse(execute(ignite0, "SELECT * FROM SYS.DATA_REGION_PAGE_LISTS WHERE NAME LIKE 'in-memory%' AND " +
            "BUCKET_SIZE > 0").isEmpty());
    }

    /** */
    @Test
    public void testPartitionStates() throws Exception {
        String nodeName0 = getTestIgniteInstanceName(0);
        String nodeName1 = getTestIgniteInstanceName(1);
        String nodeName2 = getTestIgniteInstanceName(2);

        IgniteCache<Integer, Integer> cache1 = ignite0.createCache(new CacheConfiguration<Integer, Integer>()
            .setName("cache1")
            .setCacheMode(CacheMode.PARTITIONED)
            .setAffinity(new TestAffinityFunction(new String[][] {{nodeName0, nodeName1}, {nodeName1, nodeName2},
                {nodeName2, nodeName0}})));

        IgniteCache<Integer, Integer> cache2 = ignite0.createCache(new CacheConfiguration<Integer, Integer>()
            .setName("cache2")
            .setCacheMode(CacheMode.PARTITIONED)
            .setAffinity(new TestAffinityFunction(new String[][] {{nodeName0, nodeName1, nodeName2}, {nodeName1}})));

        for (int i = 0; i < 100; i++) {
            cache1.put(i, i);
            cache2.put(i, i);
        }

        try (IgniteEx ignite2 = startGrid(nodeName2)) {
            ignite2.rebalanceEnabled(false);

            ignite0.cluster().setBaselineTopology(ignite0.cluster().topologyVersion());

            String partStateSql = "SELECT STATE FROM SYS.PARTITION_STATES WHERE CACHE_GROUP_ID = ? AND NODE_ID = ? " +
                "AND PARTITION_ID = ?";

            UUID nodeId0 = ignite0.cluster().localNode().id();
            UUID nodeId1 = ignite1.cluster().localNode().id();
            UUID nodeId2 = ignite2.cluster().localNode().id();

            Integer cacheGrpId1 = ignite0.cachex("cache1").context().groupId();
            Integer cacheGrpId2 = ignite0.cachex("cache2").context().groupId();

            String owningState = GridDhtPartitionState.OWNING.name();
            String movingState = GridDhtPartitionState.MOVING.name();

            for (Ignite ignite : Arrays.asList(ignite0, ignite1, ignite2)) {
                // Check partitions for cache1.
                assertEquals(owningState, execute(ignite, partStateSql, cacheGrpId1, nodeId0, 0).get(0).get(0));
                assertEquals(owningState, execute(ignite, partStateSql, cacheGrpId1, nodeId1, 0).get(0).get(0));
                assertEquals(owningState, execute(ignite, partStateSql, cacheGrpId1, nodeId1, 1).get(0).get(0));
                assertEquals(movingState, execute(ignite, partStateSql, cacheGrpId1, nodeId2, 1).get(0).get(0));
                assertEquals(owningState, execute(ignite, partStateSql, cacheGrpId1, nodeId0, 2).get(0).get(0));
                assertEquals(movingState, execute(ignite, partStateSql, cacheGrpId1, nodeId2, 2).get(0).get(0));

                // Check partitions for cache2.
                assertEquals(owningState, execute(ignite, partStateSql, cacheGrpId2, nodeId0, 0).get(0).get(0));
                assertEquals(owningState, execute(ignite, partStateSql, cacheGrpId2, nodeId1, 0).get(0).get(0));
                assertEquals(movingState, execute(ignite, partStateSql, cacheGrpId2, nodeId2, 0).get(0).get(0));
                assertEquals(owningState, execute(ignite, partStateSql, cacheGrpId2, nodeId1, 1).get(0).get(0));
            }

            // Check primary flag.
            String partPrimarySql = "SELECT IS_PRIMARY FROM SYS.PARTITION_STATES WHERE CACHE_GROUP_ID = ? " +
                "AND NODE_ID = ? AND PARTITION_ID = ?";

            for (Ignite ignite : Arrays.asList(ignite0, ignite1, ignite2)) {
                // Check partitions for cache1.
                assertEquals(true, execute(ignite, partPrimarySql, cacheGrpId1, nodeId0, 0).get(0).get(0));
                assertEquals(false, execute(ignite, partPrimarySql, cacheGrpId1, nodeId1, 0).get(0).get(0));
                assertEquals(true, execute(ignite, partPrimarySql, cacheGrpId1, nodeId1, 1).get(0).get(0));
                assertEquals(false, execute(ignite, partPrimarySql, cacheGrpId1, nodeId2, 1).get(0).get(0));
                assertEquals(true, execute(ignite, partPrimarySql, cacheGrpId1, nodeId0, 2).get(0).get(0));
                assertEquals(false, execute(ignite, partPrimarySql, cacheGrpId1, nodeId2, 2).get(0).get(0));

                // Check partitions for cache2.
                assertEquals(true, execute(ignite, partPrimarySql, cacheGrpId2, nodeId0, 0).get(0).get(0));
                assertEquals(false, execute(ignite, partPrimarySql, cacheGrpId2, nodeId1, 0).get(0).get(0));
                assertEquals(false, execute(ignite, partPrimarySql, cacheGrpId2, nodeId2, 0).get(0).get(0));
                assertEquals(true, execute(ignite, partPrimarySql, cacheGrpId2, nodeId1, 1).get(0).get(0));
            }

            // Check joins with cache groups and nodes views.
            assertEquals(owningState, execute(ignite0, "SELECT p.STATE " +
                "FROM SYS.PARTITION_STATES p " +
                "JOIN SYS.CACHE_GROUPS g ON p.CACHE_GROUP_ID = g.CACHE_GROUP_ID " +
                "JOIN SYS.NODES n ON p.NODE_ID = n.NODE_ID " +
                "WHERE g.CACHE_GROUP_NAME = 'cache2' AND n.CONSISTENT_ID = ? AND p.PARTITION_ID = 1", nodeName1)
                .get(0).get(0));

            // Check malformed or invalid values for indexed columns.
            assertEquals(0, execute(ignite0, "SELECT * FROM SYS.PARTITION_STATES WHERE PARTITION_ID = ?",
                Integer.MAX_VALUE).size());
            assertEquals(0, execute(ignite0, "SELECT * FROM SYS.PARTITION_STATES WHERE PARTITION_ID = -1")
                .size());
            assertEquals(0, execute(ignite0, "SELECT * FROM SYS.PARTITION_STATES WHERE NODE_ID = '123'")
                .size());
            assertEquals(0, execute(ignite0, "SELECT * FROM SYS.PARTITION_STATES WHERE NODE_ID = ?",
                UUID.randomUUID()).size());
            assertEquals(0, execute(ignite0, "SELECT * FROM SYS.PARTITION_STATES WHERE CACHE_GROUP_ID = 0")
                .size());

            AffinityTopologyVersion topVer = ignite0.context().discovery().topologyVersionEx();

            ignite2.rebalanceEnabled(true);

            // Wait until rebalance complete.
            assertTrue(GridTestUtils.waitForCondition(() -> ignite0.context().discovery().topologyVersionEx()
                .compareTo(topVer) > 0, 5_000L));

            // Check that all partitions are in OWNING state now.
            String cntByStateSql = "SELECT COUNT(*) FROM SYS.PARTITION_STATES " +
                "WHERE CACHE_GROUP_ID IN (?, ?) AND STATE = ?";

            for (Ignite ignite : Arrays.asList(ignite0, ignite1, ignite2)) {
                assertEquals(10L, execute(ignite, cntByStateSql, cacheGrpId1, cacheGrpId2, owningState).get(0).get(0));
                assertEquals(0L, execute(ignite, cntByStateSql, cacheGrpId1, cacheGrpId2, movingState).get(0).get(0));
            }

            // Check that assignment is now changed to ideal.
            for (Ignite ignite : Arrays.asList(ignite0, ignite1, ignite2)) {
                assertEquals(false, execute(ignite, partPrimarySql, cacheGrpId1, nodeId0, 2).get(0).get(0));
                assertEquals(true, execute(ignite, partPrimarySql, cacheGrpId1, nodeId2, 2).get(0).get(0));
            }
        }
        finally {
            ignite0.cluster().setBaselineTopology(ignite0.cluster().topologyVersion());
        }
    }

    /** */
    @Test
    public void testBinaryMeta() {
        IgniteCache<Integer, TestObjectAllTypes> c1 = ignite0.createCache("test-cache");
        IgniteCache<Integer, TestObjectEnum> c2 = ignite0.createCache("test-enum-cache");

        execute(ignite0, "CREATE TABLE T1(ID LONG PRIMARY KEY, NAME VARCHAR(40), ACCOUNT BIGINT)");
        execute(ignite0, "INSERT INTO T1(ID, NAME, ACCOUNT) VALUES(1, 'test', 1)");

        c1.put(1, new TestObjectAllTypes());
        c2.put(1, TestObjectEnum.A);

        List<List<?>> view =
            execute(ignite0, "SELECT TYPE_NAME, FIELDS_COUNT, FIELDS, IS_ENUM FROM SYS.BINARY_METADATA");

        assertNotNull(view);
        assertEquals(3, view.size());

        for (List<?> meta : view) {
            if (TestObjectEnum.class.getName().contains( meta.get(0).toString())) {
                assertTrue((Boolean)meta.get(3));

                assertEquals(0, meta.get(1));
            }
            else if (TestObjectAllTypes.class.getName().contains(meta.get(0).toString())) {
                assertFalse((Boolean)meta.get(3));

                Field[] fields = TestObjectAllTypes.class.getDeclaredFields();

                assertEquals(fields.length, meta.get(1));

                for (Field field : fields)
                    assertTrue(meta.get(2).toString().contains(field.getName()));
            }
            else {
                assertFalse((Boolean)meta.get(3));

                assertEquals(2, meta.get(1));

                assertTrue(meta.get(2).toString().contains("NAME"));
                assertTrue(meta.get(2).toString().contains("ACCOUNT"));
            }
        }
    }

    /** */
    @Test
    public void testMetastorage() throws Exception {
        IgniteCacheDatabaseSharedManager db = ignite0.context().cache().context().database();

        SystemView<MetastorageView> metaStoreView = ignite0.context().systemView().view(METASTORE_VIEW);

        assertNotNull(metaStoreView);

        String name = "test-key";
        String val = "test-value";
        String unmarshalledName = "unmarshalled-key";
        String unmarshalledVal = "[Raw data. 0 bytes]";

        db.checkpointReadLock();

        try {
            db.metaStorage().write(name, val);
            db.metaStorage().writeRaw(unmarshalledName, new byte[0]);
        } finally {
            db.checkpointReadUnlock();
        }

        assertEquals(1, execute(ignite0, "SELECT * FROM SYS.METASTORAGE WHERE name = ? AND value = ?",
            name, val).size());

        assertEquals(1, execute(ignite0, "SELECT * FROM SYS.METASTORAGE WHERE name = ? AND value = ?",
            unmarshalledName, unmarshalledVal).size());
    }

    /** */
    @Test
    public void testDistributedMetastorage() throws Exception {
        DistributedMetaStorage dms = ignite0.context().distributedMetastorage();

        SystemView<MetastorageView> distributedMetaStoreView = ignite0.context().systemView().view(DISTRIBUTED_METASTORE_VIEW);

        assertNotNull(distributedMetaStoreView);

        String name = "test-distributed-key";
        String val = "test-distributed-value";

        dms.write(name, val);

        assertEquals(1, execute(ignite0, "SELECT * FROM SYS.DISTRIBUTED_METASTORAGE WHERE name = ? AND value = ?",
            name, val).size());

        assertTrue(waitForCondition(() -> execute(ignite1,
            "SELECT * FROM SYS.DISTRIBUTED_METASTORAGE WHERE name = ? AND value = ?", name, val).size() == 1,
            getTestTimeout()));
    }

<<<<<<< HEAD
=======
    /** */
    @Test
    public void testSnapshot() throws Exception {
        String snap0 = "testSnapshot0";
        String snap1 = "testSnapshot1";

        int nodesCnt = G.allGrids().size();

        assertEquals(0, execute(ignite0, "SELECT * FROM SYS.SNAPSHOT").size());

        ignite0.snapshot().createSnapshot(snap0).get();

        assertEquals(nodesCnt, execute(ignite0, "SELECT * FROM SYS.SNAPSHOT").size());

        ignite0.createCache(DEFAULT_CACHE_NAME).put("key", "val");

        ignite0.snapshot().createSnapshot(snap1).get();

        assertEquals(nodesCnt * 2, execute(ignite0, "SELECT * FROM SYS.SNAPSHOT").size());
        assertEquals(nodesCnt, execute(ignite0, "SELECT * FROM SYS.SNAPSHOT where name = ?", snap0).size());
        assertEquals(nodesCnt, execute(ignite0,
            "SELECT * FROM SYS.SNAPSHOT WHERE cache_groups LIKE '%" + DEFAULT_CACHE_NAME + "%'").size());
    }

>>>>>>> 9cf06362
    /**
     * Execute query on given node.
     *
     * @param node Node.
     * @param sql Statement.
     */
    private List<List<?>> execute(Ignite node, String sql, Object... args) {
        SqlFieldsQuery qry = new SqlFieldsQuery(sql)
            .setArgs(args)
            .setSchema("PUBLIC");

        return queryProcessor(node).querySqlFields(qry, true).getAll();
    }

    /**
     * Affinity function with fixed partition allocation.
     */
    public static class TestAffinityFunction implements AffinityFunction {
        /** Partitions to nodes map. */
        private final String[][] partMap;

        /**
         * @param partMap Parition allocation map, contains nodes consistent ids for each partition.
         */
        public TestAffinityFunction(String[][] partMap) {
            this.partMap = partMap;
        }

        /** {@inheritDoc} */
        @Override public void reset() {
            // No-op.
        }

        /** {@inheritDoc} */
        @Override public int partitions() {
            return partMap.length;
        }

        /** {@inheritDoc} */
        @Override public int partition(Object key) {
            return key.hashCode() % partitions();
        }

        /** {@inheritDoc} */
        @Override public List<List<ClusterNode>> assignPartitions(AffinityFunctionContext affCtx) {
            List<List<ClusterNode>> parts = new ArrayList<>(partMap.length);

            for (String[] nodes : partMap) {
                List<ClusterNode> nodesList = new ArrayList<>();

                for (String nodeConsistentId: nodes) {
                    ClusterNode affNode = F.find(affCtx.currentTopologySnapshot(), null,
                        (IgnitePredicate<ClusterNode>)node -> node.consistentId().equals(nodeConsistentId));

                    if (affNode != null)
                        nodesList.add(affNode);
                }

                parts.add(nodesList);
            }

            return parts;
        }

        /** {@inheritDoc} */
        @Override public void removeNode(UUID nodeId) {
            // No-op.
        }
    }
}<|MERGE_RESOLUTION|>--- conflicted
+++ resolved
@@ -26,10 +26,7 @@
 import java.util.List;
 import java.util.Properties;
 import java.util.Set;
-<<<<<<< HEAD
-=======
 import java.util.TreeSet;
->>>>>>> 9cf06362
 import java.util.UUID;
 import java.util.concurrent.BrokenBarrierException;
 import java.util.concurrent.CountDownLatch;
@@ -74,10 +71,7 @@
 import org.apache.ignite.internal.processors.service.DummyService;
 import org.apache.ignite.internal.util.StripedExecutor;
 import org.apache.ignite.internal.util.typedef.F;
-<<<<<<< HEAD
-=======
 import org.apache.ignite.internal.util.typedef.G;
->>>>>>> 9cf06362
 import org.apache.ignite.lang.IgnitePredicate;
 import org.apache.ignite.services.ServiceConfiguration;
 import org.apache.ignite.spi.systemview.view.MetastorageView;
@@ -443,10 +437,7 @@
             "STATISTICS_CONFIGURATION",
             "STATISTICS_PARTITION_DATA",
             "STATISTICS_LOCAL_DATA",
-<<<<<<< HEAD
-=======
             "STATISTICS_GLOBAL_DATA",
->>>>>>> 9cf06362
             "DS_ATOMICLONGS",
             "DS_ATOMICREFERENCES",
             "DS_ATOMICSTAMPED",
@@ -1174,8 +1165,6 @@
             getTestTimeout()));
     }
 
-<<<<<<< HEAD
-=======
     /** */
     @Test
     public void testSnapshot() throws Exception {
@@ -1200,7 +1189,6 @@
             "SELECT * FROM SYS.SNAPSHOT WHERE cache_groups LIKE '%" + DEFAULT_CACHE_NAME + "%'").size());
     }
 
->>>>>>> 9cf06362
     /**
      * Execute query on given node.
      *
