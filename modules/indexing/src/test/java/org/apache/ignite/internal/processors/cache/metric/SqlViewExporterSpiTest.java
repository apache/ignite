--- conflicted
+++ resolved
@@ -461,12 +461,9 @@
             "DATA_REGION_PAGE_LISTS",
             "CACHE_GROUP_PAGE_LISTS",
             "PARTITION_STATES",
-<<<<<<< HEAD
+            "BINARY_METADATA",
             "METASTORAGE",
             "DISTRIBUTED_METASTORAGE"
-=======
-            "BINARY_METADATA"
->>>>>>> 589efec2
         ));
 
         Set<String> actViews = new HashSet<>();
@@ -1088,7 +1085,51 @@
 
     /** */
     @Test
-<<<<<<< HEAD
+    public void testBinaryMeta() {
+        IgniteCache<Integer, TestObjectAllTypes> c1 = ignite0.createCache("test-cache");
+        IgniteCache<Integer, TestObjectEnum> c2 = ignite0.createCache("test-enum-cache");
+
+        execute(ignite0, "CREATE TABLE T1(ID LONG PRIMARY KEY, NAME VARCHAR(40), ACCOUNT BIGINT)");
+        execute(ignite0, "INSERT INTO T1(ID, NAME, ACCOUNT) VALUES(1, 'test', 1)");
+
+        c1.put(1, new TestObjectAllTypes());
+        c2.put(1, TestObjectEnum.A);
+
+        List<List<?>> view =
+            execute(ignite0, "SELECT TYPE_NAME, FIELDS_COUNT, FIELDS, IS_ENUM FROM SYS.BINARY_METADATA");
+
+        assertNotNull(view);
+        assertEquals(3, view.size());
+
+        for (List<?> meta : view) {
+            if (Objects.equals(TestObjectEnum.class.getName(), meta.get(0))) {
+                assertTrue((Boolean)meta.get(3));
+
+                assertEquals(0, meta.get(1));
+            }
+            else if (Objects.equals(TestObjectAllTypes.class.getName(), meta.get(0))) {
+                assertFalse((Boolean)meta.get(3));
+
+                Field[] fields = TestObjectAllTypes.class.getDeclaredFields();
+
+                assertEquals(fields.length, meta.get(1));
+
+                for (Field field : fields)
+                    assertTrue(meta.get(2).toString().contains(field.getName()));
+            }
+            else {
+                assertFalse((Boolean)meta.get(3));
+
+                assertEquals(2, meta.get(1));
+
+                assertTrue(meta.get(2).toString().contains("NAME"));
+                assertTrue(meta.get(2).toString().contains("ACCOUNT"));
+            }
+        }
+    }
+
+    /** */
+    @Test
     public void testMetastorage() throws Exception {
         IgniteCacheDatabaseSharedManager db = ignite0.context().cache().context().database();
 
@@ -1131,49 +1172,6 @@
         assertTrue(waitForCondition(() -> execute(ignite1,
             "SELECT * FROM SYS.DISTRIBUTED_METASTORAGE WHERE name = ? AND value = ?", name, val).size() == 1,
             getTestTimeout()));
-=======
-    public void testBinaryMeta() {
-        IgniteCache<Integer, TestObjectAllTypes> c1 = ignite0.createCache("test-cache");
-        IgniteCache<Integer, TestObjectEnum> c2 = ignite0.createCache("test-enum-cache");
-
-        execute(ignite0, "CREATE TABLE T1(ID LONG PRIMARY KEY, NAME VARCHAR(40), ACCOUNT BIGINT)");
-        execute(ignite0, "INSERT INTO T1(ID, NAME, ACCOUNT) VALUES(1, 'test', 1)");
-
-        c1.put(1, new TestObjectAllTypes());
-        c2.put(1, TestObjectEnum.A);
-
-        List<List<?>> view =
-            execute(ignite0, "SELECT TYPE_NAME, FIELDS_COUNT, FIELDS, IS_ENUM FROM SYS.BINARY_METADATA");
-
-        assertNotNull(view);
-        assertEquals(3, view.size());
-
-        for (List<?> meta : view) {
-            if (Objects.equals(TestObjectEnum.class.getName(), meta.get(0))) {
-                assertTrue((Boolean)meta.get(3));
-
-                assertEquals(0, meta.get(1));
-            }
-            else if (Objects.equals(TestObjectAllTypes.class.getName(), meta.get(0))) {
-                assertFalse((Boolean)meta.get(3));
-
-                Field[] fields = TestObjectAllTypes.class.getDeclaredFields();
-
-                assertEquals(fields.length, meta.get(1));
-
-                for (Field field : fields)
-                    assertTrue(meta.get(2).toString().contains(field.getName()));
-            }
-            else {
-                assertFalse((Boolean)meta.get(3));
-
-                assertEquals(2, meta.get(1));
-
-                assertTrue(meta.get(2).toString().contains("NAME"));
-                assertTrue(meta.get(2).toString().contains("ACCOUNT"));
-            }
-        }
->>>>>>> 589efec2
     }
 
     /**
