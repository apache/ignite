/*
 * Licensed to the Apache Software Foundation (ASF) under one or more
 * contributor license agreements.  See the NOTICE file distributed with
 * this work for additional information regarding copyright ownership.
 * The ASF licenses this file to You under the Apache License, Version 2.0
 * (the "License"); you may not use this file except in compliance with
 * the License.  You may obtain a copy of the License at
 *
 *      http://www.apache.org/licenses/LICENSE-2.0
 *
 * Unless required by applicable law or agreed to in writing, software
 * distributed under the License is distributed on an "AS IS" BASIS,
 * WITHOUT WARRANTIES OR CONDITIONS OF ANY KIND, either express or implied.
 * See the License for the specific language governing permissions and
 * limitations under the License.
 */

package org.apache.ignite.internal.processors.cache.metric;

import java.sql.Connection;
import java.util.Collection;
import java.util.HashSet;
import java.util.List;
import java.util.Properties;
import java.util.Set;
import java.util.concurrent.BrokenBarrierException;
import java.util.concurrent.CountDownLatch;
import java.util.concurrent.CyclicBarrier;
import java.util.concurrent.TimeUnit;
import java.util.concurrent.atomic.AtomicInteger;
import java.util.function.Consumer;
import java.util.stream.Collectors;
import org.apache.ignite.Ignite;
import org.apache.ignite.IgniteCache;
import org.apache.ignite.IgniteJdbcThinDriver;
import org.apache.ignite.Ignition;
import org.apache.ignite.cache.CacheAtomicityMode;
import org.apache.ignite.cache.query.ContinuousQuery;
import org.apache.ignite.cache.query.QueryCursor;
import org.apache.ignite.cache.query.ScanQuery;
import org.apache.ignite.cache.query.SqlFieldsQuery;
import org.apache.ignite.client.IgniteClient;
import org.apache.ignite.configuration.CacheConfiguration;
import org.apache.ignite.configuration.ClientConfiguration;
import org.apache.ignite.configuration.DataRegionConfiguration;
import org.apache.ignite.configuration.DataStorageConfiguration;
import org.apache.ignite.configuration.IgniteConfiguration;
import org.apache.ignite.internal.IgniteEx;
import org.apache.ignite.internal.metric.AbstractExporterSpiTest;
import org.apache.ignite.internal.metric.SystemViewSelfTest.TestPredicate;
import org.apache.ignite.internal.metric.SystemViewSelfTest.TestTransformer;
import org.apache.ignite.internal.processors.service.DummyService;
import org.apache.ignite.lang.IgniteBiTuple;
import org.apache.ignite.services.ServiceConfiguration;
import org.apache.ignite.spi.metric.sql.SqlViewMetricExporterSpi;
import org.apache.ignite.spi.systemview.view.SqlSchemaView;
import org.apache.ignite.spi.systemview.view.SystemView;
import org.apache.ignite.testframework.GridTestUtils;
import org.apache.ignite.transactions.Transaction;
import org.junit.Test;

import static java.util.Arrays.asList;
import static org.apache.ignite.internal.metric.SystemViewSelfTest.TEST_PREDICATE;
import static org.apache.ignite.internal.metric.SystemViewSelfTest.TEST_TRANSFORMER;
import static org.apache.ignite.internal.processors.cache.GridCacheUtils.cacheGroupId;
import static org.apache.ignite.internal.processors.cache.GridCacheUtils.cacheId;
import static org.apache.ignite.internal.processors.cache.index.AbstractSchemaSelfTest.queryProcessor;
import static org.apache.ignite.internal.processors.query.QueryUtils.DFLT_SCHEMA;
import static org.apache.ignite.internal.processors.query.QueryUtils.SCHEMA_SYS;
import static org.apache.ignite.internal.processors.query.h2.SchemaManager.SQL_SCHEMA_VIEW;
import static org.apache.ignite.internal.util.IgniteUtils.toStringSafe;
import static org.apache.ignite.internal.util.lang.GridFunc.t;
import static org.apache.ignite.testframework.GridTestUtils.waitForCondition;
import static org.apache.ignite.transactions.TransactionConcurrency.OPTIMISTIC;
import static org.apache.ignite.transactions.TransactionConcurrency.PESSIMISTIC;
import static org.apache.ignite.transactions.TransactionIsolation.REPEATABLE_READ;
import static org.apache.ignite.transactions.TransactionIsolation.SERIALIZABLE;

/** */
public class SqlViewExporterSpiTest extends AbstractExporterSpiTest {
    /** */
    private static IgniteEx ignite0;

    /** */
    private static IgniteEx ignite1;

    /** {@inheritDoc} */
    @Override protected IgniteConfiguration getConfiguration(String igniteInstanceName) throws Exception {
        IgniteConfiguration cfg = super.getConfiguration(igniteInstanceName);

        cfg.setDataStorageConfiguration(new DataStorageConfiguration()
            .setDefaultDataRegionConfiguration(
                new DataRegionConfiguration()
                    .setPersistenceEnabled(true)));

        SqlViewMetricExporterSpi sqlSpi = new SqlViewMetricExporterSpi();

        if (igniteInstanceName.endsWith("1"))
            sqlSpi.setExportFilter(mgrp -> !mgrp.name().startsWith(FILTERED_PREFIX));

        cfg.setMetricExporterSpi(sqlSpi);
        cfg.setClientMode(igniteInstanceName.startsWith("client"));

        return cfg;
    }

    /** {@inheritDoc} */
    @Override protected void beforeTestsStarted() throws Exception {
        cleanPersistenceDir();

        ignite0 = startGrid(0);
        ignite1 = startGrid(1);

        ignite0.cluster().active(true);
    }

    /** {@inheritDoc} */
    @Override protected void afterTest() throws Exception {
        Collection<String> caches = ignite0.cacheNames();

        for (String cache : caches)
            ignite0.destroyCache(cache);
    }

    /** {@inheritDoc} */
    @Override protected void afterTestsStopped() throws Exception {
        stopAllGrids(true);

        cleanPersistenceDir();
    }

    /** */
    @Test
    public void testEmptyFilter() throws Exception {
        List<List<?>> res = execute(ignite0, "SELECT * FROM SYS.METRICS");

        assertNotNull(res);
        assertFalse(res.isEmpty());
    }

    /** */
    @Test
    public void testDataRegionMetrics() throws Exception {
        List<List<?>> res = execute(ignite0,
            "SELECT REPLACE(name, 'io.dataregion.default.'), value, description FROM SYS.METRICS");

        Set<String> names = new HashSet<>();

        for (List<?> row : res) {
            names.add((String)row.get(0));

            assertNotNull(row.get(1));
        }

        for (String attr : EXPECTED_ATTRIBUTES)
            assertTrue(attr + " should be exporterd via SQL view", names.contains(attr));
    }

    /** */
    @Test
    public void testFilterAndExport() throws Exception {
        createAdditionalMetrics(ignite1);

        List<List<?>> res = execute(ignite1,
            "SELECT name, value, description FROM SYS.METRICS " +
                "WHERE name LIKE 'other.prefix%' OR name LIKE '" + FILTERED_PREFIX + "%'");

        Set<IgniteBiTuple<String, String>> expVals = new HashSet<>(asList(
            t("other.prefix.test", "42"),
            t("other.prefix.test2", "43"),
            t("other.prefix2.test3", "44")
        ));

        Set<IgniteBiTuple<String, String>> vals = new HashSet<>();

        for (List<?> row : res)
            vals.add(t((String)row.get(0), (String)row.get(1)));

        assertEquals(expVals, vals);
    }

    /** */
    @Test
    public void testCachesView() throws Exception {
        Set<String> cacheNames = new HashSet<>(asList("cache-1", "cache-2"));

        for (String name : cacheNames)
            ignite0.createCache(name);

        List<List<?>> caches = execute(ignite0, "SELECT CACHE_NAME FROM SYS.CACHES");

        assertEquals(ignite0.context().cache().cacheDescriptors().size(), caches.size());

        for (List<?> row : caches)
            cacheNames.remove(row.get(0));

        assertTrue(cacheNames.toString(), cacheNames.isEmpty());
    }

    /** */
    @Test
    public void testCacheGroupsView() throws Exception {
        Set<String> grpNames = new HashSet<>(asList("grp-1", "grp-2"));

        for (String grpName : grpNames)
            ignite0.createCache(new CacheConfiguration<>("cache-" + grpName).setGroupName(grpName));

        List<List<?>> grps = execute(ignite0, "SELECT CACHE_GROUP_NAME FROM SYS.CACHE_GROUPS");

        assertEquals(ignite0.context().cache().cacheGroupDescriptors().size(), grps.size());

        for (List<?> row : grps)
            grpNames.remove(row.get(0));

        assertTrue(grpNames.toString(), grpNames.isEmpty());
    }

    /** */
    @Test
    public void testComputeBroadcast() throws Exception {
        CyclicBarrier barrier = new CyclicBarrier(6);

        for (int i = 0; i < 5; i++) {
            ignite0.compute().broadcastAsync(() -> {
                try {
                    barrier.await();
                    barrier.await();
                }
                catch (InterruptedException | BrokenBarrierException e) {
                    throw new RuntimeException(e);
                }
            });
        }

        barrier.await();

        List<List<?>> tasks = execute(ignite0,
            "SELECT " +
            "  INTERNAL, " +
            "  AFFINITY_CACHE_NAME, " +
            "  AFFINITY_PARTITION_ID, " +
            "  TASK_CLASS_NAME, " +
            "  TASK_NAME, " +
            "  TASK_NODE_ID, " +
            "  USER_VERSION " +
            "FROM SYS.TASKS");

        assertEquals(5, tasks.size());

        List<?> t = tasks.get(0);

        assertFalse((Boolean)t.get(0));
        assertNull(t.get(1));
        assertEquals(-1, t.get(2));
        assertTrue(t.get(3).toString().startsWith(getClass().getName()));
        assertTrue(t.get(4).toString().startsWith(getClass().getName()));
        assertEquals(ignite0.localNode().id(), t.get(5));
        assertEquals("0", t.get(6));

        barrier.await();
    }

    /** */
    @Test
    public void testServices() throws Exception {
        ServiceConfiguration srvcCfg = new ServiceConfiguration();

        srvcCfg.setName("service");
        srvcCfg.setMaxPerNodeCount(1);
        srvcCfg.setService(new DummyService());

        ignite0.services().deploy(srvcCfg);

        List<List<?>> srvs = execute(ignite0,
            "SELECT " +
                "  NAME, " +
                "  SERVICE_ID, " +
                "  SERVICE_CLASS, " +
                "  TOTAL_COUNT, " +
                "  MAX_PER_NODE_COUNT, " +
                "  CACHE_NAME, " +
                "  AFFINITY_KEY, " +
                "  NODE_FILTER, " +
                "  STATICALLY_CONFIGURED, " +
                "  ORIGIN_NODE_ID " +
                "FROM SYS.SERVICES");

        assertEquals(ignite0.context().service().serviceDescriptors().size(), srvs.size());

        List<?> sysView = srvs.iterator().next();

        assertEquals(srvcCfg.getName(), sysView.get(0));
        assertEquals(DummyService.class.getName(), sysView.get(2));
        assertEquals(srvcCfg.getMaxPerNodeCount(), sysView.get(4));
    }

    /** */
    @Test
    public void testClientsConnections() throws Exception {
        String host = ignite0.configuration().getClientConnectorConfiguration().getHost();

        if (host == null)
            host = ignite0.configuration().getLocalHost();

        int port = ignite0.configuration().getClientConnectorConfiguration().getPort();

        try (IgniteClient client = Ignition.startClient(new ClientConfiguration().setAddresses(host + ":" + port))) {
            try (Connection conn = new IgniteJdbcThinDriver().connect("jdbc:ignite:thin://" + host, new Properties())) {
                List<List<?>> conns = execute(ignite0, "SELECT * FROM SYS.CLIENT_CONNECTIONS");

                assertEquals(2, conns.size());
            }
        }
    }

    /** */
    @Test
    public void testTransactions() throws Exception {
        IgniteCache<Integer, Integer> cache = ignite0.createCache(new CacheConfiguration<Integer, Integer>("c")
            .setAtomicityMode(CacheAtomicityMode.TRANSACTIONAL));

        assertTrue(execute(ignite0, "SELECT * FROM SYS.TRANSACTIONS").isEmpty());

        CountDownLatch latch1 = new CountDownLatch(10);
        CountDownLatch latch2 = new CountDownLatch(1);

        AtomicInteger cntr = new AtomicInteger();

        GridTestUtils.runMultiThreadedAsync(() -> {
            try (Transaction tx = ignite0.transactions().withLabel("test").txStart(PESSIMISTIC, REPEATABLE_READ)) {
                cache.put(cntr.incrementAndGet(), cntr.incrementAndGet());
                cache.put(cntr.incrementAndGet(), cntr.incrementAndGet());

                latch1.countDown();
                latch2.await();
            }
            catch (InterruptedException e) {
                throw new RuntimeException(e);
            }
        }, 5, "xxx");

        GridTestUtils.runMultiThreadedAsync(() -> {
            try (Transaction tx = ignite0.transactions().txStart(OPTIMISTIC, SERIALIZABLE)) {
                cache.put(cntr.incrementAndGet(), cntr.incrementAndGet());
                cache.put(cntr.incrementAndGet(), cntr.incrementAndGet());

                latch1.countDown();
                latch2.await();
            }
            catch (InterruptedException e) {
                throw new RuntimeException(e);
            }
        }, 5, "yyy");

        latch1.await(5, TimeUnit.SECONDS);

        List<List<?>> txs = execute(ignite0, "SELECT * FROM SYS.TRANSACTIONS");

        assertEquals(10, txs.size());

        latch2.countDown();

        boolean res = waitForCondition(() -> execute(ignite0, "SELECT * FROM SYS.TRANSACTIONS").isEmpty(), 5_000);

        assertTrue(res);
    }

    /** */
    @Test
    public void testSchemas() throws Exception {
        try (IgniteEx g = startGrid(new IgniteConfiguration().setSqlSchemas("MY_SCHEMA", "ANOTHER_SCHEMA"))) {
            SystemView<SqlSchemaView> schemasSysView = g.context().systemView().view(SQL_SCHEMA_VIEW);

            Set<String> schemaFromSysView = new HashSet<>();

            schemasSysView.forEach(v -> schemaFromSysView.add(v.name()));

            HashSet<String> expSchemas = new HashSet<>(asList("MY_SCHEMA", "ANOTHER_SCHEMA", "SYS", "PUBLIC"));

            assertEquals(schemaFromSysView, expSchemas);

            List<List<?>> schemas = execute(g, "SELECT * FROM SYS.SCHEMAS");

            schemaFromSysView.clear();
            schemas.forEach(s -> schemaFromSysView.add(s.get(0).toString()));

            assertEquals(schemaFromSysView, expSchemas);
        }
    }

    /** */
    @Test
    public void testViews() throws Exception {
        Set<String> expViews = new HashSet<>(asList(
            "METRICS",
            "SERVICES",
            "CACHE_GROUPS",
            "CACHES",
            "TASKS",
            "SQL_QUERIES_HISTORY",
            "NODES",
            "SCHEMAS",
            "NODE_METRICS",
            "BASELINE_NODES",
            "INDEXES",
            "LOCAL_CACHE_GROUPS_IO",
<<<<<<< HEAD
            "SQL_QUERIES",
=======
            "LOCAL_SQL_RUNNING_QUERIES",
            "SCAN_QUERIES",
>>>>>>> 7464044c
            "NODE_ATTRIBUTES",
            "TABLES",
            "CLIENT_CONNECTIONS",
            "VIEWS",
            "TABLE_COLUMNS",
            "VIEW_COLUMNS",
            "TRANSACTIONS",
            "CONTINUOUS_QUERIES"
        ));

        Set<String> actViews = new HashSet<>();

        List<List<?>> res = execute(ignite0, "SELECT * FROM SYS.VIEWS");

        for (List<?> row : res)
            actViews.add(row.get(0).toString());

        assertEquals(expViews, actViews);
    }

    /** */
    @Test
    public void testTable() throws Exception {
        assertTrue(execute(ignite0, "SELECT * FROM SYS.TABLES").isEmpty());

        execute(ignite0, "CREATE TABLE T1(ID LONG PRIMARY KEY, NAME VARCHAR)");

        List<List<?>> res = execute(ignite0, "SELECT * FROM SYS.TABLES");

        assertEquals(1, res.size());

        List tbl = res.get(0);

        int cacheId = cacheId("SQL_PUBLIC_T1");
        String cacheName = "SQL_PUBLIC_T1";

        assertEquals("T1", tbl.get(0)); // TABLE_NAME
        assertEquals(DFLT_SCHEMA, tbl.get(1)); // SCHEMA_NAME
        assertEquals(cacheName, tbl.get(2)); // CACHE_NAME
        assertEquals(cacheId, tbl.get(3)); // CACHE_ID
        assertNull(tbl.get(4)); // AFFINITY_KEY_COLUMN
        assertEquals("ID", tbl.get(5)); // KEY_ALIAS
        assertNull(tbl.get(6)); // VALUE_ALIAS
        assertEquals("java.lang.Long", tbl.get(7)); // KEY_TYPE_NAME
        assertNotNull(tbl.get(8)); // VALUE_TYPE_NAME

        execute(ignite0, "CREATE TABLE T2(ID LONG PRIMARY KEY, NAME VARCHAR)");

        assertEquals(2, execute(ignite0, "SELECT * FROM SYS.TABLES").size());

        execute(ignite0, "DROP TABLE T1");
        execute(ignite0, "DROP TABLE T2");

        assertTrue(execute(ignite0, "SELECT * FROM SYS.TABLES").isEmpty());
    }

    /** */
    @Test
    public void testTableColumns() throws Exception {
        assertTrue(execute(ignite0, "SELECT * FROM SYS.TABLE_COLUMNS").isEmpty());

        execute(ignite0, "CREATE TABLE T1(ID LONG PRIMARY KEY, NAME VARCHAR(40))");

        Set<?> actCols = execute(ignite0, "SELECT * FROM SYS.TABLE_COLUMNS")
            .stream()
            .map(l -> l.get(0))
            .collect(Collectors.toSet());

        assertEquals(new HashSet<>(asList("ID", "NAME", "_KEY", "_VAL")), actCols);

        execute(ignite0, "CREATE TABLE T2(ID LONG PRIMARY KEY, NAME VARCHAR(50))");

        List<List<?>> expRes = asList(
            asList("ID", "T1", "PUBLIC", false, false, "null", true, true, -1, -1, Long.class.getName()),
            asList("NAME", "T1", "PUBLIC", false, false, "null", true, false, 40, -1, String.class.getName()),
            asList("_KEY", "T1", "PUBLIC", true, false, null, false, true, -1, -1, null),
            asList("_VAL", "T1", "PUBLIC", false, false, null, true, false, -1, -1, null),
            asList("ID", "T2", "PUBLIC", false, false, "null", true, true, -1, -1, Long.class.getName()),
            asList("NAME", "T2", "PUBLIC", false, false, "null", true, false, 50, -1, String.class.getName()),
            asList("_KEY", "T2", "PUBLIC", true, false, null, false, true, -1, -1, null),
            asList("_VAL", "T2", "PUBLIC", false, false, null, true, false, -1, -1, null)
        );

        List<List<?>> res = execute(ignite0, "SELECT * FROM SYS.TABLE_COLUMNS ORDER BY TABLE_NAME, COLUMN_NAME");

        assertEquals(expRes, res);

        execute(ignite0, "DROP TABLE T1");
        execute(ignite0, "DROP TABLE T2");

        assertTrue(execute(ignite0, "SELECT * FROM SYS.TABLE_COLUMNS").isEmpty());
    }

    /** */
    @Test
    public void testViewColumns() throws Exception {
        execute(ignite0, "SELECT * FROM SYS.VIEW_COLUMNS");

        List<List<?>> expRes = asList(
            asList("CONNECTION_ID", "CLIENT_CONNECTIONS", SCHEMA_SYS, "null", true, 19L, 0, Long.class.getName()),
            asList("LOCAL_ADDRESS", "CLIENT_CONNECTIONS", SCHEMA_SYS, "null", true, (long)Integer.MAX_VALUE, 0,
                String.class.getName()),
            asList("REMOTE_ADDRESS", "CLIENT_CONNECTIONS", SCHEMA_SYS, "null", true, (long)Integer.MAX_VALUE, 0,
                String.class.getName()),
            asList("TYPE", "CLIENT_CONNECTIONS", SCHEMA_SYS, "null", true, (long)Integer.MAX_VALUE, 0,
                String.class.getName()),
            asList("USER", "CLIENT_CONNECTIONS", SCHEMA_SYS, "null", true, (long)Integer.MAX_VALUE, 0,
                String.class.getName()),
            asList("VERSION", "CLIENT_CONNECTIONS", SCHEMA_SYS, "null", true, (long)Integer.MAX_VALUE, 0,
                String.class.getName())
        );

        List<List<?>> res = execute(ignite0, "SELECT * FROM SYS.VIEW_COLUMNS WHERE VIEW_NAME = 'CLIENT_CONNECTIONS'");

        assertEquals(expRes, res);
    }

    /** */
    @Test
    public void testContinuousQuery() throws Exception {
        IgniteCache<Integer, Integer> cache = ignite0.createCache("cache-1");

        assertTrue(execute(ignite0, "SELECT * FROM SYS.CONTINUOUS_QUERIES").isEmpty());
        assertTrue(execute(ignite1, "SELECT * FROM SYS.CONTINUOUS_QUERIES").isEmpty());

        try (QueryCursor qry = cache.query(new ContinuousQuery<>()
            .setInitialQuery(new ScanQuery<>())
            .setPageSize(100)
            .setTimeInterval(1000)
            .setLocalListener(evts -> {
                // No-op.
            })
            .setRemoteFilterFactory(() -> evt -> true)
        )) {
            for (int i = 0; i < 100; i++)
                cache.put(i, i);

            checkContinuouQueryView(ignite0, true);
            checkContinuouQueryView(ignite1, false);
        }

        assertTrue(execute(ignite0, "SELECT * FROM SYS.CONTINUOUS_QUERIES").isEmpty());
        assertTrue(execute(ignite1, "SELECT * FROM SYS.CONTINUOUS_QUERIES").isEmpty());
    }

    /** */
    private void checkContinuouQueryView(IgniteEx g, boolean loc) {
        List<List<?>> qrys = execute(g,
            "SELECT " +
            "  CACHE_NAME, " +
            "  BUFFER_SIZE, " +
            "  INTERVAL, " +
            "  NODE_ID, " +
            "  LOCAL_LISTENER, " +
            "  REMOTE_FILTER, " +
            "  LOCAL_TRANSFORMED_LISTENER, " +
            "  REMOTE_TRANSFORMER " +
            "FROM SYS.CONTINUOUS_QUERIES");

        assertEquals(1, qrys.size());

        List<?> cq = qrys.iterator().next();

        assertEquals("cache-1", cq.get(0));
        assertEquals(100, cq.get(1));
        assertEquals(1000L, cq.get(2));
        assertEquals(ignite0.localNode().id(), cq.get(3));

        if (loc)
            assertTrue(cq.get(4).toString().startsWith(getClass().getName()));
        else
            assertNull(cq.get(4));

        assertTrue(cq.get(5).toString().startsWith(getClass().getName()));
        assertNull(cq.get(6));
        assertNull(cq.get(7));
    }

    /** */
    private static final String SCAN_QRY_SELECT = "SELECT " +
            " ORIGIN_NODE_ID," +
            " QUERY_ID," +
            " CACHE_NAME," +
            " CACHE_ID," +
            " CACHE_GROUP_ID," +
            " CACHE_GROUP_NAME," +
            " START_TIME," +
            " DURATION," +
            " CANCELED," +
            " FILTER," +
            " LOCAL," +
            " PARTITION," +
            " TOPOLOGY," +
            " TRANSFORMER," +
            " KEEP_BINARY," +
            " SUBJECT_ID," +
            " TASK_NAME, " +
            " PAGE_SIZE" +
        " FROM SYS.SCAN_QUERIES";

    /** */
    @Test
    public void testLocalScanQuery() throws Exception {
        IgniteCache<Integer, Integer> cache1 = ignite0.createCache(
            new CacheConfiguration<Integer, Integer>("cache1")
                .setGroupName("group1"));

        int part = ignite0.affinity("cache1").primaryPartitions(ignite0.localNode())[0];

        List<Integer> partKeys = partitionKeys(cache1, part, 11, 0);

        for (Integer key : partKeys)
            cache1.put(key, key);

        assertEquals(0, execute(ignite0, SCAN_QRY_SELECT).size());

        QueryCursor<Integer> qryRes1 = cache1.query(
            new ScanQuery<Integer, Integer>()
                .setFilter(new TestPredicate())
                .setLocal(true)
                .setPartition(part)
                .setPageSize(10),
            new TestTransformer());

        assertTrue(qryRes1.iterator().hasNext());

        boolean res = waitForCondition(() -> !execute(ignite0, SCAN_QRY_SELECT).isEmpty(), 5_000);

        assertTrue(res);

        List<?> view = execute(ignite0, SCAN_QRY_SELECT).get(0);

        assertEquals(ignite0.localNode().id(), view.get(0));
        assertEquals(0L, view.get(1));
        assertEquals("cache1", view.get(2));
        assertEquals(cacheId("cache1"), view.get(3));
        assertEquals(cacheGroupId("cache1", "group1"), view.get(4));
        assertEquals("group1", view.get(5));
        assertTrue((Long)view.get(6) <= System.currentTimeMillis());
        assertTrue((Long)view.get(7) >= 0);
        assertFalse((Boolean)view.get(8));
        assertEquals(TEST_PREDICATE, view.get(9));
        assertTrue((Boolean)view.get(10));
        assertEquals(part, view.get(11));
        assertEquals(toStringSafe(ignite0.context().discovery().topologyVersionEx()), view.get(12));
        assertEquals(TEST_TRANSFORMER, view.get(13));
        assertFalse((Boolean)view.get(14));
        assertNull(view.get(15));
        assertNull(view.get(16));

        qryRes1.close();

        res = waitForCondition(() -> execute(ignite0, SCAN_QRY_SELECT).isEmpty(), 5_000);

        assertTrue(res);
    }

    /** */
    @Test
    public void testScanQuery() throws Exception {
        try(IgniteEx client1 = startGrid("client-1");
            IgniteEx client2 = startGrid("client-2")) {

            IgniteCache<Integer, Integer> cache1 = client1.createCache(
                new CacheConfiguration<Integer, Integer>("cache1")
                    .setGroupName("group1"));

            IgniteCache<Integer, Integer> cache2 = client2.createCache("cache2");

            for (int i = 0; i < 100; i++) {
                cache1.put(i, i);
                cache2.put(i, i);
            }

            assertEquals(0, execute(ignite0, SCAN_QRY_SELECT).size());
            assertEquals(0, execute(ignite1, SCAN_QRY_SELECT).size());

            QueryCursor<Integer> qryRes1 = cache1.query(
                new ScanQuery<Integer, Integer>()
                    .setFilter(new TestPredicate())
                    .setPageSize(10),
                new TestTransformer());

            QueryCursor<?> qryRes2 = cache2.withKeepBinary().query(new ScanQuery<>()
                .setPageSize(20));

            assertTrue(qryRes1.iterator().hasNext());
            assertTrue(qryRes2.iterator().hasNext());

            checkScanQueryView(client1, client2, ignite0);
            checkScanQueryView(client1, client2, ignite1);

            qryRes1.close();
            qryRes2.close();

            boolean res = waitForCondition(
                () -> execute(ignite0, SCAN_QRY_SELECT).size() + execute(ignite1, SCAN_QRY_SELECT).size() == 0, 5_000);

            assertTrue(res);
        }
    }

    /** */
    private void checkScanQueryView(IgniteEx client1, IgniteEx client2,
        IgniteEx server) throws Exception {
        boolean res = waitForCondition(() -> execute(server, SCAN_QRY_SELECT).size() > 1, 5_000);

        assertTrue(res);

        Consumer<List<?>> cache1checker = view -> {
            assertEquals(client1.localNode().id(), view.get(0));
            assertTrue((Long)view.get(1) != 0);
            assertEquals("cache1", view.get(2));
            assertEquals(cacheId("cache1"), view.get(3));
            assertEquals(cacheGroupId("cache1", "group1"), view.get(4));
            assertEquals("group1", view.get(5));
            assertTrue((Long)view.get(6) <= System.currentTimeMillis());
            assertTrue((Long)view.get(7) >= 0);
            assertFalse((Boolean)view.get(8));
            assertEquals(TEST_PREDICATE, view.get(9));
            assertFalse((Boolean)view.get(10));
            assertEquals(-1, view.get(11));
            assertEquals(toStringSafe(client1.context().discovery().topologyVersionEx()), view.get(12));
            assertEquals(TEST_TRANSFORMER, view.get(13));
            assertFalse((Boolean)view.get(14));
            assertNull(view.get(15));
            assertNull(view.get(16));
            assertEquals(10, view.get(17));
        };

        Consumer<List<?>> cache2checker = view -> {
            assertEquals(client2.localNode().id(), view.get(0));
            assertTrue((Long)view.get(1) != 0);
            assertEquals("cache2", view.get(2));
            assertEquals(cacheId("cache2"), view.get(3));
            assertEquals(cacheGroupId("cache2", null), view.get(4));
            assertEquals("cache2", view.get(5));
            assertTrue((Long)view.get(6) <= System.currentTimeMillis());
            assertTrue((Long)view.get(7) >= 0);
            assertFalse((Boolean)view.get(8));
            assertNull(view.get(9));
            assertFalse((Boolean)view.get(10));
            assertEquals(-1, view.get(11));
            assertEquals(toStringSafe(client2.context().discovery().topologyVersionEx()), view.get(12));
            assertNull(view.get(13));
            assertTrue((Boolean)view.get(14));
            assertNull(view.get(15));
            assertNull(view.get(16));
            assertEquals(20, view.get(17));
        };

        boolean found1 = false;
        boolean found2 = false;

        for (List<?> view : execute(server, SCAN_QRY_SELECT)) {
            if ("cache2".equals(view.get(2))) {
                cache2checker.accept(view);
                found1 = true;
            }
            else {
                cache1checker.accept(view);
                found2 = true;
            }
        }

        assertTrue(found1 && found2);
    }

    /**
     * Execute query on given node.
     *
     * @param node Node.
     * @param sql Statement.
     */
    private List<List<?>> execute(Ignite node, String sql, Object... args) {
        SqlFieldsQuery qry = new SqlFieldsQuery(sql)
            .setArgs(args)
            .setSchema("PUBLIC");

        return queryProcessor(node).querySqlFields(qry, true).getAll();
    }
}<|MERGE_RESOLUTION|>--- conflicted
+++ resolved
@@ -404,12 +404,8 @@
             "BASELINE_NODES",
             "INDEXES",
             "LOCAL_CACHE_GROUPS_IO",
-<<<<<<< HEAD
             "SQL_QUERIES",
-=======
-            "LOCAL_SQL_RUNNING_QUERIES",
             "SCAN_QUERIES",
->>>>>>> 7464044c
             "NODE_ATTRIBUTES",
             "TABLES",
             "CLIENT_CONNECTIONS",
