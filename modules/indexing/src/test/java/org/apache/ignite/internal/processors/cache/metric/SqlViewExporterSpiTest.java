--- conflicted
+++ resolved
@@ -254,7 +254,25 @@
 
     /** */
     @Test
-<<<<<<< HEAD
+    public void testClientsConnections() throws Exception {
+        String host = ignite.configuration().getClientConnectorConfiguration().getHost();
+
+        if (host == null)
+            host = ignite.configuration().getLocalHost();
+
+        int port = ignite.configuration().getClientConnectorConfiguration().getPort();
+
+        try (IgniteClient client = Ignition.startClient(new ClientConfiguration().setAddresses(host + ":" + port))) {
+            try (Connection conn = new IgniteJdbcThinDriver().connect("jdbc:ignite:thin://" + host, new Properties())) {
+                List<List<?>> conns = execute(ignite, "SELECT * FROM SYS.CLIENT_CONNECTIONS");
+
+                assertEquals(2, conns.size());
+            }
+        }
+    }
+
+    /** */
+    @Test
     public void testSchemas() throws Exception {
         try (IgniteEx g = startGrid(new IgniteConfiguration().setSqlSchemas("MY_SCHEMA", "ANOTHER_SCHEMA"))) {
             SystemView<SqlSchemaView> schemasSysView = g.context().systemView().view(SQL_SCHEMA_SYS_VIEW);
@@ -278,25 +296,6 @@
 
     //TODO: add sql.tables, sql.views, sql.column, sql.indexes tests.
 
-=======
-    public void testClientsConnections() throws Exception {
-        String host = ignite.configuration().getClientConnectorConfiguration().getHost();
-
-        if (host == null)
-            host = ignite.configuration().getLocalHost();
-
-        int port = ignite.configuration().getClientConnectorConfiguration().getPort();
-
-        try (IgniteClient client = Ignition.startClient(new ClientConfiguration().setAddresses(host + ":" + port))) {
-            try (Connection conn = new IgniteJdbcThinDriver().connect("jdbc:ignite:thin://" + host, new Properties())) {
-                List<List<?>> conns = execute(ignite, "SELECT * FROM SYS.CLIENT_CONNECTIONS");
-
-                assertEquals(2, conns.size());
-            }
-        }
-    }
-
->>>>>>> b67f2df7
     /**
      * Execute query on given node.
      *
