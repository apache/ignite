/*
 * Licensed to the Apache Software Foundation (ASF) under one or more
 * contributor license agreements.  See the NOTICE file distributed with
 * this work for additional information regarding copyright ownership.
 * The ASF licenses this file to You under the Apache License, Version 2.0
 * (the "License"); you may not use this file except in compliance with
 * the License.  You may obtain a copy of the License at
 *
 *      http://www.apache.org/licenses/LICENSE-2.0
 *
 * Unless required by applicable law or agreed to in writing, software
 * distributed under the License is distributed on an "AS IS" BASIS,
 * WITHOUT WARRANTIES OR CONDITIONS OF ANY KIND, either express or implied.
 * See the License for the specific language governing permissions and
 * limitations under the License.
 */

package org.apache.ignite.internal.processors.database;

import java.io.Serializable;
import java.util.concurrent.CountDownLatch;
import org.apache.ignite.IgniteCache;
import org.apache.ignite.IgniteCheckedException;
import org.apache.ignite.cache.CacheAtomicityMode;
import org.apache.ignite.cache.CacheRebalanceMode;
import org.apache.ignite.cache.QueryEntity;
import org.apache.ignite.cache.query.SqlFieldsQuery;
import org.apache.ignite.cache.query.annotations.QuerySqlField;
import org.apache.ignite.configuration.CacheConfiguration;
import org.apache.ignite.configuration.DataRegionConfiguration;
import org.apache.ignite.configuration.DataStorageConfiguration;
import org.apache.ignite.configuration.IgniteConfiguration;
import org.apache.ignite.internal.IgniteEx;
import org.apache.ignite.internal.processors.cache.DynamicCacheDescriptor;
import org.apache.ignite.internal.processors.cache.persistence.DbCheckpointListener;
import org.apache.ignite.internal.processors.cache.persistence.GridCacheDatabaseSharedManager;
import org.apache.ignite.internal.processors.query.QuerySchema;
import org.apache.ignite.internal.processors.query.QueryUtils;
import org.apache.ignite.testframework.junits.common.GridCommonAbstractTest;
import org.junit.Test;

import static org.apache.ignite.IgniteSystemProperties.IGNITE_SKIP_CONFIGURATION_CONSISTENCY_CHECK;

/**
 *
 */
public class IgnitePersistentStoreSchemaLoadTest extends GridCommonAbstractTest {
    /** Cache name. */
    private static final String TMPL_NAME = "test_cache*";

    /** Table name. */
    private static final String TBL_NAME = Person.class.getSimpleName();

    /** Name of the cache created with {@code CREATE TABLE}. */
    private static final String SQL_CACHE_NAME = QueryUtils.createTableCacheName(QueryUtils.DFLT_SCHEMA, TBL_NAME);

    /** Name of the cache created upon cluster start. */
    private static final String STATIC_CACHE_NAME = TBL_NAME;

    /** {@inheritDoc} */
    @Override protected IgniteConfiguration getConfiguration(String gridName) throws Exception {
        IgniteConfiguration cfg = super.getConfiguration(gridName);

        cfg.setCacheConfiguration(cacheCfg(TMPL_NAME));

        DataStorageConfiguration pCfg = new DataStorageConfiguration();

        pCfg.setDefaultDataRegionConfiguration(new DataRegionConfiguration()
            .setPersistenceEnabled(true)
            .setMaxSize(100L * 1024 * 1024));

        pCfg.setCheckpointFrequency(1000);

        cfg.setDataStorageConfiguration(pCfg);

        return cfg;
    }

    /**
     * Create node configuration with a cache pre-configured.
     * @param gridName Node name.
     * @return Node configuration with a cache pre-configured.
     * @throws Exception if failed.
     */
    @SuppressWarnings("unchecked")
    private IgniteConfiguration getConfigurationWithStaticCache(String gridName) throws Exception {
        IgniteConfiguration cfg = getConfiguration(gridName);

        CacheConfiguration ccfg = cacheCfg(STATIC_CACHE_NAME);

        ccfg.setIndexedTypes(Integer.class, Person.class);
        ccfg.setSqlEscapeAll(true);

        cfg.setCacheConfiguration(ccfg);

        return optimize(cfg);
    }

    /** */
    private CacheConfiguration cacheCfg(String name) {
        CacheConfiguration<?, ?> cfg = new CacheConfiguration<>();

        cfg.setName(name);

        cfg.setRebalanceMode(CacheRebalanceMode.NONE);

        cfg.setAtomicityMode(CacheAtomicityMode.ATOMIC);

        return cfg;
    }

    /** {@inheritDoc} */
    @Override protected void beforeTest() throws Exception {
        System.setProperty(IGNITE_SKIP_CONFIGURATION_CONSISTENCY_CHECK, "true");

        stopAllGrids();

        cleanPersistenceDir();
    }

    /** {@inheritDoc} */
    @Override protected void afterTest() throws Exception {
        stopAllGrids();

        cleanPersistenceDir();

        System.clearProperty(IGNITE_SKIP_CONFIGURATION_CONSISTENCY_CHECK);
    }

    /** */
    @Test
    public void testDynamicSchemaChangesPersistence() throws Exception {
        checkSchemaStateAfterNodeRestart(false);
    }

    /** */
    @Test
    public void testDynamicSchemaChangesPersistenceWithAliveCluster() throws Exception {
        checkSchemaStateAfterNodeRestart(true);
    }

    /** */
    @Test
    public void testDynamicSchemaChangesPersistenceWithStaticCache() throws Exception {
        IgniteEx node = startGrid(getConfigurationWithStaticCache(getTestIgniteInstanceName(0)));

        node.active(true);

        IgniteCache cache = node.cache(STATIC_CACHE_NAME);

        assertNotNull(cache);

        CountDownLatch cnt = checkpointLatch(node);

        assertEquals(0, indexCnt(node, STATIC_CACHE_NAME));

        makeDynamicSchemaChanges(node, STATIC_CACHE_NAME);

        checkDynamicSchemaChanges(node, STATIC_CACHE_NAME);

        cnt.await();

        stopGrid(0);

        // Restarting with no-cache configuration - otherwise stored configurations
        // will be ignored due to cache names duplication.
        node = startGrid(0);

        node.active(true);

        checkDynamicSchemaChanges(node, STATIC_CACHE_NAME);
    }

    /**
     * Perform test with cache created with {@code CREATE TABLE}.
     * @param aliveCluster Whether there should remain an alive node when tested node is restarted.
     * @throws Exception if failed.
     */
    private void checkSchemaStateAfterNodeRestart(boolean aliveCluster) throws Exception {
        IgniteEx node = startGrid(0);

        node.active(true);

        if (aliveCluster)
            startGrid(1);

        CountDownLatch cnt = checkpointLatch(node);

        node.context().query().querySqlFields(
            new SqlFieldsQuery("create table \"Person\" (\"id\" int primary key, \"name\" varchar)"), false);

        assertEquals(0, indexCnt(node, SQL_CACHE_NAME));

        makeDynamicSchemaChanges(node, QueryUtils.DFLT_SCHEMA);

        checkDynamicSchemaChanges(node, SQL_CACHE_NAME);

        cnt.await();

        stopGrid(0);

        node = startGrid(0);

        node.active(true);

        checkDynamicSchemaChanges(node, SQL_CACHE_NAME);

        node.context().query().querySqlFields(new SqlFieldsQuery("drop table \"Person\""), false).getAll();
    }

    /** */
    private int indexCnt(IgniteEx node, String cacheName) {
        DynamicCacheDescriptor desc = node.context().cache().cacheDescriptor(cacheName);

        int cnt = 0;

        if (desc != null) {
            QuerySchema schema = desc.schema();
            if (schema != null) {
                for (QueryEntity entity : schema.entities())
                    cnt += entity.getIndexes().size();
            }
        }
        return cnt;
    }

    /** */
    private int colsCnt(IgniteEx node, String cacheName) {
        DynamicCacheDescriptor desc = node.context().cache().cacheDescriptor(cacheName);

        int cnt = 0;

        if (desc != null) {
            QuerySchema schema = desc.schema();
            if (schema != null) {

                for (QueryEntity entity : schema.entities())
                    cnt += entity.getFields().size();
            }
        }

        return cnt;
    }

    /**
     * @param node Node whose checkpoint to wait for.
     * @return Latch released when checkpoint happens.
     */
    private CountDownLatch checkpointLatch(IgniteEx node) {
        final CountDownLatch cnt = new CountDownLatch(1);

        GridCacheDatabaseSharedManager db = (GridCacheDatabaseSharedManager)node.context().cache().context().database();

        db.addCheckpointListener(new DbCheckpointListener() {
            @Override public void onMarkCheckpointBegin(Context ctx) {
                cnt.countDown();
            }

<<<<<<< HEAD
            @Override public void beforeCheckpointBegin(Context ctx) throws IgniteCheckedException {

=======
            @Override public void onCheckpointBegin(Context ctx) {
                /* No-op. */
>>>>>>> 023e246d
            }
        });

        return cnt;
    }

    /**
     * Create dynamic index and column.
     * @param node Node.
     * @param schema Schema name.
     */
    private void makeDynamicSchemaChanges(IgniteEx node, String schema) {
        node.context().query().querySqlFields(
            new SqlFieldsQuery("create index \"my_idx\" on \"Person\" (\"id\", \"name\")").setSchema(schema), false)
                .getAll();

        node.context().query().querySqlFields(
            new SqlFieldsQuery("alter table \"Person\" add column (\"age\" int, \"city\" char)")
            .setSchema(schema), false).getAll();

        node.context().query().querySqlFields(
            new SqlFieldsQuery("alter table \"Person\" drop column \"city\"").setSchema(schema), false)
            .getAll();
    }

    /**
     * Check that dynamically created schema objects are in place.
     * @param node Node.
     * @param cacheName Cache name.
     */
    private void checkDynamicSchemaChanges(IgniteEx node, String cacheName) {
        assertEquals(1, indexCnt(node, cacheName));

        assertEquals(3, colsCnt(node, cacheName));
    }

    /**
     *
     */
    protected static class Person implements Serializable {
        /** */
        private static final long serialVersionUID = 0L;

        /** */
        @SuppressWarnings("unused")
        private Person() {
            // No-op.
        }

        /** */
        public Person(int id) {
            this.id = id;
        }

        /** */
        @QuerySqlField
        protected int id;

        /** */
        @QuerySqlField
        protected String name;

        /** {@inheritDoc} */
        @Override public boolean equals(Object o) {
            if (this == o)
                return true;

            if (o == null || getClass() != o.getClass())
                return false;

            IgnitePersistentStoreSchemaLoadTest.Person person = (IgnitePersistentStoreSchemaLoadTest.Person) o;

            return id == person.id && (name != null ? name.equals(person.name) : person.name == null);

        }

        /** {@inheritDoc} */
        @Override public int hashCode() {
            int res = id;

            res = 31 * res + (name != null ? name.hashCode() : 0);

            return res;
        }
    }
}<|MERGE_RESOLUTION|>--- conflicted
+++ resolved
@@ -256,13 +256,12 @@
                 cnt.countDown();
             }
 
-<<<<<<< HEAD
             @Override public void beforeCheckpointBegin(Context ctx) throws IgniteCheckedException {
 
-=======
+            }
+
             @Override public void onCheckpointBegin(Context ctx) {
                 /* No-op. */
->>>>>>> 023e246d
             }
         });
 
