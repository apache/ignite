/*
 * Licensed to the Apache Software Foundation (ASF) under one or more
 * contributor license agreements.  See the NOTICE file distributed with
 * this work for additional information regarding copyright ownership.
 * The ASF licenses this file to You under the Apache License, Version 2.0
 * (the "License"); you may not use this file except in compliance with
 * the License.  You may obtain a copy of the License at
 *
 *      http://www.apache.org/licenses/LICENSE-2.0
 *
 * Unless required by applicable law or agreed to in writing, software
 * distributed under the License is distributed on an "AS IS" BASIS,
 * WITHOUT WARRANTIES OR CONDITIONS OF ANY KIND, either express or implied.
 * See the License for the specific language governing permissions and
 * limitations under the License.
 */

package org.apache.ignite.internal.processors.query.h2;

import java.nio.ByteBuffer;
import java.util.ArrayList;
import java.util.Arrays;
import java.util.Collection;
import java.util.Collections;
import java.util.Iterator;
import java.util.LinkedHashMap;
import java.util.List;
import java.util.Map;
import org.apache.ignite.IgniteCache;
import org.apache.ignite.IgniteCheckedException;
import org.apache.ignite.IgniteLogger;
import org.apache.ignite.binary.BinaryObject;
import org.apache.ignite.binary.BinaryObjectBuilder;
import org.apache.ignite.cache.QueryEntity;
import org.apache.ignite.cache.QueryIndex;
import org.apache.ignite.cache.QueryIndexType;
import org.apache.ignite.configuration.CacheConfiguration;
import org.apache.ignite.configuration.IgniteConfiguration;
import org.apache.ignite.internal.IgniteEx;
import org.apache.ignite.internal.binary.BinaryMarshaller;
import org.apache.ignite.internal.binary.BinaryObjectImpl;
import org.apache.ignite.internal.processors.cache.CacheObject;
import org.apache.ignite.internal.processors.cache.CacheObjectContext;
import org.apache.ignite.internal.processors.cache.CacheObjectValueContext;
import org.apache.ignite.internal.processors.cache.KeyCacheObject;
import org.apache.ignite.internal.processors.query.GridQueryFieldsResult;
import org.apache.ignite.internal.processors.query.GridQueryIndexDescriptor;
import org.apache.ignite.internal.processors.query.GridQueryProperty;
import org.apache.ignite.internal.processors.query.GridQueryTypeDescriptor;
import org.apache.ignite.internal.util.typedef.F;
import org.apache.ignite.internal.util.typedef.internal.U;
import org.apache.ignite.lang.IgniteBiTuple;
import org.apache.ignite.plugin.extensions.communication.MessageReader;
import org.apache.ignite.plugin.extensions.communication.MessageWriter;
import org.apache.ignite.spi.IgniteSpiCloseableIterator;
import org.apache.ignite.spi.IgniteSpiException;
import org.apache.ignite.testframework.GridStringLogger;
import org.apache.ignite.testframework.GridTestUtils;
import org.apache.ignite.testframework.junits.common.GridCommonAbstractTest;
import org.h2.util.JdbcUtils;
import org.jetbrains.annotations.Nullable;

/**
 * Tests for all SQL based indexing SPI implementations.
 */
public abstract class GridIndexingSpiAbstractSelfTest extends GridCommonAbstractTest {
    /** */
    private static final TextIndex textIdx = new TextIndex(F.asList("txt"));

    /** */
    private static final LinkedHashMap<String, String> fieldsAA = new LinkedHashMap<>();

    /** */
    private static final LinkedHashMap<String, String> fieldsAB = new LinkedHashMap<>();

    /** */
    private static final LinkedHashMap<String, String> fieldsBA = new LinkedHashMap<>();

    /** */
    private IgniteEx ignite0;

    /** {@inheritDoc} */
    @Override protected IgniteConfiguration getConfiguration(String gridName) throws Exception {
        IgniteConfiguration cfg = super.getConfiguration(gridName);

        cfg.setMarshaller(new BinaryMarshaller());

        return cfg;
    }

    /*
     * Fields initialization.
     */
    static {
        fieldsAA.put("id", Long.class.getName());
        fieldsAA.put("name", String.class.getName());
        fieldsAA.put("age", Integer.class.getName());

        fieldsAB.putAll(fieldsAA);
        fieldsAB.put("txt", String.class.getName());

        fieldsBA.putAll(fieldsAA);
        fieldsBA.put("sex", Boolean.class.getName());
    }

    /** */
    private static TypeDesc typeAA = new TypeDesc("A", "A", "A", Collections.<String, Class<?>>emptyMap(), null);

    /** */
    private static TypeDesc typeAB = new TypeDesc("A", "A", "B", Collections.<String, Class<?>>emptyMap(), textIdx);

    /** */
    private static TypeDesc typeBA = new TypeDesc("B", "B", "A", Collections.<String, Class<?>>emptyMap(), null);

    /** {@inheritDoc} */
    @Override protected void beforeTest() throws Exception {
        ignite0 = startGrid(0);
    }

    /**
     */
    private CacheConfiguration cacheACfg() {
        CacheConfiguration<?,?> cfg = new CacheConfiguration<>(DEFAULT_CACHE_NAME);

        cfg.setName("A");

        QueryEntity eA = new QueryEntity(Integer.class.getName(), "A");
        eA.setFields(fieldsAA);

        QueryEntity eB = new QueryEntity(Integer.class.getName(), "B");
        eB.setFields(fieldsAB);

        List<QueryEntity> list = new ArrayList<>(2);

        list.add(eA);
        list.add(eB);

        QueryIndex idx = new QueryIndex("txt");
        idx.setIndexType(QueryIndexType.FULLTEXT);
        eB.setIndexes(Collections.singleton(idx));

        cfg.setQueryEntities(list);

        return cfg;
    }

    /**
     *
     */
    private CacheConfiguration cacheBCfg() {
        CacheConfiguration cfg = new CacheConfiguration(DEFAULT_CACHE_NAME);

        cfg.setName("B");

        QueryEntity eA = new QueryEntity(Integer.class.getName(), "A");
        eA.setFields(fieldsBA);

        cfg.setQueryEntities(Collections.singleton(eA));

        return cfg;
    }

    /** {@inheritDoc} */
    @Override protected void afterTest() throws Exception {
        stopAllGrids();
    }

    /**
     * @param id Id.
     * @param name Name.
     * @param age Age.
     * @return AA.
     */
    private BinaryObjectBuilder aa(String typeName, long id, String name, int age) {
        BinaryObjectBuilder aBuilder = ignite0.binary().builder(typeName)
                .setField("id", id)
                .setField("name", name)
                .setField("age", age);

        return aBuilder;
    }

    /**
     * @param id Id.
     * @param name Name.
     * @param age Age.
     * @param txt Text.
     * @return AB.
     */
    private BinaryObjectBuilder ab(long id, String name, int age, String txt) {
        BinaryObjectBuilder aBuilder = aa("B", id, name, age);

        aBuilder.setField("txt", txt);

        return aBuilder;
    }

    /**
     * @param id Id.
     * @param name Name.
     * @param age Age.
     * @param sex Sex.
     * @return BA.
     */
    private BinaryObjectBuilder ba(long id, String name, int age, boolean sex) {
        BinaryObjectBuilder builder = aa("A", id, name, age);

        builder.setField("sex", sex);

        return builder;
    }

    /**
     * @param row Row
     * @return Value.
     * @throws IgniteSpiException If failed.
     */
    private BinaryObjectImpl value(IgniteBiTuple<Integer, BinaryObjectImpl> row) throws IgniteSpiException {
        return row.get2();
    }

    /**
     * @return Indexing.
     */
    private IgniteH2Indexing getIndexing() {
        return U.field(ignite0.context().query(), "idx");
    }

    /**
     * @return {@code true} if OFF-HEAP mode should be tested.
     */
    protected boolean offheap() {
        return false;
    }

    /**
     * @param key Key.
     * @return Cache object.
     */
    private KeyCacheObject key(int key) {
        return new TestCacheObject(key);
    }

    /**
     * @throws Exception If failed.
     */
    public void testSpi() throws Exception {
        IgniteH2Indexing spi = getIndexing();

        IgniteCache<Integer, BinaryObject> cacheA = ignite0.createCache(cacheACfg());

        IgniteCache<Integer, BinaryObject> cacheB = ignite0.createCache(cacheBCfg());

        assertFalse(spi.queryLocalSql(spi.schema(typeAA.cacheName()), typeAA.cacheName(), "select * from A.A", null,
            Collections.emptySet(), typeAA.name(), null, null).hasNext());

        assertFalse(spi.queryLocalSql(spi.schema(typeAB.cacheName()), typeAB.cacheName(), "select * from A.B", null,
            Collections.emptySet(), typeAB.name(), null, null).hasNext());

        assertFalse(spi.queryLocalSql(spi.schema(typeBA.cacheName()), typeBA.cacheName(), "select * from B.A", null,
            Collections.emptySet(), typeBA.name(), null, null).hasNext());

        assertFalse(spi.queryLocalSql(spi.schema(typeBA.cacheName()), typeBA.cacheName(),
            "select * from B.A, A.B, A.A", null, Collections.emptySet(), typeBA.name(), null, null).hasNext());

        try {
            spi.queryLocalSql(spi.schema(typeBA.cacheName()), typeBA.cacheName(),
                "select aa.*, ab.*, ba.* from A.A aa, A.B ab, B.A ba",
                null, Collections.emptySet(), typeBA.name(), null, null).hasNext();

            fail("Enumerations of aliases in select block must be prohibited");
        }
        catch (IgniteCheckedException ignored) {
            // all fine
        }

        assertFalse(spi.queryLocalSql(spi.schema(typeAB.cacheName()), typeAB.cacheName(), "select ab.* from A.B ab",
            null, Collections.emptySet(), typeAB.name(), null, null).hasNext());

        assertFalse(spi.queryLocalSql(spi.schema(typeBA.cacheName()), typeBA.cacheName(),
            "select   ba.*   from B.A  as ba", null, Collections.emptySet(), typeBA.name(), null, null).hasNext());

        cacheA.put(1, aa("A", 1, "Vasya", 10).build());
        cacheA.put(1, ab(1, "Vasya", 20, "Some text about Vasya goes here.").build());
        cacheB.put(1, ba(2, "Petya", 25, true).build());
        cacheB.put(1, ba(2, "Kolya", 25, true).build());
        cacheA.put(2, aa("A", 2, "Valera", 19).build());
        cacheA.put(3, aa("A", 3, "Borya", 18).build());
        cacheA.put(4, ab(4, "Vitalya", 20, "Very Good guy").build());

        // Query data.
        Iterator<IgniteBiTuple<Integer, BinaryObjectImpl>> res = spi.queryLocalSql(spi.schema(typeAA.cacheName()),
            typeAA.cacheName(), "from a order by age", null, Collections.emptySet(), typeAA.name(), null, null);

        assertTrue(res.hasNext());
        assertEquals(aa("A", 3, "Borya", 18).build(), value(res.next()));
        assertTrue(res.hasNext());
        assertEquals(aa("A", 2, "Valera", 19).build(), value(res.next()));
        assertFalse(res.hasNext());

        res = spi.queryLocalSql(spi.schema(typeAA.cacheName()), typeAA.cacheName(),
            "select aa.* from a aa order by aa.age", null, Collections.emptySet(), typeAA.name(), null, null);

        assertTrue(res.hasNext());
        assertEquals(aa("A", 3, "Borya", 18).build(), value(res.next()));
        assertTrue(res.hasNext());
        assertEquals(aa("A", 2, "Valera", 19).build(), value(res.next()));
        assertFalse(res.hasNext());

        res = spi.queryLocalSql(spi.schema(typeAB.cacheName()), typeAB.cacheName(), "from b order by name", null,
            Collections.emptySet(), typeAB.name(), null, null);

        assertTrue(res.hasNext());
        assertEquals(ab(1, "Vasya", 20, "Some text about Vasya goes here.").build(), value(res.next()));
        assertTrue(res.hasNext());
        assertEquals(ab(4, "Vitalya", 20, "Very Good guy").build(), value(res.next()));
        assertFalse(res.hasNext());

        res = spi.queryLocalSql(spi.schema(typeAB.cacheName()), typeAB.cacheName(),
            "select bb.* from b as bb order by bb.name", null, Collections.emptySet(), typeAB.name(), null, null);

        assertTrue(res.hasNext());
        assertEquals(ab(1, "Vasya", 20, "Some text about Vasya goes here.").build(), value(res.next()));
        assertTrue(res.hasNext());
        assertEquals(ab(4, "Vitalya", 20, "Very Good guy").build(), value(res.next()));
        assertFalse(res.hasNext());

        res = spi.queryLocalSql(spi.schema(typeBA.cacheName()), typeBA.cacheName(), "from a", null,
            Collections.emptySet(), typeBA.name(), null, null);

        assertTrue(res.hasNext());
        assertEquals(ba(2, "Kolya", 25, true).build(), value(res.next()));
        assertFalse(res.hasNext());

        // Text queries
        Iterator<IgniteBiTuple<Integer, BinaryObjectImpl>> txtRes = spi.queryLocalText(spi.schema(typeAB.cacheName()),
            typeAB.cacheName(), "good", typeAB.name(), null);

        assertTrue(txtRes.hasNext());
        assertEquals(ab(4, "Vitalya", 20, "Very Good guy").build(), value(txtRes.next()));
        assertFalse(txtRes.hasNext());

        // Fields query
        GridQueryFieldsResult fieldsRes =
            spi.queryLocalSqlFields(spi.schema("A"), "select a.a.name n1, a.a.age a1, b.a.name n2, " +
<<<<<<< HEAD
            "b.a.age a2 from a.a, b.a where a.a.id = b.a.id ", Collections.emptySet(), null, false, 0, null, null);
=======
            "b.a.age a2 from a.a, b.a where a.a.id = b.a.id ", Collections.emptySet(), null, false, false, 0, null);
>>>>>>> fcbd297b

        String[] aliases = {"N1", "A1", "N2", "A2"};
        Object[] vals = { "Valera", 19, "Kolya", 25};

        IgniteSpiCloseableIterator<List<?>> it = fieldsRes.iterator();

        assertTrue(it.hasNext());

        List<?> fields = it.next();

        assertEquals(4, fields.size());

        int i = 0;

        for (Object f : fields) {
            assertEquals(aliases[i], fieldsRes.metaData().get(i).fieldName());
            assertEquals(vals[i++], f);
        }

        assertFalse(it.hasNext());

        // Remove
        cacheA.remove(2);
        cacheB.remove(1);
    }

    /**
     * Test long queries write explain warnings into log.
     *
     * @throws Exception If failed.
     */
    public void testLongQueries() throws Exception {
        IgniteH2Indexing spi = getIndexing();

        ignite0.createCache(cacheACfg());

        long longQryExecTime = IgniteConfiguration.DFLT_LONG_QRY_WARN_TIMEOUT;

        GridStringLogger log = new GridStringLogger(false, this.log);

        IgniteLogger oldLog = GridTestUtils.getFieldValue(spi, "log");

        try {
            GridTestUtils.setFieldValue(spi, "log", log);

            String sql = "select sum(x) FROM SYSTEM_RANGE(?, ?)";

            long now = U.currentTimeMillis();
            long time = now;

            long range = 1000000L;

            while (now - time <= longQryExecTime * 3 / 2) {
                time = now;
                range *= 3;

                GridQueryFieldsResult res = spi.queryLocalSqlFields(spi.schema("A"), sql, Arrays.<Object>asList(1,
<<<<<<< HEAD
                    range), null, false, 0, null, null);
=======
                    range), null, false, false, 0, null);
>>>>>>> fcbd297b

                assert res.iterator().hasNext();

                now = U.currentTimeMillis();
            }

            String res = log.toString();

            assertTrue(res.contains("/* PUBLIC.RANGE_INDEX */"));
        }
        finally {
            GridTestUtils.setFieldValue(spi, "log", oldLog);
        }
    }

    /**
     * Index descriptor.
     */
    private static class TextIndex implements GridQueryIndexDescriptor {
        /** */
        private final Collection<String> fields;

        /**
         * @param fields Fields.
         */
        private TextIndex(Collection<String> fields) {
            this.fields = Collections.unmodifiableCollection(fields);
        }

        /** {@inheritDoc} */
        @Override public String name() {
            return null;
        }

        /** {@inheritDoc} */
        @Override public Collection<String> fields() {
            return fields;
        }

        /** {@inheritDoc} */
        @Override public boolean descending(String field) {
            return false;
        }

        /** {@inheritDoc} */
        @Override public QueryIndexType type() {
            return QueryIndexType.FULLTEXT;
        }

        /** {@inheritDoc} */
        @Override public int inlineSize() {
            return 0;
        }
    }

    /**
     * Type descriptor.
     */
    private static class TypeDesc implements GridQueryTypeDescriptor {
        /** */
        private final String name;

        /** */
        private final String cacheName;

        /** */
        private final String schemaName;

        /** */
        private final Map<String, Class<?>> valFields;

        /** */
        private final GridQueryIndexDescriptor textIdx;

        /**
         * @param cacheName Cache name.
         * @param schemaName Schema name.
         * @param name Type name.
         * @param valFields Fields.
         * @param textIdx Fulltext index.
         */
        private TypeDesc(String cacheName, String schemaName, String name, Map<String, Class<?>> valFields, GridQueryIndexDescriptor textIdx) {
            this.name = name;
            this.cacheName = cacheName;
            this.schemaName = schemaName;
            this.valFields = Collections.unmodifiableMap(valFields);
            this.textIdx = textIdx;
        }

        /** {@inheritDoc} */
        @Override public String affinityKey() {
            return null;
        }

        /** {@inheritDoc} */
        @Override public String name() {
            return name;
        }

        /** {@inheritDoc} */
        @Override public String schemaName() {
            return schemaName;
        }

        /** {@inheritDoc} */
        @Override public String tableName() {
            return null;
        }

        /**
         * @return Cache name.
         */
        String cacheName() {
            return cacheName;
        }

        /** {@inheritDoc} */
        @Override public Map<String, Class<?>> fields() {
            return valFields;
        }

        /** {@inheritDoc} */
        @Override public GridQueryProperty property(final String name) {
            return new GridQueryProperty() {
                /** */
                @Override public Object value(Object key, Object val) throws IgniteCheckedException {
                    return TypeDesc.this.value(name, key, val);
                }

                /** */
                @Override public void setValue(Object key, Object val, Object propVal) throws IgniteCheckedException {
                    throw new UnsupportedOperationException();
                }

                /** */
                @Override public String name() {
                    return name;
                }

                /** */
                @Override public Class<?> type() {
                    return Object.class;
                }

                /** */
                @Override public boolean key() {
                    return false;
                }

                /** */
                @Override public GridQueryProperty parent() {
                    return null;
                }

                /** */
                @Override public boolean notNull() {
                    return false;
                }

                /** */
                @Override public Object defaultValue() {
                    return null;
                }

                /** */
                @Override public int precision() {
                    return -1;
                }

                /** */
                @Override public int scale() {
                    return -1;
                }
            };
        }

        /** {@inheritDoc} */
        @SuppressWarnings("unchecked")
        @Override public <T> T value(String field, Object key, Object val) throws IgniteSpiException {
            assert !F.isEmpty(field);

            assert key instanceof Integer;

            Map<String, T> m = (Map<String, T>)val;

            if (m.containsKey(field))
                return m.get(field);

            return null;
        }

        /** {@inheritDoc} */
        @SuppressWarnings("unchecked")
        @Override public void setValue(String field, Object key, Object val, Object propVal) throws IgniteCheckedException {
            assert !F.isEmpty(field);

            assert key instanceof Integer;

            Map<String, Object> m = (Map<String, Object>)val;

            m.put(field, propVal);
        }

        /** */
        @Override public Map<String, GridQueryIndexDescriptor> indexes() {
            return Collections.emptyMap();
        }

        /** */
        @Override public GridQueryIndexDescriptor textIndex() {
            return textIdx;
        }

        /** */
        @Override public Class<?> valueClass() {
            return Object.class;
        }

        /** */
        @Override public Class<?> keyClass() {
            return Integer.class;
        }

        /** */
        @Override public String keyTypeName() {
            return null;
        }

        /** */
        @Override public String valueTypeName() {
            return null;
        }

        /** */
        @Override public boolean valueTextIndex() {
            return textIdx == null;
        }

        /** */
        @Override public int typeId() {
            return 0;
        }

        /** {@inheritDoc} */
        @Override public String keyFieldName() {
            return null;
        }

        /** {@inheritDoc} */
        @Override public String valueFieldName() {
            return null;
        }

        /** {@inheritDoc} */
        @Nullable @Override public String keyFieldAlias() {
            return null;
        }

        /** {@inheritDoc} */
        @Nullable @Override public String valueFieldAlias() {
            return null;
        }

        /** {@inheritDoc} */
        @Override public void validateKeyAndValue(Object key, Object value) throws IgniteCheckedException {
            // No-op.
        }

        /** {@inheritDoc} */
        @Override public void setDefaults(Object key, Object val) throws IgniteCheckedException {
            // No-op.
        }
    }

    /**
     */
    private static class TestCacheObject implements KeyCacheObject {
        /** */
        private Object val;

        /** */
        private int part;

        /**
         * @param val Value.
         */
        private TestCacheObject(Object val) {
            this.val = val;
        }

        /** {@inheritDoc} */
        @Override public void onAckReceived() {
            // No-op.
        }

        /** {@inheritDoc} */
        @Nullable @Override public <T> T value(CacheObjectValueContext ctx, boolean cpy) {
            return (T)val;
        }

        /** {@inheritDoc} */
        @Override public int partition() {
            return part;
        }

        /** {@inheritDoc} */
        @Override public void partition(int part) {
            this.part = part;
        }

        /** {@inheritDoc} */
        @Override public byte[] valueBytes(CacheObjectValueContext ctx) throws IgniteCheckedException {
            return JdbcUtils.serialize(val, null);
        }

        /** {@inheritDoc} */
        @Override public boolean putValue(ByteBuffer buf) throws IgniteCheckedException {
            return false;
        }

        /** {@inheritDoc} */
        @Override public int putValue(long addr) throws IgniteCheckedException {
            return 0;
        }

        /** {@inheritDoc} */
        @Override public boolean putValue(final ByteBuffer buf, final int off, final int len)
            throws IgniteCheckedException {
            return false;
        }

        /** {@inheritDoc} */
        @Override public int valueBytesLength(CacheObjectContext ctx) throws IgniteCheckedException {
            return 0;
        }

        /** {@inheritDoc} */
        @Override public byte cacheObjectType() {
            throw new UnsupportedOperationException();
        }

        /** {@inheritDoc} */
        @Override public boolean isPlatformType() {
            return true;
        }

        /** {@inheritDoc} */
        @Override public KeyCacheObject copy(int part) {
            return this;
        }

        /** {@inheritDoc} */
        @Override public CacheObject prepareForCache(CacheObjectContext ctx) {
            throw new UnsupportedOperationException();
        }

        /** {@inheritDoc} */
        @Override public void finishUnmarshal(CacheObjectValueContext ctx, ClassLoader ldr) throws IgniteCheckedException {
            throw new UnsupportedOperationException();
        }

        /** {@inheritDoc} */
        @Override public void prepareMarshal(CacheObjectValueContext ctx) throws IgniteCheckedException {
            throw new UnsupportedOperationException();
        }

        /** {@inheritDoc} */
        @Override public boolean writeTo(ByteBuffer buf, MessageWriter writer) {
            throw new UnsupportedOperationException();
        }

        /** {@inheritDoc} */
        @Override public boolean readFrom(ByteBuffer buf, MessageReader reader) {
            throw new UnsupportedOperationException();
        }

        /** {@inheritDoc} */
        @Override public short directType() {
            throw new UnsupportedOperationException();
        }

        /** {@inheritDoc} */
        @Override public byte fieldsCount() {
            throw new UnsupportedOperationException();
        }

        /** {@inheritDoc} */
        @Override public boolean internal() {
            return false;
        }
    }
}<|MERGE_RESOLUTION|>--- conflicted
+++ resolved
@@ -342,12 +342,16 @@
 
         // Fields query
         GridQueryFieldsResult fieldsRes =
-            spi.queryLocalSqlFields(spi.schema("A"), "select a.a.name n1, a.a.age a1, b.a.name n2, " +
-<<<<<<< HEAD
-            "b.a.age a2 from a.a, b.a where a.a.id = b.a.id ", Collections.emptySet(), null, false, 0, null, null);
-=======
-            "b.a.age a2 from a.a, b.a where a.a.id = b.a.id ", Collections.emptySet(), null, false, false, 0, null);
->>>>>>> fcbd297b
+            spi.queryLocalSqlFields(
+                spi.schema("A"),
+                "select a.a.name n1, a.a.age a1, b.a.name n2, b.a.age a2 from a.a, b.a where a.a.id = b.a.id ",
+                Collections.emptySet(),
+                null,
+                false,
+                false,
+                0,
+                null,
+                null);
 
         String[] aliases = {"N1", "A1", "N2", "A2"};
         Object[] vals = { "Valera", 19, "Kolya", 25};
@@ -404,12 +408,16 @@
                 time = now;
                 range *= 3;
 
-                GridQueryFieldsResult res = spi.queryLocalSqlFields(spi.schema("A"), sql, Arrays.<Object>asList(1,
-<<<<<<< HEAD
-                    range), null, false, 0, null, null);
-=======
-                    range), null, false, false, 0, null);
->>>>>>> fcbd297b
+                GridQueryFieldsResult res = spi.queryLocalSqlFields(
+                    spi.schema("A"),
+                    sql,
+                    Arrays.<Object>asList(1,range),
+                    null,
+                    false,
+                    false,
+                    0,
+                    null,
+                    null);
 
                 assert res.iterator().hasNext();
 
