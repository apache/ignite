--- conflicted
+++ resolved
@@ -262,29 +262,16 @@
         assertEquals(0, spi.size(typeAB.cacheName(), typeAB.name()));
         assertEquals(0, spi.size(typeBA.cacheName(), typeBA.name()));
 
-<<<<<<< HEAD
-        assertFalse(spi.queryLocalSql(typeAA.space(), "select * from A.A", null, null, typeAA.name(), null, null).hasNext());
-        assertFalse(spi.queryLocalSql(typeAB.space(), "select * from A.B", null, null, typeAB.name(), null, null).hasNext());
-        assertFalse(spi.queryLocalSql(typeBA.space(), "select * from B.A", null, null, typeBA.name(), null, null).hasNext());
-
-        assertFalse(spi.queryLocalSql(typeBA.space(), "select * from B.A, A.B, A.A", null,
+        assertFalse(spi.queryLocalSql(typeAA.cacheName(), "select * from A.A", null, null, typeAA.name(), null, null).hasNext());
+        assertFalse(spi.queryLocalSql(typeAB.cacheName(), "select * from A.B", null, null, typeAB.name(), null, null).hasNext());
+        assertFalse(spi.queryLocalSql(typeBA.cacheName(), "select * from B.A", null, null, typeBA.name(), null, null).hasNext());
+
+        assertFalse(spi.queryLocalSql(typeBA.cacheName(), "select * from B.A, A.B, A.A", null,
             null, typeBA.name(), null, null).hasNext());
-
-        try {
-            spi.queryLocalSql(typeBA.space(), "select aa.*, ab.*, ba.* from A.A aa, A.B ab, B.A ba", null,
-                null, typeBA.name(), null, null).hasNext();
-=======
-        assertFalse(spi.queryLocalSql(typeAA.cacheName(), "select * from A.A", null, Collections.emptySet(), typeAA.name(), null, null).hasNext());
-        assertFalse(spi.queryLocalSql(typeAB.cacheName(), "select * from A.B", null, Collections.emptySet(), typeAB.name(), null, null).hasNext());
-        assertFalse(spi.queryLocalSql(typeBA.cacheName(), "select * from B.A", null, Collections.emptySet(), typeBA.name(), null, null).hasNext());
-
-        assertFalse(spi.queryLocalSql(typeBA.cacheName(), "select * from B.A, A.B, A.A", null,
-            Collections.emptySet(), typeBA.name(), null, null).hasNext());
 
         try {
             spi.queryLocalSql(typeBA.cacheName(), "select aa.*, ab.*, ba.* from A.A aa, A.B ab, B.A ba", null,
-                Collections.emptySet(), typeBA.name(), null, null).hasNext();
->>>>>>> bdd43ff5
+                null, typeBA.name(), null, null).hasNext();
 
             fail("Enumerations of aliases in select block must be prohibited");
         }
@@ -292,19 +279,11 @@
             // all fine
         }
 
-<<<<<<< HEAD
-        assertFalse(spi.queryLocalSql(typeAB.space(), "select ab.* from A.B ab", null,
+        assertFalse(spi.queryLocalSql(typeAB.cacheName(), "select ab.* from A.B ab", null,
             null, typeAB.name(), null, null).hasNext());
 
-        assertFalse(spi.queryLocalSql(typeBA.space(), "select   ba.*   from B.A  as ba", null,
+        assertFalse(spi.queryLocalSql(typeBA.cacheName(), "select   ba.*   from B.A  as ba", null,
             null, typeBA.name(), null, null).hasNext());
-=======
-        assertFalse(spi.queryLocalSql(typeAB.cacheName(), "select ab.* from A.B ab", null,
-            Collections.emptySet(), typeAB.name(), null, null).hasNext());
-
-        assertFalse(spi.queryLocalSql(typeBA.cacheName(), "select   ba.*   from B.A  as ba", null,
-            Collections.emptySet(), typeBA.name(), null, null).hasNext());
->>>>>>> bdd43ff5
 
         cacheA.put(1, aa("A", 1, "Vasya", 10).build());
 
@@ -353,11 +332,7 @@
 
         // Query data.
         Iterator<IgniteBiTuple<Integer, BinaryObjectImpl>> res =
-<<<<<<< HEAD
-            spi.queryLocalSql(typeAA.space(), "from a order by age", null, null, typeAA.name(), null, null);
-=======
-            spi.queryLocalSql(typeAA.cacheName(), "from a order by age", null, Collections.emptySet(), typeAA.name(), null, null);
->>>>>>> bdd43ff5
+            spi.queryLocalSql(typeAA.cacheName(), "from a order by age", null, null, typeAA.name(), null, null);
 
         assertTrue(res.hasNext());
         assertEquals(aa("A", 3, "Borya", 18).build(), value(res.next()));
@@ -365,13 +340,8 @@
         assertEquals(aa("A", 2, "Valera", 19).build(), value(res.next()));
         assertFalse(res.hasNext());
 
-<<<<<<< HEAD
-        res = spi.queryLocalSql(typeAA.space(), "select aa.* from a aa order by aa.age", null,
+        res = spi.queryLocalSql(typeAA.cacheName(), "select aa.* from a aa order by aa.age", null,
             null, typeAA.name(), null, null);
-=======
-        res = spi.queryLocalSql(typeAA.cacheName(), "select aa.* from a aa order by aa.age", null,
-            Collections.emptySet(), typeAA.name(), null, null);
->>>>>>> bdd43ff5
 
         assertTrue(res.hasNext());
         assertEquals(aa("A", 3, "Borya", 18).build(), value(res.next()));
@@ -379,11 +349,7 @@
         assertEquals(aa("A", 2, "Valera", 19).build(), value(res.next()));
         assertFalse(res.hasNext());
 
-<<<<<<< HEAD
-        res = spi.queryLocalSql(typeAB.space(), "from b order by name", null, null, typeAB.name(), null, null);
-=======
-        res = spi.queryLocalSql(typeAB.cacheName(), "from b order by name", null, Collections.emptySet(), typeAB.name(), null, null);
->>>>>>> bdd43ff5
+        res = spi.queryLocalSql(typeAB.cacheName(), "from b order by name", null, null, typeAB.name(), null, null);
 
         assertTrue(res.hasNext());
         assertEquals(ab(1, "Vasya", 20, "Some text about Vasya goes here.").build(), value(res.next()));
@@ -391,13 +357,8 @@
         assertEquals(ab(4, "Vitalya", 20, "Very Good guy").build(), value(res.next()));
         assertFalse(res.hasNext());
 
-<<<<<<< HEAD
-        res = spi.queryLocalSql(typeAB.space(), "select bb.* from b as bb order by bb.name", null,
+        res = spi.queryLocalSql(typeAB.cacheName(), "select bb.* from b as bb order by bb.name", null,
             null, typeAB.name(), null, null);
-=======
-        res = spi.queryLocalSql(typeAB.cacheName(), "select bb.* from b as bb order by bb.name", null,
-            Collections.emptySet(), typeAB.name(), null, null);
->>>>>>> bdd43ff5
 
         assertTrue(res.hasNext());
         assertEquals(ab(1, "Vasya", 20, "Some text about Vasya goes here.").build(), value(res.next()));
@@ -406,11 +367,7 @@
         assertFalse(res.hasNext());
 
 
-<<<<<<< HEAD
-        res = spi.queryLocalSql(typeBA.space(), "from a", null, null, typeBA.name(), null, null);
-=======
-        res = spi.queryLocalSql(typeBA.cacheName(), "from a", null, Collections.emptySet(), typeBA.name(), null, null);
->>>>>>> bdd43ff5
+        res = spi.queryLocalSql(typeBA.cacheName(), "from a", null, null, typeBA.name(), null, null);
 
         assertTrue(res.hasNext());
         assertEquals(ba(2, "Kolya", 25, true).build(), value(res.next()));
@@ -510,13 +467,8 @@
                 time = now;
                 range *= 3;
 
-<<<<<<< HEAD
-                GridQueryFieldsResult res = spi.queryLocalSqlFields("A", sql, new Object[]{1, range}, null,
-                    false, 0, null);
-=======
-                GridQueryFieldsResult res = spi.queryLocalSqlFields("A", sql, Arrays.<Object>asList(1, range),
+                GridQueryFieldsResult res = spi.queryLocalSqlFields("A", sql, new Object[]{1, range},
                     null, false, 0, null);
->>>>>>> bdd43ff5
 
                 assert res.iterator().hasNext();
 
