--- conflicted
+++ resolved
@@ -250,17 +250,7 @@
         assertEquals(-1, spi.size(typeAB.space(), typeAB.name()));
         assertEquals(-1, spi.size(typeBA.space(), typeBA.name()));
 
-<<<<<<< HEAD
-        spi.registerType(typeAA.space(), typeAA);
-
-        assertEquals(0, spi.size(typeAA.space(), typeAA.name()));
-        assertEquals(-1, spi.size(typeAB.space(), typeAB.name()));
-        assertEquals(-1, spi.size(typeBA.space(), typeBA.name()));
-
-        spi.registerType(typeAB.space(), typeAB);
-=======
         IgniteCache<Integer, BinaryObject> cacheA = ignite0.createCache(cacheACfg());
->>>>>>> 428f66d3
 
         assertEquals(0, spi.size(typeAA.space(), typeAA.name()));
         assertEquals(0, spi.size(typeAB.space(), typeAB.name()));
@@ -296,79 +286,46 @@
         assertFalse(spi.queryLocalSql(typeBA.space(), "select   ba.*   from B.A  as ba", null,
             Collections.emptySet(), typeBA.name(), null, null).hasNext());
 
-<<<<<<< HEAD
-        // Nothing to remove.
-        spi.remove("A", key(1), aa(1, "", 10));
-        spi.remove("B", key(1), ba(1, "", 10, true));
-
-        spi.store(typeAA.space(), typeAA.name(), key(1), aa(1, "Vasya", 10), "v1".getBytes(), 0);
-=======
         cacheA.put(1, aa("A", 1, "Vasya", 10).build());
->>>>>>> 428f66d3
 
         assertEquals(1, spi.size(typeAA.space(), typeAA.name()));
         assertEquals(0, spi.size(typeAB.space(), typeAB.name()));
         assertEquals(0, spi.size(typeBA.space(), typeBA.name()));
 
-<<<<<<< HEAD
-        spi.store(typeAB.space(), typeAB.name(), key(1), ab(1, "Vasya", 20, "Some text about Vasya goes here."),
-            "v2".getBytes(), 0);
-=======
         cacheA.put(1, ab(1, "Vasya", 20, "Some text about Vasya goes here.").build());
->>>>>>> 428f66d3
 
         // In one space all keys must be unique.
         assertEquals(0, spi.size(typeAA.space(), typeAA.name()));
         assertEquals(1, spi.size(typeAB.space(), typeAB.name()));
         assertEquals(0, spi.size(typeBA.space(), typeBA.name()));
 
-<<<<<<< HEAD
-        spi.store(typeBA.space(), typeBA.name(), key(1), ba(2, "Petya", 25, true), "v3".getBytes(), 0);
-=======
         cacheB.put(1, ba(2, "Petya", 25, true).build());
->>>>>>> 428f66d3
 
         // No replacement because of different space.
         assertEquals(0, spi.size(typeAA.space(), typeAA.name()));
         assertEquals(1, spi.size(typeAB.space(), typeAB.name()));
         assertEquals(1, spi.size(typeBA.space(), typeBA.name()));
 
-<<<<<<< HEAD
-        spi.store(typeBA.space(), typeBA.name(), key(1), ba(2, "Kolya", 25, true), "v4".getBytes(), 0);
-=======
         cacheB.put(1, ba(2, "Kolya", 25, true).build());
->>>>>>> 428f66d3
 
         // Replacement in the same table.
         assertEquals(0, spi.size(typeAA.space(), typeAA.name()));
         assertEquals(1, spi.size(typeAB.space(), typeAB.name()));
         assertEquals(1, spi.size(typeBA.space(), typeBA.name()));
 
-<<<<<<< HEAD
-        spi.store(typeAA.space(), typeAA.name(), key(2), aa(2, "Valera", 19), "v5".getBytes(), 0);
-=======
         cacheA.put(2, aa("A", 2, "Valera", 19).build());
->>>>>>> 428f66d3
 
         assertEquals(1, spi.size(typeAA.space(), typeAA.name()));
         assertEquals(1, spi.size(typeAB.space(), typeAB.name()));
         assertEquals(1, spi.size(typeBA.space(), typeBA.name()));
 
-<<<<<<< HEAD
-        spi.store(typeAA.space(), typeAA.name(), key(3), aa(3, "Borya", 18), "v6".getBytes(), 0);
-=======
         cacheA.put(3, aa("A", 3, "Borya", 18).build());
->>>>>>> 428f66d3
 
         assertEquals(2, spi.size(typeAA.space(), typeAA.name()));
         assertEquals(1, spi.size(typeAB.space(), typeAB.name()));
         assertEquals(1, spi.size(typeBA.space(), typeBA.name()));
 
-<<<<<<< HEAD
-        spi.store(typeAB.space(), typeAB.name(), key(4), ab(4, "Vitalya", 20, "Very Good guy"), "v7".getBytes(), 0);
-=======
         cacheA.put(4, ab(4, "Vitalya", 20, "Very Good guy").build());
->>>>>>> 428f66d3
 
         assertEquals(2, spi.size(typeAA.space(), typeAA.name()));
         assertEquals(2, spi.size(typeAB.space(), typeAB.name()));
@@ -418,13 +375,8 @@
         assertFalse(res.hasNext());
 
         // Text queries
-<<<<<<< HEAD
-        Iterator<IgniteBiTuple<Integer, Map<String, Object>>> txtRes = spi.queryLocalText(typeAB.space(), "good",
-            typeAB.name(), null);
-=======
         Iterator<IgniteBiTuple<Integer, BinaryObjectImpl>> txtRes = spi.queryLocalText(typeAB.space(), "good",
             typeAB, null);
->>>>>>> 428f66d3
 
         assertTrue(txtRes.hasNext());
         assertEquals(ab(4, "Vitalya", 20, "Very Good guy").build(), value(txtRes.next()));
@@ -483,14 +435,7 @@
 
         spi.unregisterType(typeBA.space(), typeBA.name());
 
-<<<<<<< HEAD
-        // Should not store but should not fail as well.
-        spi.store(typeAA.space(), typeAA.name(), key(10), aa(1, "Fail", 100500), "v220".getBytes(), 0);
-
-        assertEquals(-1, spi.size(typeAA.space(), typeAA.name()));
-=======
         assertEquals(-1, spi.size(typeAA.space(), typeAA));
->>>>>>> 428f66d3
     }
 
     /**
