--- conflicted
+++ resolved
@@ -206,11 +206,7 @@
             ((IgniteProcessProxy)grid(2)).getId());
 
         VisorValidateIndexesTaskArg arg = new VisorValidateIndexesTaskArg(null,
-<<<<<<< HEAD
-            null, 10000, 1, true);
-=======
             null, 10000, 1, true, true);
->>>>>>> 1e84d448
 
         VisorTaskArgument<VisorValidateIndexesTaskArg> argument = new VisorTaskArgument<>(nodes, arg, true);
 
