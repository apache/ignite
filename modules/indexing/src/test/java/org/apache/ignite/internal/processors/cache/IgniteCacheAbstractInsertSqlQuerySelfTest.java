/*
 * Licensed to the Apache Software Foundation (ASF) under one or more
 * contributor license agreements.  See the NOTICE file distributed with
 * this work for additional information regarding copyright ownership.
 * The ASF licenses this file to You under the Apache License, Version 2.0
 * (the "License"); you may not use this file except in compliance with
 * the License.  You may obtain a copy of the License at
 *
 *      http://www.apache.org/licenses/LICENSE-2.0
 *
 * Unless required by applicable law or agreed to in writing, software
 * distributed under the License is distributed on an "AS IS" BASIS,
 * WITHOUT WARRANTIES OR CONDITIONS OF ANY KIND, either express or implied.
 * See the License for the specific language governing permissions and
 * limitations under the License.
 */

package org.apache.ignite.internal.processors.cache;

import java.io.Serializable;
import java.util.Arrays;
import java.util.Collections;
import java.util.LinkedHashMap;
import java.util.UUID;
import org.apache.ignite.binary.BinaryObjectBuilder;
import org.apache.ignite.binary.BinaryTypeConfiguration;
import org.apache.ignite.cache.CacheAtomicityMode;
import org.apache.ignite.cache.CacheKeyConfiguration;
import org.apache.ignite.cache.CacheMode;
import org.apache.ignite.cache.QueryEntity;
import org.apache.ignite.cache.QueryIndex;
import org.apache.ignite.cache.affinity.AffinityKeyMapped;
import org.apache.ignite.cache.query.annotations.QuerySqlField;
import org.apache.ignite.configuration.BinaryConfiguration;
import org.apache.ignite.configuration.CacheConfiguration;
import org.apache.ignite.configuration.IgniteConfiguration;
import org.apache.ignite.internal.processors.query.QueryUtils;
import org.apache.ignite.testframework.junits.common.GridCommonAbstractTest;

import static org.apache.ignite.internal.processors.cache.IgniteCacheUpdateSqlQuerySelfTest.AllTypes;

/**
 *
 */
@SuppressWarnings("unchecked")
public abstract class IgniteCacheAbstractInsertSqlQuerySelfTest extends GridCommonAbstractTest {
<<<<<<< HEAD
    /** */
    protected final Marshaller marsh;

    /**
     *
     */
    IgniteCacheAbstractInsertSqlQuerySelfTest() {
        try {
            marsh = IgniteTestResources.getMarshaller();
        }
        catch (IgniteCheckedException e) {
            throw U.convertException(e);
        }
    }

=======
>>>>>>> a3732918
    /** {@inheritDoc} */
    @Override protected IgniteConfiguration getConfiguration(String igniteInstanceName) throws Exception {
        IgniteConfiguration cfg = super.getConfiguration(igniteInstanceName);

        BinaryConfiguration binCfg = new BinaryConfiguration();

        BinaryTypeConfiguration keyType = new BinaryTypeConfiguration();
        BinaryTypeConfiguration keyType2 = new BinaryTypeConfiguration();

        keyType.setTypeName(Key.class.getName());
        keyType2.setTypeName(Key2.class.getName());

        binCfg.setTypeConfigurations(Arrays.asList(keyType, keyType2));

        cfg.setBinaryConfiguration(binCfg);

        cfg.setPeerClassLoadingEnabled(false);

        return cfg;
    }

    /** {@inheritDoc} */
    @Override protected void beforeTestsStarted() throws Exception {
        startGridsMultiThreaded(3, false);
    }

    /** {@inheritDoc} */
    @Override protected void beforeTest() throws Exception {
        super.beforeTest();

        createBinaryCaches();

        ignite(0).createCache(cacheConfig("I2AT", true, false, Integer.class, AllTypes.class));
    }

    /**
     *
     */
    final void createBinaryCaches() {
        ignite(0).getOrCreateCache(cacheConfig("U2I", true, false, UUID.class, Integer.class));

        {
            CacheConfiguration s2pCcfg = cacheConfig("S2P", true, false);

            QueryEntity s2p = new QueryEntity(String.class.getName(), "Person");

            LinkedHashMap<String, String> flds = new LinkedHashMap<>();

            flds.put("id", Integer.class.getName());
            flds.put("firstName", String.class.getName());

            s2p.setFields(flds);

            s2p.setIndexes(Collections.<QueryIndex>emptyList());

            QueryEntity s2s = new QueryEntity(String.class.getName(), String.class.getName());

            s2pCcfg.setQueryEntities(Arrays.asList(s2p, s2s));

            ignite(0).getOrCreateCache(s2pCcfg);
        }

        {
            CacheConfiguration i2pCcfg = cacheConfig("I2P", true, false);

            QueryEntity i2p = new QueryEntity(Integer.class.getName(), "Person");

            LinkedHashMap<String, String> flds = new LinkedHashMap<>();

            flds.put("id", Integer.class.getName());
            flds.put("firstName", String.class.getName());

            i2p.setFields(flds);

            i2p.setIndexes(Collections.<QueryIndex>emptyList());

            i2pCcfg.setQueryEntities(Collections.singletonList(i2p));

            ignite(0).getOrCreateCache(i2pCcfg);
        }

        {
            CacheConfiguration k2pCcfg = cacheConfig("K2P", true, false);

            QueryEntity k2p = new QueryEntity(Key.class.getName(), "Person");

            k2p.setKeyFields(Collections.singleton("key"));

            LinkedHashMap<String, String> flds = new LinkedHashMap<>();

            flds.put("key", Integer.class.getName());
            flds.put("id", Integer.class.getName());
            flds.put("firstName", String.class.getName());

            k2p.setFields(flds);

            k2p.setIndexes(Collections.<QueryIndex>emptyList());

            k2pCcfg.setQueryEntities(Collections.singletonList(k2p));

            ignite(0).getOrCreateCache(k2pCcfg);
        }

        {
            CacheConfiguration k22pCcfg = cacheConfig("K22P", true, true);

            QueryEntity k22p = new QueryEntity(Key2.class.getName(), "Person2");

            k22p.setKeyFields(Collections.singleton("Id"));

            LinkedHashMap<String, String> flds = new LinkedHashMap<>();

            flds.put("Id", Integer.class.getName());
            flds.put("id", Integer.class.getName());
            flds.put("firstName", String.class.getName());
            flds.put("IntVal", Integer.class.getName());

            k22p.setFields(flds);

            k22p.setIndexes(Collections.<QueryIndex>emptyList());

            k22pCcfg.setQueryEntities(Collections.singletonList(k22p));

            ignite(0).getOrCreateCache(k22pCcfg);
        }

        {
            CacheConfiguration i2iCcfg = cacheConfig("I2I", true, false);

            QueryEntity i2i = new QueryEntity(Integer.class.getName(), Integer.class.getName());

            i2i.setFields(new LinkedHashMap<String, String>());

            i2i.setIndexes(Collections.<QueryIndex>emptyList());

            i2iCcfg.setQueryEntities(Collections.singletonList(i2i));

            ignite(0).getOrCreateCache(i2iCcfg);
        }
    }

    /** {@inheritDoc} */
    @Override protected void afterTest() throws Exception {
        ignite(0).destroyCache("S2P");
        ignite(0).destroyCache("I2P");
        ignite(0).destroyCache("K2P");
        ignite(0).destroyCache("K22P");
        ignite(0).destroyCache("I2I");
        ignite(0).destroyCache("I2AT");

        super.afterTest();
    }

    /**
     *
     */
    Object createPerson(int id, String name) {
        BinaryObjectBuilder o = grid(0).binary().builder("Person");
        o.setField("id", id);
        o.setField("name", name);

        return o.build();
    }

    /**
     *
     */
    Object createPerson2(int id, String name, int valFld) {
        BinaryObjectBuilder o = grid(0).binary().builder("Person2");
        o.setField("id", id);
        o.setField("name", name);
        o.setField("IntVal", valFld);

        return o.build();
    }

    /**
     * @param name Cache name.
     * @param partitioned Partition or replicated cache.
     * @param escapeSql whether identifiers should be quoted - see {@link CacheConfiguration#setSqlEscapeAll}
     * @param idxTypes Indexed types.
     * @return Cache configuration.
     */
    static CacheConfiguration cacheConfig(String name, boolean partitioned, boolean escapeSql, Class<?>... idxTypes) {
        CacheConfiguration res = new CacheConfiguration(DEFAULT_CACHE_NAME)
            .setName(name)
            .setCacheMode(partitioned ? CacheMode.PARTITIONED : CacheMode.REPLICATED)
            .setAtomicityMode(CacheAtomicityMode.ATOMIC)
            .setBackups(1)
            .setSqlEscapeAll(escapeSql)
            .setIndexedTypes(idxTypes);

        for (int i = 0; i < idxTypes.length / 2; i++) {
            Class<?> keyType = idxTypes[i];

            if (!QueryUtils.isSqlType(keyType))
                res.setKeyConfiguration(new CacheKeyConfiguration(keyType));
        }

        return res;
    }

    /**
     *
     */
    protected static final class Key implements Serializable {
        /** */
        private static final long serialVersionUID = 0L;

        /** */
        public Key(int key) {
            this.key = key;
        }

        /** */
        @QuerySqlField
        @AffinityKeyMapped
        public final int key;

        /** {@inheritDoc} */
        @Override public boolean equals(Object o) {
            if (this == o) return true;
            if (o == null || getClass() != o.getClass()) return false;

            Key key1 = (Key)o;

            return key == key1.key;

        }

        /** {@inheritDoc} */
        @Override public int hashCode() {
            return key;
        }
    }

    /**
     *
     */
    protected static final class Key2 implements Serializable {
        /** */
        private static final long serialVersionUID = 0L;

        /** */
        public Key2(int Id) {
            this.Id = Id;
        }

        /** */
        @QuerySqlField
        public final int Id;

        /** {@inheritDoc} */
        @Override public boolean equals(Object o) {
            if (this == o) return true;
            if (o == null || getClass() != o.getClass()) return false;

            Key2 key1 = (Key2)o;

            return Id == key1.Id;

        }

        /** {@inheritDoc} */
        @Override public int hashCode() {
            return Id;
        }
    }

    /**
     *
     */
    protected static class Person implements Serializable {
        /** */
        private static final long serialVersionUID = 0L;

        /** */
        @SuppressWarnings("unused")
        private Person() {
            // No-op.
        }

        /** */
        public Person(int id) {
            this.id = id;
        }

        /** */
        @QuerySqlField
        protected int id;

        /** */
        @QuerySqlField(name = "firstName")
        protected String name;

        /** {@inheritDoc} */
        @Override public boolean equals(Object o) {
            if (this == o) return true;
            if (o == null || getClass() != o.getClass()) return false;

            Person person = (Person)o;

            if (id != person.id) return false;
            return name != null ? name.equals(person.name) : person.name == null;
        }

        /** {@inheritDoc} */
        @Override public int hashCode() {
            int result = id;
            result = 31 * result + (name != null ? name.hashCode() : 0);
            return result;
        }
    }

    /**
     *
     */
    protected static class Person2 extends Person {
        /** */
        @SuppressWarnings("unused")
        private Person2() {
            // No-op.
        }

        /** */
        public Person2(int id) {
            super(id);
        }

        /** */
        @QuerySqlField
        public int IntVal;
    }
}<|MERGE_RESOLUTION|>--- conflicted
+++ resolved
@@ -44,24 +44,6 @@
  */
 @SuppressWarnings("unchecked")
 public abstract class IgniteCacheAbstractInsertSqlQuerySelfTest extends GridCommonAbstractTest {
-<<<<<<< HEAD
-    /** */
-    protected final Marshaller marsh;
-
-    /**
-     *
-     */
-    IgniteCacheAbstractInsertSqlQuerySelfTest() {
-        try {
-            marsh = IgniteTestResources.getMarshaller();
-        }
-        catch (IgniteCheckedException e) {
-            throw U.convertException(e);
-        }
-    }
-
-=======
->>>>>>> a3732918
     /** {@inheritDoc} */
     @Override protected IgniteConfiguration getConfiguration(String igniteInstanceName) throws Exception {
         IgniteConfiguration cfg = super.getConfiguration(igniteInstanceName);
