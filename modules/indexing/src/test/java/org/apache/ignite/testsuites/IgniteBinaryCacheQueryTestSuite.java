/*
 * Licensed to the Apache Software Foundation (ASF) under one or more
 * contributor license agreements.  See the NOTICE file distributed with
 * this work for additional information regarding copyright ownership.
 * The ASF licenses this file to You under the Apache License, Version 2.0
 * (the "License"); you may not use this file except in compliance with
 * the License.  You may obtain a copy of the License at
 *
 *      http://www.apache.org/licenses/LICENSE-2.0
 *
 * Unless required by applicable law or agreed to in writing, software
 * distributed under the License is distributed on an "AS IS" BASIS,
 * WITHOUT WARRANTIES OR CONDITIONS OF ANY KIND, either express or implied.
 * See the License for the specific language governing permissions and
 * limitations under the License.
 */

package org.apache.ignite.testsuites;

import org.apache.ignite.internal.processors.cache.AffinityKeyNameAndValueFieldNameConflictTest;
import org.apache.ignite.internal.processors.cache.BigEntryQueryTest;
import org.apache.ignite.internal.processors.cache.BinaryMetadataConcurrentUpdateWithIndexesTest;
import org.apache.ignite.internal.processors.cache.BinarySerializationQuerySelfTest;
import org.apache.ignite.internal.processors.cache.BinarySerializationQueryWithReflectiveSerializerSelfTest;
import org.apache.ignite.internal.processors.cache.CacheIteratorScanQueryTest;
import org.apache.ignite.internal.processors.cache.CacheLocalQueryDetailMetricsSelfTest;
import org.apache.ignite.internal.processors.cache.CacheLocalQueryMetricsSelfTest;
import org.apache.ignite.internal.processors.cache.CacheOffheapBatchIndexingMultiTypeTest;
import org.apache.ignite.internal.processors.cache.CacheOffheapBatchIndexingSingleTypeTest;
import org.apache.ignite.internal.processors.cache.CachePartitionedQueryDetailMetricsDistributedSelfTest;
import org.apache.ignite.internal.processors.cache.CachePartitionedQueryDetailMetricsLocalSelfTest;
import org.apache.ignite.internal.processors.cache.CachePartitionedQueryMetricsDistributedSelfTest;
import org.apache.ignite.internal.processors.cache.CachePartitionedQueryMetricsLocalSelfTest;
import org.apache.ignite.internal.processors.cache.CacheQueryBuildValueTest;
import org.apache.ignite.internal.processors.cache.CacheQueryEvictDataLostTest;
import org.apache.ignite.internal.processors.cache.CacheQueryNewClientSelfTest;
import org.apache.ignite.internal.processors.cache.CacheReplicatedQueryDetailMetricsDistributedSelfTest;
import org.apache.ignite.internal.processors.cache.CacheReplicatedQueryDetailMetricsLocalSelfTest;
import org.apache.ignite.internal.processors.cache.CacheReplicatedQueryMetricsDistributedSelfTest;
import org.apache.ignite.internal.processors.cache.CacheReplicatedQueryMetricsLocalSelfTest;
import org.apache.ignite.internal.processors.cache.CacheSqlQueryValueCopySelfTest;
import org.apache.ignite.internal.processors.cache.DdlTransactionSelfTest;
import org.apache.ignite.internal.processors.cache.GridCacheCrossCacheQuerySelfTest;
import org.apache.ignite.internal.processors.cache.GridCacheDynamicLoadOnClientPersistentTest;
import org.apache.ignite.internal.processors.cache.GridCacheDynamicLoadOnClientTest;
import org.apache.ignite.internal.processors.cache.GridCacheFullTextQuerySelfTest;
import org.apache.ignite.internal.processors.cache.GridCacheLazyQueryPartitionsReleaseTest;
import org.apache.ignite.internal.processors.cache.GridCacheQueryIndexDisabledSelfTest;
import org.apache.ignite.internal.processors.cache.GridCacheQueryIndexingDisabledSelfTest;
import org.apache.ignite.internal.processors.cache.GridCacheQueryInternalKeysSelfTest;
import org.apache.ignite.internal.processors.cache.GridCacheQuerySerializationSelfTest;
import org.apache.ignite.internal.processors.cache.GridCacheQuerySqlFieldInlineSizeSelfTest;
import org.apache.ignite.internal.processors.cache.IgniteBinaryObjectFieldsQuerySelfTest;
import org.apache.ignite.internal.processors.cache.IgniteBinaryObjectLocalQueryArgumentsTest;
import org.apache.ignite.internal.processors.cache.IgniteBinaryObjectQueryArgumentsTest;
import org.apache.ignite.internal.processors.cache.IgniteBinaryWrappedObjectFieldsQuerySelfTest;
import org.apache.ignite.internal.processors.cache.IgniteCacheBinaryObjectsScanSelfTest;
import org.apache.ignite.internal.processors.cache.IgniteCacheBinaryObjectsScanWithEventsSelfTest;
import org.apache.ignite.internal.processors.cache.IgniteCacheCollocatedQuerySelfTest;
import org.apache.ignite.internal.processors.cache.IgniteCacheDeleteSqlQuerySelfTest;
import org.apache.ignite.internal.processors.cache.IgniteCacheDistributedJoinCollocatedAndNotTest;
import org.apache.ignite.internal.processors.cache.IgniteCacheDistributedJoinCustomAffinityMapper;
import org.apache.ignite.internal.processors.cache.IgniteCacheDistributedJoinNoIndexTest;
import org.apache.ignite.internal.processors.cache.IgniteCacheDistributedJoinPartitionedAndReplicatedTest;
import org.apache.ignite.internal.processors.cache.IgniteCacheDistributedJoinQueryConditionsTest;
import org.apache.ignite.internal.processors.cache.IgniteCacheDistributedJoinTest;
import org.apache.ignite.internal.processors.cache.IgniteCacheDuplicateEntityConfigurationSelfTest;
import org.apache.ignite.internal.processors.cache.IgniteCacheFieldsQueryNoDataSelfTest;
import org.apache.ignite.internal.processors.cache.IgniteCacheFullTextQueryNodeJoiningSelfTest;
import org.apache.ignite.internal.processors.cache.IgniteCacheInsertSqlQuerySelfTest;
import org.apache.ignite.internal.processors.cache.IgniteCacheJoinPartitionedAndReplicatedCollocationTest;
import org.apache.ignite.internal.processors.cache.IgniteCacheJoinPartitionedAndReplicatedTest;
import org.apache.ignite.internal.processors.cache.IgniteCacheJoinQueryWithAffinityKeyTest;
import org.apache.ignite.internal.processors.cache.IgniteCacheLargeResultSelfTest;
import org.apache.ignite.internal.processors.cache.IgniteCacheMergeSqlQuerySelfTest;
import org.apache.ignite.internal.processors.cache.IgniteCacheMultipleIndexedTypesTest;
import org.apache.ignite.internal.processors.cache.IgniteCacheNoClassQuerySelfTest;
import org.apache.ignite.internal.processors.cache.IgniteCacheOffheapEvictQueryTest;
import org.apache.ignite.internal.processors.cache.IgniteCacheOffheapIndexScanTest;
import org.apache.ignite.internal.processors.cache.IgniteCacheP2pUnmarshallingQueryErrorTest;
import org.apache.ignite.internal.processors.cache.IgniteCachePrimitiveFieldsQuerySelfTest;
import org.apache.ignite.internal.processors.cache.IgniteCacheQueryH2IndexingLeakTest;
import org.apache.ignite.internal.processors.cache.IgniteCacheQueryIndexSelfTest;
import org.apache.ignite.internal.processors.cache.IgniteCacheQueryLoadSelfTest;
import org.apache.ignite.internal.processors.cache.IgniteCacheSqlQueryErrorSelfTest;
import org.apache.ignite.internal.processors.cache.IgniteCacheUnionDuplicatesTest;
import org.apache.ignite.internal.processors.cache.IgniteCacheUpdateSqlQuerySelfTest;
import org.apache.ignite.internal.processors.cache.IgniteCheckClusterStateBeforeExecuteQueryTest;
import org.apache.ignite.internal.processors.cache.IgniteClientReconnectCacheQueriesFailoverTest;
import org.apache.ignite.internal.processors.cache.IgniteCrossCachesJoinsQueryTest;
import org.apache.ignite.internal.processors.cache.IgniteDynamicSqlRestoreTest;
import org.apache.ignite.internal.processors.cache.IgniteErrorOnRebalanceTest;
import org.apache.ignite.internal.processors.cache.IncorrectQueryEntityTest;
import org.apache.ignite.internal.processors.cache.IndexingCachePartitionLossPolicySelfTest;
import org.apache.ignite.internal.processors.cache.QueryEntityCaseMismatchTest;
import org.apache.ignite.internal.processors.cache.SqlFieldsQuerySelfTest;
import org.apache.ignite.internal.processors.cache.authentication.SqlUserCommandSelfTest;
import org.apache.ignite.internal.processors.cache.distributed.near.IgniteCacheAtomicFieldsQuerySelfTest;
import org.apache.ignite.internal.processors.cache.distributed.near.IgniteCacheAtomicNearEnabledFieldsQuerySelfTest;
import org.apache.ignite.internal.processors.cache.distributed.near.IgniteCacheAtomicNearEnabledQuerySelfTest;
import org.apache.ignite.internal.processors.cache.distributed.near.IgniteCacheAtomicQuerySelfTest;
import org.apache.ignite.internal.processors.cache.distributed.near.IgniteCacheDistributedPartitionQueryConfigurationSelfTest;
import org.apache.ignite.internal.processors.cache.distributed.near.IgniteCacheDistributedPartitionQueryNodeRestartsSelfTest;
import org.apache.ignite.internal.processors.cache.distributed.near.IgniteCacheDistributedPartitionQuerySelfTest;
import org.apache.ignite.internal.processors.cache.distributed.near.IgniteCacheDistributedQueryCancelSelfTest;
import org.apache.ignite.internal.processors.cache.distributed.near.IgniteCachePartitionedFieldsQueryP2PEnabledSelfTest;
import org.apache.ignite.internal.processors.cache.distributed.near.IgniteCachePartitionedFieldsQuerySelfTest;
import org.apache.ignite.internal.processors.cache.distributed.near.IgniteCachePartitionedQueryEvtsDisabledSelfTest;
import org.apache.ignite.internal.processors.cache.distributed.near.IgniteCachePartitionedQueryP2PDisabledSelfTest;
import org.apache.ignite.internal.processors.cache.distributed.near.IgniteCachePartitionedQuerySelfTest;
import org.apache.ignite.internal.processors.cache.distributed.near.IgniteCachePartitionedSnapshotEnabledQuerySelfTest;
import org.apache.ignite.internal.processors.cache.distributed.near.IgniteCacheQueryNoRebalanceSelfTest;
import org.apache.ignite.internal.processors.cache.distributed.replicated.IgniteCacheReplicatedFieldsQueryJoinNoPrimaryPartitionsSelfTest;
import org.apache.ignite.internal.processors.cache.distributed.replicated.IgniteCacheReplicatedFieldsQueryP2PEnabledSelfTest;
import org.apache.ignite.internal.processors.cache.distributed.replicated.IgniteCacheReplicatedFieldsQueryROSelfTest;
import org.apache.ignite.internal.processors.cache.distributed.replicated.IgniteCacheReplicatedFieldsQuerySelfTest;
import org.apache.ignite.internal.processors.cache.distributed.replicated.IgniteCacheReplicatedQueryEvtsDisabledSelfTest;
import org.apache.ignite.internal.processors.cache.distributed.replicated.IgniteCacheReplicatedQueryP2PDisabledSelfTest;
import org.apache.ignite.internal.processors.cache.distributed.replicated.IgniteCacheReplicatedQuerySelfTest;
import org.apache.ignite.internal.processors.cache.encryption.EncryptedSqlTableTest;
import org.apache.ignite.internal.processors.cache.index.BasicIndexMultinodeTest;
import org.apache.ignite.internal.processors.cache.index.BasicIndexTest;
import org.apache.ignite.internal.processors.cache.index.ComplexPrimaryKeyUnwrapSelfTest;
import org.apache.ignite.internal.processors.cache.index.DuplicateKeyValueClassesSelfTest;
import org.apache.ignite.internal.processors.cache.index.DynamicIndexClientBasicSelfTest;
import org.apache.ignite.internal.processors.cache.index.DynamicIndexServerBasicSelfTest;
import org.apache.ignite.internal.processors.cache.index.DynamicIndexServerCoordinatorBasicSelfTest;
import org.apache.ignite.internal.processors.cache.index.DynamicIndexServerNodeFIlterBasicSelfTest;
import org.apache.ignite.internal.processors.cache.index.DynamicIndexServerNodeFilterCoordinatorBasicSelfTest;
import org.apache.ignite.internal.processors.cache.index.H2ConnectionLeaksSelfTest;
import org.apache.ignite.internal.processors.cache.index.H2DynamicColumnsClientBasicSelfTest;
import org.apache.ignite.internal.processors.cache.index.H2DynamicColumnsServerBasicSelfTest;
import org.apache.ignite.internal.processors.cache.index.H2DynamicColumnsServerCoordinatorBasicSelfTest;
import org.apache.ignite.internal.processors.cache.index.H2DynamicIndexAtomicPartitionedNearSelfTest;
import org.apache.ignite.internal.processors.cache.index.H2DynamicIndexAtomicPartitionedSelfTest;
import org.apache.ignite.internal.processors.cache.index.H2DynamicIndexAtomicReplicatedSelfTest;
import org.apache.ignite.internal.processors.cache.index.H2DynamicIndexTransactionalPartitionedNearSelfTest;
import org.apache.ignite.internal.processors.cache.index.H2DynamicIndexTransactionalPartitionedSelfTest;
import org.apache.ignite.internal.processors.cache.index.H2DynamicIndexTransactionalReplicatedSelfTest;
import org.apache.ignite.internal.processors.cache.index.H2DynamicIndexingComplexClientAtomicPartitionedNoBackupsTest;
import org.apache.ignite.internal.processors.cache.index.H2DynamicIndexingComplexClientAtomicPartitionedTest;
import org.apache.ignite.internal.processors.cache.index.H2DynamicIndexingComplexClientAtomicReplicatedTest;
import org.apache.ignite.internal.processors.cache.index.H2DynamicIndexingComplexClientTransactionalPartitionedNoBackupsTest;
import org.apache.ignite.internal.processors.cache.index.H2DynamicIndexingComplexClientTransactionalPartitionedTest;
import org.apache.ignite.internal.processors.cache.index.H2DynamicIndexingComplexClientTransactionalReplicatedTest;
import org.apache.ignite.internal.processors.cache.index.H2DynamicIndexingComplexServerAtomicPartitionedNoBackupsTest;
import org.apache.ignite.internal.processors.cache.index.H2DynamicIndexingComplexServerAtomicPartitionedTest;
import org.apache.ignite.internal.processors.cache.index.H2DynamicIndexingComplexServerAtomicReplicatedTest;
import org.apache.ignite.internal.processors.cache.index.H2DynamicIndexingComplexServerTransactionalPartitionedNoBackupsTest;
import org.apache.ignite.internal.processors.cache.index.H2DynamicIndexingComplexServerTransactionalPartitionedTest;
import org.apache.ignite.internal.processors.cache.index.H2DynamicIndexingComplexServerTransactionalReplicatedTest;
import org.apache.ignite.internal.processors.cache.index.H2DynamicTableSelfTest;
import org.apache.ignite.internal.processors.cache.index.H2RowCachePageEvictionTest;
import org.apache.ignite.internal.processors.cache.index.H2RowCacheSelfTest;
import org.apache.ignite.internal.processors.cache.index.IgniteDecimalSelfTest;
import org.apache.ignite.internal.processors.cache.index.LongIndexNameTest;
import org.apache.ignite.internal.processors.cache.index.OptimizedMarshallerIndexNameTest;
import org.apache.ignite.internal.processors.cache.index.QueryEntityValidationSelfTest;
import org.apache.ignite.internal.processors.cache.index.SchemaExchangeSelfTest;
import org.apache.ignite.internal.processors.cache.index.SqlTransactionCommandsWithMvccDisabledSelfTest;
import org.apache.ignite.internal.processors.cache.local.IgniteCacheLocalAtomicQuerySelfTest;
import org.apache.ignite.internal.processors.cache.local.IgniteCacheLocalFieldsQuerySelfTest;
import org.apache.ignite.internal.processors.cache.local.IgniteCacheLocalQueryCancelOrTimeoutSelfTest;
import org.apache.ignite.internal.processors.cache.local.IgniteCacheLocalQuerySelfTest;
import org.apache.ignite.internal.processors.cache.query.CacheScanQueryFailoverTest;
import org.apache.ignite.internal.processors.cache.query.GridCacheQueryTransformerSelfTest;
import org.apache.ignite.internal.processors.cache.query.GridCircularQueueTest;
import org.apache.ignite.internal.processors.cache.query.IgniteCacheQueryCacheDestroySelfTest;
import org.apache.ignite.internal.processors.cache.query.IndexingSpiQuerySelfTest;
import org.apache.ignite.internal.processors.cache.query.IndexingSpiQueryTxSelfTest;
import org.apache.ignite.internal.processors.cache.query.IndexingSpiQueryWithH2IndexingSelfTest;
import org.apache.ignite.internal.processors.cache.transaction.DmlInsideTransactionTest;
import org.apache.ignite.internal.processors.client.ClientConnectorConfigurationValidationSelfTest;
import org.apache.ignite.internal.processors.database.baseline.IgniteStableBaselineBinObjFieldsQuerySelfTest;
import org.apache.ignite.internal.processors.query.IgniteCachelessQueriesSelfTest;
import org.apache.ignite.internal.processors.query.IgniteQueryDedicatedPoolTest;
import org.apache.ignite.internal.processors.query.IgniteSqlDefaultValueTest;
import org.apache.ignite.internal.processors.query.IgniteSqlDistributedJoinSelfTest;
import org.apache.ignite.internal.processors.query.IgniteSqlEntryCacheModeAgnosticTest;
import org.apache.ignite.internal.processors.query.IgniteSqlGroupConcatCollocatedTest;
import org.apache.ignite.internal.processors.query.IgniteSqlGroupConcatNotCollocatedTest;
import org.apache.ignite.internal.processors.query.IgniteSqlKeyValueFieldsTest;
import org.apache.ignite.internal.processors.query.IgniteSqlNotNullConstraintTest;
import org.apache.ignite.internal.processors.query.IgniteSqlParameterizedQueryTest;
import org.apache.ignite.internal.processors.query.IgniteSqlQueryParallelismTest;
import org.apache.ignite.internal.processors.query.IgniteSqlRoutingTest;
import org.apache.ignite.internal.processors.query.IgniteSqlSchemaIndexingTest;
import org.apache.ignite.internal.processors.query.IgniteSqlSegmentedIndexMultiNodeSelfTest;
import org.apache.ignite.internal.processors.query.IgniteSqlSegmentedIndexSelfTest;
import org.apache.ignite.internal.processors.query.IgniteSqlSkipReducerOnUpdateDmlFlagSelfTest;
import org.apache.ignite.internal.processors.query.IgniteSqlSkipReducerOnUpdateDmlSelfTest;
import org.apache.ignite.internal.processors.query.IgniteSqlSplitterSelfTest;
import org.apache.ignite.internal.processors.query.LazyQuerySelfTest;
import org.apache.ignite.internal.processors.query.MultipleStatementsSqlQuerySelfTest;
import org.apache.ignite.internal.processors.query.RunningQueriesTest;
import org.apache.ignite.internal.processors.query.SqlIllegalSchemaSelfTest;
import org.apache.ignite.internal.processors.query.SqlNestedQuerySelfTest;
import org.apache.ignite.internal.processors.query.SqlPushDownFunctionTest;
import org.apache.ignite.internal.processors.query.SqlSchemaSelfTest;
import org.apache.ignite.internal.processors.query.SqlSystemViewsSelfTest;
import org.apache.ignite.internal.processors.query.h2.GridH2IndexingInMemSelfTest;
import org.apache.ignite.internal.processors.query.h2.GridH2IndexingOffheapSelfTest;
import org.apache.ignite.internal.processors.query.h2.GridIndexRebuildSelfTest;
import org.apache.ignite.internal.processors.query.h2.H2ResultSetIteratorNullifyOnEndSelfTest;
import org.apache.ignite.internal.processors.query.h2.H2StatementCacheSelfTest;
import org.apache.ignite.internal.processors.query.h2.IgniteSqlBigIntegerKeyTest;
import org.apache.ignite.internal.processors.query.h2.IgniteSqlQueryMinMaxTest;
import org.apache.ignite.internal.processors.query.h2.PreparedStatementExSelfTest;
import org.apache.ignite.internal.processors.query.h2.ThreadLocalObjectPoolSelfTest;
import org.apache.ignite.internal.processors.query.h2.sql.BaseH2CompareQueryTest;
import org.apache.ignite.internal.processors.query.h2.sql.ExplainSelfTest;
import org.apache.ignite.internal.processors.query.h2.sql.GridQueryParsingTest;
import org.apache.ignite.internal.processors.query.h2.sql.H2CompareBigQueryDistributedJoinsTest;
import org.apache.ignite.internal.processors.query.h2.sql.H2CompareBigQueryTest;
import org.apache.ignite.internal.processors.query.h2.twostep.AndOperationExtractPartitionSelfTest;
import org.apache.ignite.internal.processors.query.h2.twostep.BetweenOperationExtractPartitionSelfTest;
import org.apache.ignite.internal.processors.query.h2.twostep.InOperationExtractPartitionSelfTest;
import org.apache.ignite.internal.processors.query.h2.twostep.JoinPartitionPruningSelfTest;
import org.apache.ignite.internal.processors.sql.IgniteCachePartitionedAtomicColumnConstraintsTest;
import org.apache.ignite.internal.processors.sql.IgniteCachePartitionedTransactionalColumnConstraintsTest;
import org.apache.ignite.internal.processors.sql.IgniteCachePartitionedTransactionalSnapshotColumnConstraintTest;
import org.apache.ignite.internal.processors.sql.IgniteCacheReplicatedAtomicColumnConstraintsTest;
import org.apache.ignite.internal.processors.sql.IgniteCacheReplicatedTransactionalColumnConstraintsTest;
import org.apache.ignite.internal.processors.sql.IgniteCacheReplicatedTransactionalSnapshotColumnConstraintTest;
import org.apache.ignite.internal.processors.sql.IgniteSQLColumnConstraintsTest;
import org.apache.ignite.internal.processors.sql.IgniteTransactionSQLColumnConstraintTest;
import org.apache.ignite.internal.processors.sql.SqlConnectorConfigurationValidationSelfTest;
import org.apache.ignite.internal.sql.SqlParserBulkLoadSelfTest;
import org.apache.ignite.internal.sql.SqlParserCreateIndexSelfTest;
import org.apache.ignite.internal.sql.SqlParserDropIndexSelfTest;
import org.apache.ignite.internal.sql.SqlParserSetStreamingSelfTest;
import org.apache.ignite.internal.sql.SqlParserTransactionalKeywordsSelfTest;
import org.apache.ignite.internal.sql.SqlParserUserSelfTest;
import org.apache.ignite.spi.communication.tcp.GridOrderedMessageCancelSelfTest;
import org.apache.ignite.sqltests.PartitionedSqlTest;
import org.apache.ignite.sqltests.ReplicatedSqlTest;
import org.junit.runner.RunWith;
import org.junit.runners.Suite;

/**
 * Test suite for cache queries.
 */
@RunWith(Suite.class)
@Suite.SuiteClasses({
    AffinityKeyNameAndValueFieldNameConflictTest.class,
    DmlInsideTransactionTest.class,
    ComplexPrimaryKeyUnwrapSelfTest.class,
    SqlNestedQuerySelfTest.class,
    ExplainSelfTest.class,
    RunningQueriesTest.class,

    PartitionedSqlTest.class,
    ReplicatedSqlTest.class,

    SqlParserCreateIndexSelfTest.class,
    SqlParserDropIndexSelfTest.class,
    SqlParserTransactionalKeywordsSelfTest.class,
    SqlParserBulkLoadSelfTest.class,
    SqlParserSetStreamingSelfTest.class,

    SqlConnectorConfigurationValidationSelfTest.class,
    ClientConnectorConfigurationValidationSelfTest.class,

    SqlSchemaSelfTest.class,
    SqlIllegalSchemaSelfTest.class,
    MultipleStatementsSqlQuerySelfTest.class,

    BasicIndexTest.class,
    BasicIndexMultinodeTest.class,

    // Misc tests.
    QueryEntityValidationSelfTest.class,
    DuplicateKeyValueClassesSelfTest.class,
    GridCacheLazyQueryPartitionsReleaseTest.class,

    // Dynamic index create/drop tests.
    SchemaExchangeSelfTest.class,

    DynamicIndexServerCoordinatorBasicSelfTest.class,
    DynamicIndexServerBasicSelfTest.class,
    DynamicIndexServerNodeFilterCoordinatorBasicSelfTest.class,
    DynamicIndexServerNodeFIlterBasicSelfTest.class,
    DynamicIndexClientBasicSelfTest.class,

    // H2 tests.

    GridH2IndexingInMemSelfTest.class,
    GridH2IndexingOffheapSelfTest.class,

    // Parsing
    GridQueryParsingTest.class,
    IgniteCacheSqlQueryErrorSelfTest.class,

    // Config.
    IgniteCacheDuplicateEntityConfigurationSelfTest.class,
    IncorrectQueryEntityTest.class,
    IgniteDynamicSqlRestoreTest.class,

    // Queries tests.
    LazyQuerySelfTest.class,
    IgniteSqlSplitterSelfTest.class,
    SqlPushDownFunctionTest.class,
    IgniteSqlSegmentedIndexSelfTest.class,
    IgniteCachelessQueriesSelfTest.class,
    IgniteSqlSegmentedIndexMultiNodeSelfTest.class,
    IgniteSqlSchemaIndexingTest.class,
    GridCacheQueryIndexDisabledSelfTest.class,
    IgniteCacheQueryLoadSelfTest.class,
    IgniteCacheLocalQuerySelfTest.class,
    IgniteCacheLocalAtomicQuerySelfTest.class,
    IgniteCacheReplicatedQuerySelfTest.class,
    IgniteCacheReplicatedQueryP2PDisabledSelfTest.class,
    IgniteCacheReplicatedQueryEvtsDisabledSelfTest.class,
    IgniteCachePartitionedQuerySelfTest.class,
    IgniteCachePartitionedSnapshotEnabledQuerySelfTest.class,
    IgniteCacheAtomicQuerySelfTest.class,
    IgniteCacheAtomicNearEnabledQuerySelfTest.class,
    IgniteCachePartitionedQueryP2PDisabledSelfTest.class,
    IgniteCachePartitionedQueryEvtsDisabledSelfTest.class,

    IgniteCacheUnionDuplicatesTest.class,
    IgniteCacheJoinPartitionedAndReplicatedCollocationTest.class,
    IgniteClientReconnectCacheQueriesFailoverTest.class,
    IgniteErrorOnRebalanceTest.class,
    CacheQueryBuildValueTest.class,
    CacheOffheapBatchIndexingMultiTypeTest.class,

    IgniteCacheQueryIndexSelfTest.class,
    IgniteCacheCollocatedQuerySelfTest.class,
    IgniteCacheLargeResultSelfTest.class,
    GridCacheQueryInternalKeysSelfTest.class,
    H2ResultSetIteratorNullifyOnEndSelfTest.class,
    IgniteSqlBigIntegerKeyTest.class,
    IgniteCacheOffheapEvictQueryTest.class,
    IgniteCacheOffheapIndexScanTest.class,

    GridCacheCrossCacheQuerySelfTest.class,
    GridCacheQuerySerializationSelfTest.class,
    IgniteBinaryObjectFieldsQuerySelfTest.class,
    IgniteStableBaselineBinObjFieldsQuerySelfTest.class,
    IgniteBinaryWrappedObjectFieldsQuerySelfTest.class,
    IgniteCacheQueryH2IndexingLeakTest.class,
    IgniteCacheQueryNoRebalanceSelfTest.class,
    GridCacheQueryTransformerSelfTest.class,
    CacheScanQueryFailoverTest.class,
    IgniteCachePrimitiveFieldsQuerySelfTest.class,

    IgniteCacheJoinQueryWithAffinityKeyTest.class,
    IgniteCacheJoinPartitionedAndReplicatedTest.class,
    IgniteCrossCachesJoinsQueryTest.class,

    IgniteCacheMultipleIndexedTypesTest.class,

    // DML.
    IgniteCacheMergeSqlQuerySelfTest.class,
    IgniteCacheInsertSqlQuerySelfTest.class,
    IgniteCacheUpdateSqlQuerySelfTest.class,
    IgniteCacheDeleteSqlQuerySelfTest.class,
    IgniteSqlSkipReducerOnUpdateDmlSelfTest.class,
    IgniteSqlSkipReducerOnUpdateDmlFlagSelfTest.class,

    IgniteBinaryObjectQueryArgumentsTest.class,
    IgniteBinaryObjectLocalQueryArgumentsTest.class,

    IndexingSpiQuerySelfTest.class,
    IndexingSpiQueryTxSelfTest.class,

    IgniteCacheMultipleIndexedTypesTest.class,
    IgniteSqlQueryMinMaxTest.class,

    GridCircularQueueTest.class,
    IndexingSpiQueryWithH2IndexingSelfTest.class,

    // DDL.
    H2DynamicIndexTransactionalReplicatedSelfTest.class,
    H2DynamicIndexTransactionalPartitionedSelfTest.class,
    H2DynamicIndexTransactionalPartitionedNearSelfTest.class,
    H2DynamicIndexAtomicReplicatedSelfTest.class,
    H2DynamicIndexAtomicPartitionedSelfTest.class,
    H2DynamicIndexAtomicPartitionedNearSelfTest.class,
    H2DynamicTableSelfTest.class,
    H2DynamicColumnsClientBasicSelfTest.class,
    H2DynamicColumnsServerBasicSelfTest.class,
    H2DynamicColumnsServerCoordinatorBasicSelfTest.class,

    // DML+DDL.
    H2DynamicIndexingComplexClientAtomicPartitionedTest.class,
    H2DynamicIndexingComplexClientAtomicPartitionedNoBackupsTest.class,
    H2DynamicIndexingComplexClientAtomicReplicatedTest.class,
    H2DynamicIndexingComplexClientTransactionalPartitionedTest.class,
    H2DynamicIndexingComplexClientTransactionalPartitionedNoBackupsTest.class,
    H2DynamicIndexingComplexClientTransactionalReplicatedTest.class,
    H2DynamicIndexingComplexServerAtomicPartitionedTest.class,
    H2DynamicIndexingComplexServerAtomicPartitionedNoBackupsTest.class,
    H2DynamicIndexingComplexServerAtomicReplicatedTest.class,
    H2DynamicIndexingComplexServerTransactionalPartitionedTest.class,
    H2DynamicIndexingComplexServerTransactionalPartitionedNoBackupsTest.class,
    H2DynamicIndexingComplexServerTransactionalReplicatedTest.class,

    DdlTransactionSelfTest.class,

    // Fields queries.
    SqlFieldsQuerySelfTest.class,
    IgniteCacheLocalFieldsQuerySelfTest.class,
    IgniteCacheReplicatedFieldsQuerySelfTest.class,
    IgniteCacheReplicatedFieldsQueryROSelfTest.class,
    IgniteCacheReplicatedFieldsQueryP2PEnabledSelfTest.class,
    IgniteCacheReplicatedFieldsQueryJoinNoPrimaryPartitionsSelfTest.class,
    IgniteCachePartitionedFieldsQuerySelfTest.class,
    IgniteCacheAtomicFieldsQuerySelfTest.class,
    IgniteCacheAtomicNearEnabledFieldsQuerySelfTest.class,
    IgniteCachePartitionedFieldsQueryP2PEnabledSelfTest.class,
    IgniteCacheFieldsQueryNoDataSelfTest.class,
    GridCacheQueryIndexingDisabledSelfTest.class,
    GridOrderedMessageCancelSelfTest.class,
    CacheQueryEvictDataLostTest.class,

    // Full text queries.
    GridCacheFullTextQuerySelfTest.class,
    IgniteCacheFullTextQueryNodeJoiningSelfTest.class,

    // Ignite cache and H2 comparison.
    BaseH2CompareQueryTest.class,
    H2CompareBigQueryTest.class,
    H2CompareBigQueryDistributedJoinsTest.class,

    // Cache query metrics.
    CacheLocalQueryMetricsSelfTest.class,
    CachePartitionedQueryMetricsDistributedSelfTest.class,
    CachePartitionedQueryMetricsLocalSelfTest.class,
    CacheReplicatedQueryMetricsDistributedSelfTest.class,
    CacheReplicatedQueryMetricsLocalSelfTest.class,

    // Cache query metrics.
    CacheLocalQueryDetailMetricsSelfTest.class,
    CachePartitionedQueryDetailMetricsDistributedSelfTest.class,
    CachePartitionedQueryDetailMetricsLocalSelfTest.class,
    CacheReplicatedQueryDetailMetricsDistributedSelfTest.class,
    CacheReplicatedQueryDetailMetricsLocalSelfTest.class,

    // Unmarshalling query test.
    IgniteCacheP2pUnmarshallingQueryErrorTest.class,
    IgniteCacheNoClassQuerySelfTest.class,

    // Cancellation.
    IgniteCacheDistributedQueryCancelSelfTest.class,
    IgniteCacheLocalQueryCancelOrTimeoutSelfTest.class,

    // Distributed joins.
    H2CompareBigQueryDistributedJoinsTest.class,
    IgniteCacheDistributedJoinCollocatedAndNotTest.class,
    IgniteCacheDistributedJoinCustomAffinityMapper.class,
    IgniteCacheDistributedJoinNoIndexTest.class,
    IgniteCacheDistributedJoinPartitionedAndReplicatedTest.class,
    IgniteCacheDistributedJoinQueryConditionsTest.class,
    IgniteCacheDistributedJoinTest.class,
    IgniteSqlDistributedJoinSelfTest.class,
    IgniteSqlQueryParallelismTest.class,

    // Other.
    CacheIteratorScanQueryTest.class,
    CacheQueryNewClientSelfTest.class,
    CacheOffheapBatchIndexingSingleTypeTest.class,
    CacheSqlQueryValueCopySelfTest.class,
    IgniteCacheQueryCacheDestroySelfTest.class,
    IgniteQueryDedicatedPoolTest.class,
    IgniteSqlEntryCacheModeAgnosticTest.class,
    QueryEntityCaseMismatchTest.class,
    IgniteCacheDistributedPartitionQuerySelfTest.class,
    IgniteCacheDistributedPartitionQueryNodeRestartsSelfTest.class,
    IgniteCacheDistributedPartitionQueryConfigurationSelfTest.class,
    IgniteSqlKeyValueFieldsTest.class,
    IgniteSqlRoutingTest.class,
    IgniteSqlNotNullConstraintTest.class,
    LongIndexNameTest.class,
    GridCacheQuerySqlFieldInlineSizeSelfTest.class,
    IgniteSqlParameterizedQueryTest.class,
    H2ConnectionLeaksSelfTest.class,
    IgniteCheckClusterStateBeforeExecuteQueryTest.class,
    OptimizedMarshallerIndexNameTest.class,
    SqlSystemViewsSelfTest.class,

    GridIndexRebuildSelfTest.class,

    SqlTransactionCommandsWithMvccDisabledSelfTest.class,

    IgniteSqlDefaultValueTest.class,
    IgniteDecimalSelfTest.class,
    IgniteSQLColumnConstraintsTest.class,
    IgniteTransactionSQLColumnConstraintTest.class,

    IgniteCachePartitionedAtomicColumnConstraintsTest.class,
    IgniteCachePartitionedTransactionalColumnConstraintsTest.class,
    IgniteCachePartitionedTransactionalSnapshotColumnConstraintTest.class,
    IgniteCacheReplicatedAtomicColumnConstraintsTest.class,
    IgniteCacheReplicatedTransactionalColumnConstraintsTest.class,
    IgniteCacheReplicatedTransactionalSnapshotColumnConstraintTest.class,

    // H2 Rows on-heap cache
    H2RowCacheSelfTest.class,
    H2RowCachePageEvictionTest.class,

    // User operation SQL
    SqlParserUserSelfTest.class,
    SqlUserCommandSelfTest.class,
    EncryptedSqlTableTest.class,

    ThreadLocalObjectPoolSelfTest.class,
    H2StatementCacheSelfTest.class,
    PreparedStatementExSelfTest.class,

    // Partition loss.
    IndexingCachePartitionLossPolicySelfTest.class,

    // GROUP_CONCAT
    IgniteSqlGroupConcatCollocatedTest.class,
    IgniteSqlGroupConcatNotCollocatedTest.class,

    // Binary
    BinarySerializationQuerySelfTest.class,
    BinarySerializationQueryWithReflectiveSerializerSelfTest.class,
    IgniteCacheBinaryObjectsScanSelfTest.class,
    IgniteCacheBinaryObjectsScanWithEventsSelfTest.class,
    BigEntryQueryTest.class,
    BinaryMetadataConcurrentUpdateWithIndexesTest.class,

    // Partition pruning.
    InOperationExtractPartitionSelfTest.class,
    AndOperationExtractPartitionSelfTest.class,
<<<<<<< HEAD
    JoinPartitionPruningSelfTest.class,
=======
    BetweenOperationExtractPartitionSelfTest.class,
>>>>>>> d15c475f

    GridCacheDynamicLoadOnClientTest.class,
    GridCacheDynamicLoadOnClientPersistentTest.class,
})
public class IgniteBinaryCacheQueryTestSuite {
}<|MERGE_RESOLUTION|>--- conflicted
+++ resolved
@@ -527,11 +527,8 @@
     // Partition pruning.
     InOperationExtractPartitionSelfTest.class,
     AndOperationExtractPartitionSelfTest.class,
-<<<<<<< HEAD
+    BetweenOperationExtractPartitionSelfTest.class,
     JoinPartitionPruningSelfTest.class,
-=======
-    BetweenOperationExtractPartitionSelfTest.class,
->>>>>>> d15c475f
 
     GridCacheDynamicLoadOnClientTest.class,
     GridCacheDynamicLoadOnClientPersistentTest.class,
