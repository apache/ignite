/*
 * Licensed to the Apache Software Foundation (ASF) under one or more
 * contributor license agreements.  See the NOTICE file distributed with
 * this work for additional information regarding copyright ownership.
 * The ASF licenses this file to You under the Apache License, Version 2.0
 * (the "License"); you may not use this file except in compliance with
 * the License.  You may obtain a copy of the License at
 *
 *      http://www.apache.org/licenses/LICENSE-2.0
 *
 * Unless required by applicable law or agreed to in writing, software
 * distributed under the License is distributed on an "AS IS" BASIS,
 * WITHOUT WARRANTIES OR CONDITIONS OF ANY KIND, either express or implied.
 * See the License for the specific language governing permissions and
 * limitations under the License.
 */

package org.apache.ignite.testsuites;

import junit.framework.JUnit4TestAdapter;
import junit.framework.TestSuite;
import org.apache.ignite.internal.processors.cache.AffinityKeyNameAndValueFieldNameConflictTest;
import org.apache.ignite.internal.processors.cache.BigEntryQueryTest;
import org.apache.ignite.internal.processors.cache.BinaryMetadataConcurrentUpdateWithIndexesTest;
import org.apache.ignite.internal.processors.cache.BinarySerializationQuerySelfTest;
import org.apache.ignite.internal.processors.cache.BinarySerializationQueryWithReflectiveSerializerSelfTest;
import org.apache.ignite.internal.processors.cache.CacheIteratorScanQueryTest;
import org.apache.ignite.internal.processors.cache.CacheLocalQueryDetailMetricsSelfTest;
import org.apache.ignite.internal.processors.cache.CacheLocalQueryMetricsSelfTest;
import org.apache.ignite.internal.processors.cache.CacheOffheapBatchIndexingBaseTest;
import org.apache.ignite.internal.processors.cache.CacheOffheapBatchIndexingMultiTypeTest;
import org.apache.ignite.internal.processors.cache.CacheOffheapBatchIndexingSingleTypeTest;
import org.apache.ignite.internal.processors.cache.CachePartitionedQueryDetailMetricsDistributedSelfTest;
import org.apache.ignite.internal.processors.cache.CachePartitionedQueryDetailMetricsLocalSelfTest;
import org.apache.ignite.internal.processors.cache.CachePartitionedQueryMetricsDistributedSelfTest;
import org.apache.ignite.internal.processors.cache.CachePartitionedQueryMetricsLocalSelfTest;
import org.apache.ignite.internal.processors.cache.CacheQueryBuildValueTest;
import org.apache.ignite.internal.processors.cache.CacheQueryEvictDataLostTest;
import org.apache.ignite.internal.processors.cache.CacheQueryNewClientSelfTest;
import org.apache.ignite.internal.processors.cache.CacheReplicatedQueryDetailMetricsDistributedSelfTest;
import org.apache.ignite.internal.processors.cache.CacheReplicatedQueryDetailMetricsLocalSelfTest;
import org.apache.ignite.internal.processors.cache.CacheReplicatedQueryMetricsDistributedSelfTest;
import org.apache.ignite.internal.processors.cache.CacheReplicatedQueryMetricsLocalSelfTest;
import org.apache.ignite.internal.processors.cache.CacheSqlQueryValueCopySelfTest;
import org.apache.ignite.internal.processors.cache.DdlTransactionSelfTest;
import org.apache.ignite.internal.processors.cache.GridCacheCrossCacheQuerySelfTest;
import org.apache.ignite.internal.processors.cache.GridCacheDynamicLoadOnClientPersistentTest;
import org.apache.ignite.internal.processors.cache.GridCacheDynamicLoadOnClientTest;
import org.apache.ignite.internal.processors.cache.GridCacheFullTextQuerySelfTest;
import org.apache.ignite.internal.processors.cache.GridCacheLazyQueryPartitionsReleaseTest;
import org.apache.ignite.internal.processors.cache.GridCacheQueryIndexDisabledSelfTest;
import org.apache.ignite.internal.processors.cache.GridCacheQueryIndexingDisabledSelfTest;
import org.apache.ignite.internal.processors.cache.GridCacheQueryInternalKeysSelfTest;
import org.apache.ignite.internal.processors.cache.GridCacheQuerySerializationSelfTest;
import org.apache.ignite.internal.processors.cache.GridCacheQuerySqlFieldInlineSizeSelfTest;
import org.apache.ignite.internal.processors.cache.IgniteBinaryObjectFieldsQuerySelfTest;
import org.apache.ignite.internal.processors.cache.IgniteBinaryObjectLocalQueryArgumentsTest;
import org.apache.ignite.internal.processors.cache.IgniteBinaryObjectQueryArgumentsTest;
import org.apache.ignite.internal.processors.cache.IgniteBinaryWrappedObjectFieldsQuerySelfTest;
import org.apache.ignite.internal.processors.cache.IgniteCacheBinaryObjectsScanSelfTest;
import org.apache.ignite.internal.processors.cache.IgniteCacheBinaryObjectsScanWithEventsSelfTest;
import org.apache.ignite.internal.processors.cache.IgniteCacheCollocatedQuerySelfTest;
import org.apache.ignite.internal.processors.cache.IgniteCacheDeleteSqlQuerySelfTest;
import org.apache.ignite.internal.processors.cache.IgniteCacheDistributedJoinCollocatedAndNotTest;
import org.apache.ignite.internal.processors.cache.IgniteCacheDistributedJoinCustomAffinityMapper;
import org.apache.ignite.internal.processors.cache.IgniteCacheDistributedJoinNoIndexTest;
import org.apache.ignite.internal.processors.cache.IgniteCacheDistributedJoinPartitionedAndReplicatedTest;
import org.apache.ignite.internal.processors.cache.IgniteCacheDistributedJoinQueryConditionsTest;
import org.apache.ignite.internal.processors.cache.IgniteCacheDistributedJoinTest;
import org.apache.ignite.internal.processors.cache.IgniteCacheDuplicateEntityConfigurationSelfTest;
import org.apache.ignite.internal.processors.cache.IgniteCacheFieldsQueryNoDataSelfTest;
import org.apache.ignite.internal.processors.cache.IgniteCacheFullTextQueryNodeJoiningSelfTest;
import org.apache.ignite.internal.processors.cache.IgniteCacheInsertSqlQuerySelfTest;
import org.apache.ignite.internal.processors.cache.IgniteCacheJoinPartitionedAndReplicatedCollocationTest;
import org.apache.ignite.internal.processors.cache.IgniteCacheJoinPartitionedAndReplicatedTest;
import org.apache.ignite.internal.processors.cache.IgniteCacheJoinQueryWithAffinityKeyTest;
import org.apache.ignite.internal.processors.cache.IgniteCacheLargeResultSelfTest;
import org.apache.ignite.internal.processors.cache.IgniteCacheMergeSqlQuerySelfTest;
import org.apache.ignite.internal.processors.cache.IgniteCacheMultipleIndexedTypesTest;
import org.apache.ignite.internal.processors.cache.IgniteCacheNoClassQuerySelfTest;
import org.apache.ignite.internal.processors.cache.IgniteCacheOffheapEvictQueryTest;
import org.apache.ignite.internal.processors.cache.IgniteCacheOffheapIndexScanTest;
import org.apache.ignite.internal.processors.cache.IgniteCacheP2pUnmarshallingQueryErrorTest;
import org.apache.ignite.internal.processors.cache.IgniteCachePrimitiveFieldsQuerySelfTest;
import org.apache.ignite.internal.processors.cache.IgniteCacheQueryH2IndexingLeakTest;
import org.apache.ignite.internal.processors.cache.IgniteCacheQueryIndexSelfTest;
import org.apache.ignite.internal.processors.cache.IgniteCacheQueryLoadSelfTest;
import org.apache.ignite.internal.processors.cache.IgniteCacheSqlQueryErrorSelfTest;
import org.apache.ignite.internal.processors.cache.IgniteCacheUnionDuplicatesTest;
import org.apache.ignite.internal.processors.cache.IgniteCacheUpdateSqlQuerySelfTest;
import org.apache.ignite.internal.processors.cache.IgniteCheckClusterStateBeforeExecuteQueryTest;
import org.apache.ignite.internal.processors.cache.IgniteClientReconnectCacheQueriesFailoverTest;
import org.apache.ignite.internal.processors.cache.IgniteCrossCachesJoinsQueryTest;
import org.apache.ignite.internal.processors.cache.IgniteDynamicSqlRestoreTest;
import org.apache.ignite.internal.processors.cache.IgniteErrorOnRebalanceTest;
import org.apache.ignite.internal.processors.cache.IncorrectQueryEntityTest;
import org.apache.ignite.internal.processors.cache.IndexingCachePartitionLossPolicySelfTest;
import org.apache.ignite.internal.processors.cache.QueryEntityCaseMismatchTest;
import org.apache.ignite.internal.processors.cache.SqlFieldsQuerySelfTest;
import org.apache.ignite.internal.processors.cache.authentication.SqlUserCommandSelfTest;
import org.apache.ignite.internal.processors.cache.distributed.near.IgniteCacheAtomicFieldsQuerySelfTest;
import org.apache.ignite.internal.processors.cache.distributed.near.IgniteCacheAtomicNearEnabledFieldsQuerySelfTest;
import org.apache.ignite.internal.processors.cache.distributed.near.IgniteCacheAtomicNearEnabledQuerySelfTest;
import org.apache.ignite.internal.processors.cache.distributed.near.IgniteCacheAtomicQuerySelfTest;
import org.apache.ignite.internal.processors.cache.distributed.near.IgniteCacheDistributedPartitionQueryConfigurationSelfTest;
import org.apache.ignite.internal.processors.cache.distributed.near.IgniteCacheDistributedPartitionQueryNodeRestartsSelfTest;
import org.apache.ignite.internal.processors.cache.distributed.near.IgniteCacheDistributedPartitionQuerySelfTest;
import org.apache.ignite.internal.processors.cache.distributed.near.IgniteCacheDistributedQueryCancelSelfTest;
import org.apache.ignite.internal.processors.cache.distributed.near.IgniteCachePartitionedFieldsQueryP2PEnabledSelfTest;
import org.apache.ignite.internal.processors.cache.distributed.near.IgniteCachePartitionedFieldsQuerySelfTest;
import org.apache.ignite.internal.processors.cache.distributed.near.IgniteCachePartitionedQueryEvtsDisabledSelfTest;
import org.apache.ignite.internal.processors.cache.distributed.near.IgniteCachePartitionedQueryP2PDisabledSelfTest;
import org.apache.ignite.internal.processors.cache.distributed.near.IgniteCachePartitionedQuerySelfTest;
import org.apache.ignite.internal.processors.cache.distributed.near.IgniteCachePartitionedSnapshotEnabledQuerySelfTest;
import org.apache.ignite.internal.processors.cache.distributed.near.IgniteCacheQueryAbstractDistributedJoinSelfTest;
import org.apache.ignite.internal.processors.cache.distributed.near.IgniteCacheQueryNoRebalanceSelfTest;
import org.apache.ignite.internal.processors.cache.distributed.replicated.IgniteCacheReplicatedFieldsQueryJoinNoPrimaryPartitionsSelfTest;
import org.apache.ignite.internal.processors.cache.distributed.replicated.IgniteCacheReplicatedFieldsQueryP2PEnabledSelfTest;
import org.apache.ignite.internal.processors.cache.distributed.replicated.IgniteCacheReplicatedFieldsQueryROSelfTest;
import org.apache.ignite.internal.processors.cache.distributed.replicated.IgniteCacheReplicatedFieldsQuerySelfTest;
import org.apache.ignite.internal.processors.cache.distributed.replicated.IgniteCacheReplicatedQueryEvtsDisabledSelfTest;
import org.apache.ignite.internal.processors.cache.distributed.replicated.IgniteCacheReplicatedQueryP2PDisabledSelfTest;
import org.apache.ignite.internal.processors.cache.distributed.replicated.IgniteCacheReplicatedQuerySelfTest;
import org.apache.ignite.internal.processors.cache.encryption.EncryptedSqlTableTest;
import org.apache.ignite.internal.processors.cache.index.BasicIndexTest;
import org.apache.ignite.internal.processors.cache.index.ComplexPrimaryKeyUnwrapSelfTest;
import org.apache.ignite.internal.processors.cache.index.DuplicateKeyValueClassesSelfTest;
import org.apache.ignite.internal.processors.cache.index.DynamicIndexClientBasicSelfTest;
import org.apache.ignite.internal.processors.cache.index.DynamicIndexServerBasicSelfTest;
import org.apache.ignite.internal.processors.cache.index.DynamicIndexServerCoordinatorBasicSelfTest;
import org.apache.ignite.internal.processors.cache.index.DynamicIndexServerNodeFIlterBasicSelfTest;
import org.apache.ignite.internal.processors.cache.index.DynamicIndexServerNodeFilterCoordinatorBasicSelfTest;
import org.apache.ignite.internal.processors.cache.index.H2ConnectionLeaksSelfTest;
import org.apache.ignite.internal.processors.cache.index.H2DynamicColumnsClientBasicSelfTest;
import org.apache.ignite.internal.processors.cache.index.H2DynamicColumnsServerBasicSelfTest;
import org.apache.ignite.internal.processors.cache.index.H2DynamicColumnsServerCoordinatorBasicSelfTest;
import org.apache.ignite.internal.processors.cache.index.H2DynamicIndexAtomicPartitionedNearSelfTest;
import org.apache.ignite.internal.processors.cache.index.H2DynamicIndexAtomicPartitionedSelfTest;
import org.apache.ignite.internal.processors.cache.index.H2DynamicIndexAtomicReplicatedSelfTest;
import org.apache.ignite.internal.processors.cache.index.H2DynamicIndexTransactionalPartitionedNearSelfTest;
import org.apache.ignite.internal.processors.cache.index.H2DynamicIndexTransactionalPartitionedSelfTest;
import org.apache.ignite.internal.processors.cache.index.H2DynamicIndexTransactionalReplicatedSelfTest;
import org.apache.ignite.internal.processors.cache.index.H2DynamicIndexingComplexClientAtomicPartitionedNoBackupsTest;
import org.apache.ignite.internal.processors.cache.index.H2DynamicIndexingComplexClientAtomicPartitionedTest;
import org.apache.ignite.internal.processors.cache.index.H2DynamicIndexingComplexClientAtomicReplicatedTest;
import org.apache.ignite.internal.processors.cache.index.H2DynamicIndexingComplexClientTransactionalPartitionedNoBackupsTest;
import org.apache.ignite.internal.processors.cache.index.H2DynamicIndexingComplexClientTransactionalPartitionedTest;
import org.apache.ignite.internal.processors.cache.index.H2DynamicIndexingComplexClientTransactionalReplicatedTest;
import org.apache.ignite.internal.processors.cache.index.H2DynamicIndexingComplexServerAtomicPartitionedNoBackupsTest;
import org.apache.ignite.internal.processors.cache.index.H2DynamicIndexingComplexServerAtomicPartitionedTest;
import org.apache.ignite.internal.processors.cache.index.H2DynamicIndexingComplexServerAtomicReplicatedTest;
import org.apache.ignite.internal.processors.cache.index.H2DynamicIndexingComplexServerTransactionalPartitionedNoBackupsTest;
import org.apache.ignite.internal.processors.cache.index.H2DynamicIndexingComplexServerTransactionalPartitionedTest;
import org.apache.ignite.internal.processors.cache.index.H2DynamicIndexingComplexServerTransactionalReplicatedTest;
import org.apache.ignite.internal.processors.cache.index.H2DynamicTableSelfTest;
import org.apache.ignite.internal.processors.cache.index.H2RowCachePageEvictionTest;
import org.apache.ignite.internal.processors.cache.index.H2RowCacheSelfTest;
import org.apache.ignite.internal.processors.cache.index.IgniteDecimalSelfTest;
import org.apache.ignite.internal.processors.cache.index.LongIndexNameTest;
import org.apache.ignite.internal.processors.cache.index.OptimizedMarshallerIndexNameTest;
import org.apache.ignite.internal.processors.cache.index.QueryEntityValidationSelfTest;
import org.apache.ignite.internal.processors.cache.index.SchemaExchangeSelfTest;
import org.apache.ignite.internal.processors.cache.index.SqlTransactionCommandsWithMvccDisabledSelfTest;
import org.apache.ignite.internal.processors.cache.local.IgniteCacheLocalAtomicQuerySelfTest;
import org.apache.ignite.internal.processors.cache.local.IgniteCacheLocalFieldsQuerySelfTest;
import org.apache.ignite.internal.processors.cache.local.IgniteCacheLocalQueryCancelOrTimeoutSelfTest;
import org.apache.ignite.internal.processors.cache.local.IgniteCacheLocalQuerySelfTest;
import org.apache.ignite.internal.processors.cache.query.CacheScanQueryFailoverTest;
import org.apache.ignite.internal.processors.cache.query.GridCacheQueryTransformerSelfTest;
import org.apache.ignite.internal.processors.cache.query.GridCircularQueueTest;
import org.apache.ignite.internal.processors.cache.query.IgniteCacheQueryCacheDestroySelfTest;
import org.apache.ignite.internal.processors.cache.query.IndexingSpiQuerySelfTest;
import org.apache.ignite.internal.processors.cache.query.IndexingSpiQueryTxSelfTest;
import org.apache.ignite.internal.processors.cache.query.IndexingSpiQueryWithH2IndexingSelfTest;
import org.apache.ignite.internal.processors.cache.transaction.DmlInsideTransactionTest;
import org.apache.ignite.internal.processors.client.ClientConnectorConfigurationValidationSelfTest;
import org.apache.ignite.internal.processors.database.baseline.IgniteStableBaselineBinObjFieldsQuerySelfTest;
import org.apache.ignite.internal.processors.query.IgniteCachelessQueriesSelfTest;
import org.apache.ignite.internal.processors.query.IgniteQueryDedicatedPoolTest;
import org.apache.ignite.internal.processors.query.IgniteSqlDefaultValueTest;
import org.apache.ignite.internal.processors.query.IgniteSqlDistributedJoinSelfTest;
import org.apache.ignite.internal.processors.query.IgniteSqlEntryCacheModeAgnosticTest;
import org.apache.ignite.internal.processors.query.IgniteSqlGroupConcatCollocatedTest;
import org.apache.ignite.internal.processors.query.IgniteSqlGroupConcatNotCollocatedTest;
import org.apache.ignite.internal.processors.query.IgniteSqlKeyValueFieldsTest;
import org.apache.ignite.internal.processors.query.IgniteSqlNotNullConstraintTest;
import org.apache.ignite.internal.processors.query.IgniteSqlParameterizedQueryTest;
import org.apache.ignite.internal.processors.query.IgniteSqlQueryParallelismTest;
import org.apache.ignite.internal.processors.query.IgniteSqlRoutingTest;
import org.apache.ignite.internal.processors.query.IgniteSqlSchemaIndexingTest;
import org.apache.ignite.internal.processors.query.IgniteSqlSegmentedIndexMultiNodeSelfTest;
import org.apache.ignite.internal.processors.query.IgniteSqlSegmentedIndexSelfTest;
import org.apache.ignite.internal.processors.query.IgniteSqlSkipReducerOnUpdateDmlFlagSelfTest;
import org.apache.ignite.internal.processors.query.IgniteSqlSkipReducerOnUpdateDmlSelfTest;
import org.apache.ignite.internal.processors.query.IgniteSqlSplitterSelfTest;
import org.apache.ignite.internal.processors.query.LazyQuerySelfTest;
import org.apache.ignite.internal.processors.query.MultipleStatementsSqlQuerySelfTest;
import org.apache.ignite.internal.processors.query.RunningQueriesTest;
import org.apache.ignite.internal.processors.query.SqlIllegalSchemaSelfTest;
import org.apache.ignite.internal.processors.query.SqlNestedQuerySelfTest;
import org.apache.ignite.internal.processors.query.SqlPushDownFunctionTest;
import org.apache.ignite.internal.processors.query.SqlSchemaSelfTest;
import org.apache.ignite.internal.processors.query.SqlSystemViewsSelfTest;
import org.apache.ignite.internal.processors.query.h2.GridH2IndexingInMemSelfTest;
import org.apache.ignite.internal.processors.query.h2.GridH2IndexingOffheapSelfTest;
import org.apache.ignite.internal.processors.query.h2.GridIndexRebuildSelfTest;
import org.apache.ignite.internal.processors.query.h2.H2ResultSetIteratorNullifyOnEndSelfTest;
import org.apache.ignite.internal.processors.query.h2.H2StatementCacheSelfTest;
import org.apache.ignite.internal.processors.query.h2.IgniteSqlBigIntegerKeyTest;
import org.apache.ignite.internal.processors.query.h2.IgniteSqlQueryMinMaxTest;
import org.apache.ignite.internal.processors.query.h2.PreparedStatementExSelfTest;
import org.apache.ignite.internal.processors.query.h2.ThreadLocalObjectPoolSelfTest;
import org.apache.ignite.internal.processors.query.h2.sql.BaseH2CompareQueryTest;
import org.apache.ignite.internal.processors.query.h2.sql.ExplainSelfTest;
import org.apache.ignite.internal.processors.query.h2.sql.GridQueryParsingTest;
import org.apache.ignite.internal.processors.query.h2.sql.H2CompareBigQueryDistributedJoinsTest;
import org.apache.ignite.internal.processors.query.h2.sql.H2CompareBigQueryTest;
import org.apache.ignite.internal.processors.query.h2.twostep.AndOperationExtractPartitionSelfTest;
import org.apache.ignite.internal.processors.query.h2.twostep.InOperationExtractPartitionSelfTest;
import org.apache.ignite.internal.processors.sql.IgniteCachePartitionedAtomicColumnConstraintsTest;
import org.apache.ignite.internal.processors.sql.IgniteCachePartitionedTransactionalColumnConstraintsTest;
import org.apache.ignite.internal.processors.sql.IgniteCachePartitionedTransactionalSnapshotColumnConstraintTest;
import org.apache.ignite.internal.processors.sql.IgniteCacheReplicatedAtomicColumnConstraintsTest;
import org.apache.ignite.internal.processors.sql.IgniteCacheReplicatedTransactionalColumnConstraintsTest;
import org.apache.ignite.internal.processors.sql.IgniteCacheReplicatedTransactionalSnapshotColumnConstraintTest;
import org.apache.ignite.internal.processors.sql.IgniteSQLColumnConstraintsTest;
import org.apache.ignite.internal.processors.sql.IgniteTransactionSQLColumnConstraintTest;
import org.apache.ignite.internal.processors.sql.SqlConnectorConfigurationValidationSelfTest;
import org.apache.ignite.internal.sql.SqlParserBulkLoadSelfTest;
import org.apache.ignite.internal.sql.SqlParserCreateIndexSelfTest;
import org.apache.ignite.internal.sql.SqlParserDropIndexSelfTest;
import org.apache.ignite.internal.sql.SqlParserSetStreamingSelfTest;
import org.apache.ignite.internal.sql.SqlParserTransactionalKeywordsSelfTest;
import org.apache.ignite.internal.sql.SqlParserUserSelfTest;
import org.apache.ignite.spi.communication.tcp.GridOrderedMessageCancelSelfTest;
import org.apache.ignite.sqltests.PartitionedSqlTest;
import org.apache.ignite.sqltests.ReplicatedSqlTest;
import org.apache.ignite.testframework.IgniteTestSuite;

/**
 * Test suite for cache queries.
 */
public class IgniteBinaryCacheQueryTestSuite extends TestSuite {
    /**
     * @return Test suite.
     */
    public static TestSuite suite() {
        IgniteTestSuite suite = new IgniteTestSuite("Ignite Cache Queries Test Suite");

        suite.addTest(new JUnit4TestAdapter(AffinityKeyNameAndValueFieldNameConflictTest.class));
        suite.addTest(new JUnit4TestAdapter(DmlInsideTransactionTest.class));
        suite.addTest(new JUnit4TestAdapter(ComplexPrimaryKeyUnwrapSelfTest.class));
        suite.addTest(new JUnit4TestAdapter(SqlNestedQuerySelfTest.class));
        suite.addTest(new JUnit4TestAdapter(ExplainSelfTest.class));
        suite.addTest(new JUnit4TestAdapter(RunningQueriesTest.class));

        suite.addTest(new JUnit4TestAdapter(ComplexPrimaryKeyUnwrapSelfTest.class));

        suite.addTest(new JUnit4TestAdapter(PartitionedSqlTest.class));
        suite.addTest(new JUnit4TestAdapter(ReplicatedSqlTest.class));

        suite.addTest(new JUnit4TestAdapter(SqlParserCreateIndexSelfTest.class));
        suite.addTest(new JUnit4TestAdapter(SqlParserDropIndexSelfTest.class));
        suite.addTest(new JUnit4TestAdapter(SqlParserTransactionalKeywordsSelfTest.class));
        suite.addTest(new JUnit4TestAdapter(SqlParserBulkLoadSelfTest.class));
        suite.addTest(new JUnit4TestAdapter(SqlParserSetStreamingSelfTest.class));

        suite.addTest(new JUnit4TestAdapter(SqlConnectorConfigurationValidationSelfTest.class));
        suite.addTest(new JUnit4TestAdapter(ClientConnectorConfigurationValidationSelfTest.class));

        suite.addTest(new JUnit4TestAdapter(SqlSchemaSelfTest.class));
        suite.addTest(new JUnit4TestAdapter(SqlIllegalSchemaSelfTest.class));
        suite.addTest(new JUnit4TestAdapter(MultipleStatementsSqlQuerySelfTest.class));

        suite.addTest(new JUnit4TestAdapter(BasicIndexTest.class));

        // Misc tests.
        suite.addTest(new JUnit4TestAdapter(QueryEntityValidationSelfTest.class));
        suite.addTest(new JUnit4TestAdapter(DuplicateKeyValueClassesSelfTest.class));
        suite.addTest(new JUnit4TestAdapter(GridCacheLazyQueryPartitionsReleaseTest.class));

        // Dynamic index create/drop tests.
        suite.addTest(new JUnit4TestAdapter(SchemaExchangeSelfTest.class));

        suite.addTest(new JUnit4TestAdapter(DynamicIndexServerCoordinatorBasicSelfTest.class));
        suite.addTest(new JUnit4TestAdapter(DynamicIndexServerBasicSelfTest.class));
        suite.addTest(new JUnit4TestAdapter(DynamicIndexServerNodeFilterCoordinatorBasicSelfTest.class));
        suite.addTest(new JUnit4TestAdapter(DynamicIndexServerNodeFIlterBasicSelfTest.class));
        suite.addTest(new JUnit4TestAdapter(DynamicIndexClientBasicSelfTest.class));

        // H2 tests.

        suite.addTest(new JUnit4TestAdapter(GridH2IndexingInMemSelfTest.class));
        suite.addTest(new JUnit4TestAdapter(GridH2IndexingOffheapSelfTest.class));

        // Parsing
        suite.addTest(new JUnit4TestAdapter(GridQueryParsingTest.class));
        suite.addTest(new JUnit4TestAdapter(IgniteCacheSqlQueryErrorSelfTest.class));

        // Config.
        suite.addTest(new JUnit4TestAdapter(IgniteCacheDuplicateEntityConfigurationSelfTest.class));
        suite.addTest(new JUnit4TestAdapter(IncorrectQueryEntityTest.class));
        suite.addTest(new JUnit4TestAdapter(IgniteDynamicSqlRestoreTest.class));

        // Queries tests.
        suite.addTest(new JUnit4TestAdapter(LazyQuerySelfTest.class));
        suite.addTest(new JUnit4TestAdapter(IgniteSqlSplitterSelfTest.class));
        suite.addTest(new JUnit4TestAdapter(SqlPushDownFunctionTest.class));
        suite.addTest(new JUnit4TestAdapter(IgniteSqlSegmentedIndexSelfTest.class));
        suite.addTest(new JUnit4TestAdapter(IgniteCachelessQueriesSelfTest.class));
        suite.addTest(new JUnit4TestAdapter(IgniteSqlSegmentedIndexMultiNodeSelfTest.class));
        suite.addTest(new JUnit4TestAdapter(IgniteSqlSchemaIndexingTest.class));
        suite.addTest(new JUnit4TestAdapter(GridCacheQueryIndexDisabledSelfTest.class));
        suite.addTest(new JUnit4TestAdapter(IgniteCacheQueryLoadSelfTest.class));
        suite.addTest(new JUnit4TestAdapter(IgniteCacheLocalQuerySelfTest.class));
        suite.addTest(new JUnit4TestAdapter(IgniteCacheLocalAtomicQuerySelfTest.class));
        suite.addTest(new JUnit4TestAdapter(IgniteCacheReplicatedQuerySelfTest.class));
        suite.addTest(new JUnit4TestAdapter(IgniteCacheReplicatedQueryP2PDisabledSelfTest.class));
        suite.addTest(new JUnit4TestAdapter(IgniteCacheReplicatedQueryEvtsDisabledSelfTest.class));
        suite.addTest(new JUnit4TestAdapter(IgniteCachePartitionedQuerySelfTest.class));
        suite.addTest(new JUnit4TestAdapter(IgniteCachePartitionedSnapshotEnabledQuerySelfTest.class));
        suite.addTest(new JUnit4TestAdapter(IgniteCacheAtomicQuerySelfTest.class));
        suite.addTest(new JUnit4TestAdapter(IgniteCacheAtomicNearEnabledQuerySelfTest.class));
        suite.addTest(new JUnit4TestAdapter(IgniteCachePartitionedQueryP2PDisabledSelfTest.class));
        suite.addTest(new JUnit4TestAdapter(IgniteCachePartitionedQueryEvtsDisabledSelfTest.class));

        suite.addTest(new JUnit4TestAdapter(IgniteCacheUnionDuplicatesTest.class));
        suite.addTest(new JUnit4TestAdapter(IgniteCacheJoinPartitionedAndReplicatedCollocationTest.class));
        suite.addTest(new JUnit4TestAdapter(IgniteClientReconnectCacheQueriesFailoverTest.class));
        suite.addTest(new JUnit4TestAdapter(IgniteErrorOnRebalanceTest.class));
        suite.addTest(new JUnit4TestAdapter(CacheQueryBuildValueTest.class));
        suite.addTest(new JUnit4TestAdapter(CacheOffheapBatchIndexingMultiTypeTest.class));
        suite.addTest(new JUnit4TestAdapter(CacheOffheapBatchIndexingBaseTest.class));

        suite.addTest(new JUnit4TestAdapter(IgniteCacheQueryIndexSelfTest.class));
        suite.addTest(new JUnit4TestAdapter(IgniteCacheCollocatedQuerySelfTest.class));
        suite.addTest(new JUnit4TestAdapter(IgniteCacheLargeResultSelfTest.class));
        suite.addTest(new JUnit4TestAdapter(GridCacheQueryInternalKeysSelfTest.class));
        suite.addTest(new JUnit4TestAdapter(H2ResultSetIteratorNullifyOnEndSelfTest.class));
        suite.addTest(new JUnit4TestAdapter(IgniteSqlBigIntegerKeyTest.class));
        suite.addTest(new JUnit4TestAdapter(IgniteCacheOffheapEvictQueryTest.class));
        suite.addTest(new JUnit4TestAdapter(IgniteCacheOffheapIndexScanTest.class));

        suite.addTest(new JUnit4TestAdapter(IgniteCacheQueryAbstractDistributedJoinSelfTest.class));

        suite.addTest(new JUnit4TestAdapter(GridCacheCrossCacheQuerySelfTest.class));
        suite.addTest(new JUnit4TestAdapter(GridCacheQuerySerializationSelfTest.class));
        suite.addTest(new JUnit4TestAdapter(IgniteBinaryObjectFieldsQuerySelfTest.class));
        suite.addTest(new JUnit4TestAdapter(IgniteStableBaselineBinObjFieldsQuerySelfTest.class));
        suite.addTest(new JUnit4TestAdapter(IgniteBinaryWrappedObjectFieldsQuerySelfTest.class));
        suite.addTest(new JUnit4TestAdapter(IgniteCacheQueryH2IndexingLeakTest.class));
        suite.addTest(new JUnit4TestAdapter(IgniteCacheQueryNoRebalanceSelfTest.class));
        suite.addTest(new JUnit4TestAdapter(GridCacheQueryTransformerSelfTest.class));
        suite.addTest(new JUnit4TestAdapter(CacheScanQueryFailoverTest.class));
        suite.addTest(new JUnit4TestAdapter(IgniteCachePrimitiveFieldsQuerySelfTest.class));

        suite.addTest(new JUnit4TestAdapter(IgniteCacheJoinQueryWithAffinityKeyTest.class));
        suite.addTest(new JUnit4TestAdapter(IgniteCacheJoinPartitionedAndReplicatedTest.class));
        suite.addTest(new JUnit4TestAdapter(IgniteCrossCachesJoinsQueryTest.class));

        suite.addTest(new JUnit4TestAdapter(IgniteCacheMultipleIndexedTypesTest.class));

        // DML.
        suite.addTest(new JUnit4TestAdapter(IgniteCacheMergeSqlQuerySelfTest.class));
        suite.addTest(new JUnit4TestAdapter(IgniteCacheInsertSqlQuerySelfTest.class));
        suite.addTest(new JUnit4TestAdapter(IgniteCacheUpdateSqlQuerySelfTest.class));
        suite.addTest(new JUnit4TestAdapter(IgniteCacheDeleteSqlQuerySelfTest.class));
        suite.addTest(new JUnit4TestAdapter(IgniteSqlSkipReducerOnUpdateDmlSelfTest.class));
        suite.addTest(new JUnit4TestAdapter(IgniteSqlSkipReducerOnUpdateDmlFlagSelfTest.class));

        suite.addTest(new JUnit4TestAdapter(IgniteBinaryObjectQueryArgumentsTest.class));
        suite.addTest(new JUnit4TestAdapter(IgniteBinaryObjectLocalQueryArgumentsTest.class));

        suite.addTest(new JUnit4TestAdapter(IndexingSpiQuerySelfTest.class));
        suite.addTest(new JUnit4TestAdapter(IndexingSpiQueryTxSelfTest.class));

        suite.addTest(new JUnit4TestAdapter(IgniteCacheMultipleIndexedTypesTest.class));
        suite.addTest(new JUnit4TestAdapter(IgniteSqlQueryMinMaxTest.class));

        suite.addTest(new JUnit4TestAdapter(GridCircularQueueTest.class));
        suite.addTest(new JUnit4TestAdapter(IndexingSpiQueryWithH2IndexingSelfTest.class));

        // DDL.
        suite.addTest(new JUnit4TestAdapter(H2DynamicIndexTransactionalReplicatedSelfTest.class));
        suite.addTest(new JUnit4TestAdapter(H2DynamicIndexTransactionalPartitionedSelfTest.class));
        suite.addTest(new JUnit4TestAdapter(H2DynamicIndexTransactionalPartitionedNearSelfTest.class));
        suite.addTest(new JUnit4TestAdapter(H2DynamicIndexAtomicReplicatedSelfTest.class));
        suite.addTest(new JUnit4TestAdapter(H2DynamicIndexAtomicPartitionedSelfTest.class));
        suite.addTest(new JUnit4TestAdapter(H2DynamicIndexAtomicPartitionedNearSelfTest.class));
        suite.addTest(new JUnit4TestAdapter(H2DynamicTableSelfTest.class));
        suite.addTest(new JUnit4TestAdapter(H2DynamicColumnsClientBasicSelfTest.class));
        suite.addTest(new JUnit4TestAdapter(H2DynamicColumnsServerBasicSelfTest.class));
        suite.addTest(new JUnit4TestAdapter(H2DynamicColumnsServerCoordinatorBasicSelfTest.class));

        // DML+DDL.
        suite.addTest(new JUnit4TestAdapter(H2DynamicIndexingComplexClientAtomicPartitionedTest.class));
        suite.addTest(new JUnit4TestAdapter(H2DynamicIndexingComplexClientAtomicPartitionedNoBackupsTest.class));
        suite.addTest(new JUnit4TestAdapter(H2DynamicIndexingComplexClientAtomicReplicatedTest.class));
        suite.addTest(new JUnit4TestAdapter(H2DynamicIndexingComplexClientTransactionalPartitionedTest.class));
        suite.addTest(new JUnit4TestAdapter(H2DynamicIndexingComplexClientTransactionalPartitionedNoBackupsTest.class));
        suite.addTest(new JUnit4TestAdapter(H2DynamicIndexingComplexClientTransactionalReplicatedTest.class));
        suite.addTest(new JUnit4TestAdapter(H2DynamicIndexingComplexServerAtomicPartitionedTest.class));
        suite.addTest(new JUnit4TestAdapter(H2DynamicIndexingComplexServerAtomicPartitionedNoBackupsTest.class));
        suite.addTest(new JUnit4TestAdapter(H2DynamicIndexingComplexServerAtomicReplicatedTest.class));
        suite.addTest(new JUnit4TestAdapter(H2DynamicIndexingComplexServerTransactionalPartitionedTest.class));
        suite.addTest(new JUnit4TestAdapter(H2DynamicIndexingComplexServerTransactionalPartitionedNoBackupsTest.class));
        suite.addTest(new JUnit4TestAdapter(H2DynamicIndexingComplexServerTransactionalReplicatedTest.class));

        suite.addTest(new JUnit4TestAdapter(DdlTransactionSelfTest.class));

        // Fields queries.
        suite.addTest(new JUnit4TestAdapter(SqlFieldsQuerySelfTest.class));
        suite.addTest(new JUnit4TestAdapter(IgniteCacheLocalFieldsQuerySelfTest.class));
        suite.addTest(new JUnit4TestAdapter(IgniteCacheReplicatedFieldsQuerySelfTest.class));
        suite.addTest(new JUnit4TestAdapter(IgniteCacheReplicatedFieldsQueryROSelfTest.class));
        suite.addTest(new JUnit4TestAdapter(IgniteCacheReplicatedFieldsQueryP2PEnabledSelfTest.class));
        suite.addTest(new JUnit4TestAdapter(IgniteCacheReplicatedFieldsQueryJoinNoPrimaryPartitionsSelfTest.class));
        suite.addTest(new JUnit4TestAdapter(IgniteCachePartitionedFieldsQuerySelfTest.class));
        suite.addTest(new JUnit4TestAdapter(IgniteCacheAtomicFieldsQuerySelfTest.class));
        suite.addTest(new JUnit4TestAdapter(IgniteCacheAtomicNearEnabledFieldsQuerySelfTest.class));
        suite.addTest(new JUnit4TestAdapter(IgniteCachePartitionedFieldsQueryP2PEnabledSelfTest.class));
        suite.addTest(new JUnit4TestAdapter(IgniteCacheFieldsQueryNoDataSelfTest.class));
        suite.addTest(new JUnit4TestAdapter(GridCacheQueryIndexingDisabledSelfTest.class));
        suite.addTest(new JUnit4TestAdapter(GridOrderedMessageCancelSelfTest.class));
        suite.addTest(new JUnit4TestAdapter(CacheQueryEvictDataLostTest.class));

        // Full text queries.
        suite.addTest(new JUnit4TestAdapter(GridCacheFullTextQuerySelfTest.class));
        suite.addTest(new JUnit4TestAdapter(IgniteCacheFullTextQueryNodeJoiningSelfTest.class));

        // Ignite cache and H2 comparison.
        suite.addTest(new JUnit4TestAdapter(BaseH2CompareQueryTest.class));
        suite.addTest(new JUnit4TestAdapter(H2CompareBigQueryTest.class));
        suite.addTest(new JUnit4TestAdapter(H2CompareBigQueryDistributedJoinsTest.class));

        // Cache query metrics.
        suite.addTest(new JUnit4TestAdapter(CacheLocalQueryMetricsSelfTest.class));
        suite.addTest(new JUnit4TestAdapter(CachePartitionedQueryMetricsDistributedSelfTest.class));
        suite.addTest(new JUnit4TestAdapter(CachePartitionedQueryMetricsLocalSelfTest.class));
        suite.addTest(new JUnit4TestAdapter(CacheReplicatedQueryMetricsDistributedSelfTest.class));
        suite.addTest(new JUnit4TestAdapter(CacheReplicatedQueryMetricsLocalSelfTest.class));

        // Cache query metrics.
        suite.addTest(new JUnit4TestAdapter(CacheLocalQueryDetailMetricsSelfTest.class));
        suite.addTest(new JUnit4TestAdapter(CachePartitionedQueryDetailMetricsDistributedSelfTest.class));
        suite.addTest(new JUnit4TestAdapter(CachePartitionedQueryDetailMetricsLocalSelfTest.class));
        suite.addTest(new JUnit4TestAdapter(CacheReplicatedQueryDetailMetricsDistributedSelfTest.class));
        suite.addTest(new JUnit4TestAdapter(CacheReplicatedQueryDetailMetricsLocalSelfTest.class));

        // Unmarshalling query test.
        suite.addTest(new JUnit4TestAdapter(IgniteCacheP2pUnmarshallingQueryErrorTest.class));
        suite.addTest(new JUnit4TestAdapter(IgniteCacheNoClassQuerySelfTest.class));

        // Cancellation.
        suite.addTest(new JUnit4TestAdapter(IgniteCacheDistributedQueryCancelSelfTest.class));
        suite.addTest(new JUnit4TestAdapter(IgniteCacheLocalQueryCancelOrTimeoutSelfTest.class));

        // Distributed joins.
        suite.addTest(new JUnit4TestAdapter(H2CompareBigQueryDistributedJoinsTest.class));
        suite.addTest(new JUnit4TestAdapter(IgniteCacheDistributedJoinCollocatedAndNotTest.class));
        suite.addTest(new JUnit4TestAdapter(IgniteCacheDistributedJoinCustomAffinityMapper.class));
        suite.addTest(new JUnit4TestAdapter(IgniteCacheDistributedJoinNoIndexTest.class));
        suite.addTest(new JUnit4TestAdapter(IgniteCacheDistributedJoinPartitionedAndReplicatedTest.class));
        suite.addTest(new JUnit4TestAdapter(IgniteCacheDistributedJoinQueryConditionsTest.class));
        suite.addTest(new JUnit4TestAdapter(IgniteCacheDistributedJoinTest.class));
        suite.addTest(new JUnit4TestAdapter(IgniteSqlDistributedJoinSelfTest.class));
        suite.addTest(new JUnit4TestAdapter(IgniteSqlQueryParallelismTest.class));

        // Other.
        suite.addTest(new JUnit4TestAdapter(CacheIteratorScanQueryTest.class));
        suite.addTest(new JUnit4TestAdapter(CacheQueryNewClientSelfTest.class));
        suite.addTest(new JUnit4TestAdapter(CacheOffheapBatchIndexingSingleTypeTest.class));
        suite.addTest(new JUnit4TestAdapter(CacheSqlQueryValueCopySelfTest.class));
        suite.addTest(new JUnit4TestAdapter(IgniteCacheQueryCacheDestroySelfTest.class));
        suite.addTest(new JUnit4TestAdapter(IgniteQueryDedicatedPoolTest.class));
        suite.addTest(new JUnit4TestAdapter(IgniteSqlEntryCacheModeAgnosticTest.class));
        suite.addTest(new JUnit4TestAdapter(QueryEntityCaseMismatchTest.class));
        suite.addTest(new JUnit4TestAdapter(IgniteCacheDistributedPartitionQuerySelfTest.class));
        suite.addTest(new JUnit4TestAdapter(IgniteCacheDistributedPartitionQueryNodeRestartsSelfTest.class));
        suite.addTest(new JUnit4TestAdapter(IgniteCacheDistributedPartitionQueryConfigurationSelfTest.class));
        suite.addTest(new JUnit4TestAdapter(IgniteSqlKeyValueFieldsTest.class));
        suite.addTest(new JUnit4TestAdapter(IgniteSqlRoutingTest.class));
        suite.addTest(new JUnit4TestAdapter(IgniteSqlNotNullConstraintTest.class));
        suite.addTest(new JUnit4TestAdapter(LongIndexNameTest.class));
        suite.addTest(new JUnit4TestAdapter(GridCacheQuerySqlFieldInlineSizeSelfTest.class));
        suite.addTest(new JUnit4TestAdapter(IgniteSqlParameterizedQueryTest.class));
        suite.addTest(new JUnit4TestAdapter(H2ConnectionLeaksSelfTest.class));
        suite.addTest(new JUnit4TestAdapter(IgniteCheckClusterStateBeforeExecuteQueryTest.class));
        suite.addTest(new JUnit4TestAdapter(OptimizedMarshallerIndexNameTest.class));
        suite.addTest(new JUnit4TestAdapter(SqlSystemViewsSelfTest.class));

        suite.addTest(new JUnit4TestAdapter(GridIndexRebuildSelfTest.class));

        suite.addTest(new JUnit4TestAdapter(SqlTransactionCommandsWithMvccDisabledSelfTest.class));

        suite.addTest(new JUnit4TestAdapter(IgniteSqlDefaultValueTest.class));
        suite.addTest(new JUnit4TestAdapter(IgniteDecimalSelfTest.class));
        suite.addTest(new JUnit4TestAdapter(IgniteSQLColumnConstraintsTest.class));
        suite.addTest(new JUnit4TestAdapter(IgniteTransactionSQLColumnConstraintTest.class));

        suite.addTest(new JUnit4TestAdapter(IgniteCachePartitionedAtomicColumnConstraintsTest.class));
        suite.addTest(new JUnit4TestAdapter(IgniteCachePartitionedTransactionalColumnConstraintsTest.class));
        suite.addTest(new JUnit4TestAdapter(IgniteCachePartitionedTransactionalSnapshotColumnConstraintTest.class));
        suite.addTest(new JUnit4TestAdapter(IgniteCacheReplicatedAtomicColumnConstraintsTest.class));
        suite.addTest(new JUnit4TestAdapter(IgniteCacheReplicatedTransactionalColumnConstraintsTest.class));
        suite.addTest(new JUnit4TestAdapter(IgniteCacheReplicatedTransactionalSnapshotColumnConstraintTest.class));

        // H2 Rows on-heap cache
        suite.addTest(new JUnit4TestAdapter(H2RowCacheSelfTest.class));
        suite.addTest(new JUnit4TestAdapter(H2RowCachePageEvictionTest.class));

        // User operation SQL
        suite.addTest(new JUnit4TestAdapter(SqlParserUserSelfTest.class));
        suite.addTest(new JUnit4TestAdapter(SqlUserCommandSelfTest.class));
        suite.addTest(new JUnit4TestAdapter(EncryptedSqlTableTest.class));

        suite.addTest(new JUnit4TestAdapter(ThreadLocalObjectPoolSelfTest.class));
        suite.addTest(new JUnit4TestAdapter(H2StatementCacheSelfTest.class));
        suite.addTest(new JUnit4TestAdapter(PreparedStatementExSelfTest.class));

        // Partition loss.
        suite.addTest(new JUnit4TestAdapter(IndexingCachePartitionLossPolicySelfTest.class));

        // GROUP_CONCAT
        suite.addTest(new JUnit4TestAdapter(IgniteSqlGroupConcatCollocatedTest.class));
        suite.addTest(new JUnit4TestAdapter(IgniteSqlGroupConcatNotCollocatedTest.class));

        // Binary
        suite.addTest(new JUnit4TestAdapter(BinarySerializationQuerySelfTest.class));
        suite.addTest(new JUnit4TestAdapter(BinarySerializationQueryWithReflectiveSerializerSelfTest.class));
        suite.addTest(new JUnit4TestAdapter(IgniteCacheBinaryObjectsScanSelfTest.class));
        suite.addTest(new JUnit4TestAdapter(IgniteCacheBinaryObjectsScanWithEventsSelfTest.class));
        suite.addTest(new JUnit4TestAdapter(BigEntryQueryTest.class));
        suite.addTest(new JUnit4TestAdapter(BinaryMetadataConcurrentUpdateWithIndexesTest.class));

        // Partition pruning.
<<<<<<< HEAD
        suite.addTest(new JUnit4TestAdapter(InOperationExtractPartitionSelfTest.class));
=======
        suite.addTestSuite(InOperationExtractPartitionSelfTest.class);
        suite.addTestSuite(AndOperationExtractPartitionSelfTest.class);
>>>>>>> 72c2ed86

        suite.addTest(new JUnit4TestAdapter(GridCacheDynamicLoadOnClientTest.class));
        suite.addTest(new JUnit4TestAdapter(GridCacheDynamicLoadOnClientPersistentTest.class));

        return suite;
    }
}<|MERGE_RESOLUTION|>--- conflicted
+++ resolved
@@ -534,12 +534,8 @@
         suite.addTest(new JUnit4TestAdapter(BinaryMetadataConcurrentUpdateWithIndexesTest.class));
 
         // Partition pruning.
-<<<<<<< HEAD
         suite.addTest(new JUnit4TestAdapter(InOperationExtractPartitionSelfTest.class));
-=======
-        suite.addTestSuite(InOperationExtractPartitionSelfTest.class);
-        suite.addTestSuite(AndOperationExtractPartitionSelfTest.class);
->>>>>>> 72c2ed86
+        suite.addTest(new JUnit4TestAdapter(AndOperationExtractPartitionSelfTest.class));
 
         suite.addTest(new JUnit4TestAdapter(GridCacheDynamicLoadOnClientTest.class));
         suite.addTest(new JUnit4TestAdapter(GridCacheDynamicLoadOnClientPersistentTest.class));
