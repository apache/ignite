/*
 * Licensed to the Apache Software Foundation (ASF) under one or more
 * contributor license agreements.  See the NOTICE file distributed with
 * this work for additional information regarding copyright ownership.
 * The ASF licenses this file to You under the Apache License, Version 2.0
 * (the "License"); you may not use this file except in compliance with
 * the License.  You may obtain a copy of the License at
 *
 *      http://www.apache.org/licenses/LICENSE-2.0
 *
 * Unless required by applicable law or agreed to in writing, software
 * distributed under the License is distributed on an "AS IS" BASIS,
 * WITHOUT WARRANTIES OR CONDITIONS OF ANY KIND, either express or implied.
 * See the License for the specific language governing permissions and
 * limitations under the License.
 */

package org.apache.ignite.testsuites;

import org.apache.ignite.internal.metric.SystemViewSelfTest;
import org.apache.ignite.internal.processors.cache.AffinityKeyNameAndValueFieldNameConflictTest;
import org.apache.ignite.internal.processors.cache.BigEntryQueryTest;
import org.apache.ignite.internal.processors.cache.BinaryMetadataConcurrentUpdateWithIndexesTest;
import org.apache.ignite.internal.processors.cache.BinarySerializationQuerySelfTest;
import org.apache.ignite.internal.processors.cache.BinarySerializationQueryWithReflectiveSerializerSelfTest;
import org.apache.ignite.internal.processors.cache.CacheIteratorScanQueryTest;
import org.apache.ignite.internal.processors.cache.CacheLocalQueryDetailMetricsSelfTest;
import org.apache.ignite.internal.processors.cache.CacheLocalQueryMetricsSelfTest;
import org.apache.ignite.internal.processors.cache.CacheOffheapBatchIndexingMultiTypeTest;
import org.apache.ignite.internal.processors.cache.CacheOffheapBatchIndexingSingleTypeTest;
import org.apache.ignite.internal.processors.cache.CachePartitionedQueryDetailMetricsDistributedSelfTest;
import org.apache.ignite.internal.processors.cache.CachePartitionedQueryDetailMetricsLocalSelfTest;
import org.apache.ignite.internal.processors.cache.CachePartitionedQueryMetricsDistributedSelfTest;
import org.apache.ignite.internal.processors.cache.CachePartitionedQueryMetricsLocalSelfTest;
import org.apache.ignite.internal.processors.cache.CacheQueryBuildValueTest;
import org.apache.ignite.internal.processors.cache.CacheQueryEvictDataLostTest;
import org.apache.ignite.internal.processors.cache.CacheQueryNewClientSelfTest;
import org.apache.ignite.internal.processors.cache.CacheReplicatedQueryDetailMetricsDistributedSelfTest;
import org.apache.ignite.internal.processors.cache.CacheReplicatedQueryDetailMetricsLocalSelfTest;
import org.apache.ignite.internal.processors.cache.CacheReplicatedQueryMetricsDistributedSelfTest;
import org.apache.ignite.internal.processors.cache.CacheReplicatedQueryMetricsLocalSelfTest;
import org.apache.ignite.internal.processors.cache.CacheSqlQueryValueCopySelfTest;
import org.apache.ignite.internal.processors.cache.CheckIndexesInlineSizeOnNodeJoinMultiJvmTest;
import org.apache.ignite.internal.processors.cache.DdlTransactionSelfTest;
import org.apache.ignite.internal.processors.cache.GridCacheCrossCacheQuerySelfTest;
import org.apache.ignite.internal.processors.cache.GridCacheDynamicLoadOnClientPersistentTest;
import org.apache.ignite.internal.processors.cache.GridCacheDynamicLoadOnClientTest;
import org.apache.ignite.internal.processors.cache.GridCacheFullTextQueryMultithreadedSelfTest;
import org.apache.ignite.internal.processors.cache.GridCacheFullTextQuerySelfTest;
import org.apache.ignite.internal.processors.cache.GridCacheLazyQueryPartitionsReleaseTest;
import org.apache.ignite.internal.processors.cache.GridCacheQueryIndexDisabledSelfTest;
import org.apache.ignite.internal.processors.cache.GridCacheQueryIndexingDisabledSelfTest;
import org.apache.ignite.internal.processors.cache.GridCacheQueryInternalKeysSelfTest;
import org.apache.ignite.internal.processors.cache.GridCacheQuerySerializationSelfTest;
import org.apache.ignite.internal.processors.cache.GridCacheQuerySqlFieldInlineSizeSelfTest;
import org.apache.ignite.internal.processors.cache.IgniteBinaryObjectFieldsQuerySelfTest;
import org.apache.ignite.internal.processors.cache.IgniteBinaryObjectLocalQueryArgumentsTest;
import org.apache.ignite.internal.processors.cache.IgniteBinaryObjectQueryArgumentsTest;
import org.apache.ignite.internal.processors.cache.IgniteBinaryWrappedObjectFieldsQuerySelfTest;
import org.apache.ignite.internal.processors.cache.IgniteCacheBinaryObjectsScanSelfTest;
import org.apache.ignite.internal.processors.cache.IgniteCacheBinaryObjectsScanWithEventsSelfTest;
import org.apache.ignite.internal.processors.cache.IgniteCacheCollocatedQuerySelfTest;
import org.apache.ignite.internal.processors.cache.IgniteCacheDeleteSqlQuerySelfTest;
import org.apache.ignite.internal.processors.cache.IgniteCacheDistributedJoinCollocatedAndNotTest;
import org.apache.ignite.internal.processors.cache.IgniteCacheDistributedJoinCustomAffinityMapper;
import org.apache.ignite.internal.processors.cache.IgniteCacheDistributedJoinNoIndexTest;
import org.apache.ignite.internal.processors.cache.IgniteCacheDistributedJoinPartitionedAndReplicatedTest;
import org.apache.ignite.internal.processors.cache.IgniteCacheDistributedJoinQueryConditionsTest;
import org.apache.ignite.internal.processors.cache.IgniteCacheDistributedJoinTest;
import org.apache.ignite.internal.processors.cache.IgniteCacheDuplicateEntityConfigurationSelfTest;
import org.apache.ignite.internal.processors.cache.IgniteCacheFieldsQueryNoDataSelfTest;
import org.apache.ignite.internal.processors.cache.IgniteCacheFullTextQueryNodeJoiningSelfTest;
import org.apache.ignite.internal.processors.cache.IgniteCacheInsertSqlQuerySelfTest;
import org.apache.ignite.internal.processors.cache.IgniteCacheJoinPartitionedAndReplicatedCollocationTest;
import org.apache.ignite.internal.processors.cache.IgniteCacheJoinPartitionedAndReplicatedTest;
import org.apache.ignite.internal.processors.cache.IgniteCacheJoinQueryWithAffinityKeyTest;
import org.apache.ignite.internal.processors.cache.IgniteCacheLargeResultSelfTest;
import org.apache.ignite.internal.processors.cache.IgniteCacheMergeSqlQuerySelfTest;
import org.apache.ignite.internal.processors.cache.IgniteCacheMultipleIndexedTypesTest;
import org.apache.ignite.internal.processors.cache.IgniteCacheNoClassQuerySelfTest;
import org.apache.ignite.internal.processors.cache.IgniteCacheOffheapEvictQueryTest;
import org.apache.ignite.internal.processors.cache.IgniteCacheOffheapIndexScanTest;
import org.apache.ignite.internal.processors.cache.IgniteCacheP2pUnmarshallingQueryErrorTest;
import org.apache.ignite.internal.processors.cache.IgniteCachePrimitiveFieldsQuerySelfTest;
import org.apache.ignite.internal.processors.cache.IgniteCacheQueryH2IndexingLeakTest;
import org.apache.ignite.internal.processors.cache.IgniteCacheQueryIndexSelfTest;
import org.apache.ignite.internal.processors.cache.IgniteCacheQueryLoadSelfTest;
import org.apache.ignite.internal.processors.cache.IgniteCacheSqlDmlErrorSelfTest;
import org.apache.ignite.internal.processors.cache.IgniteCacheSqlInsertValidationSelfTest;
import org.apache.ignite.internal.processors.cache.IgniteCacheSqlQueryErrorSelfTest;
import org.apache.ignite.internal.processors.cache.IgniteCacheUnionDuplicatesTest;
import org.apache.ignite.internal.processors.cache.IgniteCacheUpdateSqlQuerySelfTest;
import org.apache.ignite.internal.processors.cache.IgniteCheckClusterStateBeforeExecuteQueryTest;
import org.apache.ignite.internal.processors.cache.IgniteClientReconnectCacheQueriesFailoverTest;
import org.apache.ignite.internal.processors.cache.IgniteCrossCachesJoinsQueryTest;
import org.apache.ignite.internal.processors.cache.IgniteDynamicSqlRestoreTest;
import org.apache.ignite.internal.processors.cache.IgniteErrorOnRebalanceTest;
import org.apache.ignite.internal.processors.cache.IncorrectQueryEntityTest;
import org.apache.ignite.internal.processors.cache.IndexingCachePartitionLossPolicySelfTest;
import org.apache.ignite.internal.processors.cache.QueryEntityCaseMismatchTest;
import org.apache.ignite.internal.processors.cache.SqlFieldsQuerySelfTest;
import org.apache.ignite.internal.processors.cache.authentication.SqlUserCommandSelfTest;
import org.apache.ignite.internal.processors.cache.distributed.near.IgniteCacheAtomicFieldsQuerySelfTest;
import org.apache.ignite.internal.processors.cache.distributed.near.IgniteCacheAtomicNearEnabledFieldsQuerySelfTest;
import org.apache.ignite.internal.processors.cache.distributed.near.IgniteCacheAtomicNearEnabledQuerySelfTest;
import org.apache.ignite.internal.processors.cache.distributed.near.IgniteCacheAtomicQuerySelfTest;
import org.apache.ignite.internal.processors.cache.distributed.near.IgniteCacheDistributedPartitionQueryConfigurationSelfTest;
import org.apache.ignite.internal.processors.cache.distributed.near.IgniteCacheDistributedPartitionQueryNodeRestartsSelfTest;
import org.apache.ignite.internal.processors.cache.distributed.near.IgniteCacheDistributedPartitionQuerySelfTest;
import org.apache.ignite.internal.processors.cache.distributed.near.IgniteCacheDistributedQueryCancelSelfTest;
import org.apache.ignite.internal.processors.cache.distributed.near.IgniteCachePartitionedFieldsQueryP2PEnabledSelfTest;
import org.apache.ignite.internal.processors.cache.distributed.near.IgniteCachePartitionedFieldsQuerySelfTest;
import org.apache.ignite.internal.processors.cache.distributed.near.IgniteCachePartitionedQueryEvtsDisabledSelfTest;
import org.apache.ignite.internal.processors.cache.distributed.near.IgniteCachePartitionedQueryP2PDisabledSelfTest;
import org.apache.ignite.internal.processors.cache.distributed.near.IgniteCachePartitionedQuerySelfTest;
import org.apache.ignite.internal.processors.cache.distributed.near.IgniteCachePartitionedSnapshotEnabledQuerySelfTest;
import org.apache.ignite.internal.processors.cache.distributed.near.IgniteCacheQueryNoRebalanceSelfTest;
import org.apache.ignite.internal.processors.cache.distributed.replicated.IgniteCacheReplicatedFieldsQueryJoinNoPrimaryPartitionsSelfTest;
import org.apache.ignite.internal.processors.cache.distributed.replicated.IgniteCacheReplicatedFieldsQueryP2PEnabledSelfTest;
import org.apache.ignite.internal.processors.cache.distributed.replicated.IgniteCacheReplicatedFieldsQueryROSelfTest;
import org.apache.ignite.internal.processors.cache.distributed.replicated.IgniteCacheReplicatedFieldsQuerySelfTest;
import org.apache.ignite.internal.processors.cache.distributed.replicated.IgniteCacheReplicatedQueryEvtsDisabledSelfTest;
import org.apache.ignite.internal.processors.cache.distributed.replicated.IgniteCacheReplicatedQueryP2PDisabledSelfTest;
import org.apache.ignite.internal.processors.cache.distributed.replicated.IgniteCacheReplicatedQuerySelfTest;
import org.apache.ignite.internal.processors.cache.encryption.EncryptedSqlTableTest;
import org.apache.ignite.internal.processors.cache.index.ArrayIndexTest;
import org.apache.ignite.internal.processors.cache.index.BasicIndexMultinodeTest;
import org.apache.ignite.internal.processors.cache.index.BasicIndexTest;
import org.apache.ignite.internal.processors.cache.index.BasicJavaTypesIndexTest;
import org.apache.ignite.internal.processors.cache.index.BasicSqlTypesIndexTest;
import org.apache.ignite.internal.processors.cache.index.ComplexPrimaryKeyUnwrapSelfTest;
import org.apache.ignite.internal.processors.cache.index.DuplicateKeyValueClassesSelfTest;
import org.apache.ignite.internal.processors.cache.index.DynamicIndexClientBasicSelfTest;
import org.apache.ignite.internal.processors.cache.index.DynamicIndexServerBasicSelfTest;
import org.apache.ignite.internal.processors.cache.index.DynamicIndexServerCoordinatorBasicSelfTest;
import org.apache.ignite.internal.processors.cache.index.DynamicIndexServerNodeFIlterBasicSelfTest;
import org.apache.ignite.internal.processors.cache.index.DynamicIndexServerNodeFilterCoordinatorBasicSelfTest;
import org.apache.ignite.internal.processors.cache.index.H2ConnectionLeaksSelfTest;
import org.apache.ignite.internal.processors.cache.index.H2DynamicColumnsClientBasicSelfTest;
import org.apache.ignite.internal.processors.cache.index.H2DynamicColumnsServerBasicSelfTest;
import org.apache.ignite.internal.processors.cache.index.H2DynamicColumnsServerCoordinatorBasicSelfTest;
import org.apache.ignite.internal.processors.cache.index.H2DynamicIndexAtomicPartitionedNearSelfTest;
import org.apache.ignite.internal.processors.cache.index.H2DynamicIndexAtomicPartitionedSelfTest;
import org.apache.ignite.internal.processors.cache.index.H2DynamicIndexAtomicReplicatedSelfTest;
import org.apache.ignite.internal.processors.cache.index.H2DynamicIndexTransactionalPartitionedNearSelfTest;
import org.apache.ignite.internal.processors.cache.index.H2DynamicIndexTransactionalPartitionedSelfTest;
import org.apache.ignite.internal.processors.cache.index.H2DynamicIndexTransactionalReplicatedSelfTest;
import org.apache.ignite.internal.processors.cache.index.H2DynamicIndexingComplexClientAtomicPartitionedNoBackupsTest;
import org.apache.ignite.internal.processors.cache.index.H2DynamicIndexingComplexClientAtomicPartitionedTest;
import org.apache.ignite.internal.processors.cache.index.H2DynamicIndexingComplexClientAtomicReplicatedTest;
import org.apache.ignite.internal.processors.cache.index.H2DynamicIndexingComplexClientTransactionalPartitionedNoBackupsTest;
import org.apache.ignite.internal.processors.cache.index.H2DynamicIndexingComplexClientTransactionalPartitionedTest;
import org.apache.ignite.internal.processors.cache.index.H2DynamicIndexingComplexClientTransactionalReplicatedTest;
import org.apache.ignite.internal.processors.cache.index.H2DynamicIndexingComplexServerAtomicPartitionedNoBackupsTest;
import org.apache.ignite.internal.processors.cache.index.H2DynamicIndexingComplexServerAtomicPartitionedTest;
import org.apache.ignite.internal.processors.cache.index.H2DynamicIndexingComplexServerAtomicReplicatedTest;
import org.apache.ignite.internal.processors.cache.index.H2DynamicIndexingComplexServerTransactionalPartitionedNoBackupsTest;
import org.apache.ignite.internal.processors.cache.index.H2DynamicIndexingComplexServerTransactionalPartitionedTest;
import org.apache.ignite.internal.processors.cache.index.H2DynamicIndexingComplexServerTransactionalReplicatedTest;
import org.apache.ignite.internal.processors.cache.index.H2DynamicTableSelfTest;
import org.apache.ignite.internal.processors.cache.index.H2RowCachePageEvictionTest;
import org.apache.ignite.internal.processors.cache.index.H2RowCacheSelfTest;
import org.apache.ignite.internal.processors.cache.index.H2RowExpireTimeIndexSelfTest;
import org.apache.ignite.internal.processors.cache.index.IgniteDecimalSelfTest;
import org.apache.ignite.internal.processors.cache.index.IndexMetricsTest;
import org.apache.ignite.internal.processors.cache.index.LongIndexNameTest;
import org.apache.ignite.internal.processors.cache.index.OptimizedMarshallerIndexNameTest;
import org.apache.ignite.internal.processors.cache.index.QueryEntityValidationSelfTest;
import org.apache.ignite.internal.processors.cache.index.SchemaExchangeSelfTest;
import org.apache.ignite.internal.processors.cache.index.SqlTransactionCommandsWithMvccDisabledSelfTest;
import org.apache.ignite.internal.processors.cache.index.StopNodeOnRebuildIndexFailureTest;
import org.apache.ignite.internal.processors.cache.local.IgniteCacheLocalAtomicQuerySelfTest;
import org.apache.ignite.internal.processors.cache.local.IgniteCacheLocalFieldsQuerySelfTest;
import org.apache.ignite.internal.processors.cache.local.IgniteCacheLocalQueryCancelOrTimeoutSelfTest;
import org.apache.ignite.internal.processors.cache.local.IgniteCacheLocalQuerySelfTest;
import org.apache.ignite.internal.processors.cache.metric.SqlViewExporterSpiTest;
import org.apache.ignite.internal.processors.cache.query.CacheDataPageScanQueryTest;
import org.apache.ignite.internal.processors.cache.query.CacheScanQueryFailoverTest;
import org.apache.ignite.internal.processors.cache.query.GridCacheQueryTransformerSelfTest;
import org.apache.ignite.internal.processors.cache.query.GridCircularQueueTest;
import org.apache.ignite.internal.processors.cache.query.IgniteCacheQueryCacheDestroySelfTest;
import org.apache.ignite.internal.processors.cache.query.IndexingSpiQuerySelfTest;
import org.apache.ignite.internal.processors.cache.query.IndexingSpiQueryTxSelfTest;
import org.apache.ignite.internal.processors.cache.query.IndexingSpiQueryWithH2IndexingSelfTest;
import org.apache.ignite.internal.processors.cache.transaction.DmlInsideTransactionTest;
import org.apache.ignite.internal.processors.client.ClientConnectorConfigurationValidationSelfTest;
import org.apache.ignite.internal.processors.database.baseline.IgniteStableBaselineBinObjFieldsQuerySelfTest;
import org.apache.ignite.internal.processors.query.IgniteCachelessQueriesSelfTest;
import org.apache.ignite.internal.processors.query.IgniteQueryDedicatedPoolTest;
import org.apache.ignite.internal.processors.query.IgniteQueryTableLockAndConnectionPoolLazyModeOffTest;
import org.apache.ignite.internal.processors.query.IgniteQueryTableLockAndConnectionPoolLazyModeOnTest;
import org.apache.ignite.internal.processors.query.IgniteSqlCustomSchemaTest;
import org.apache.ignite.internal.processors.query.IgniteSqlCustomSchemaWithPdsEnabled;
import org.apache.ignite.internal.processors.query.IgniteSqlDefaultSchemaTest;
import org.apache.ignite.internal.processors.query.IgniteSqlDefaultValueTest;
import org.apache.ignite.internal.processors.query.IgniteSqlDistributedJoinSelfTest;
import org.apache.ignite.internal.processors.query.IgniteSqlEntryCacheModeAgnosticTest;
import org.apache.ignite.internal.processors.query.IgniteSqlGroupConcatCollocatedTest;
import org.apache.ignite.internal.processors.query.IgniteSqlGroupConcatNotCollocatedTest;
import org.apache.ignite.internal.processors.query.IgniteSqlKeyValueFieldsTest;
import org.apache.ignite.internal.processors.query.IgniteSqlNotNullConstraintTest;
import org.apache.ignite.internal.processors.query.IgniteSqlParameterizedQueryTest;
import org.apache.ignite.internal.processors.query.IgniteSqlQueryParallelismTest;
import org.apache.ignite.internal.processors.query.IgniteSqlRoutingTest;
import org.apache.ignite.internal.processors.query.IgniteSqlSchemaIndexingTest;
import org.apache.ignite.internal.processors.query.IgniteSqlSchemasDiffConfigurationsTest;
import org.apache.ignite.internal.processors.query.IgniteSqlSegmentedIndexMultiNodeSelfTest;
import org.apache.ignite.internal.processors.query.IgniteSqlSegmentedIndexSelfTest;
import org.apache.ignite.internal.processors.query.IgniteSqlSkipReducerOnUpdateDmlFlagSelfTest;
import org.apache.ignite.internal.processors.query.IgniteSqlSkipReducerOnUpdateDmlSelfTest;
import org.apache.ignite.internal.processors.query.IgniteSqlSplitterSelfTest;
import org.apache.ignite.internal.processors.query.JdbcSqlCustomSchemaTest;
import org.apache.ignite.internal.processors.query.JdbcSqlDefaultSchemaTest;
import org.apache.ignite.internal.processors.query.KillQueryErrorOnCancelTest;
import org.apache.ignite.internal.processors.query.KillQueryFromClientTest;
import org.apache.ignite.internal.processors.query.KillQueryFromNeighbourTest;
import org.apache.ignite.internal.processors.query.KillQueryOnClientDisconnectTest;
import org.apache.ignite.internal.processors.query.KillQueryTest;
import org.apache.ignite.internal.processors.query.MultipleStatementsSqlQuerySelfTest;
import org.apache.ignite.internal.processors.query.RunningQueriesTest;
import org.apache.ignite.internal.processors.query.SqlIllegalSchemaSelfTest;
import org.apache.ignite.internal.processors.query.SqlIncompatibleDataTypeExceptionTest;
import org.apache.ignite.internal.processors.query.SqlMergeOnClientNodeTest;
import org.apache.ignite.internal.processors.query.SqlMergeTest;
import org.apache.ignite.internal.processors.query.SqlNestedQuerySelfTest;
import org.apache.ignite.internal.processors.query.SqlPushDownFunctionTest;
import org.apache.ignite.internal.processors.query.SqlQueryHistoryFromClientSelfTest;
import org.apache.ignite.internal.processors.query.SqlQueryHistorySelfTest;
import org.apache.ignite.internal.processors.query.SqlSchemaSelfTest;
import org.apache.ignite.internal.processors.query.SqlSystemViewsSelfTest;
import org.apache.ignite.internal.processors.query.h2.GridIndexFullRebuildTest;
import org.apache.ignite.internal.processors.query.h2.GridIndexRebuildSelfTest;
import org.apache.ignite.internal.processors.query.h2.H2ResultSetIteratorNullifyOnEndSelfTest;
import org.apache.ignite.internal.processors.query.h2.IgniteSqlBigIntegerKeyTest;
import org.apache.ignite.internal.processors.query.h2.IgniteSqlQueryMinMaxTest;
import org.apache.ignite.internal.processors.query.h2.QueryDataPageScanTest;
import org.apache.ignite.internal.processors.query.h2.QueryParserMetricsHolderSelfTest;
import org.apache.ignite.internal.processors.query.h2.RowCountTableStatisticsSurvivesNodeRestartTest;
import org.apache.ignite.internal.processors.query.h2.RowCountTableStatisticsUsageTest;
import org.apache.ignite.internal.processors.query.h2.sql.BaseH2CompareQueryTest;
import org.apache.ignite.internal.processors.query.h2.sql.ExplainSelfTest;
import org.apache.ignite.internal.processors.query.h2.sql.GridQueryParsingTest;
import org.apache.ignite.internal.processors.query.h2.sql.H2CompareBigQueryDistributedJoinsTest;
import org.apache.ignite.internal.processors.query.h2.sql.H2CompareBigQueryTest;
import org.apache.ignite.internal.processors.query.h2.sql.ParameterTypeInferenceTest;
import org.apache.ignite.internal.processors.query.h2.sql.SqlUnsupportedSelfTest;
import org.apache.ignite.internal.processors.query.h2.twostep.AndOperationExtractPartitionSelfTest;
import org.apache.ignite.internal.processors.query.h2.twostep.BetweenOperationExtractPartitionSelfTest;
import org.apache.ignite.internal.processors.query.h2.twostep.DmlSelectPartitionPruningSelfTest;
import org.apache.ignite.internal.processors.query.h2.twostep.InOperationExtractPartitionSelfTest;
import org.apache.ignite.internal.processors.query.h2.twostep.JoinPartitionPruningSelfTest;
import org.apache.ignite.internal.processors.query.h2.twostep.MvccDmlPartitionPruningSelfTest;
import org.apache.ignite.internal.processors.query.h2.twostep.SqlDataTypeConversionTest;
import org.apache.ignite.internal.processors.sql.IgniteCachePartitionedAtomicColumnConstraintsTest;
import org.apache.ignite.internal.processors.sql.IgniteCachePartitionedTransactionalColumnConstraintsTest;
import org.apache.ignite.internal.processors.sql.IgniteCachePartitionedTransactionalSnapshotColumnConstraintTest;
import org.apache.ignite.internal.processors.sql.IgniteCacheReplicatedAtomicColumnConstraintsTest;
import org.apache.ignite.internal.processors.sql.IgniteCacheReplicatedTransactionalColumnConstraintsTest;
import org.apache.ignite.internal.processors.sql.IgniteCacheReplicatedTransactionalSnapshotColumnConstraintTest;
import org.apache.ignite.internal.processors.sql.IgniteSQLColumnConstraintsTest;
import org.apache.ignite.internal.processors.sql.IgniteTransactionSQLColumnConstraintTest;
import org.apache.ignite.internal.processors.sql.SqlConnectorConfigurationValidationSelfTest;
import org.apache.ignite.internal.sql.SqlParserBulkLoadSelfTest;
import org.apache.ignite.internal.sql.SqlParserCreateIndexSelfTest;
import org.apache.ignite.internal.sql.SqlParserDropIndexSelfTest;
import org.apache.ignite.internal.sql.SqlParserKillQuerySelfTest;
import org.apache.ignite.internal.sql.SqlParserMultiStatementSelfTest;
import org.apache.ignite.internal.sql.SqlParserSetStreamingSelfTest;
import org.apache.ignite.internal.sql.SqlParserTransactionalKeywordsSelfTest;
import org.apache.ignite.internal.sql.SqlParserUserSelfTest;
import org.apache.ignite.spi.communication.tcp.GridOrderedMessageCancelSelfTest;
import org.apache.ignite.sqltests.PartitionedSqlTest;
import org.apache.ignite.sqltests.ReplicatedSqlTest;
import org.apache.ignite.util.KillCommandsCommandShTest;
import org.apache.ignite.util.KillCommandsMXBeanTest;
import org.apache.ignite.util.KillCommandsSQLTest;
import org.junit.runner.RunWith;
import org.junit.runners.Suite;

/**
 * Test suite for cache queries.
 */
@RunWith(Suite.class)
@Suite.SuiteClasses({
    AffinityKeyNameAndValueFieldNameConflictTest.class,
    DmlInsideTransactionTest.class,
    ComplexPrimaryKeyUnwrapSelfTest.class,
    SqlNestedQuerySelfTest.class,
    ExplainSelfTest.class,
    RunningQueriesTest.class,

    PartitionedSqlTest.class,
    ReplicatedSqlTest.class,

    SqlParserCreateIndexSelfTest.class,
    SqlParserDropIndexSelfTest.class,
    SqlParserTransactionalKeywordsSelfTest.class,
    SqlParserBulkLoadSelfTest.class,
    SqlParserSetStreamingSelfTest.class,
    SqlParserKillQuerySelfTest.class,
    SqlParserMultiStatementSelfTest.class,

    SqlConnectorConfigurationValidationSelfTest.class,
    ClientConnectorConfigurationValidationSelfTest.class,

    SqlSchemaSelfTest.class,
    SqlIllegalSchemaSelfTest.class,
    MultipleStatementsSqlQuerySelfTest.class,

    BasicIndexTest.class,
    ArrayIndexTest.class,
    BasicIndexMultinodeTest.class,
    IndexMetricsTest.class,

    // Misc tests.
    QueryEntityValidationSelfTest.class,
    DuplicateKeyValueClassesSelfTest.class,
    GridCacheLazyQueryPartitionsReleaseTest.class,
    StopNodeOnRebuildIndexFailureTest.class,

    // Dynamic index create/drop tests.
    SchemaExchangeSelfTest.class,

    DynamicIndexServerCoordinatorBasicSelfTest.class,
    DynamicIndexServerBasicSelfTest.class,
    DynamicIndexServerNodeFilterCoordinatorBasicSelfTest.class,
    DynamicIndexServerNodeFIlterBasicSelfTest.class,
    DynamicIndexClientBasicSelfTest.class,

    // Parsing
    GridQueryParsingTest.class,
    IgniteCacheSqlQueryErrorSelfTest.class,
    IgniteCacheSqlDmlErrorSelfTest.class,
    SqlUnsupportedSelfTest.class,

    // Config.
    IgniteCacheDuplicateEntityConfigurationSelfTest.class,
    IncorrectQueryEntityTest.class,
    IgniteDynamicSqlRestoreTest.class,

    // Queries tests.
    IgniteQueryTableLockAndConnectionPoolLazyModeOnTest.class,
    IgniteQueryTableLockAndConnectionPoolLazyModeOffTest.class,
    IgniteSqlSplitterSelfTest.class,
    SqlPushDownFunctionTest.class,
    IgniteSqlSegmentedIndexSelfTest.class,
    IgniteCachelessQueriesSelfTest.class,
    IgniteSqlSegmentedIndexMultiNodeSelfTest.class,
    IgniteSqlSchemaIndexingTest.class,
    GridCacheQueryIndexDisabledSelfTest.class,
    IgniteCacheQueryLoadSelfTest.class,
    IgniteCacheLocalQuerySelfTest.class,
    IgniteCacheLocalAtomicQuerySelfTest.class,
    IgniteCacheReplicatedQuerySelfTest.class,
    IgniteCacheReplicatedQueryP2PDisabledSelfTest.class,
    IgniteCacheReplicatedQueryEvtsDisabledSelfTest.class,
    IgniteCachePartitionedQuerySelfTest.class,
    IgniteCachePartitionedSnapshotEnabledQuerySelfTest.class,
    IgniteCacheAtomicQuerySelfTest.class,
    IgniteCacheAtomicNearEnabledQuerySelfTest.class,
    IgniteCachePartitionedQueryP2PDisabledSelfTest.class,
    IgniteCachePartitionedQueryEvtsDisabledSelfTest.class,

    IgniteCacheUnionDuplicatesTest.class,
    IgniteCacheJoinPartitionedAndReplicatedCollocationTest.class,
    IgniteClientReconnectCacheQueriesFailoverTest.class,
    IgniteErrorOnRebalanceTest.class,
    CacheQueryBuildValueTest.class,
    CacheOffheapBatchIndexingMultiTypeTest.class,

    IgniteCacheQueryIndexSelfTest.class,
    IgniteCacheCollocatedQuerySelfTest.class,
    IgniteCacheLargeResultSelfTest.class,
    GridCacheQueryInternalKeysSelfTest.class,
    H2ResultSetIteratorNullifyOnEndSelfTest.class,
    IgniteSqlBigIntegerKeyTest.class,
    IgniteCacheOffheapEvictQueryTest.class,
    IgniteCacheOffheapIndexScanTest.class,

    GridCacheCrossCacheQuerySelfTest.class,
    GridCacheQuerySerializationSelfTest.class,
    IgniteBinaryObjectFieldsQuerySelfTest.class,
    IgniteStableBaselineBinObjFieldsQuerySelfTest.class,
    IgniteBinaryWrappedObjectFieldsQuerySelfTest.class,
    IgniteCacheQueryH2IndexingLeakTest.class,
    IgniteCacheQueryNoRebalanceSelfTest.class,
    GridCacheQueryTransformerSelfTest.class,
    CacheScanQueryFailoverTest.class,
    IgniteCachePrimitiveFieldsQuerySelfTest.class,

    IgniteCacheJoinQueryWithAffinityKeyTest.class,
    IgniteCacheJoinPartitionedAndReplicatedTest.class,
    IgniteCrossCachesJoinsQueryTest.class,

    IgniteCacheMultipleIndexedTypesTest.class,
    CacheDataPageScanQueryTest.class,
    QueryDataPageScanTest.class,

    // DML.
    IgniteCacheMergeSqlQuerySelfTest.class,
    IgniteCacheInsertSqlQuerySelfTest.class,
    IgniteCacheUpdateSqlQuerySelfTest.class,
    IgniteCacheDeleteSqlQuerySelfTest.class,
    IgniteSqlSkipReducerOnUpdateDmlSelfTest.class,
    IgniteSqlSkipReducerOnUpdateDmlFlagSelfTest.class,
    IgniteCacheSqlInsertValidationSelfTest.class,

    IgniteBinaryObjectQueryArgumentsTest.class,
    IgniteBinaryObjectLocalQueryArgumentsTest.class,

    IndexingSpiQuerySelfTest.class,
    IndexingSpiQueryTxSelfTest.class,

    IgniteCacheMultipleIndexedTypesTest.class,
    IgniteSqlQueryMinMaxTest.class,

    GridCircularQueueTest.class,
    IndexingSpiQueryWithH2IndexingSelfTest.class,

    // DDL.
    H2DynamicIndexTransactionalReplicatedSelfTest.class,
    H2DynamicIndexTransactionalPartitionedSelfTest.class,
    H2DynamicIndexTransactionalPartitionedNearSelfTest.class,
    H2DynamicIndexAtomicReplicatedSelfTest.class,
    H2DynamicIndexAtomicPartitionedSelfTest.class,
    H2DynamicIndexAtomicPartitionedNearSelfTest.class,
    H2DynamicTableSelfTest.class,
    H2DynamicColumnsClientBasicSelfTest.class,
    H2DynamicColumnsServerBasicSelfTest.class,
    H2DynamicColumnsServerCoordinatorBasicSelfTest.class,

    // DML+DDL.
    H2DynamicIndexingComplexClientAtomicPartitionedTest.class,
    H2DynamicIndexingComplexClientAtomicPartitionedNoBackupsTest.class,
    H2DynamicIndexingComplexClientAtomicReplicatedTest.class,
    H2DynamicIndexingComplexClientTransactionalPartitionedTest.class,
    H2DynamicIndexingComplexClientTransactionalPartitionedNoBackupsTest.class,
    H2DynamicIndexingComplexClientTransactionalReplicatedTest.class,
    H2DynamicIndexingComplexServerAtomicPartitionedTest.class,
    H2DynamicIndexingComplexServerAtomicPartitionedNoBackupsTest.class,
    H2DynamicIndexingComplexServerAtomicReplicatedTest.class,
    H2DynamicIndexingComplexServerTransactionalPartitionedTest.class,
    H2DynamicIndexingComplexServerTransactionalPartitionedNoBackupsTest.class,
    H2DynamicIndexingComplexServerTransactionalReplicatedTest.class,

    DdlTransactionSelfTest.class,

    // Fields queries.
    SqlFieldsQuerySelfTest.class,
    IgniteCacheLocalFieldsQuerySelfTest.class,
    IgniteCacheReplicatedFieldsQuerySelfTest.class,
    IgniteCacheReplicatedFieldsQueryROSelfTest.class,
    IgniteCacheReplicatedFieldsQueryP2PEnabledSelfTest.class,
    IgniteCacheReplicatedFieldsQueryJoinNoPrimaryPartitionsSelfTest.class,
    IgniteCachePartitionedFieldsQuerySelfTest.class,
    IgniteCacheAtomicFieldsQuerySelfTest.class,
    IgniteCacheAtomicNearEnabledFieldsQuerySelfTest.class,
    IgniteCachePartitionedFieldsQueryP2PEnabledSelfTest.class,
    IgniteCacheFieldsQueryNoDataSelfTest.class,
    GridCacheQueryIndexingDisabledSelfTest.class,
    GridOrderedMessageCancelSelfTest.class,
    CacheQueryEvictDataLostTest.class,

    // Full text queries.
    GridCacheFullTextQuerySelfTest.class,
    GridCacheFullTextQueryMultithreadedSelfTest.class,
    IgniteCacheFullTextQueryNodeJoiningSelfTest.class,

    // Ignite cache and H2 comparison.
    BaseH2CompareQueryTest.class,
    H2CompareBigQueryTest.class,
    H2CompareBigQueryDistributedJoinsTest.class,

    // Cache query metrics.
    CacheLocalQueryMetricsSelfTest.class,
    CachePartitionedQueryMetricsDistributedSelfTest.class,
    CachePartitionedQueryMetricsLocalSelfTest.class,
    CacheReplicatedQueryMetricsDistributedSelfTest.class,
    CacheReplicatedQueryMetricsLocalSelfTest.class,

    // Cache query metrics.
    CacheLocalQueryDetailMetricsSelfTest.class,
    CachePartitionedQueryDetailMetricsDistributedSelfTest.class,
    CachePartitionedQueryDetailMetricsLocalSelfTest.class,
    CacheReplicatedQueryDetailMetricsDistributedSelfTest.class,
    CacheReplicatedQueryDetailMetricsLocalSelfTest.class,

    QueryParserMetricsHolderSelfTest.class,

    // Unmarshalling query test.
    IgniteCacheP2pUnmarshallingQueryErrorTest.class,
    IgniteCacheNoClassQuerySelfTest.class,

    // Cancellation.
    IgniteCacheDistributedQueryCancelSelfTest.class,
    IgniteCacheLocalQueryCancelOrTimeoutSelfTest.class,

    // Distributed joins.
    H2CompareBigQueryDistributedJoinsTest.class,
    IgniteCacheDistributedJoinCollocatedAndNotTest.class,
    IgniteCacheDistributedJoinCustomAffinityMapper.class,
    IgniteCacheDistributedJoinNoIndexTest.class,
    IgniteCacheDistributedJoinPartitionedAndReplicatedTest.class,
    IgniteCacheDistributedJoinQueryConditionsTest.class,
    IgniteCacheDistributedJoinTest.class,
    IgniteSqlDistributedJoinSelfTest.class,
    IgniteSqlQueryParallelismTest.class,

    // Other.
    CacheIteratorScanQueryTest.class,
    CacheQueryNewClientSelfTest.class,
    CacheOffheapBatchIndexingSingleTypeTest.class,
    CacheSqlQueryValueCopySelfTest.class,
    IgniteCacheQueryCacheDestroySelfTest.class,
    IgniteQueryDedicatedPoolTest.class,
    IgniteSqlEntryCacheModeAgnosticTest.class,
    QueryEntityCaseMismatchTest.class,
    IgniteCacheDistributedPartitionQuerySelfTest.class,
    IgniteCacheDistributedPartitionQueryNodeRestartsSelfTest.class,
    IgniteCacheDistributedPartitionQueryConfigurationSelfTest.class,
    IgniteSqlKeyValueFieldsTest.class,
    IgniteSqlRoutingTest.class,
    IgniteSqlNotNullConstraintTest.class,
    LongIndexNameTest.class,
    GridCacheQuerySqlFieldInlineSizeSelfTest.class,
    IgniteSqlParameterizedQueryTest.class,
    H2ConnectionLeaksSelfTest.class,
    IgniteCheckClusterStateBeforeExecuteQueryTest.class,
    OptimizedMarshallerIndexNameTest.class,
    SqlSystemViewsSelfTest.class,

    GridIndexRebuildSelfTest.class,
    GridIndexFullRebuildTest.class,
    CheckIndexesInlineSizeOnNodeJoinMultiJvmTest.class,

    SqlTransactionCommandsWithMvccDisabledSelfTest.class,

    IgniteSqlDefaultValueTest.class,
    IgniteDecimalSelfTest.class,
    IgniteSQLColumnConstraintsTest.class,
    IgniteTransactionSQLColumnConstraintTest.class,

    IgniteSqlDefaultSchemaTest.class,
    IgniteSqlCustomSchemaTest.class,
    JdbcSqlDefaultSchemaTest.class,
    JdbcSqlCustomSchemaTest.class,
    IgniteSqlCustomSchemaWithPdsEnabled.class,
    IgniteSqlSchemasDiffConfigurationsTest.class,

    IgniteCachePartitionedAtomicColumnConstraintsTest.class,
    IgniteCachePartitionedTransactionalColumnConstraintsTest.class,
    IgniteCachePartitionedTransactionalSnapshotColumnConstraintTest.class,
    IgniteCacheReplicatedAtomicColumnConstraintsTest.class,
    IgniteCacheReplicatedTransactionalColumnConstraintsTest.class,
    IgniteCacheReplicatedTransactionalSnapshotColumnConstraintTest.class,

    // H2 Rows on-heap cache
    H2RowCacheSelfTest.class,
    H2RowCachePageEvictionTest.class,
    H2RowExpireTimeIndexSelfTest.class,

    // User operation SQL
    SqlParserUserSelfTest.class,
    SqlUserCommandSelfTest.class,
    EncryptedSqlTableTest.class,

    // Partition loss.
    IndexingCachePartitionLossPolicySelfTest.class,

    // GROUP_CONCAT
    IgniteSqlGroupConcatCollocatedTest.class,
    IgniteSqlGroupConcatNotCollocatedTest.class,

    // Binary
    BinarySerializationQuerySelfTest.class,
    BinarySerializationQueryWithReflectiveSerializerSelfTest.class,
    IgniteCacheBinaryObjectsScanSelfTest.class,
    IgniteCacheBinaryObjectsScanWithEventsSelfTest.class,
    BigEntryQueryTest.class,
    BinaryMetadataConcurrentUpdateWithIndexesTest.class,

    // Partition pruning.
    InOperationExtractPartitionSelfTest.class,
    AndOperationExtractPartitionSelfTest.class,
    BetweenOperationExtractPartitionSelfTest.class,
    JoinPartitionPruningSelfTest.class,
    DmlSelectPartitionPruningSelfTest.class,
    MvccDmlPartitionPruningSelfTest.class,

    GridCacheDynamicLoadOnClientTest.class,
    GridCacheDynamicLoadOnClientPersistentTest.class,

    SqlDataTypeConversionTest.class,
    ParameterTypeInferenceTest.class,

    //Query history.
    SqlQueryHistorySelfTest.class,
    SqlQueryHistoryFromClientSelfTest.class,

    SqlIncompatibleDataTypeExceptionTest.class,

    BasicSqlTypesIndexTest.class,
    BasicJavaTypesIndexTest.class,

    //Cancellation of queries.
    KillQueryTest.class,
    KillQueryFromNeighbourTest.class,
    KillQueryFromClientTest.class,
    KillQueryOnClientDisconnectTest.class,
    KillQueryErrorOnCancelTest.class,
<<<<<<< HEAD
=======
    KillCommandsMXBeanTest.class,
    KillCommandsCommandShTest.class,
    KillCommandsSQLTest.class,
>>>>>>> 1e84d448

    // Table statistics.
    RowCountTableStatisticsUsageTest.class,
    RowCountTableStatisticsSurvivesNodeRestartTest.class,

    SqlViewExporterSpiTest.class,
    SystemViewSelfTest.class,

    IgniteCacheMergeSqlQuerySelfTest.class,
    SqlMergeTest.class,
    SqlMergeOnClientNodeTest.class

})
public class IgniteBinaryCacheQueryTestSuite {
}<|MERGE_RESOLUTION|>--- conflicted
+++ resolved
@@ -608,12 +608,9 @@
     KillQueryFromClientTest.class,
     KillQueryOnClientDisconnectTest.class,
     KillQueryErrorOnCancelTest.class,
-<<<<<<< HEAD
-=======
     KillCommandsMXBeanTest.class,
     KillCommandsCommandShTest.class,
     KillCommandsSQLTest.class,
->>>>>>> 1e84d448
 
     // Table statistics.
     RowCountTableStatisticsUsageTest.class,
