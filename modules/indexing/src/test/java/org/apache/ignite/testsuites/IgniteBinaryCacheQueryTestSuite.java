/*
 * Licensed to the Apache Software Foundation (ASF) under one or more
 * contributor license agreements.  See the NOTICE file distributed with
 * this work for additional information regarding copyright ownership.
 * The ASF licenses this file to You under the Apache License, Version 2.0
 * (the "License"); you may not use this file except in compliance with
 * the License.  You may obtain a copy of the License at
 *
 *      http://www.apache.org/licenses/LICENSE-2.0
 *
 * Unless required by applicable law or agreed to in writing, software
 * distributed under the License is distributed on an "AS IS" BASIS,
 * WITHOUT WARRANTIES OR CONDITIONS OF ANY KIND, either express or implied.
 * See the License for the specific language governing permissions and
 * limitations under the License.
 */

package org.apache.ignite.testsuites;

import org.apache.ignite.internal.cache.query.index.sorted.inline.InlineIndexKeyTypeRegistryTest;
import org.apache.ignite.internal.cdc.SqlChangeDataCaptureTest;
import org.apache.ignite.internal.metric.SystemViewSelfTest;
import org.apache.ignite.internal.processors.cache.AffinityKeyNameAndValueFieldNameConflictTest;
import org.apache.ignite.internal.processors.cache.BigEntryQueryTest;
import org.apache.ignite.internal.processors.cache.BinaryMetadataConcurrentUpdateWithIndexesTest;
import org.apache.ignite.internal.processors.cache.BinarySerializationQuerySelfTest;
import org.apache.ignite.internal.processors.cache.BinarySerializationQueryWithReflectiveSerializerSelfTest;
import org.apache.ignite.internal.processors.cache.CacheIteratorScanQueryTest;
import org.apache.ignite.internal.processors.cache.CacheLocalQueryDetailMetricsSelfTest;
import org.apache.ignite.internal.processors.cache.CacheLocalQueryMetricsSelfTest;
import org.apache.ignite.internal.processors.cache.CacheOffheapBatchIndexingMultiTypeTest;
import org.apache.ignite.internal.processors.cache.CacheOffheapBatchIndexingSingleTypeTest;
import org.apache.ignite.internal.processors.cache.CachePartitionedQueryDetailMetricsDistributedSelfTest;
import org.apache.ignite.internal.processors.cache.CachePartitionedQueryDetailMetricsLocalSelfTest;
import org.apache.ignite.internal.processors.cache.CachePartitionedQueryMetricsDistributedSelfTest;
import org.apache.ignite.internal.processors.cache.CachePartitionedQueryMetricsLocalSelfTest;
import org.apache.ignite.internal.processors.cache.CacheQueryBuildValueTest;
import org.apache.ignite.internal.processors.cache.CacheQueryEvictDataLostTest;
import org.apache.ignite.internal.processors.cache.CacheQueryNewClientSelfTest;
import org.apache.ignite.internal.processors.cache.CacheReplicatedQueryDetailMetricsDistributedSelfTest;
import org.apache.ignite.internal.processors.cache.CacheReplicatedQueryDetailMetricsLocalSelfTest;
import org.apache.ignite.internal.processors.cache.CacheReplicatedQueryMetricsDistributedSelfTest;
import org.apache.ignite.internal.processors.cache.CacheReplicatedQueryMetricsLocalSelfTest;
import org.apache.ignite.internal.processors.cache.CacheSqlQueryValueCopySelfTest;
import org.apache.ignite.internal.processors.cache.CheckIndexesInlineSizeOnNodeJoinMultiJvmTest;
import org.apache.ignite.internal.processors.cache.DdlTransactionSelfTest;
import org.apache.ignite.internal.processors.cache.GridCacheCrossCacheQuerySelfTest;
import org.apache.ignite.internal.processors.cache.GridCacheDynamicLoadOnClientPersistentTest;
import org.apache.ignite.internal.processors.cache.GridCacheDynamicLoadOnClientTest;
import org.apache.ignite.internal.processors.cache.GridCacheFullTextQueryMultithreadedSelfTest;
import org.apache.ignite.internal.processors.cache.GridCacheFullTextQuerySelfTest;
import org.apache.ignite.internal.processors.cache.GridCacheLazyQueryPartitionsReleaseTest;
import org.apache.ignite.internal.processors.cache.GridCacheQueryIndexDisabledSelfTest;
import org.apache.ignite.internal.processors.cache.GridCacheQueryIndexingDisabledSelfTest;
import org.apache.ignite.internal.processors.cache.GridCacheQueryInternalKeysSelfTest;
import org.apache.ignite.internal.processors.cache.GridCacheQuerySerializationSelfTest;
import org.apache.ignite.internal.processors.cache.GridCacheQuerySqlFieldInlineSizeSelfTest;
import org.apache.ignite.internal.processors.cache.IgniteBinaryObjectFieldsQuerySelfTest;
import org.apache.ignite.internal.processors.cache.IgniteBinaryObjectLocalQueryArgumentsTest;
import org.apache.ignite.internal.processors.cache.IgniteBinaryObjectQueryArgumentsTest;
import org.apache.ignite.internal.processors.cache.IgniteBinaryWrappedObjectFieldsQuerySelfTest;
import org.apache.ignite.internal.processors.cache.IgniteCacheBinaryObjectsScanSelfTest;
import org.apache.ignite.internal.processors.cache.IgniteCacheBinaryObjectsScanWithEventsSelfTest;
import org.apache.ignite.internal.processors.cache.IgniteCacheCollocatedQuerySelfTest;
import org.apache.ignite.internal.processors.cache.IgniteCacheDeleteSqlQuerySelfTest;
import org.apache.ignite.internal.processors.cache.IgniteCacheDistributedJoinCollocatedAndNotTest;
import org.apache.ignite.internal.processors.cache.IgniteCacheDistributedJoinCustomAffinityMapper;
import org.apache.ignite.internal.processors.cache.IgniteCacheDistributedJoinNoIndexTest;
import org.apache.ignite.internal.processors.cache.IgniteCacheDistributedJoinPartitionedAndReplicatedTest;
import org.apache.ignite.internal.processors.cache.IgniteCacheDistributedJoinQueryConditionsTest;
import org.apache.ignite.internal.processors.cache.IgniteCacheDistributedJoinTest;
import org.apache.ignite.internal.processors.cache.IgniteCacheDuplicateEntityConfigurationSelfTest;
import org.apache.ignite.internal.processors.cache.IgniteCacheFieldsQueryNoDataSelfTest;
import org.apache.ignite.internal.processors.cache.IgniteCacheFullTextQueryNodeJoiningSelfTest;
import org.apache.ignite.internal.processors.cache.IgniteCacheInsertSqlQuerySelfTest;
import org.apache.ignite.internal.processors.cache.IgniteCacheJoinPartitionedAndReplicatedCollocationTest;
import org.apache.ignite.internal.processors.cache.IgniteCacheJoinPartitionedAndReplicatedTest;
import org.apache.ignite.internal.processors.cache.IgniteCacheJoinQueryWithAffinityKeyTest;
import org.apache.ignite.internal.processors.cache.IgniteCacheLargeResultSelfTest;
import org.apache.ignite.internal.processors.cache.IgniteCacheMergeSqlQueryFailingTest;
import org.apache.ignite.internal.processors.cache.IgniteCacheMergeSqlQuerySelfTest;
import org.apache.ignite.internal.processors.cache.IgniteCacheMultipleIndexedTypesTest;
import org.apache.ignite.internal.processors.cache.IgniteCacheNoClassQuerySelfTest;
import org.apache.ignite.internal.processors.cache.IgniteCacheOffheapEvictQueryTest;
import org.apache.ignite.internal.processors.cache.IgniteCacheOffheapIndexScanTest;
import org.apache.ignite.internal.processors.cache.IgniteCacheP2pUnmarshallingQueryErrorTest;
import org.apache.ignite.internal.processors.cache.IgniteCacheParallelismQuerySortOrderTest;
import org.apache.ignite.internal.processors.cache.IgniteCachePrimitiveFieldsQuerySelfTest;
import org.apache.ignite.internal.processors.cache.IgniteCacheQueryH2IndexingLeakTest;
import org.apache.ignite.internal.processors.cache.IgniteCacheQueryIndexSelfTest;
import org.apache.ignite.internal.processors.cache.IgniteCacheQueryLoadSelfTest;
import org.apache.ignite.internal.processors.cache.IgniteCacheSqlDmlErrorSelfTest;
import org.apache.ignite.internal.processors.cache.IgniteCacheSqlInsertValidationSelfTest;
import org.apache.ignite.internal.processors.cache.IgniteCacheSqlQueryErrorSelfTest;
import org.apache.ignite.internal.processors.cache.IgniteCacheUnionDuplicatesTest;
import org.apache.ignite.internal.processors.cache.IgniteCacheUpdateSqlQuerySelfTest;
import org.apache.ignite.internal.processors.cache.IgniteCheckClusterStateBeforeExecuteQueryTest;
import org.apache.ignite.internal.processors.cache.IgniteClientReconnectCacheQueriesFailoverTest;
import org.apache.ignite.internal.processors.cache.IgniteCrossCachesJoinsQueryTest;
import org.apache.ignite.internal.processors.cache.IgniteDynamicEnableIndexingRestoreTest;
import org.apache.ignite.internal.processors.cache.IgniteDynamicSqlRestoreTest;
import org.apache.ignite.internal.processors.cache.IgniteErrorOnRebalanceTest;
import org.apache.ignite.internal.processors.cache.IncorrectQueryEntityTest;
import org.apache.ignite.internal.processors.cache.IndexingCachePartitionLossPolicySelfTest;
import org.apache.ignite.internal.processors.cache.QueryEntityCaseMismatchTest;
import org.apache.ignite.internal.processors.cache.ReservationsOnDoneAfterTopologyUnlockFailTest;
import org.apache.ignite.internal.processors.cache.SqlFieldsQuerySelfTest;
import org.apache.ignite.internal.processors.cache.authentication.SqlUserCommandSelfTest;
import org.apache.ignite.internal.processors.cache.distributed.near.IgniteCacheAtomicFieldsQuerySelfTest;
import org.apache.ignite.internal.processors.cache.distributed.near.IgniteCacheAtomicNearEnabledFieldsQuerySelfTest;
import org.apache.ignite.internal.processors.cache.distributed.near.IgniteCacheAtomicNearEnabledQuerySelfTest;
import org.apache.ignite.internal.processors.cache.distributed.near.IgniteCacheAtomicQuerySelfTest;
import org.apache.ignite.internal.processors.cache.distributed.near.IgniteCacheDistributedPartitionQueryConfigurationSelfTest;
import org.apache.ignite.internal.processors.cache.distributed.near.IgniteCacheDistributedPartitionQueryNodeRestartsSelfTest;
import org.apache.ignite.internal.processors.cache.distributed.near.IgniteCacheDistributedPartitionQuerySelfTest;
import org.apache.ignite.internal.processors.cache.distributed.near.IgniteCacheDistributedQueryCancelSelfTest;
import org.apache.ignite.internal.processors.cache.distributed.near.IgniteCachePartitionedFieldsQueryP2PEnabledSelfTest;
import org.apache.ignite.internal.processors.cache.distributed.near.IgniteCachePartitionedFieldsQuerySelfTest;
import org.apache.ignite.internal.processors.cache.distributed.near.IgniteCachePartitionedQueryEvtsDisabledSelfTest;
import org.apache.ignite.internal.processors.cache.distributed.near.IgniteCachePartitionedQueryP2PDisabledSelfTest;
import org.apache.ignite.internal.processors.cache.distributed.near.IgniteCachePartitionedQuerySelfTest;
import org.apache.ignite.internal.processors.cache.distributed.near.IgniteCachePartitionedSnapshotEnabledQuerySelfTest;
import org.apache.ignite.internal.processors.cache.distributed.near.IgniteCacheQueryNoRebalanceSelfTest;
import org.apache.ignite.internal.processors.cache.distributed.replicated.IgniteCacheReplicatedFieldsQueryJoinNoPrimaryPartitionsSelfTest;
import org.apache.ignite.internal.processors.cache.distributed.replicated.IgniteCacheReplicatedFieldsQueryP2PEnabledSelfTest;
import org.apache.ignite.internal.processors.cache.distributed.replicated.IgniteCacheReplicatedFieldsQueryROSelfTest;
import org.apache.ignite.internal.processors.cache.distributed.replicated.IgniteCacheReplicatedFieldsQuerySelfTest;
import org.apache.ignite.internal.processors.cache.distributed.replicated.IgniteCacheReplicatedQueryEvtsDisabledSelfTest;
import org.apache.ignite.internal.processors.cache.distributed.replicated.IgniteCacheReplicatedQueryP2PDisabledSelfTest;
import org.apache.ignite.internal.processors.cache.distributed.replicated.IgniteCacheReplicatedQuerySelfTest;
import org.apache.ignite.internal.processors.cache.encryption.EncryptedSqlTableTest;
import org.apache.ignite.internal.processors.cache.encryption.EncryptedSqlTemplateTableTest;
import org.apache.ignite.internal.processors.cache.index.ArrayIndexTest;
import org.apache.ignite.internal.processors.cache.index.BasicIndexMultinodeTest;
import org.apache.ignite.internal.processors.cache.index.BasicIndexTest;
import org.apache.ignite.internal.processors.cache.index.BasicJavaTypesIndexTest;
import org.apache.ignite.internal.processors.cache.index.BasicSqlTypesIndexTest;
import org.apache.ignite.internal.processors.cache.index.ComplexPrimaryKeyUnwrapSelfTest;
import org.apache.ignite.internal.processors.cache.index.ComplexSecondaryKeyUnwrapSelfTest;
import org.apache.ignite.internal.processors.cache.index.DuplicateKeyValueClassesSelfTest;
import org.apache.ignite.internal.processors.cache.index.DynamicIndexClientBasicSelfTest;
import org.apache.ignite.internal.processors.cache.index.DynamicIndexServerBasicSelfTest;
import org.apache.ignite.internal.processors.cache.index.DynamicIndexServerCoordinatorBasicSelfTest;
import org.apache.ignite.internal.processors.cache.index.DynamicIndexServerNodeFIlterBasicSelfTest;
import org.apache.ignite.internal.processors.cache.index.DynamicIndexServerNodeFilterCoordinatorBasicSelfTest;
import org.apache.ignite.internal.processors.cache.index.H2ConnectionLeaksSelfTest;
import org.apache.ignite.internal.processors.cache.index.H2DynamicColumnsClientBasicSelfTest;
import org.apache.ignite.internal.processors.cache.index.H2DynamicColumnsServerBasicSelfTest;
import org.apache.ignite.internal.processors.cache.index.H2DynamicColumnsServerCoordinatorBasicSelfTest;
import org.apache.ignite.internal.processors.cache.index.H2DynamicIndexAtomicPartitionedNearSelfTest;
import org.apache.ignite.internal.processors.cache.index.H2DynamicIndexAtomicPartitionedSelfTest;
import org.apache.ignite.internal.processors.cache.index.H2DynamicIndexAtomicReplicatedSelfTest;
import org.apache.ignite.internal.processors.cache.index.H2DynamicIndexTransactionalPartitionedNearSelfTest;
import org.apache.ignite.internal.processors.cache.index.H2DynamicIndexTransactionalPartitionedSelfTest;
import org.apache.ignite.internal.processors.cache.index.H2DynamicIndexTransactionalReplicatedSelfTest;
import org.apache.ignite.internal.processors.cache.index.H2DynamicIndexingComplexClientAtomicPartitionedNoBackupsTest;
import org.apache.ignite.internal.processors.cache.index.H2DynamicIndexingComplexClientAtomicPartitionedTest;
import org.apache.ignite.internal.processors.cache.index.H2DynamicIndexingComplexClientAtomicReplicatedTest;
import org.apache.ignite.internal.processors.cache.index.H2DynamicIndexingComplexClientTransactionalPartitionedNoBackupsTest;
import org.apache.ignite.internal.processors.cache.index.H2DynamicIndexingComplexClientTransactionalPartitionedTest;
import org.apache.ignite.internal.processors.cache.index.H2DynamicIndexingComplexClientTransactionalReplicatedTest;
import org.apache.ignite.internal.processors.cache.index.H2DynamicIndexingComplexServerAtomicPartitionedNoBackupsTest;
import org.apache.ignite.internal.processors.cache.index.H2DynamicIndexingComplexServerAtomicPartitionedTest;
import org.apache.ignite.internal.processors.cache.index.H2DynamicIndexingComplexServerAtomicReplicatedTest;
import org.apache.ignite.internal.processors.cache.index.H2DynamicIndexingComplexServerTransactionalPartitionedNoBackupsTest;
import org.apache.ignite.internal.processors.cache.index.H2DynamicIndexingComplexServerTransactionalPartitionedTest;
import org.apache.ignite.internal.processors.cache.index.H2DynamicIndexingComplexServerTransactionalReplicatedTest;
import org.apache.ignite.internal.processors.cache.index.H2DynamicTableSelfTest;
import org.apache.ignite.internal.processors.cache.index.H2RowCachePageEvictionTest;
import org.apache.ignite.internal.processors.cache.index.H2RowCacheSelfTest;
import org.apache.ignite.internal.processors.cache.index.H2RowExpireTimeIndexSelfTest;
import org.apache.ignite.internal.processors.cache.index.IgniteDecimalSelfTest;
import org.apache.ignite.internal.processors.cache.index.IndexMetricsTest;
import org.apache.ignite.internal.processors.cache.index.LongIndexNameTest;
import org.apache.ignite.internal.processors.cache.index.OptimizedMarshallerIndexNameTest;
import org.apache.ignite.internal.processors.cache.index.QueryEntityValidationSelfTest;
import org.apache.ignite.internal.processors.cache.index.SchemaExchangeSelfTest;
import org.apache.ignite.internal.processors.cache.index.SqlPartitionEvictionTest;
import org.apache.ignite.internal.processors.cache.index.SqlTransactionCommandsWithMvccDisabledSelfTest;
import org.apache.ignite.internal.processors.cache.index.SqlTransactionsSelfTest;
import org.apache.ignite.internal.processors.cache.index.StopNodeOnRebuildIndexFailureTest;
import org.apache.ignite.internal.processors.cache.local.IgniteCacheLocalAtomicQuerySelfTest;
import org.apache.ignite.internal.processors.cache.local.IgniteCacheLocalFieldsQuerySelfTest;
import org.apache.ignite.internal.processors.cache.local.IgniteCacheLocalQueryCancelOrTimeoutSelfTest;
import org.apache.ignite.internal.processors.cache.local.IgniteCacheLocalQuerySelfTest;
import org.apache.ignite.internal.processors.cache.metric.SqlViewExporterSpiTest;
import org.apache.ignite.internal.processors.cache.query.CacheDataPageScanQueryTest;
import org.apache.ignite.internal.processors.cache.query.CacheScanQueryFailoverTest;
import org.apache.ignite.internal.processors.cache.query.GridCacheQueryTransformerSelfTest;
import org.apache.ignite.internal.processors.cache.query.GridCircularQueueTest;
import org.apache.ignite.internal.processors.cache.query.IgniteCacheQueryCacheDestroySelfTest;
import org.apache.ignite.internal.processors.cache.query.IndexingSpiQuerySelfTest;
import org.apache.ignite.internal.processors.cache.query.IndexingSpiQueryTxSelfTest;
import org.apache.ignite.internal.processors.cache.query.IndexingSpiQueryWithH2IndexingSelfTest;
import org.apache.ignite.internal.processors.cache.query.ScanQueryConcurrentSqlUpdatesTest;
import org.apache.ignite.internal.processors.cache.query.ScanQueryConcurrentUpdatesTest;
import org.apache.ignite.internal.processors.cache.transaction.DmlInsideTransactionTest;
import org.apache.ignite.internal.processors.client.ClientConnectorConfigurationValidationSelfTest;
import org.apache.ignite.internal.processors.database.baseline.IgniteStableBaselineBinObjFieldsQuerySelfTest;
import org.apache.ignite.internal.processors.query.IgniteCachelessQueriesSelfTest;
import org.apache.ignite.internal.processors.query.IgniteQueryDedicatedPoolTest;
import org.apache.ignite.internal.processors.query.IgniteQueryTableLockAndConnectionPoolLazyModeOffTest;
import org.apache.ignite.internal.processors.query.IgniteQueryTableLockAndConnectionPoolLazyModeOnTest;
import org.apache.ignite.internal.processors.query.IgniteSqlCustomSchemaTest;
import org.apache.ignite.internal.processors.query.IgniteSqlCustomSchemaWithPdsEnabled;
import org.apache.ignite.internal.processors.query.IgniteSqlDefaultSchemaTest;
import org.apache.ignite.internal.processors.query.IgniteSqlDefaultValueTest;
import org.apache.ignite.internal.processors.query.IgniteSqlDistributedJoinSelfTest;
import org.apache.ignite.internal.processors.query.IgniteSqlEntryCacheModeAgnosticTest;
import org.apache.ignite.internal.processors.query.IgniteSqlGroupConcatCollocatedTest;
import org.apache.ignite.internal.processors.query.IgniteSqlGroupConcatNotCollocatedTest;
import org.apache.ignite.internal.processors.query.IgniteSqlKeyValueFieldsTest;
import org.apache.ignite.internal.processors.query.IgniteSqlNotNullConstraintTest;
import org.apache.ignite.internal.processors.query.IgniteSqlParameterizedQueryTest;
import org.apache.ignite.internal.processors.query.IgniteSqlQueryParallelismTest;
import org.apache.ignite.internal.processors.query.IgniteSqlRoutingTest;
import org.apache.ignite.internal.processors.query.IgniteSqlSchemaIndexingTest;
import org.apache.ignite.internal.processors.query.IgniteSqlSchemasDiffConfigurationsTest;
import org.apache.ignite.internal.processors.query.IgniteSqlSegmentedIndexMultiNodeSelfTest;
import org.apache.ignite.internal.processors.query.IgniteSqlSegmentedIndexSelfTest;
import org.apache.ignite.internal.processors.query.IgniteSqlSkipReducerOnUpdateDmlFlagSelfTest;
import org.apache.ignite.internal.processors.query.IgniteSqlSkipReducerOnUpdateDmlSelfTest;
import org.apache.ignite.internal.processors.query.IgniteSqlSplitterSelfTest;
import org.apache.ignite.internal.processors.query.JdbcSqlCustomSchemaTest;
import org.apache.ignite.internal.processors.query.JdbcSqlDefaultSchemaTest;
import org.apache.ignite.internal.processors.query.KillQueryErrorOnCancelTest;
import org.apache.ignite.internal.processors.query.KillQueryFromClientTest;
import org.apache.ignite.internal.processors.query.KillQueryFromNeighbourTest;
import org.apache.ignite.internal.processors.query.KillQueryOnClientDisconnectTest;
import org.apache.ignite.internal.processors.query.KillQueryTest;
import org.apache.ignite.internal.processors.query.MultipleStatementsSqlQuerySelfTest;
import org.apache.ignite.internal.processors.query.RemoveConstantsFromQueryTest;
import org.apache.ignite.internal.processors.query.RunningQueriesTest;
import org.apache.ignite.internal.processors.query.SqlFieldTypeValidationOnKeyValueInsertTest;
import org.apache.ignite.internal.processors.query.SqlFieldTypeValidationTypesTest;
import org.apache.ignite.internal.processors.query.SqlIllegalSchemaSelfTest;
import org.apache.ignite.internal.processors.query.SqlIncompatibleDataTypeExceptionTest;
import org.apache.ignite.internal.processors.query.SqlMergeOnClientNodeTest;
import org.apache.ignite.internal.processors.query.SqlMergeTest;
import org.apache.ignite.internal.processors.query.SqlNestedQuerySelfTest;
import org.apache.ignite.internal.processors.query.SqlNotNullKeyValueFieldTest;
import org.apache.ignite.internal.processors.query.SqlPushDownFunctionTest;
import org.apache.ignite.internal.processors.query.SqlQueryHistoryFromClientSelfTest;
import org.apache.ignite.internal.processors.query.SqlQueryHistorySelfTest;
import org.apache.ignite.internal.processors.query.SqlResultSetMetaSelfTest;
import org.apache.ignite.internal.processors.query.SqlSchemaSelfTest;
import org.apache.ignite.internal.processors.query.SqlSystemViewsSelfTest;
import org.apache.ignite.internal.processors.query.h2.GridIndexRebuildSelfTest;
import org.apache.ignite.internal.processors.query.h2.GridIndexRebuildTest;
import org.apache.ignite.internal.processors.query.h2.GridSubqueryJoinOptimizerSelfTest;
import org.apache.ignite.internal.processors.query.h2.H2ResultSetIteratorNullifyOnEndSelfTest;
import org.apache.ignite.internal.processors.query.h2.IgniteSqlBigIntegerKeyTest;
import org.apache.ignite.internal.processors.query.h2.IgniteSqlQueryMinMaxTest;
import org.apache.ignite.internal.processors.query.h2.QueryDataPageScanTest;
import org.apache.ignite.internal.processors.query.h2.QueryParserMetricsHolderSelfTest;
import org.apache.ignite.internal.processors.query.h2.RowCountTableStatisticsSurvivesNodeRestartTest;
import org.apache.ignite.internal.processors.query.h2.RowCountTableStatisticsUsageTest;
import org.apache.ignite.internal.processors.query.h2.ThreadLocalObjectPoolSelfTest;
import org.apache.ignite.internal.processors.query.h2.sql.BaseH2CompareQueryTest;
import org.apache.ignite.internal.processors.query.h2.sql.ExplainSelfTest;
import org.apache.ignite.internal.processors.query.h2.sql.GridQueryParsingTest;
import org.apache.ignite.internal.processors.query.h2.sql.H2CompareBigQueryDistributedJoinsTest;
import org.apache.ignite.internal.processors.query.h2.sql.H2CompareBigQueryTest;
import org.apache.ignite.internal.processors.query.h2.sql.ParameterTypeInferenceTest;
import org.apache.ignite.internal.processors.query.h2.sql.SqlUnsupportedSelfTest;
import org.apache.ignite.internal.processors.query.h2.twostep.AndOperationExtractPartitionSelfTest;
import org.apache.ignite.internal.processors.query.h2.twostep.BetweenOperationExtractPartitionSelfTest;
import org.apache.ignite.internal.processors.query.h2.twostep.DmlSelectPartitionPruningSelfTest;
import org.apache.ignite.internal.processors.query.h2.twostep.InOperationExtractPartitionSelfTest;
import org.apache.ignite.internal.processors.query.h2.twostep.JoinPartitionPruningSelfTest;
import org.apache.ignite.internal.processors.query.h2.twostep.MvccDmlPartitionPruningSelfTest;
import org.apache.ignite.internal.processors.query.h2.twostep.SqlDataTypeConversionTest;
import org.apache.ignite.internal.processors.sql.IgniteCachePartitionedAtomicColumnConstraintsTest;
import org.apache.ignite.internal.processors.sql.IgniteCachePartitionedTransactionalColumnConstraintsTest;
import org.apache.ignite.internal.processors.sql.IgniteCachePartitionedTransactionalSnapshotColumnConstraintTest;
import org.apache.ignite.internal.processors.sql.IgniteCacheReplicatedAtomicColumnConstraintsTest;
import org.apache.ignite.internal.processors.sql.IgniteCacheReplicatedTransactionalColumnConstraintsTest;
import org.apache.ignite.internal.processors.sql.IgniteCacheReplicatedTransactionalSnapshotColumnConstraintTest;
import org.apache.ignite.internal.processors.sql.IgniteSQLColumnConstraintsTest;
import org.apache.ignite.internal.processors.sql.IgniteTransactionSQLColumnConstraintTest;
import org.apache.ignite.internal.processors.sql.SqlConnectorConfigurationValidationSelfTest;
import org.apache.ignite.internal.sql.SqlParserBulkLoadSelfTest;
import org.apache.ignite.internal.sql.SqlParserCreateIndexSelfTest;
import org.apache.ignite.internal.sql.SqlParserDropIndexSelfTest;
import org.apache.ignite.internal.sql.SqlParserKillQuerySelfTest;
import org.apache.ignite.internal.sql.SqlParserMultiStatementSelfTest;
import org.apache.ignite.internal.sql.SqlParserSetStreamingSelfTest;
import org.apache.ignite.internal.sql.SqlParserTransactionalKeywordsSelfTest;
import org.apache.ignite.internal.sql.SqlParserUserSelfTest;
import org.apache.ignite.spi.communication.tcp.GridOrderedMessageCancelSelfTest;
import org.apache.ignite.sqltests.PartitionedSqlTest;
import org.apache.ignite.sqltests.ReplicatedSqlCustomPartitionsTest;
import org.apache.ignite.sqltests.ReplicatedSqlTest;
import org.apache.ignite.util.KillCommandsMXBeanTest;
import org.apache.ignite.util.KillCommandsSQLTest;
import org.junit.runner.RunWith;
import org.junit.runners.Suite;

/**
 * Test suite for cache queries.
 */
@RunWith(Suite.class)
@Suite.SuiteClasses({
    AffinityKeyNameAndValueFieldNameConflictTest.class,
    DmlInsideTransactionTest.class,
    ComplexPrimaryKeyUnwrapSelfTest.class,
    ComplexSecondaryKeyUnwrapSelfTest.class,
    SqlNestedQuerySelfTest.class,
    ExplainSelfTest.class,
    RunningQueriesTest.class,

    PartitionedSqlTest.class,
    ReplicatedSqlTest.class,
    ReplicatedSqlCustomPartitionsTest.class,

    SqlParserCreateIndexSelfTest.class,
    SqlParserDropIndexSelfTest.class,
    SqlParserTransactionalKeywordsSelfTest.class,
    SqlParserBulkLoadSelfTest.class,
    SqlParserSetStreamingSelfTest.class,
    SqlParserKillQuerySelfTest.class,
    SqlParserMultiStatementSelfTest.class,

    SqlConnectorConfigurationValidationSelfTest.class,
    ClientConnectorConfigurationValidationSelfTest.class,

    SqlSchemaSelfTest.class,
    SqlIllegalSchemaSelfTest.class,
    MultipleStatementsSqlQuerySelfTest.class,

    SqlResultSetMetaSelfTest.class,

    BasicIndexTest.class,
    ArrayIndexTest.class,
    BasicIndexMultinodeTest.class,
    IndexMetricsTest.class,

    // Misc tests.
    QueryEntityValidationSelfTest.class,
    DuplicateKeyValueClassesSelfTest.class,
    GridCacheLazyQueryPartitionsReleaseTest.class,
    StopNodeOnRebuildIndexFailureTest.class,

    // Dynamic index create/drop tests.
    SchemaExchangeSelfTest.class,

    DynamicIndexServerCoordinatorBasicSelfTest.class,
    DynamicIndexServerBasicSelfTest.class,
    DynamicIndexServerNodeFilterCoordinatorBasicSelfTest.class,
    DynamicIndexServerNodeFIlterBasicSelfTest.class,
    DynamicIndexClientBasicSelfTest.class,

    // Parsing
    GridQueryParsingTest.class,
    IgniteCacheSqlQueryErrorSelfTest.class,
    IgniteCacheSqlDmlErrorSelfTest.class,
    SqlUnsupportedSelfTest.class,

    // Config.
    IgniteCacheDuplicateEntityConfigurationSelfTest.class,
    IncorrectQueryEntityTest.class,
    IgniteDynamicSqlRestoreTest.class,
    IgniteDynamicEnableIndexingRestoreTest.class,

    // Queries tests.
    IgniteQueryTableLockAndConnectionPoolLazyModeOnTest.class,
    IgniteQueryTableLockAndConnectionPoolLazyModeOffTest.class,
    IgniteSqlSplitterSelfTest.class,
    SqlPushDownFunctionTest.class,
    IgniteSqlSegmentedIndexSelfTest.class,
    IgniteCachelessQueriesSelfTest.class,
    IgniteSqlSegmentedIndexMultiNodeSelfTest.class,
    IgniteSqlSchemaIndexingTest.class,
    GridCacheQueryIndexDisabledSelfTest.class,
    IgniteCacheQueryLoadSelfTest.class,
    IgniteCacheLocalQuerySelfTest.class,
    IgniteCacheLocalAtomicQuerySelfTest.class,
    IgniteCacheReplicatedQuerySelfTest.class,
    IgniteCacheReplicatedQueryP2PDisabledSelfTest.class,
    IgniteCacheReplicatedQueryEvtsDisabledSelfTest.class,
    IgniteCachePartitionedQuerySelfTest.class,
    IgniteCachePartitionedSnapshotEnabledQuerySelfTest.class,
    IgniteCacheAtomicQuerySelfTest.class,
    IgniteCacheAtomicNearEnabledQuerySelfTest.class,
    IgniteCachePartitionedQueryP2PDisabledSelfTest.class,
    IgniteCachePartitionedQueryEvtsDisabledSelfTest.class,
    IgniteCacheParallelismQuerySortOrderTest.class,

    IgniteCacheUnionDuplicatesTest.class,
    IgniteCacheJoinPartitionedAndReplicatedCollocationTest.class,
    IgniteClientReconnectCacheQueriesFailoverTest.class,
    IgniteErrorOnRebalanceTest.class,
    CacheQueryBuildValueTest.class,
    CacheOffheapBatchIndexingMultiTypeTest.class,

    IgniteCacheQueryIndexSelfTest.class,
    IgniteCacheCollocatedQuerySelfTest.class,
    IgniteCacheLargeResultSelfTest.class,
    GridCacheQueryInternalKeysSelfTest.class,
    H2ResultSetIteratorNullifyOnEndSelfTest.class,
    IgniteSqlBigIntegerKeyTest.class,
    IgniteCacheOffheapEvictQueryTest.class,
    IgniteCacheOffheapIndexScanTest.class,

    GridCacheCrossCacheQuerySelfTest.class,
    GridCacheQuerySerializationSelfTest.class,
    IgniteBinaryObjectFieldsQuerySelfTest.class,
    IgniteStableBaselineBinObjFieldsQuerySelfTest.class,
    IgniteBinaryWrappedObjectFieldsQuerySelfTest.class,
    IgniteCacheQueryH2IndexingLeakTest.class,
    IgniteCacheQueryNoRebalanceSelfTest.class,
    GridCacheQueryTransformerSelfTest.class,
    CacheScanQueryFailoverTest.class,
    IgniteCachePrimitiveFieldsQuerySelfTest.class,

    IgniteCacheJoinQueryWithAffinityKeyTest.class,
    IgniteCacheJoinPartitionedAndReplicatedTest.class,
    IgniteCrossCachesJoinsQueryTest.class,

    IgniteCacheMultipleIndexedTypesTest.class,
    CacheDataPageScanQueryTest.class,
    QueryDataPageScanTest.class,

    GridSubqueryJoinOptimizerSelfTest.class,

    // DML.
    IgniteCacheMergeSqlQuerySelfTest.class,
    IgniteCacheMergeSqlQueryFailingTest.class,
    IgniteCacheInsertSqlQuerySelfTest.class,
    IgniteCacheUpdateSqlQuerySelfTest.class,
    IgniteCacheDeleteSqlQuerySelfTest.class,
    IgniteSqlSkipReducerOnUpdateDmlSelfTest.class,
    IgniteSqlSkipReducerOnUpdateDmlFlagSelfTest.class,
    IgniteCacheSqlInsertValidationSelfTest.class,

    IgniteBinaryObjectQueryArgumentsTest.class,
    IgniteBinaryObjectLocalQueryArgumentsTest.class,

    IndexingSpiQuerySelfTest.class,
    IndexingSpiQueryTxSelfTest.class,

    IgniteCacheMultipleIndexedTypesTest.class,
    IgniteSqlQueryMinMaxTest.class,

    GridCircularQueueTest.class,
    IndexingSpiQueryWithH2IndexingSelfTest.class,

    // DDL.
    H2DynamicIndexTransactionalReplicatedSelfTest.class,
    H2DynamicIndexTransactionalPartitionedSelfTest.class,
    H2DynamicIndexTransactionalPartitionedNearSelfTest.class,
    H2DynamicIndexAtomicReplicatedSelfTest.class,
    H2DynamicIndexAtomicPartitionedSelfTest.class,
    H2DynamicIndexAtomicPartitionedNearSelfTest.class,
    H2DynamicTableSelfTest.class,
    H2DynamicColumnsClientBasicSelfTest.class,
    H2DynamicColumnsServerBasicSelfTest.class,
    H2DynamicColumnsServerCoordinatorBasicSelfTest.class,

    // DML+DDL.
    H2DynamicIndexingComplexClientAtomicPartitionedTest.class,
    H2DynamicIndexingComplexClientAtomicPartitionedNoBackupsTest.class,
    H2DynamicIndexingComplexClientAtomicReplicatedTest.class,
    H2DynamicIndexingComplexClientTransactionalPartitionedTest.class,
    H2DynamicIndexingComplexClientTransactionalPartitionedNoBackupsTest.class,
    H2DynamicIndexingComplexClientTransactionalReplicatedTest.class,
    H2DynamicIndexingComplexServerAtomicPartitionedTest.class,
    H2DynamicIndexingComplexServerAtomicPartitionedNoBackupsTest.class,
    H2DynamicIndexingComplexServerAtomicReplicatedTest.class,
    H2DynamicIndexingComplexServerTransactionalPartitionedTest.class,
    H2DynamicIndexingComplexServerTransactionalPartitionedNoBackupsTest.class,
    H2DynamicIndexingComplexServerTransactionalReplicatedTest.class,

    DdlTransactionSelfTest.class,

    // Fields queries.
    SqlFieldsQuerySelfTest.class,
    IgniteCacheLocalFieldsQuerySelfTest.class,
    IgniteCacheReplicatedFieldsQuerySelfTest.class,
    IgniteCacheReplicatedFieldsQueryROSelfTest.class,
    IgniteCacheReplicatedFieldsQueryP2PEnabledSelfTest.class,
    IgniteCacheReplicatedFieldsQueryJoinNoPrimaryPartitionsSelfTest.class,
    IgniteCachePartitionedFieldsQuerySelfTest.class,
    IgniteCacheAtomicFieldsQuerySelfTest.class,
    IgniteCacheAtomicNearEnabledFieldsQuerySelfTest.class,
    IgniteCachePartitionedFieldsQueryP2PEnabledSelfTest.class,
    IgniteCacheFieldsQueryNoDataSelfTest.class,
    GridCacheQueryIndexingDisabledSelfTest.class,
    GridOrderedMessageCancelSelfTest.class,
    CacheQueryEvictDataLostTest.class,

    // Full text queries.
    GridCacheFullTextQuerySelfTest.class,
    GridCacheFullTextQueryMultithreadedSelfTest.class,
    IgniteCacheFullTextQueryNodeJoiningSelfTest.class,

    // Ignite cache and H2 comparison.
    BaseH2CompareQueryTest.class,
    H2CompareBigQueryTest.class,
    H2CompareBigQueryDistributedJoinsTest.class,

    // Cache query metrics.
    CacheLocalQueryMetricsSelfTest.class,
    CachePartitionedQueryMetricsDistributedSelfTest.class,
    CachePartitionedQueryMetricsLocalSelfTest.class,
    CacheReplicatedQueryMetricsDistributedSelfTest.class,
    CacheReplicatedQueryMetricsLocalSelfTest.class,

    // Cache query metrics.
    CacheLocalQueryDetailMetricsSelfTest.class,
    CachePartitionedQueryDetailMetricsDistributedSelfTest.class,
    CachePartitionedQueryDetailMetricsLocalSelfTest.class,
    CacheReplicatedQueryDetailMetricsDistributedSelfTest.class,
    CacheReplicatedQueryDetailMetricsLocalSelfTest.class,

    QueryParserMetricsHolderSelfTest.class,

    // Unmarshalling query test.
    IgniteCacheP2pUnmarshallingQueryErrorTest.class,
    IgniteCacheNoClassQuerySelfTest.class,

    // Cancellation.
    IgniteCacheDistributedQueryCancelSelfTest.class,
    IgniteCacheLocalQueryCancelOrTimeoutSelfTest.class,

    // Distributed joins.
    H2CompareBigQueryDistributedJoinsTest.class,
    IgniteCacheDistributedJoinCollocatedAndNotTest.class,
    IgniteCacheDistributedJoinCustomAffinityMapper.class,
    IgniteCacheDistributedJoinNoIndexTest.class,
    IgniteCacheDistributedJoinPartitionedAndReplicatedTest.class,
    IgniteCacheDistributedJoinQueryConditionsTest.class,
    IgniteCacheDistributedJoinTest.class,
    IgniteSqlDistributedJoinSelfTest.class,
    IgniteSqlQueryParallelismTest.class,

    // Other.
    CacheIteratorScanQueryTest.class,
    CacheQueryNewClientSelfTest.class,
    CacheOffheapBatchIndexingSingleTypeTest.class,
    CacheSqlQueryValueCopySelfTest.class,
    IgniteCacheQueryCacheDestroySelfTest.class,
    IgniteQueryDedicatedPoolTest.class,
    IgniteSqlEntryCacheModeAgnosticTest.class,
    QueryEntityCaseMismatchTest.class,
    IgniteCacheDistributedPartitionQuerySelfTest.class,
    IgniteCacheDistributedPartitionQueryNodeRestartsSelfTest.class,
    IgniteCacheDistributedPartitionQueryConfigurationSelfTest.class,
    IgniteSqlKeyValueFieldsTest.class,
    SqlNotNullKeyValueFieldTest.class,
    IgniteSqlRoutingTest.class,
    IgniteSqlNotNullConstraintTest.class,
    LongIndexNameTest.class,
    GridCacheQuerySqlFieldInlineSizeSelfTest.class,
    IgniteSqlParameterizedQueryTest.class,
    H2ConnectionLeaksSelfTest.class,
    IgniteCheckClusterStateBeforeExecuteQueryTest.class,
    OptimizedMarshallerIndexNameTest.class,
    SqlSystemViewsSelfTest.class,
    ScanQueryConcurrentUpdatesTest.class,
    ScanQueryConcurrentSqlUpdatesTest.class,
    ReservationsOnDoneAfterTopologyUnlockFailTest.class,

    GridIndexRebuildSelfTest.class,
    GridIndexRebuildTest.class,
    CheckIndexesInlineSizeOnNodeJoinMultiJvmTest.class,

    SqlTransactionCommandsWithMvccDisabledSelfTest.class,
    SqlTransactionsSelfTest.class,

    IgniteSqlDefaultValueTest.class,
    IgniteDecimalSelfTest.class,
    IgniteSQLColumnConstraintsTest.class,
    IgniteTransactionSQLColumnConstraintTest.class,

    IgniteSqlDefaultSchemaTest.class,
    IgniteSqlCustomSchemaTest.class,
    JdbcSqlDefaultSchemaTest.class,
    JdbcSqlCustomSchemaTest.class,
    IgniteSqlCustomSchemaWithPdsEnabled.class,
    IgniteSqlSchemasDiffConfigurationsTest.class,

    IgniteCachePartitionedAtomicColumnConstraintsTest.class,
    IgniteCachePartitionedTransactionalColumnConstraintsTest.class,
    IgniteCachePartitionedTransactionalSnapshotColumnConstraintTest.class,
    IgniteCacheReplicatedAtomicColumnConstraintsTest.class,
    IgniteCacheReplicatedTransactionalColumnConstraintsTest.class,
    IgniteCacheReplicatedTransactionalSnapshotColumnConstraintTest.class,

    ThreadLocalObjectPoolSelfTest.class,

    // H2 Rows on-heap cache
    H2RowCacheSelfTest.class,
    H2RowCachePageEvictionTest.class,
    H2RowExpireTimeIndexSelfTest.class,

    // User operation SQL
    SqlParserUserSelfTest.class,
    SqlUserCommandSelfTest.class,
    EncryptedSqlTableTest.class,
    EncryptedSqlTemplateTableTest.class,

    // Partition loss.
    IndexingCachePartitionLossPolicySelfTest.class,

    // Partitions eviction
    SqlPartitionEvictionTest.class,

    // GROUP_CONCAT
    IgniteSqlGroupConcatCollocatedTest.class,
    IgniteSqlGroupConcatNotCollocatedTest.class,

    // Binary
    BinarySerializationQuerySelfTest.class,
    BinarySerializationQueryWithReflectiveSerializerSelfTest.class,
    IgniteCacheBinaryObjectsScanSelfTest.class,
    IgniteCacheBinaryObjectsScanWithEventsSelfTest.class,
    BigEntryQueryTest.class,
    BinaryMetadataConcurrentUpdateWithIndexesTest.class,

    // Partition pruning.
    InOperationExtractPartitionSelfTest.class,
    AndOperationExtractPartitionSelfTest.class,
    BetweenOperationExtractPartitionSelfTest.class,
    JoinPartitionPruningSelfTest.class,
    DmlSelectPartitionPruningSelfTest.class,
    MvccDmlPartitionPruningSelfTest.class,

    GridCacheDynamicLoadOnClientTest.class,
    GridCacheDynamicLoadOnClientPersistentTest.class,

    SqlDataTypeConversionTest.class,
    ParameterTypeInferenceTest.class,

    //Query history.
    SqlQueryHistorySelfTest.class,
    SqlQueryHistoryFromClientSelfTest.class,
    RemoveConstantsFromQueryTest.class,

    SqlIncompatibleDataTypeExceptionTest.class,

    BasicSqlTypesIndexTest.class,
    BasicJavaTypesIndexTest.class,

    //Cancellation of queries.
    KillQueryTest.class,
    KillQueryFromNeighbourTest.class,
    KillQueryFromClientTest.class,
    KillQueryOnClientDisconnectTest.class,
    KillQueryErrorOnCancelTest.class,
    KillCommandsMXBeanTest.class,
    KillCommandsSQLTest.class,

    // Table statistics.
    RowCountTableStatisticsUsageTest.class,
    RowCountTableStatisticsSurvivesNodeRestartTest.class,

    SqlViewExporterSpiTest.class,
    SystemViewSelfTest.class,

    IgniteCacheMergeSqlQuerySelfTest.class,
    SqlMergeTest.class,
    SqlMergeOnClientNodeTest.class,

    SqlFieldTypeValidationTypesTest.class,
    SqlFieldTypeValidationOnKeyValueInsertTest.class,

    InlineIndexKeyTypeRegistryTest.class,

<<<<<<< HEAD
    // CDC tests.
    SqlChangeDataCaptureTest.class
=======
    IgniteStatisticsTestSuite.class
>>>>>>> 102c64f3
})
public class IgniteBinaryCacheQueryTestSuite {
}<|MERGE_RESOLUTION|>--- conflicted
+++ resolved
@@ -667,12 +667,10 @@
 
     InlineIndexKeyTypeRegistryTest.class,
 
-<<<<<<< HEAD
+    IgniteStatisticsTestSuite.class,
+
     // CDC tests.
     SqlChangeDataCaptureTest.class
-=======
-    IgniteStatisticsTestSuite.class
->>>>>>> 102c64f3
 })
 public class IgniteBinaryCacheQueryTestSuite {
 }