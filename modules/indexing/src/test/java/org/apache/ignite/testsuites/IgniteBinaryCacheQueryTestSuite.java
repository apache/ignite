--- conflicted
+++ resolved
@@ -589,15 +589,11 @@
 
     SqlViewExporterSpiTest.class,
     SystemViewSelfTest.class,
-<<<<<<< HEAD
-    QueryCursorSpliteratorCallsTest.class
-=======
 
     IgniteCacheMergeSqlQuerySelfTest.class,
     SqlMergeTest.class,
-    SqlMergeOnClientNodeTest.class
-
->>>>>>> faf7f06e
+    SqlMergeOnClientNodeTest.class,
+    QueryCursorSpliteratorCallsTest.class
 })
 public class IgniteBinaryCacheQueryTestSuite {
 }