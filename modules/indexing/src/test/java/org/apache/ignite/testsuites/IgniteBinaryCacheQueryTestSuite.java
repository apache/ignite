/*
 * Licensed to the Apache Software Foundation (ASF) under one or more
 * contributor license agreements.  See the NOTICE file distributed with
 * this work for additional information regarding copyright ownership.
 * The ASF licenses this file to You under the Apache License, Version 2.0
 * (the "License"); you may not use this file except in compliance with
 * the License.  You may obtain a copy of the License at
 *
 *      http://www.apache.org/licenses/LICENSE-2.0
 *
 * Unless required by applicable law or agreed to in writing, software
 * distributed under the License is distributed on an "AS IS" BASIS,
 * WITHOUT WARRANTIES OR CONDITIONS OF ANY KIND, either express or implied.
 * See the License for the specific language governing permissions and
 * limitations under the License.
 */

package org.apache.ignite.testsuites;

import junit.framework.JUnit4TestAdapter;
import junit.framework.TestSuite;
import org.apache.ignite.internal.processors.cache.AffinityKeyNameAndValueFieldNameConflictTest;
import org.apache.ignite.internal.processors.cache.BigEntryQueryTest;
import org.apache.ignite.internal.processors.cache.BinaryMetadataConcurrentUpdateWithIndexesTest;
import org.apache.ignite.internal.processors.cache.BinarySerializationQuerySelfTest;
import org.apache.ignite.internal.processors.cache.BinarySerializationQueryWithReflectiveSerializerSelfTest;
import org.apache.ignite.internal.processors.cache.CacheIteratorScanQueryTest;
import org.apache.ignite.internal.processors.cache.CacheLocalQueryDetailMetricsSelfTest;
import org.apache.ignite.internal.processors.cache.CacheLocalQueryMetricsSelfTest;
import org.apache.ignite.internal.processors.cache.CacheOffheapBatchIndexingMultiTypeTest;
import org.apache.ignite.internal.processors.cache.CacheOffheapBatchIndexingSingleTypeTest;
import org.apache.ignite.internal.processors.cache.CachePartitionedQueryDetailMetricsDistributedSelfTest;
import org.apache.ignite.internal.processors.cache.CachePartitionedQueryDetailMetricsLocalSelfTest;
import org.apache.ignite.internal.processors.cache.CachePartitionedQueryMetricsDistributedSelfTest;
import org.apache.ignite.internal.processors.cache.CachePartitionedQueryMetricsLocalSelfTest;
import org.apache.ignite.internal.processors.cache.CacheQueryBuildValueTest;
import org.apache.ignite.internal.processors.cache.CacheQueryEvictDataLostTest;
import org.apache.ignite.internal.processors.cache.CacheQueryNewClientSelfTest;
import org.apache.ignite.internal.processors.cache.CacheReplicatedQueryDetailMetricsDistributedSelfTest;
import org.apache.ignite.internal.processors.cache.CacheReplicatedQueryDetailMetricsLocalSelfTest;
import org.apache.ignite.internal.processors.cache.CacheReplicatedQueryMetricsDistributedSelfTest;
import org.apache.ignite.internal.processors.cache.CacheReplicatedQueryMetricsLocalSelfTest;
import org.apache.ignite.internal.processors.cache.CacheSqlQueryValueCopySelfTest;
import org.apache.ignite.internal.processors.cache.DdlTransactionSelfTest;
import org.apache.ignite.internal.processors.cache.GridCacheCrossCacheQuerySelfTest;
import org.apache.ignite.internal.processors.cache.GridCacheDynamicLoadOnClientPersistentTest;
import org.apache.ignite.internal.processors.cache.GridCacheDynamicLoadOnClientTest;
import org.apache.ignite.internal.processors.cache.GridCacheFullTextQuerySelfTest;
import org.apache.ignite.internal.processors.cache.GridCacheLazyQueryPartitionsReleaseTest;
import org.apache.ignite.internal.processors.cache.GridCacheQueryIndexDisabledSelfTest;
import org.apache.ignite.internal.processors.cache.GridCacheQueryIndexingDisabledSelfTest;
import org.apache.ignite.internal.processors.cache.GridCacheQueryInternalKeysSelfTest;
import org.apache.ignite.internal.processors.cache.GridCacheQuerySerializationSelfTest;
import org.apache.ignite.internal.processors.cache.GridCacheQuerySqlFieldInlineSizeSelfTest;
import org.apache.ignite.internal.processors.cache.IgniteBinaryObjectFieldsQuerySelfTest;
import org.apache.ignite.internal.processors.cache.IgniteBinaryObjectLocalQueryArgumentsTest;
import org.apache.ignite.internal.processors.cache.IgniteBinaryObjectQueryArgumentsTest;
import org.apache.ignite.internal.processors.cache.IgniteBinaryWrappedObjectFieldsQuerySelfTest;
import org.apache.ignite.internal.processors.cache.IgniteCacheBinaryObjectsScanSelfTest;
import org.apache.ignite.internal.processors.cache.IgniteCacheBinaryObjectsScanWithEventsSelfTest;
import org.apache.ignite.internal.processors.cache.IgniteCacheCollocatedQuerySelfTest;
import org.apache.ignite.internal.processors.cache.IgniteCacheDeleteSqlQuerySelfTest;
import org.apache.ignite.internal.processors.cache.IgniteCacheDistributedJoinCollocatedAndNotTest;
import org.apache.ignite.internal.processors.cache.IgniteCacheDistributedJoinCustomAffinityMapper;
import org.apache.ignite.internal.processors.cache.IgniteCacheDistributedJoinNoIndexTest;
import org.apache.ignite.internal.processors.cache.IgniteCacheDistributedJoinPartitionedAndReplicatedTest;
import org.apache.ignite.internal.processors.cache.IgniteCacheDistributedJoinQueryConditionsTest;
import org.apache.ignite.internal.processors.cache.IgniteCacheDistributedJoinTest;
import org.apache.ignite.internal.processors.cache.IgniteCacheDuplicateEntityConfigurationSelfTest;
import org.apache.ignite.internal.processors.cache.IgniteCacheFieldsQueryNoDataSelfTest;
import org.apache.ignite.internal.processors.cache.IgniteCacheFullTextQueryNodeJoiningSelfTest;
import org.apache.ignite.internal.processors.cache.IgniteCacheInsertSqlQuerySelfTest;
import org.apache.ignite.internal.processors.cache.IgniteCacheJoinPartitionedAndReplicatedCollocationTest;
import org.apache.ignite.internal.processors.cache.IgniteCacheJoinPartitionedAndReplicatedTest;
import org.apache.ignite.internal.processors.cache.IgniteCacheJoinQueryWithAffinityKeyTest;
import org.apache.ignite.internal.processors.cache.IgniteCacheLargeResultSelfTest;
import org.apache.ignite.internal.processors.cache.IgniteCacheMergeSqlQuerySelfTest;
import org.apache.ignite.internal.processors.cache.IgniteCacheMultipleIndexedTypesTest;
import org.apache.ignite.internal.processors.cache.IgniteCacheNoClassQuerySelfTest;
import org.apache.ignite.internal.processors.cache.IgniteCacheOffheapEvictQueryTest;
import org.apache.ignite.internal.processors.cache.IgniteCacheOffheapIndexScanTest;
import org.apache.ignite.internal.processors.cache.IgniteCacheP2pUnmarshallingQueryErrorTest;
import org.apache.ignite.internal.processors.cache.IgniteCachePrimitiveFieldsQuerySelfTest;
import org.apache.ignite.internal.processors.cache.IgniteCacheQueryH2IndexingLeakTest;
import org.apache.ignite.internal.processors.cache.IgniteCacheQueryIndexSelfTest;
import org.apache.ignite.internal.processors.cache.IgniteCacheQueryLoadSelfTest;
import org.apache.ignite.internal.processors.cache.IgniteCacheSqlQueryErrorSelfTest;
import org.apache.ignite.internal.processors.cache.IgniteCacheUnionDuplicatesTest;
import org.apache.ignite.internal.processors.cache.IgniteCacheUpdateSqlQuerySelfTest;
import org.apache.ignite.internal.processors.cache.IgniteCheckClusterStateBeforeExecuteQueryTest;
import org.apache.ignite.internal.processors.cache.IgniteClientReconnectCacheQueriesFailoverTest;
import org.apache.ignite.internal.processors.cache.IgniteCrossCachesJoinsQueryTest;
import org.apache.ignite.internal.processors.cache.IgniteDynamicSqlRestoreTest;
import org.apache.ignite.internal.processors.cache.IgniteErrorOnRebalanceTest;
import org.apache.ignite.internal.processors.cache.IncorrectQueryEntityTest;
import org.apache.ignite.internal.processors.cache.IndexingCachePartitionLossPolicySelfTest;
import org.apache.ignite.internal.processors.cache.QueryEntityCaseMismatchTest;
import org.apache.ignite.internal.processors.cache.SqlFieldsQuerySelfTest;
import org.apache.ignite.internal.processors.cache.authentication.SqlUserCommandSelfTest;
import org.apache.ignite.internal.processors.cache.distributed.near.IgniteCacheAtomicFieldsQuerySelfTest;
import org.apache.ignite.internal.processors.cache.distributed.near.IgniteCacheAtomicNearEnabledFieldsQuerySelfTest;
import org.apache.ignite.internal.processors.cache.distributed.near.IgniteCacheAtomicNearEnabledQuerySelfTest;
import org.apache.ignite.internal.processors.cache.distributed.near.IgniteCacheAtomicQuerySelfTest;
import org.apache.ignite.internal.processors.cache.distributed.near.IgniteCacheDistributedPartitionQueryConfigurationSelfTest;
import org.apache.ignite.internal.processors.cache.distributed.near.IgniteCacheDistributedPartitionQueryNodeRestartsSelfTest;
import org.apache.ignite.internal.processors.cache.distributed.near.IgniteCacheDistributedPartitionQuerySelfTest;
import org.apache.ignite.internal.processors.cache.distributed.near.IgniteCacheDistributedQueryCancelSelfTest;
import org.apache.ignite.internal.processors.cache.distributed.near.IgniteCachePartitionedFieldsQueryP2PEnabledSelfTest;
import org.apache.ignite.internal.processors.cache.distributed.near.IgniteCachePartitionedFieldsQuerySelfTest;
import org.apache.ignite.internal.processors.cache.distributed.near.IgniteCachePartitionedQueryEvtsDisabledSelfTest;
import org.apache.ignite.internal.processors.cache.distributed.near.IgniteCachePartitionedQueryP2PDisabledSelfTest;
import org.apache.ignite.internal.processors.cache.distributed.near.IgniteCachePartitionedQuerySelfTest;
import org.apache.ignite.internal.processors.cache.distributed.near.IgniteCachePartitionedSnapshotEnabledQuerySelfTest;
import org.apache.ignite.internal.processors.cache.distributed.near.IgniteCacheQueryNoRebalanceSelfTest;
import org.apache.ignite.internal.processors.cache.distributed.replicated.IgniteCacheReplicatedFieldsQueryJoinNoPrimaryPartitionsSelfTest;
import org.apache.ignite.internal.processors.cache.distributed.replicated.IgniteCacheReplicatedFieldsQueryP2PEnabledSelfTest;
import org.apache.ignite.internal.processors.cache.distributed.replicated.IgniteCacheReplicatedFieldsQueryROSelfTest;
import org.apache.ignite.internal.processors.cache.distributed.replicated.IgniteCacheReplicatedFieldsQuerySelfTest;
import org.apache.ignite.internal.processors.cache.distributed.replicated.IgniteCacheReplicatedQueryEvtsDisabledSelfTest;
import org.apache.ignite.internal.processors.cache.distributed.replicated.IgniteCacheReplicatedQueryP2PDisabledSelfTest;
import org.apache.ignite.internal.processors.cache.distributed.replicated.IgniteCacheReplicatedQuerySelfTest;
import org.apache.ignite.internal.processors.cache.encryption.EncryptedSqlTableTest;
import org.apache.ignite.internal.processors.cache.index.BasicIndexMultinodeTest;
import org.apache.ignite.internal.processors.cache.index.BasicIndexTest;
import org.apache.ignite.internal.processors.cache.index.ComplexPrimaryKeyUnwrapSelfTest;
import org.apache.ignite.internal.processors.cache.index.DuplicateKeyValueClassesSelfTest;
import org.apache.ignite.internal.processors.cache.index.DynamicIndexClientBasicSelfTest;
import org.apache.ignite.internal.processors.cache.index.DynamicIndexServerBasicSelfTest;
import org.apache.ignite.internal.processors.cache.index.DynamicIndexServerCoordinatorBasicSelfTest;
import org.apache.ignite.internal.processors.cache.index.DynamicIndexServerNodeFIlterBasicSelfTest;
import org.apache.ignite.internal.processors.cache.index.DynamicIndexServerNodeFilterCoordinatorBasicSelfTest;
import org.apache.ignite.internal.processors.cache.index.H2ConnectionLeaksSelfTest;
import org.apache.ignite.internal.processors.cache.index.H2DynamicColumnsClientBasicSelfTest;
import org.apache.ignite.internal.processors.cache.index.H2DynamicColumnsServerBasicSelfTest;
import org.apache.ignite.internal.processors.cache.index.H2DynamicColumnsServerCoordinatorBasicSelfTest;
import org.apache.ignite.internal.processors.cache.index.H2DynamicIndexAtomicPartitionedNearSelfTest;
import org.apache.ignite.internal.processors.cache.index.H2DynamicIndexAtomicPartitionedSelfTest;
import org.apache.ignite.internal.processors.cache.index.H2DynamicIndexAtomicReplicatedSelfTest;
import org.apache.ignite.internal.processors.cache.index.H2DynamicIndexTransactionalPartitionedNearSelfTest;
import org.apache.ignite.internal.processors.cache.index.H2DynamicIndexTransactionalPartitionedSelfTest;
import org.apache.ignite.internal.processors.cache.index.H2DynamicIndexTransactionalReplicatedSelfTest;
import org.apache.ignite.internal.processors.cache.index.H2DynamicIndexingComplexClientAtomicPartitionedNoBackupsTest;
import org.apache.ignite.internal.processors.cache.index.H2DynamicIndexingComplexClientAtomicPartitionedTest;
import org.apache.ignite.internal.processors.cache.index.H2DynamicIndexingComplexClientAtomicReplicatedTest;
import org.apache.ignite.internal.processors.cache.index.H2DynamicIndexingComplexClientTransactionalPartitionedNoBackupsTest;
import org.apache.ignite.internal.processors.cache.index.H2DynamicIndexingComplexClientTransactionalPartitionedTest;
import org.apache.ignite.internal.processors.cache.index.H2DynamicIndexingComplexClientTransactionalReplicatedTest;
import org.apache.ignite.internal.processors.cache.index.H2DynamicIndexingComplexServerAtomicPartitionedNoBackupsTest;
import org.apache.ignite.internal.processors.cache.index.H2DynamicIndexingComplexServerAtomicPartitionedTest;
import org.apache.ignite.internal.processors.cache.index.H2DynamicIndexingComplexServerAtomicReplicatedTest;
import org.apache.ignite.internal.processors.cache.index.H2DynamicIndexingComplexServerTransactionalPartitionedNoBackupsTest;
import org.apache.ignite.internal.processors.cache.index.H2DynamicIndexingComplexServerTransactionalPartitionedTest;
import org.apache.ignite.internal.processors.cache.index.H2DynamicIndexingComplexServerTransactionalReplicatedTest;
import org.apache.ignite.internal.processors.cache.index.H2DynamicTableSelfTest;
import org.apache.ignite.internal.processors.cache.index.H2RowCachePageEvictionTest;
import org.apache.ignite.internal.processors.cache.index.H2RowCacheSelfTest;
import org.apache.ignite.internal.processors.cache.index.IgniteDecimalSelfTest;
import org.apache.ignite.internal.processors.cache.index.LongIndexNameTest;
import org.apache.ignite.internal.processors.cache.index.OptimizedMarshallerIndexNameTest;
import org.apache.ignite.internal.processors.cache.index.QueryEntityValidationSelfTest;
import org.apache.ignite.internal.processors.cache.index.SchemaExchangeSelfTest;
import org.apache.ignite.internal.processors.cache.index.SqlTransactionCommandsWithMvccDisabledSelfTest;
import org.apache.ignite.internal.processors.cache.local.IgniteCacheLocalAtomicQuerySelfTest;
import org.apache.ignite.internal.processors.cache.local.IgniteCacheLocalFieldsQuerySelfTest;
import org.apache.ignite.internal.processors.cache.local.IgniteCacheLocalQueryCancelOrTimeoutSelfTest;
import org.apache.ignite.internal.processors.cache.local.IgniteCacheLocalQuerySelfTest;
import org.apache.ignite.internal.processors.cache.query.CacheScanQueryFailoverTest;
import org.apache.ignite.internal.processors.cache.query.GridCacheQueryTransformerSelfTest;
import org.apache.ignite.internal.processors.cache.query.GridCircularQueueTest;
import org.apache.ignite.internal.processors.cache.query.IgniteCacheQueryCacheDestroySelfTest;
import org.apache.ignite.internal.processors.cache.query.IndexingSpiQuerySelfTest;
import org.apache.ignite.internal.processors.cache.query.IndexingSpiQueryTxSelfTest;
import org.apache.ignite.internal.processors.cache.query.IndexingSpiQueryWithH2IndexingSelfTest;
import org.apache.ignite.internal.processors.cache.transaction.DmlInsideTransactionTest;
import org.apache.ignite.internal.processors.client.ClientConnectorConfigurationValidationSelfTest;
import org.apache.ignite.internal.processors.database.baseline.IgniteStableBaselineBinObjFieldsQuerySelfTest;
import org.apache.ignite.internal.processors.query.IgniteCachelessQueriesSelfTest;
import org.apache.ignite.internal.processors.query.IgniteQueryDedicatedPoolTest;
import org.apache.ignite.internal.processors.query.IgniteQueryTableLockAndConnectionPoolLazyModeOffTest;
import org.apache.ignite.internal.processors.query.IgniteQueryTableLockAndConnectionPoolLazyModeOnTest;
import org.apache.ignite.internal.processors.query.IgniteSqlDefaultValueTest;
import org.apache.ignite.internal.processors.query.IgniteSqlDistributedJoinSelfTest;
import org.apache.ignite.internal.processors.query.IgniteSqlEntryCacheModeAgnosticTest;
import org.apache.ignite.internal.processors.query.IgniteSqlGroupConcatCollocatedTest;
import org.apache.ignite.internal.processors.query.IgniteSqlGroupConcatNotCollocatedTest;
import org.apache.ignite.internal.processors.query.IgniteSqlKeyValueFieldsTest;
import org.apache.ignite.internal.processors.query.IgniteSqlNotNullConstraintTest;
import org.apache.ignite.internal.processors.query.IgniteSqlParameterizedQueryTest;
import org.apache.ignite.internal.processors.query.IgniteSqlQueryParallelismTest;
import org.apache.ignite.internal.processors.query.IgniteSqlRoutingTest;
import org.apache.ignite.internal.processors.query.IgniteSqlSchemaIndexingTest;
import org.apache.ignite.internal.processors.query.IgniteSqlSegmentedIndexMultiNodeSelfTest;
import org.apache.ignite.internal.processors.query.IgniteSqlSegmentedIndexSelfTest;
import org.apache.ignite.internal.processors.query.IgniteSqlSkipReducerOnUpdateDmlFlagSelfTest;
import org.apache.ignite.internal.processors.query.IgniteSqlSkipReducerOnUpdateDmlSelfTest;
import org.apache.ignite.internal.processors.query.IgniteSqlSplitterSelfTest;
import org.apache.ignite.internal.processors.query.MultipleStatementsSqlQuerySelfTest;
import org.apache.ignite.internal.processors.query.RunningQueriesTest;
import org.apache.ignite.internal.processors.query.SqlIllegalSchemaSelfTest;
import org.apache.ignite.internal.processors.query.SqlNestedQuerySelfTest;
import org.apache.ignite.internal.processors.query.SqlPushDownFunctionTest;
import org.apache.ignite.internal.processors.query.SqlSchemaSelfTest;
import org.apache.ignite.internal.processors.query.SqlSystemViewsSelfTest;
import org.apache.ignite.internal.processors.query.h2.GridH2IndexingInMemSelfTest;
import org.apache.ignite.internal.processors.query.h2.GridH2IndexingOffheapSelfTest;
import org.apache.ignite.internal.processors.query.h2.GridIndexRebuildSelfTest;
import org.apache.ignite.internal.processors.query.h2.H2ResultSetIteratorNullifyOnEndSelfTest;
import org.apache.ignite.internal.processors.query.h2.H2StatementCacheSelfTest;
import org.apache.ignite.internal.processors.query.h2.IgniteSqlBigIntegerKeyTest;
import org.apache.ignite.internal.processors.query.h2.IgniteSqlQueryMinMaxTest;
import org.apache.ignite.internal.processors.query.h2.ObjectPoolSelfTest;
import org.apache.ignite.internal.processors.query.h2.PreparedStatementExSelfTest;
import org.apache.ignite.internal.processors.query.h2.sql.BaseH2CompareQueryTest;
import org.apache.ignite.internal.processors.query.h2.sql.ExplainSelfTest;
import org.apache.ignite.internal.processors.query.h2.sql.GridQueryParsingTest;
import org.apache.ignite.internal.processors.query.h2.sql.H2CompareBigQueryDistributedJoinsTest;
import org.apache.ignite.internal.processors.query.h2.sql.H2CompareBigQueryTest;
import org.apache.ignite.internal.processors.query.h2.twostep.AndOperationExtractPartitionSelfTest;
import org.apache.ignite.internal.processors.query.h2.twostep.InOperationExtractPartitionSelfTest;
import org.apache.ignite.internal.processors.sql.IgniteCachePartitionedAtomicColumnConstraintsTest;
import org.apache.ignite.internal.processors.sql.IgniteCachePartitionedTransactionalColumnConstraintsTest;
import org.apache.ignite.internal.processors.sql.IgniteCachePartitionedTransactionalSnapshotColumnConstraintTest;
import org.apache.ignite.internal.processors.sql.IgniteCacheReplicatedAtomicColumnConstraintsTest;
import org.apache.ignite.internal.processors.sql.IgniteCacheReplicatedTransactionalColumnConstraintsTest;
import org.apache.ignite.internal.processors.sql.IgniteCacheReplicatedTransactionalSnapshotColumnConstraintTest;
import org.apache.ignite.internal.processors.sql.IgniteSQLColumnConstraintsTest;
import org.apache.ignite.internal.processors.sql.IgniteTransactionSQLColumnConstraintTest;
import org.apache.ignite.internal.processors.sql.SqlConnectorConfigurationValidationSelfTest;
import org.apache.ignite.internal.sql.SqlParserBulkLoadSelfTest;
import org.apache.ignite.internal.sql.SqlParserCreateIndexSelfTest;
import org.apache.ignite.internal.sql.SqlParserDropIndexSelfTest;
import org.apache.ignite.internal.sql.SqlParserSetStreamingSelfTest;
import org.apache.ignite.internal.sql.SqlParserTransactionalKeywordsSelfTest;
import org.apache.ignite.internal.sql.SqlParserUserSelfTest;
import org.apache.ignite.spi.communication.tcp.GridOrderedMessageCancelSelfTest;
import org.apache.ignite.sqltests.PartitionedSqlTest;
import org.apache.ignite.sqltests.ReplicatedSqlTest;
import org.apache.ignite.testframework.IgniteTestSuite;
import org.junit.runner.RunWith;
import org.junit.runners.AllTests;

/**
 * Test suite for cache queries.
 */
@RunWith(AllTests.class)
public class IgniteBinaryCacheQueryTestSuite {
    /**
     * @return Test suite.
     */
    public static TestSuite suite() {
        IgniteTestSuite suite = new IgniteTestSuite("Ignite Cache Queries Test Suite");

        suite.addTest(new JUnit4TestAdapter(AffinityKeyNameAndValueFieldNameConflictTest.class));
        suite.addTest(new JUnit4TestAdapter(DmlInsideTransactionTest.class));
        suite.addTest(new JUnit4TestAdapter(ComplexPrimaryKeyUnwrapSelfTest.class));
        suite.addTest(new JUnit4TestAdapter(SqlNestedQuerySelfTest.class));
        suite.addTest(new JUnit4TestAdapter(ExplainSelfTest.class));
        suite.addTest(new JUnit4TestAdapter(RunningQueriesTest.class));

        suite.addTest(new JUnit4TestAdapter(ComplexPrimaryKeyUnwrapSelfTest.class));

        suite.addTest(new JUnit4TestAdapter(PartitionedSqlTest.class));
        suite.addTest(new JUnit4TestAdapter(ReplicatedSqlTest.class));

        suite.addTest(new JUnit4TestAdapter(SqlParserCreateIndexSelfTest.class));
        suite.addTest(new JUnit4TestAdapter(SqlParserDropIndexSelfTest.class));
        suite.addTest(new JUnit4TestAdapter(SqlParserTransactionalKeywordsSelfTest.class));
        suite.addTest(new JUnit4TestAdapter(SqlParserBulkLoadSelfTest.class));
        suite.addTest(new JUnit4TestAdapter(SqlParserSetStreamingSelfTest.class));

        suite.addTest(new JUnit4TestAdapter(SqlConnectorConfigurationValidationSelfTest.class));
        suite.addTest(new JUnit4TestAdapter(ClientConnectorConfigurationValidationSelfTest.class));

        suite.addTest(new JUnit4TestAdapter(SqlSchemaSelfTest.class));
        suite.addTest(new JUnit4TestAdapter(SqlIllegalSchemaSelfTest.class));
        suite.addTest(new JUnit4TestAdapter(MultipleStatementsSqlQuerySelfTest.class));

        suite.addTest(new JUnit4TestAdapter(BasicIndexTest.class));
        suite.addTest(new JUnit4TestAdapter(BasicIndexMultinodeTest.class));

        // Misc tests.
        suite.addTest(new JUnit4TestAdapter(QueryEntityValidationSelfTest.class));
        suite.addTest(new JUnit4TestAdapter(DuplicateKeyValueClassesSelfTest.class));
        suite.addTest(new JUnit4TestAdapter(GridCacheLazyQueryPartitionsReleaseTest.class));

        // Dynamic index create/drop tests.
        suite.addTest(new JUnit4TestAdapter(SchemaExchangeSelfTest.class));

        suite.addTest(new JUnit4TestAdapter(DynamicIndexServerCoordinatorBasicSelfTest.class));
        suite.addTest(new JUnit4TestAdapter(DynamicIndexServerBasicSelfTest.class));
        suite.addTest(new JUnit4TestAdapter(DynamicIndexServerNodeFilterCoordinatorBasicSelfTest.class));
        suite.addTest(new JUnit4TestAdapter(DynamicIndexServerNodeFIlterBasicSelfTest.class));
        suite.addTest(new JUnit4TestAdapter(DynamicIndexClientBasicSelfTest.class));

        // H2 tests.

        suite.addTest(new JUnit4TestAdapter(GridH2IndexingInMemSelfTest.class));
        suite.addTest(new JUnit4TestAdapter(GridH2IndexingOffheapSelfTest.class));

        // Parsing
        suite.addTest(new JUnit4TestAdapter(GridQueryParsingTest.class));
        suite.addTest(new JUnit4TestAdapter(IgniteCacheSqlQueryErrorSelfTest.class));

        // Config.
        suite.addTest(new JUnit4TestAdapter(IgniteCacheDuplicateEntityConfigurationSelfTest.class));
        suite.addTest(new JUnit4TestAdapter(IncorrectQueryEntityTest.class));
        suite.addTest(new JUnit4TestAdapter(IgniteDynamicSqlRestoreTest.class));

        // Queries tests.
<<<<<<< HEAD
        suite.addTestSuite(IgniteQueryTableLockAndConnectionPoolLazyModeOnTest.class);
        suite.addTestSuite(IgniteQueryTableLockAndConnectionPoolLazyModeOffTest.class);
        suite.addTestSuite(IgniteSqlSplitterSelfTest.class);
        suite.addTestSuite(SqlPushDownFunctionTest.class);
        suite.addTestSuite(IgniteSqlSegmentedIndexSelfTest.class);
        suite.addTestSuite(IgniteCachelessQueriesSelfTest.class);
        suite.addTestSuite(IgniteSqlSegmentedIndexMultiNodeSelfTest.class);
        suite.addTestSuite(IgniteSqlSchemaIndexingTest.class);
        suite.addTestSuite(GridCacheQueryIndexDisabledSelfTest.class);
        suite.addTestSuite(IgniteCacheQueryLoadSelfTest.class);
        suite.addTestSuite(IgniteCacheLocalQuerySelfTest.class);
        suite.addTestSuite(IgniteCacheLocalAtomicQuerySelfTest.class);
        suite.addTestSuite(IgniteCacheReplicatedQuerySelfTest.class);
        suite.addTestSuite(IgniteCacheReplicatedQueryP2PDisabledSelfTest.class);
        suite.addTestSuite(IgniteCacheReplicatedQueryEvtsDisabledSelfTest.class);
        suite.addTestSuite(IgniteCachePartitionedQuerySelfTest.class);
        suite.addTestSuite(IgniteCachePartitionedSnapshotEnabledQuerySelfTest.class);
        suite.addTestSuite(IgniteCacheAtomicQuerySelfTest.class);
        suite.addTestSuite(IgniteCacheAtomicNearEnabledQuerySelfTest.class);
        suite.addTestSuite(IgniteCachePartitionedQueryP2PDisabledSelfTest.class);
        suite.addTestSuite(IgniteCachePartitionedQueryEvtsDisabledSelfTest.class);

        suite.addTestSuite(IgniteCacheUnionDuplicatesTest.class);
        suite.addTestSuite(IgniteCacheJoinPartitionedAndReplicatedCollocationTest.class);
        suite.addTestSuite(IgniteClientReconnectCacheQueriesFailoverTest.class);
        suite.addTestSuite(IgniteErrorOnRebalanceTest.class);
        suite.addTestSuite(CacheQueryBuildValueTest.class);
        suite.addTestSuite(CacheOffheapBatchIndexingMultiTypeTest.class);

        suite.addTestSuite(IgniteCacheQueryIndexSelfTest.class);
        suite.addTestSuite(IgniteCacheCollocatedQuerySelfTest.class);
        suite.addTestSuite(IgniteCacheLargeResultSelfTest.class);
        suite.addTestSuite(GridCacheQueryInternalKeysSelfTest.class);
        suite.addTestSuite(H2ResultSetIteratorNullifyOnEndSelfTest.class);
        suite.addTestSuite(IgniteSqlBigIntegerKeyTest.class);
        suite.addTestSuite(IgniteCacheOffheapEvictQueryTest.class);
        suite.addTestSuite(IgniteCacheOffheapIndexScanTest.class);

        suite.addTestSuite(GridCacheCrossCacheQuerySelfTest.class);
        suite.addTestSuite(GridCacheQuerySerializationSelfTest.class);
        suite.addTestSuite(IgniteBinaryObjectFieldsQuerySelfTest.class);
        suite.addTestSuite(IgniteStableBaselineBinObjFieldsQuerySelfTest.class);
        suite.addTestSuite(IgniteBinaryWrappedObjectFieldsQuerySelfTest.class);
        suite.addTestSuite(IgniteCacheQueryH2IndexingLeakTest.class);
        suite.addTestSuite(IgniteCacheQueryNoRebalanceSelfTest.class);
        suite.addTestSuite(GridCacheQueryTransformerSelfTest.class);
        suite.addTestSuite(CacheScanQueryFailoverTest.class);
        suite.addTestSuite(IgniteCachePrimitiveFieldsQuerySelfTest.class);

        suite.addTestSuite(IgniteCacheJoinQueryWithAffinityKeyTest.class);
        suite.addTestSuite(IgniteCacheJoinPartitionedAndReplicatedTest.class);
        suite.addTestSuite(IgniteCrossCachesJoinsQueryTest.class);

        suite.addTestSuite(IgniteCacheMultipleIndexedTypesTest.class);
=======
        suite.addTest(new JUnit4TestAdapter(LazyQuerySelfTest.class));
        suite.addTest(new JUnit4TestAdapter(IgniteSqlSplitterSelfTest.class));
        suite.addTest(new JUnit4TestAdapter(SqlPushDownFunctionTest.class));
        suite.addTest(new JUnit4TestAdapter(IgniteSqlSegmentedIndexSelfTest.class));
        suite.addTest(new JUnit4TestAdapter(IgniteCachelessQueriesSelfTest.class));
        suite.addTest(new JUnit4TestAdapter(IgniteSqlSegmentedIndexMultiNodeSelfTest.class));
        suite.addTest(new JUnit4TestAdapter(IgniteSqlSchemaIndexingTest.class));
        suite.addTest(new JUnit4TestAdapter(GridCacheQueryIndexDisabledSelfTest.class));
        suite.addTest(new JUnit4TestAdapter(IgniteCacheQueryLoadSelfTest.class));
        suite.addTest(new JUnit4TestAdapter(IgniteCacheLocalQuerySelfTest.class));
        suite.addTest(new JUnit4TestAdapter(IgniteCacheLocalAtomicQuerySelfTest.class));
        suite.addTest(new JUnit4TestAdapter(IgniteCacheReplicatedQuerySelfTest.class));
        suite.addTest(new JUnit4TestAdapter(IgniteCacheReplicatedQueryP2PDisabledSelfTest.class));
        suite.addTest(new JUnit4TestAdapter(IgniteCacheReplicatedQueryEvtsDisabledSelfTest.class));
        suite.addTest(new JUnit4TestAdapter(IgniteCachePartitionedQuerySelfTest.class));
        suite.addTest(new JUnit4TestAdapter(IgniteCachePartitionedSnapshotEnabledQuerySelfTest.class));
        suite.addTest(new JUnit4TestAdapter(IgniteCacheAtomicQuerySelfTest.class));
        suite.addTest(new JUnit4TestAdapter(IgniteCacheAtomicNearEnabledQuerySelfTest.class));
        suite.addTest(new JUnit4TestAdapter(IgniteCachePartitionedQueryP2PDisabledSelfTest.class));
        suite.addTest(new JUnit4TestAdapter(IgniteCachePartitionedQueryEvtsDisabledSelfTest.class));

        suite.addTest(new JUnit4TestAdapter(IgniteCacheUnionDuplicatesTest.class));
        suite.addTest(new JUnit4TestAdapter(IgniteCacheJoinPartitionedAndReplicatedCollocationTest.class));
        suite.addTest(new JUnit4TestAdapter(IgniteClientReconnectCacheQueriesFailoverTest.class));
        suite.addTest(new JUnit4TestAdapter(IgniteErrorOnRebalanceTest.class));
        suite.addTest(new JUnit4TestAdapter(CacheQueryBuildValueTest.class));
        suite.addTest(new JUnit4TestAdapter(CacheOffheapBatchIndexingMultiTypeTest.class));

        suite.addTest(new JUnit4TestAdapter(IgniteCacheQueryIndexSelfTest.class));
        suite.addTest(new JUnit4TestAdapter(IgniteCacheCollocatedQuerySelfTest.class));
        suite.addTest(new JUnit4TestAdapter(IgniteCacheLargeResultSelfTest.class));
        suite.addTest(new JUnit4TestAdapter(GridCacheQueryInternalKeysSelfTest.class));
        suite.addTest(new JUnit4TestAdapter(H2ResultSetIteratorNullifyOnEndSelfTest.class));
        suite.addTest(new JUnit4TestAdapter(IgniteSqlBigIntegerKeyTest.class));
        suite.addTest(new JUnit4TestAdapter(IgniteCacheOffheapEvictQueryTest.class));
        suite.addTest(new JUnit4TestAdapter(IgniteCacheOffheapIndexScanTest.class));

        suite.addTest(new JUnit4TestAdapter(GridCacheCrossCacheQuerySelfTest.class));
        suite.addTest(new JUnit4TestAdapter(GridCacheQuerySerializationSelfTest.class));
        suite.addTest(new JUnit4TestAdapter(IgniteBinaryObjectFieldsQuerySelfTest.class));
        suite.addTest(new JUnit4TestAdapter(IgniteStableBaselineBinObjFieldsQuerySelfTest.class));
        suite.addTest(new JUnit4TestAdapter(IgniteBinaryWrappedObjectFieldsQuerySelfTest.class));
        suite.addTest(new JUnit4TestAdapter(IgniteCacheQueryH2IndexingLeakTest.class));
        suite.addTest(new JUnit4TestAdapter(IgniteCacheQueryNoRebalanceSelfTest.class));
        suite.addTest(new JUnit4TestAdapter(GridCacheQueryTransformerSelfTest.class));
        suite.addTest(new JUnit4TestAdapter(CacheScanQueryFailoverTest.class));
        suite.addTest(new JUnit4TestAdapter(IgniteCachePrimitiveFieldsQuerySelfTest.class));

        suite.addTest(new JUnit4TestAdapter(IgniteCacheJoinQueryWithAffinityKeyTest.class));
        suite.addTest(new JUnit4TestAdapter(IgniteCacheJoinPartitionedAndReplicatedTest.class));
        suite.addTest(new JUnit4TestAdapter(IgniteCrossCachesJoinsQueryTest.class));

        suite.addTest(new JUnit4TestAdapter(IgniteCacheMultipleIndexedTypesTest.class));
>>>>>>> 7d933e8e

        // DML.
        suite.addTest(new JUnit4TestAdapter(IgniteCacheMergeSqlQuerySelfTest.class));
        suite.addTest(new JUnit4TestAdapter(IgniteCacheInsertSqlQuerySelfTest.class));
        suite.addTest(new JUnit4TestAdapter(IgniteCacheUpdateSqlQuerySelfTest.class));
        suite.addTest(new JUnit4TestAdapter(IgniteCacheDeleteSqlQuerySelfTest.class));
        suite.addTest(new JUnit4TestAdapter(IgniteSqlSkipReducerOnUpdateDmlSelfTest.class));
        suite.addTest(new JUnit4TestAdapter(IgniteSqlSkipReducerOnUpdateDmlFlagSelfTest.class));

        suite.addTest(new JUnit4TestAdapter(IgniteBinaryObjectQueryArgumentsTest.class));
        suite.addTest(new JUnit4TestAdapter(IgniteBinaryObjectLocalQueryArgumentsTest.class));

        suite.addTest(new JUnit4TestAdapter(IndexingSpiQuerySelfTest.class));
        suite.addTest(new JUnit4TestAdapter(IndexingSpiQueryTxSelfTest.class));

        suite.addTest(new JUnit4TestAdapter(IgniteCacheMultipleIndexedTypesTest.class));
        suite.addTest(new JUnit4TestAdapter(IgniteSqlQueryMinMaxTest.class));

        suite.addTest(new JUnit4TestAdapter(GridCircularQueueTest.class));
        suite.addTest(new JUnit4TestAdapter(IndexingSpiQueryWithH2IndexingSelfTest.class));

        // DDL.
        suite.addTest(new JUnit4TestAdapter(H2DynamicIndexTransactionalReplicatedSelfTest.class));
        suite.addTest(new JUnit4TestAdapter(H2DynamicIndexTransactionalPartitionedSelfTest.class));
        suite.addTest(new JUnit4TestAdapter(H2DynamicIndexTransactionalPartitionedNearSelfTest.class));
        suite.addTest(new JUnit4TestAdapter(H2DynamicIndexAtomicReplicatedSelfTest.class));
        suite.addTest(new JUnit4TestAdapter(H2DynamicIndexAtomicPartitionedSelfTest.class));
        suite.addTest(new JUnit4TestAdapter(H2DynamicIndexAtomicPartitionedNearSelfTest.class));
        suite.addTest(new JUnit4TestAdapter(H2DynamicTableSelfTest.class));
        suite.addTest(new JUnit4TestAdapter(H2DynamicColumnsClientBasicSelfTest.class));
        suite.addTest(new JUnit4TestAdapter(H2DynamicColumnsServerBasicSelfTest.class));
        suite.addTest(new JUnit4TestAdapter(H2DynamicColumnsServerCoordinatorBasicSelfTest.class));

        // DML+DDL.
        suite.addTest(new JUnit4TestAdapter(H2DynamicIndexingComplexClientAtomicPartitionedTest.class));
        suite.addTest(new JUnit4TestAdapter(H2DynamicIndexingComplexClientAtomicPartitionedNoBackupsTest.class));
        suite.addTest(new JUnit4TestAdapter(H2DynamicIndexingComplexClientAtomicReplicatedTest.class));
        suite.addTest(new JUnit4TestAdapter(H2DynamicIndexingComplexClientTransactionalPartitionedTest.class));
        suite.addTest(new JUnit4TestAdapter(H2DynamicIndexingComplexClientTransactionalPartitionedNoBackupsTest.class));
        suite.addTest(new JUnit4TestAdapter(H2DynamicIndexingComplexClientTransactionalReplicatedTest.class));
        suite.addTest(new JUnit4TestAdapter(H2DynamicIndexingComplexServerAtomicPartitionedTest.class));
        suite.addTest(new JUnit4TestAdapter(H2DynamicIndexingComplexServerAtomicPartitionedNoBackupsTest.class));
        suite.addTest(new JUnit4TestAdapter(H2DynamicIndexingComplexServerAtomicReplicatedTest.class));
        suite.addTest(new JUnit4TestAdapter(H2DynamicIndexingComplexServerTransactionalPartitionedTest.class));
        suite.addTest(new JUnit4TestAdapter(H2DynamicIndexingComplexServerTransactionalPartitionedNoBackupsTest.class));
        suite.addTest(new JUnit4TestAdapter(H2DynamicIndexingComplexServerTransactionalReplicatedTest.class));

        suite.addTest(new JUnit4TestAdapter(DdlTransactionSelfTest.class));

        // Fields queries.
        suite.addTest(new JUnit4TestAdapter(SqlFieldsQuerySelfTest.class));
        suite.addTest(new JUnit4TestAdapter(IgniteCacheLocalFieldsQuerySelfTest.class));
        suite.addTest(new JUnit4TestAdapter(IgniteCacheReplicatedFieldsQuerySelfTest.class));
        suite.addTest(new JUnit4TestAdapter(IgniteCacheReplicatedFieldsQueryROSelfTest.class));
        suite.addTest(new JUnit4TestAdapter(IgniteCacheReplicatedFieldsQueryP2PEnabledSelfTest.class));
        suite.addTest(new JUnit4TestAdapter(IgniteCacheReplicatedFieldsQueryJoinNoPrimaryPartitionsSelfTest.class));
        suite.addTest(new JUnit4TestAdapter(IgniteCachePartitionedFieldsQuerySelfTest.class));
        suite.addTest(new JUnit4TestAdapter(IgniteCacheAtomicFieldsQuerySelfTest.class));
        suite.addTest(new JUnit4TestAdapter(IgniteCacheAtomicNearEnabledFieldsQuerySelfTest.class));
        suite.addTest(new JUnit4TestAdapter(IgniteCachePartitionedFieldsQueryP2PEnabledSelfTest.class));
        suite.addTest(new JUnit4TestAdapter(IgniteCacheFieldsQueryNoDataSelfTest.class));
        suite.addTest(new JUnit4TestAdapter(GridCacheQueryIndexingDisabledSelfTest.class));
        suite.addTest(new JUnit4TestAdapter(GridOrderedMessageCancelSelfTest.class));
        suite.addTest(new JUnit4TestAdapter(CacheQueryEvictDataLostTest.class));

        // Full text queries.
        suite.addTest(new JUnit4TestAdapter(GridCacheFullTextQuerySelfTest.class));
        suite.addTest(new JUnit4TestAdapter(IgniteCacheFullTextQueryNodeJoiningSelfTest.class));

        // Ignite cache and H2 comparison.
        suite.addTest(new JUnit4TestAdapter(BaseH2CompareQueryTest.class));
        suite.addTest(new JUnit4TestAdapter(H2CompareBigQueryTest.class));
        suite.addTest(new JUnit4TestAdapter(H2CompareBigQueryDistributedJoinsTest.class));

        // Cache query metrics.
        suite.addTest(new JUnit4TestAdapter(CacheLocalQueryMetricsSelfTest.class));
        suite.addTest(new JUnit4TestAdapter(CachePartitionedQueryMetricsDistributedSelfTest.class));
        suite.addTest(new JUnit4TestAdapter(CachePartitionedQueryMetricsLocalSelfTest.class));
        suite.addTest(new JUnit4TestAdapter(CacheReplicatedQueryMetricsDistributedSelfTest.class));
        suite.addTest(new JUnit4TestAdapter(CacheReplicatedQueryMetricsLocalSelfTest.class));

        // Cache query metrics.
        suite.addTest(new JUnit4TestAdapter(CacheLocalQueryDetailMetricsSelfTest.class));
        suite.addTest(new JUnit4TestAdapter(CachePartitionedQueryDetailMetricsDistributedSelfTest.class));
        suite.addTest(new JUnit4TestAdapter(CachePartitionedQueryDetailMetricsLocalSelfTest.class));
        suite.addTest(new JUnit4TestAdapter(CacheReplicatedQueryDetailMetricsDistributedSelfTest.class));
        suite.addTest(new JUnit4TestAdapter(CacheReplicatedQueryDetailMetricsLocalSelfTest.class));

        // Unmarshalling query test.
        suite.addTest(new JUnit4TestAdapter(IgniteCacheP2pUnmarshallingQueryErrorTest.class));
        suite.addTest(new JUnit4TestAdapter(IgniteCacheNoClassQuerySelfTest.class));

        // Cancellation.
        suite.addTest(new JUnit4TestAdapter(IgniteCacheDistributedQueryCancelSelfTest.class));
        suite.addTest(new JUnit4TestAdapter(IgniteCacheLocalQueryCancelOrTimeoutSelfTest.class));

        // Distributed joins.
        suite.addTest(new JUnit4TestAdapter(H2CompareBigQueryDistributedJoinsTest.class));
        suite.addTest(new JUnit4TestAdapter(IgniteCacheDistributedJoinCollocatedAndNotTest.class));
        suite.addTest(new JUnit4TestAdapter(IgniteCacheDistributedJoinCustomAffinityMapper.class));
        suite.addTest(new JUnit4TestAdapter(IgniteCacheDistributedJoinNoIndexTest.class));
        suite.addTest(new JUnit4TestAdapter(IgniteCacheDistributedJoinPartitionedAndReplicatedTest.class));
        suite.addTest(new JUnit4TestAdapter(IgniteCacheDistributedJoinQueryConditionsTest.class));
        suite.addTest(new JUnit4TestAdapter(IgniteCacheDistributedJoinTest.class));
        suite.addTest(new JUnit4TestAdapter(IgniteSqlDistributedJoinSelfTest.class));
        suite.addTest(new JUnit4TestAdapter(IgniteSqlQueryParallelismTest.class));

        // Other.
        suite.addTest(new JUnit4TestAdapter(CacheIteratorScanQueryTest.class));
        suite.addTest(new JUnit4TestAdapter(CacheQueryNewClientSelfTest.class));
        suite.addTest(new JUnit4TestAdapter(CacheOffheapBatchIndexingSingleTypeTest.class));
        suite.addTest(new JUnit4TestAdapter(CacheSqlQueryValueCopySelfTest.class));
        suite.addTest(new JUnit4TestAdapter(IgniteCacheQueryCacheDestroySelfTest.class));
        suite.addTest(new JUnit4TestAdapter(IgniteQueryDedicatedPoolTest.class));
        suite.addTest(new JUnit4TestAdapter(IgniteSqlEntryCacheModeAgnosticTest.class));
        suite.addTest(new JUnit4TestAdapter(QueryEntityCaseMismatchTest.class));
        suite.addTest(new JUnit4TestAdapter(IgniteCacheDistributedPartitionQuerySelfTest.class));
        suite.addTest(new JUnit4TestAdapter(IgniteCacheDistributedPartitionQueryNodeRestartsSelfTest.class));
        suite.addTest(new JUnit4TestAdapter(IgniteCacheDistributedPartitionQueryConfigurationSelfTest.class));
        suite.addTest(new JUnit4TestAdapter(IgniteSqlKeyValueFieldsTest.class));
        suite.addTest(new JUnit4TestAdapter(IgniteSqlRoutingTest.class));
        suite.addTest(new JUnit4TestAdapter(IgniteSqlNotNullConstraintTest.class));
        suite.addTest(new JUnit4TestAdapter(LongIndexNameTest.class));
        suite.addTest(new JUnit4TestAdapter(GridCacheQuerySqlFieldInlineSizeSelfTest.class));
        suite.addTest(new JUnit4TestAdapter(IgniteSqlParameterizedQueryTest.class));
        suite.addTest(new JUnit4TestAdapter(H2ConnectionLeaksSelfTest.class));
        suite.addTest(new JUnit4TestAdapter(IgniteCheckClusterStateBeforeExecuteQueryTest.class));
        suite.addTest(new JUnit4TestAdapter(OptimizedMarshallerIndexNameTest.class));
        suite.addTest(new JUnit4TestAdapter(SqlSystemViewsSelfTest.class));

        suite.addTest(new JUnit4TestAdapter(GridIndexRebuildSelfTest.class));

        suite.addTest(new JUnit4TestAdapter(SqlTransactionCommandsWithMvccDisabledSelfTest.class));

        suite.addTest(new JUnit4TestAdapter(IgniteSqlDefaultValueTest.class));
        suite.addTest(new JUnit4TestAdapter(IgniteDecimalSelfTest.class));
        suite.addTest(new JUnit4TestAdapter(IgniteSQLColumnConstraintsTest.class));
        suite.addTest(new JUnit4TestAdapter(IgniteTransactionSQLColumnConstraintTest.class));

        suite.addTest(new JUnit4TestAdapter(IgniteCachePartitionedAtomicColumnConstraintsTest.class));
        suite.addTest(new JUnit4TestAdapter(IgniteCachePartitionedTransactionalColumnConstraintsTest.class));
        suite.addTest(new JUnit4TestAdapter(IgniteCachePartitionedTransactionalSnapshotColumnConstraintTest.class));
        suite.addTest(new JUnit4TestAdapter(IgniteCacheReplicatedAtomicColumnConstraintsTest.class));
        suite.addTest(new JUnit4TestAdapter(IgniteCacheReplicatedTransactionalColumnConstraintsTest.class));
        suite.addTest(new JUnit4TestAdapter(IgniteCacheReplicatedTransactionalSnapshotColumnConstraintTest.class));

        // H2 Rows on-heap cache
        suite.addTest(new JUnit4TestAdapter(H2RowCacheSelfTest.class));
        suite.addTest(new JUnit4TestAdapter(H2RowCachePageEvictionTest.class));

        // User operation SQL
        suite.addTest(new JUnit4TestAdapter(SqlParserUserSelfTest.class));
        suite.addTest(new JUnit4TestAdapter(SqlUserCommandSelfTest.class));
        suite.addTest(new JUnit4TestAdapter(EncryptedSqlTableTest.class));

<<<<<<< HEAD
        suite.addTestSuite(ObjectPoolSelfTest.class);
        suite.addTestSuite(H2StatementCacheSelfTest.class);
        suite.addTestSuite(PreparedStatementExSelfTest.class);
=======
        suite.addTest(new JUnit4TestAdapter(ThreadLocalObjectPoolSelfTest.class));
        suite.addTest(new JUnit4TestAdapter(H2StatementCacheSelfTest.class));
        suite.addTest(new JUnit4TestAdapter(PreparedStatementExSelfTest.class));
>>>>>>> 7d933e8e

        // Partition loss.
        suite.addTest(new JUnit4TestAdapter(IndexingCachePartitionLossPolicySelfTest.class));

        // GROUP_CONCAT
        suite.addTest(new JUnit4TestAdapter(IgniteSqlGroupConcatCollocatedTest.class));
        suite.addTest(new JUnit4TestAdapter(IgniteSqlGroupConcatNotCollocatedTest.class));

        // Binary
        suite.addTest(new JUnit4TestAdapter(BinarySerializationQuerySelfTest.class));
        suite.addTest(new JUnit4TestAdapter(BinarySerializationQueryWithReflectiveSerializerSelfTest.class));
        suite.addTest(new JUnit4TestAdapter(IgniteCacheBinaryObjectsScanSelfTest.class));
        suite.addTest(new JUnit4TestAdapter(IgniteCacheBinaryObjectsScanWithEventsSelfTest.class));
        suite.addTest(new JUnit4TestAdapter(BigEntryQueryTest.class));
        suite.addTest(new JUnit4TestAdapter(BinaryMetadataConcurrentUpdateWithIndexesTest.class));

        // Partition pruning.
        suite.addTest(new JUnit4TestAdapter(InOperationExtractPartitionSelfTest.class));
        suite.addTest(new JUnit4TestAdapter(AndOperationExtractPartitionSelfTest.class));

        suite.addTest(new JUnit4TestAdapter(GridCacheDynamicLoadOnClientTest.class));
        suite.addTest(new JUnit4TestAdapter(GridCacheDynamicLoadOnClientPersistentTest.class));

        return suite;
    }
}<|MERGE_RESOLUTION|>--- conflicted
+++ resolved
@@ -307,64 +307,8 @@
         suite.addTest(new JUnit4TestAdapter(IgniteDynamicSqlRestoreTest.class));
 
         // Queries tests.
-<<<<<<< HEAD
-        suite.addTestSuite(IgniteQueryTableLockAndConnectionPoolLazyModeOnTest.class);
-        suite.addTestSuite(IgniteQueryTableLockAndConnectionPoolLazyModeOffTest.class);
-        suite.addTestSuite(IgniteSqlSplitterSelfTest.class);
-        suite.addTestSuite(SqlPushDownFunctionTest.class);
-        suite.addTestSuite(IgniteSqlSegmentedIndexSelfTest.class);
-        suite.addTestSuite(IgniteCachelessQueriesSelfTest.class);
-        suite.addTestSuite(IgniteSqlSegmentedIndexMultiNodeSelfTest.class);
-        suite.addTestSuite(IgniteSqlSchemaIndexingTest.class);
-        suite.addTestSuite(GridCacheQueryIndexDisabledSelfTest.class);
-        suite.addTestSuite(IgniteCacheQueryLoadSelfTest.class);
-        suite.addTestSuite(IgniteCacheLocalQuerySelfTest.class);
-        suite.addTestSuite(IgniteCacheLocalAtomicQuerySelfTest.class);
-        suite.addTestSuite(IgniteCacheReplicatedQuerySelfTest.class);
-        suite.addTestSuite(IgniteCacheReplicatedQueryP2PDisabledSelfTest.class);
-        suite.addTestSuite(IgniteCacheReplicatedQueryEvtsDisabledSelfTest.class);
-        suite.addTestSuite(IgniteCachePartitionedQuerySelfTest.class);
-        suite.addTestSuite(IgniteCachePartitionedSnapshotEnabledQuerySelfTest.class);
-        suite.addTestSuite(IgniteCacheAtomicQuerySelfTest.class);
-        suite.addTestSuite(IgniteCacheAtomicNearEnabledQuerySelfTest.class);
-        suite.addTestSuite(IgniteCachePartitionedQueryP2PDisabledSelfTest.class);
-        suite.addTestSuite(IgniteCachePartitionedQueryEvtsDisabledSelfTest.class);
-
-        suite.addTestSuite(IgniteCacheUnionDuplicatesTest.class);
-        suite.addTestSuite(IgniteCacheJoinPartitionedAndReplicatedCollocationTest.class);
-        suite.addTestSuite(IgniteClientReconnectCacheQueriesFailoverTest.class);
-        suite.addTestSuite(IgniteErrorOnRebalanceTest.class);
-        suite.addTestSuite(CacheQueryBuildValueTest.class);
-        suite.addTestSuite(CacheOffheapBatchIndexingMultiTypeTest.class);
-
-        suite.addTestSuite(IgniteCacheQueryIndexSelfTest.class);
-        suite.addTestSuite(IgniteCacheCollocatedQuerySelfTest.class);
-        suite.addTestSuite(IgniteCacheLargeResultSelfTest.class);
-        suite.addTestSuite(GridCacheQueryInternalKeysSelfTest.class);
-        suite.addTestSuite(H2ResultSetIteratorNullifyOnEndSelfTest.class);
-        suite.addTestSuite(IgniteSqlBigIntegerKeyTest.class);
-        suite.addTestSuite(IgniteCacheOffheapEvictQueryTest.class);
-        suite.addTestSuite(IgniteCacheOffheapIndexScanTest.class);
-
-        suite.addTestSuite(GridCacheCrossCacheQuerySelfTest.class);
-        suite.addTestSuite(GridCacheQuerySerializationSelfTest.class);
-        suite.addTestSuite(IgniteBinaryObjectFieldsQuerySelfTest.class);
-        suite.addTestSuite(IgniteStableBaselineBinObjFieldsQuerySelfTest.class);
-        suite.addTestSuite(IgniteBinaryWrappedObjectFieldsQuerySelfTest.class);
-        suite.addTestSuite(IgniteCacheQueryH2IndexingLeakTest.class);
-        suite.addTestSuite(IgniteCacheQueryNoRebalanceSelfTest.class);
-        suite.addTestSuite(GridCacheQueryTransformerSelfTest.class);
-        suite.addTestSuite(CacheScanQueryFailoverTest.class);
-        suite.addTestSuite(IgniteCachePrimitiveFieldsQuerySelfTest.class);
-
-        suite.addTestSuite(IgniteCacheJoinQueryWithAffinityKeyTest.class);
-        suite.addTestSuite(IgniteCacheJoinPartitionedAndReplicatedTest.class);
-        suite.addTestSuite(IgniteCrossCachesJoinsQueryTest.class);
-
-        suite.addTestSuite(IgniteCacheMultipleIndexedTypesTest.class);
-=======
-        suite.addTest(new JUnit4TestAdapter(LazyQuerySelfTest.class));
-        suite.addTest(new JUnit4TestAdapter(IgniteSqlSplitterSelfTest.class));
+        suite.addTest(new JUnit4TestAdapter(IgniteQueryTableLockAndConnectionPoolLazyModeOnTest.class));
+        suite.addTest(new JUnit4TestAdapter(IgniteQueryTableLockAndConnectionPoolLazyModeOffTest.class));
         suite.addTest(new JUnit4TestAdapter(SqlPushDownFunctionTest.class));
         suite.addTest(new JUnit4TestAdapter(IgniteSqlSegmentedIndexSelfTest.class));
         suite.addTest(new JUnit4TestAdapter(IgniteCachelessQueriesSelfTest.class));
@@ -416,7 +360,6 @@
         suite.addTest(new JUnit4TestAdapter(IgniteCrossCachesJoinsQueryTest.class));
 
         suite.addTest(new JUnit4TestAdapter(IgniteCacheMultipleIndexedTypesTest.class));
->>>>>>> 7d933e8e
 
         // DML.
         suite.addTest(new JUnit4TestAdapter(IgniteCacheMergeSqlQuerySelfTest.class));
@@ -572,15 +515,9 @@
         suite.addTest(new JUnit4TestAdapter(SqlUserCommandSelfTest.class));
         suite.addTest(new JUnit4TestAdapter(EncryptedSqlTableTest.class));
 
-<<<<<<< HEAD
-        suite.addTestSuite(ObjectPoolSelfTest.class);
-        suite.addTestSuite(H2StatementCacheSelfTest.class);
-        suite.addTestSuite(PreparedStatementExSelfTest.class);
-=======
-        suite.addTest(new JUnit4TestAdapter(ThreadLocalObjectPoolSelfTest.class));
+        suite.addTest(new JUnit4TestAdapter(ObjectPoolSelfTest.class));
         suite.addTest(new JUnit4TestAdapter(H2StatementCacheSelfTest.class));
         suite.addTest(new JUnit4TestAdapter(PreparedStatementExSelfTest.class));
->>>>>>> 7d933e8e
 
         // Partition loss.
         suite.addTest(new JUnit4TestAdapter(IndexingCachePartitionLossPolicySelfTest.class));
