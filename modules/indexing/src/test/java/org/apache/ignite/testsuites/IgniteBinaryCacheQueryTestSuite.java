--- conflicted
+++ resolved
@@ -557,15 +557,13 @@
     SqlQueryHistorySelfTest.class,
     SqlQueryHistoryFromClientSelfTest.class,
 
-<<<<<<< HEAD
+    SqlIncompatibleDataTypeExceptionTest.class
+
     //Cancellation of queries.
     KillQueryTest.class,
     KillQueryFromNeighbourTest.class,
     KillQueryFromClientTest.class,
 
-=======
-    SqlIncompatibleDataTypeExceptionTest.class
->>>>>>> e623f4f5
 })
 public class IgniteBinaryCacheQueryTestSuite {
 }