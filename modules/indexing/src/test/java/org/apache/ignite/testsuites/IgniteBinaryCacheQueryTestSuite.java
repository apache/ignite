--- conflicted
+++ resolved
@@ -351,6 +351,7 @@
     IgniteCrossCachesJoinsQueryTest.class,
 
     IgniteCacheMultipleIndexedTypesTest.class,
+    QueryDirectDataPageScanTest.class,
 
     // DML.
     IgniteCacheMergeSqlQuerySelfTest.class,
@@ -535,307 +536,4 @@
     GridCacheDynamicLoadOnClientPersistentTest.class,
 })
 public class IgniteBinaryCacheQueryTestSuite {
-<<<<<<< HEAD
-    /**
-     * @return Test suite.
-     */
-    public static TestSuite suite() {
-        IgniteTestSuite suite = new IgniteTestSuite("Ignite Cache Queries Test Suite");
-
-        suite.addTest(new JUnit4TestAdapter(AffinityKeyNameAndValueFieldNameConflictTest.class));
-        suite.addTest(new JUnit4TestAdapter(DmlInsideTransactionTest.class));
-        suite.addTest(new JUnit4TestAdapter(ComplexPrimaryKeyUnwrapSelfTest.class));
-        suite.addTest(new JUnit4TestAdapter(SqlNestedQuerySelfTest.class));
-        suite.addTest(new JUnit4TestAdapter(ExplainSelfTest.class));
-        suite.addTest(new JUnit4TestAdapter(RunningQueriesTest.class));
-
-        suite.addTest(new JUnit4TestAdapter(ComplexPrimaryKeyUnwrapSelfTest.class));
-
-        suite.addTest(new JUnit4TestAdapter(PartitionedSqlTest.class));
-        suite.addTest(new JUnit4TestAdapter(ReplicatedSqlTest.class));
-
-        suite.addTest(new JUnit4TestAdapter(SqlParserCreateIndexSelfTest.class));
-        suite.addTest(new JUnit4TestAdapter(SqlParserDropIndexSelfTest.class));
-        suite.addTest(new JUnit4TestAdapter(SqlParserTransactionalKeywordsSelfTest.class));
-        suite.addTest(new JUnit4TestAdapter(SqlParserBulkLoadSelfTest.class));
-        suite.addTest(new JUnit4TestAdapter(SqlParserSetStreamingSelfTest.class));
-
-        suite.addTest(new JUnit4TestAdapter(SqlConnectorConfigurationValidationSelfTest.class));
-        suite.addTest(new JUnit4TestAdapter(ClientConnectorConfigurationValidationSelfTest.class));
-
-        suite.addTest(new JUnit4TestAdapter(SqlSchemaSelfTest.class));
-        suite.addTest(new JUnit4TestAdapter(SqlIllegalSchemaSelfTest.class));
-        suite.addTest(new JUnit4TestAdapter(MultipleStatementsSqlQuerySelfTest.class));
-
-        suite.addTest(new JUnit4TestAdapter(BasicIndexTest.class));
-        suite.addTest(new JUnit4TestAdapter(BasicIndexMultinodeTest.class));
-
-        // Misc tests.
-        suite.addTest(new JUnit4TestAdapter(QueryEntityValidationSelfTest.class));
-        suite.addTest(new JUnit4TestAdapter(DuplicateKeyValueClassesSelfTest.class));
-        suite.addTest(new JUnit4TestAdapter(GridCacheLazyQueryPartitionsReleaseTest.class));
-
-        // Dynamic index create/drop tests.
-        suite.addTest(new JUnit4TestAdapter(SchemaExchangeSelfTest.class));
-
-        suite.addTest(new JUnit4TestAdapter(DynamicIndexServerCoordinatorBasicSelfTest.class));
-        suite.addTest(new JUnit4TestAdapter(DynamicIndexServerBasicSelfTest.class));
-        suite.addTest(new JUnit4TestAdapter(DynamicIndexServerNodeFilterCoordinatorBasicSelfTest.class));
-        suite.addTest(new JUnit4TestAdapter(DynamicIndexServerNodeFIlterBasicSelfTest.class));
-        suite.addTest(new JUnit4TestAdapter(DynamicIndexClientBasicSelfTest.class));
-
-        // H2 tests.
-
-        suite.addTest(new JUnit4TestAdapter(GridH2IndexingInMemSelfTest.class));
-        suite.addTest(new JUnit4TestAdapter(GridH2IndexingOffheapSelfTest.class));
-
-        // Parsing
-        suite.addTest(new JUnit4TestAdapter(GridQueryParsingTest.class));
-        suite.addTest(new JUnit4TestAdapter(IgniteCacheSqlQueryErrorSelfTest.class));
-
-        // Config.
-        suite.addTest(new JUnit4TestAdapter(IgniteCacheDuplicateEntityConfigurationSelfTest.class));
-        suite.addTest(new JUnit4TestAdapter(IncorrectQueryEntityTest.class));
-        suite.addTest(new JUnit4TestAdapter(IgniteDynamicSqlRestoreTest.class));
-
-        // Queries tests.
-        suite.addTest(new JUnit4TestAdapter(LazyQuerySelfTest.class));
-        suite.addTest(new JUnit4TestAdapter(IgniteSqlSplitterSelfTest.class));
-        suite.addTest(new JUnit4TestAdapter(SqlPushDownFunctionTest.class));
-        suite.addTest(new JUnit4TestAdapter(IgniteSqlSegmentedIndexSelfTest.class));
-        suite.addTest(new JUnit4TestAdapter(IgniteCachelessQueriesSelfTest.class));
-        suite.addTest(new JUnit4TestAdapter(IgniteSqlSegmentedIndexMultiNodeSelfTest.class));
-        suite.addTest(new JUnit4TestAdapter(IgniteSqlSchemaIndexingTest.class));
-        suite.addTest(new JUnit4TestAdapter(GridCacheQueryIndexDisabledSelfTest.class));
-        suite.addTest(new JUnit4TestAdapter(IgniteCacheQueryLoadSelfTest.class));
-        suite.addTest(new JUnit4TestAdapter(IgniteCacheLocalQuerySelfTest.class));
-        suite.addTest(new JUnit4TestAdapter(IgniteCacheLocalAtomicQuerySelfTest.class));
-        suite.addTest(new JUnit4TestAdapter(IgniteCacheReplicatedQuerySelfTest.class));
-        suite.addTest(new JUnit4TestAdapter(IgniteCacheReplicatedQueryP2PDisabledSelfTest.class));
-        suite.addTest(new JUnit4TestAdapter(IgniteCacheReplicatedQueryEvtsDisabledSelfTest.class));
-        suite.addTest(new JUnit4TestAdapter(IgniteCachePartitionedQuerySelfTest.class));
-        suite.addTest(new JUnit4TestAdapter(IgniteCachePartitionedSnapshotEnabledQuerySelfTest.class));
-        suite.addTest(new JUnit4TestAdapter(IgniteCacheAtomicQuerySelfTest.class));
-        suite.addTest(new JUnit4TestAdapter(IgniteCacheAtomicNearEnabledQuerySelfTest.class));
-        suite.addTest(new JUnit4TestAdapter(IgniteCachePartitionedQueryP2PDisabledSelfTest.class));
-        suite.addTest(new JUnit4TestAdapter(IgniteCachePartitionedQueryEvtsDisabledSelfTest.class));
-
-        suite.addTest(new JUnit4TestAdapter(IgniteCacheUnionDuplicatesTest.class));
-        suite.addTest(new JUnit4TestAdapter(IgniteCacheJoinPartitionedAndReplicatedCollocationTest.class));
-        suite.addTest(new JUnit4TestAdapter(IgniteClientReconnectCacheQueriesFailoverTest.class));
-        suite.addTest(new JUnit4TestAdapter(IgniteErrorOnRebalanceTest.class));
-        suite.addTest(new JUnit4TestAdapter(CacheQueryBuildValueTest.class));
-        suite.addTest(new JUnit4TestAdapter(CacheOffheapBatchIndexingMultiTypeTest.class));
-
-        suite.addTest(new JUnit4TestAdapter(IgniteCacheQueryIndexSelfTest.class));
-        suite.addTest(new JUnit4TestAdapter(IgniteCacheCollocatedQuerySelfTest.class));
-        suite.addTest(new JUnit4TestAdapter(IgniteCacheLargeResultSelfTest.class));
-        suite.addTest(new JUnit4TestAdapter(GridCacheQueryInternalKeysSelfTest.class));
-        suite.addTest(new JUnit4TestAdapter(H2ResultSetIteratorNullifyOnEndSelfTest.class));
-        suite.addTest(new JUnit4TestAdapter(IgniteSqlBigIntegerKeyTest.class));
-        suite.addTest(new JUnit4TestAdapter(IgniteCacheOffheapEvictQueryTest.class));
-        suite.addTest(new JUnit4TestAdapter(IgniteCacheOffheapIndexScanTest.class));
-
-        suite.addTest(new JUnit4TestAdapter(GridCacheCrossCacheQuerySelfTest.class));
-        suite.addTest(new JUnit4TestAdapter(GridCacheQuerySerializationSelfTest.class));
-        suite.addTest(new JUnit4TestAdapter(IgniteBinaryObjectFieldsQuerySelfTest.class));
-        suite.addTest(new JUnit4TestAdapter(IgniteStableBaselineBinObjFieldsQuerySelfTest.class));
-        suite.addTest(new JUnit4TestAdapter(IgniteBinaryWrappedObjectFieldsQuerySelfTest.class));
-        suite.addTest(new JUnit4TestAdapter(IgniteCacheQueryH2IndexingLeakTest.class));
-        suite.addTest(new JUnit4TestAdapter(IgniteCacheQueryNoRebalanceSelfTest.class));
-        suite.addTest(new JUnit4TestAdapter(GridCacheQueryTransformerSelfTest.class));
-        suite.addTest(new JUnit4TestAdapter(CacheScanQueryFailoverTest.class));
-        suite.addTest(new JUnit4TestAdapter(IgniteCachePrimitiveFieldsQuerySelfTest.class));
-
-        suite.addTest(new JUnit4TestAdapter(IgniteCacheJoinQueryWithAffinityKeyTest.class));
-        suite.addTest(new JUnit4TestAdapter(IgniteCacheJoinPartitionedAndReplicatedTest.class));
-        suite.addTest(new JUnit4TestAdapter(IgniteCrossCachesJoinsQueryTest.class));
-
-        suite.addTest(new JUnit4TestAdapter(IgniteCacheMultipleIndexedTypesTest.class));
-        suite.addTest(new JUnit4TestAdapter(QueryDirectDataPageScanTest.class));
-
-        // DML.
-        suite.addTest(new JUnit4TestAdapter(IgniteCacheMergeSqlQuerySelfTest.class));
-        suite.addTest(new JUnit4TestAdapter(IgniteCacheInsertSqlQuerySelfTest.class));
-        suite.addTest(new JUnit4TestAdapter(IgniteCacheUpdateSqlQuerySelfTest.class));
-        suite.addTest(new JUnit4TestAdapter(IgniteCacheDeleteSqlQuerySelfTest.class));
-        suite.addTest(new JUnit4TestAdapter(IgniteSqlSkipReducerOnUpdateDmlSelfTest.class));
-        suite.addTest(new JUnit4TestAdapter(IgniteSqlSkipReducerOnUpdateDmlFlagSelfTest.class));
-
-        suite.addTest(new JUnit4TestAdapter(IgniteBinaryObjectQueryArgumentsTest.class));
-        suite.addTest(new JUnit4TestAdapter(IgniteBinaryObjectLocalQueryArgumentsTest.class));
-
-        suite.addTest(new JUnit4TestAdapter(IndexingSpiQuerySelfTest.class));
-        suite.addTest(new JUnit4TestAdapter(IndexingSpiQueryTxSelfTest.class));
-
-        suite.addTest(new JUnit4TestAdapter(IgniteCacheMultipleIndexedTypesTest.class));
-        suite.addTest(new JUnit4TestAdapter(IgniteSqlQueryMinMaxTest.class));
-
-        suite.addTest(new JUnit4TestAdapter(GridCircularQueueTest.class));
-        suite.addTest(new JUnit4TestAdapter(IndexingSpiQueryWithH2IndexingSelfTest.class));
-
-        // DDL.
-        suite.addTest(new JUnit4TestAdapter(H2DynamicIndexTransactionalReplicatedSelfTest.class));
-        suite.addTest(new JUnit4TestAdapter(H2DynamicIndexTransactionalPartitionedSelfTest.class));
-        suite.addTest(new JUnit4TestAdapter(H2DynamicIndexTransactionalPartitionedNearSelfTest.class));
-        suite.addTest(new JUnit4TestAdapter(H2DynamicIndexAtomicReplicatedSelfTest.class));
-        suite.addTest(new JUnit4TestAdapter(H2DynamicIndexAtomicPartitionedSelfTest.class));
-        suite.addTest(new JUnit4TestAdapter(H2DynamicIndexAtomicPartitionedNearSelfTest.class));
-        suite.addTest(new JUnit4TestAdapter(H2DynamicTableSelfTest.class));
-        suite.addTest(new JUnit4TestAdapter(H2DynamicColumnsClientBasicSelfTest.class));
-        suite.addTest(new JUnit4TestAdapter(H2DynamicColumnsServerBasicSelfTest.class));
-        suite.addTest(new JUnit4TestAdapter(H2DynamicColumnsServerCoordinatorBasicSelfTest.class));
-
-        // DML+DDL.
-        suite.addTest(new JUnit4TestAdapter(H2DynamicIndexingComplexClientAtomicPartitionedTest.class));
-        suite.addTest(new JUnit4TestAdapter(H2DynamicIndexingComplexClientAtomicPartitionedNoBackupsTest.class));
-        suite.addTest(new JUnit4TestAdapter(H2DynamicIndexingComplexClientAtomicReplicatedTest.class));
-        suite.addTest(new JUnit4TestAdapter(H2DynamicIndexingComplexClientTransactionalPartitionedTest.class));
-        suite.addTest(new JUnit4TestAdapter(H2DynamicIndexingComplexClientTransactionalPartitionedNoBackupsTest.class));
-        suite.addTest(new JUnit4TestAdapter(H2DynamicIndexingComplexClientTransactionalReplicatedTest.class));
-        suite.addTest(new JUnit4TestAdapter(H2DynamicIndexingComplexServerAtomicPartitionedTest.class));
-        suite.addTest(new JUnit4TestAdapter(H2DynamicIndexingComplexServerAtomicPartitionedNoBackupsTest.class));
-        suite.addTest(new JUnit4TestAdapter(H2DynamicIndexingComplexServerAtomicReplicatedTest.class));
-        suite.addTest(new JUnit4TestAdapter(H2DynamicIndexingComplexServerTransactionalPartitionedTest.class));
-        suite.addTest(new JUnit4TestAdapter(H2DynamicIndexingComplexServerTransactionalPartitionedNoBackupsTest.class));
-        suite.addTest(new JUnit4TestAdapter(H2DynamicIndexingComplexServerTransactionalReplicatedTest.class));
-
-        suite.addTest(new JUnit4TestAdapter(DdlTransactionSelfTest.class));
-
-        // Fields queries.
-        suite.addTest(new JUnit4TestAdapter(SqlFieldsQuerySelfTest.class));
-        suite.addTest(new JUnit4TestAdapter(IgniteCacheLocalFieldsQuerySelfTest.class));
-        suite.addTest(new JUnit4TestAdapter(IgniteCacheReplicatedFieldsQuerySelfTest.class));
-        suite.addTest(new JUnit4TestAdapter(IgniteCacheReplicatedFieldsQueryROSelfTest.class));
-        suite.addTest(new JUnit4TestAdapter(IgniteCacheReplicatedFieldsQueryP2PEnabledSelfTest.class));
-        suite.addTest(new JUnit4TestAdapter(IgniteCacheReplicatedFieldsQueryJoinNoPrimaryPartitionsSelfTest.class));
-        suite.addTest(new JUnit4TestAdapter(IgniteCachePartitionedFieldsQuerySelfTest.class));
-        suite.addTest(new JUnit4TestAdapter(IgniteCacheAtomicFieldsQuerySelfTest.class));
-        suite.addTest(new JUnit4TestAdapter(IgniteCacheAtomicNearEnabledFieldsQuerySelfTest.class));
-        suite.addTest(new JUnit4TestAdapter(IgniteCachePartitionedFieldsQueryP2PEnabledSelfTest.class));
-        suite.addTest(new JUnit4TestAdapter(IgniteCacheFieldsQueryNoDataSelfTest.class));
-        suite.addTest(new JUnit4TestAdapter(GridCacheQueryIndexingDisabledSelfTest.class));
-        suite.addTest(new JUnit4TestAdapter(GridOrderedMessageCancelSelfTest.class));
-        suite.addTest(new JUnit4TestAdapter(CacheQueryEvictDataLostTest.class));
-
-        // Full text queries.
-        suite.addTest(new JUnit4TestAdapter(GridCacheFullTextQuerySelfTest.class));
-        suite.addTest(new JUnit4TestAdapter(IgniteCacheFullTextQueryNodeJoiningSelfTest.class));
-
-        // Ignite cache and H2 comparison.
-        suite.addTest(new JUnit4TestAdapter(BaseH2CompareQueryTest.class));
-        suite.addTest(new JUnit4TestAdapter(H2CompareBigQueryTest.class));
-        suite.addTest(new JUnit4TestAdapter(H2CompareBigQueryDistributedJoinsTest.class));
-
-        // Cache query metrics.
-        suite.addTest(new JUnit4TestAdapter(CacheLocalQueryMetricsSelfTest.class));
-        suite.addTest(new JUnit4TestAdapter(CachePartitionedQueryMetricsDistributedSelfTest.class));
-        suite.addTest(new JUnit4TestAdapter(CachePartitionedQueryMetricsLocalSelfTest.class));
-        suite.addTest(new JUnit4TestAdapter(CacheReplicatedQueryMetricsDistributedSelfTest.class));
-        suite.addTest(new JUnit4TestAdapter(CacheReplicatedQueryMetricsLocalSelfTest.class));
-
-        // Cache query metrics.
-        suite.addTest(new JUnit4TestAdapter(CacheLocalQueryDetailMetricsSelfTest.class));
-        suite.addTest(new JUnit4TestAdapter(CachePartitionedQueryDetailMetricsDistributedSelfTest.class));
-        suite.addTest(new JUnit4TestAdapter(CachePartitionedQueryDetailMetricsLocalSelfTest.class));
-        suite.addTest(new JUnit4TestAdapter(CacheReplicatedQueryDetailMetricsDistributedSelfTest.class));
-        suite.addTest(new JUnit4TestAdapter(CacheReplicatedQueryDetailMetricsLocalSelfTest.class));
-
-        // Unmarshalling query test.
-        suite.addTest(new JUnit4TestAdapter(IgniteCacheP2pUnmarshallingQueryErrorTest.class));
-        suite.addTest(new JUnit4TestAdapter(IgniteCacheNoClassQuerySelfTest.class));
-
-        // Cancellation.
-        suite.addTest(new JUnit4TestAdapter(IgniteCacheDistributedQueryCancelSelfTest.class));
-        suite.addTest(new JUnit4TestAdapter(IgniteCacheLocalQueryCancelOrTimeoutSelfTest.class));
-
-        // Distributed joins.
-        suite.addTest(new JUnit4TestAdapter(H2CompareBigQueryDistributedJoinsTest.class));
-        suite.addTest(new JUnit4TestAdapter(IgniteCacheDistributedJoinCollocatedAndNotTest.class));
-        suite.addTest(new JUnit4TestAdapter(IgniteCacheDistributedJoinCustomAffinityMapper.class));
-        suite.addTest(new JUnit4TestAdapter(IgniteCacheDistributedJoinNoIndexTest.class));
-        suite.addTest(new JUnit4TestAdapter(IgniteCacheDistributedJoinPartitionedAndReplicatedTest.class));
-        suite.addTest(new JUnit4TestAdapter(IgniteCacheDistributedJoinQueryConditionsTest.class));
-        suite.addTest(new JUnit4TestAdapter(IgniteCacheDistributedJoinTest.class));
-        suite.addTest(new JUnit4TestAdapter(IgniteSqlDistributedJoinSelfTest.class));
-        suite.addTest(new JUnit4TestAdapter(IgniteSqlQueryParallelismTest.class));
-
-        // Other.
-        suite.addTest(new JUnit4TestAdapter(CacheIteratorScanQueryTest.class));
-        suite.addTest(new JUnit4TestAdapter(CacheQueryNewClientSelfTest.class));
-        suite.addTest(new JUnit4TestAdapter(CacheOffheapBatchIndexingSingleTypeTest.class));
-        suite.addTest(new JUnit4TestAdapter(CacheSqlQueryValueCopySelfTest.class));
-        suite.addTest(new JUnit4TestAdapter(IgniteCacheQueryCacheDestroySelfTest.class));
-        suite.addTest(new JUnit4TestAdapter(IgniteQueryDedicatedPoolTest.class));
-        suite.addTest(new JUnit4TestAdapter(IgniteSqlEntryCacheModeAgnosticTest.class));
-        suite.addTest(new JUnit4TestAdapter(QueryEntityCaseMismatchTest.class));
-        suite.addTest(new JUnit4TestAdapter(IgniteCacheDistributedPartitionQuerySelfTest.class));
-        suite.addTest(new JUnit4TestAdapter(IgniteCacheDistributedPartitionQueryNodeRestartsSelfTest.class));
-        suite.addTest(new JUnit4TestAdapter(IgniteCacheDistributedPartitionQueryConfigurationSelfTest.class));
-        suite.addTest(new JUnit4TestAdapter(IgniteSqlKeyValueFieldsTest.class));
-        suite.addTest(new JUnit4TestAdapter(IgniteSqlRoutingTest.class));
-        suite.addTest(new JUnit4TestAdapter(IgniteSqlNotNullConstraintTest.class));
-        suite.addTest(new JUnit4TestAdapter(LongIndexNameTest.class));
-        suite.addTest(new JUnit4TestAdapter(GridCacheQuerySqlFieldInlineSizeSelfTest.class));
-        suite.addTest(new JUnit4TestAdapter(IgniteSqlParameterizedQueryTest.class));
-        suite.addTest(new JUnit4TestAdapter(H2ConnectionLeaksSelfTest.class));
-        suite.addTest(new JUnit4TestAdapter(IgniteCheckClusterStateBeforeExecuteQueryTest.class));
-        suite.addTest(new JUnit4TestAdapter(OptimizedMarshallerIndexNameTest.class));
-        suite.addTest(new JUnit4TestAdapter(SqlSystemViewsSelfTest.class));
-
-        suite.addTest(new JUnit4TestAdapter(GridIndexRebuildSelfTest.class));
-
-        suite.addTest(new JUnit4TestAdapter(SqlTransactionCommandsWithMvccDisabledSelfTest.class));
-
-        suite.addTest(new JUnit4TestAdapter(IgniteSqlDefaultValueTest.class));
-        suite.addTest(new JUnit4TestAdapter(IgniteDecimalSelfTest.class));
-        suite.addTest(new JUnit4TestAdapter(IgniteSQLColumnConstraintsTest.class));
-        suite.addTest(new JUnit4TestAdapter(IgniteTransactionSQLColumnConstraintTest.class));
-
-        suite.addTest(new JUnit4TestAdapter(IgniteCachePartitionedAtomicColumnConstraintsTest.class));
-        suite.addTest(new JUnit4TestAdapter(IgniteCachePartitionedTransactionalColumnConstraintsTest.class));
-        suite.addTest(new JUnit4TestAdapter(IgniteCachePartitionedTransactionalSnapshotColumnConstraintTest.class));
-        suite.addTest(new JUnit4TestAdapter(IgniteCacheReplicatedAtomicColumnConstraintsTest.class));
-        suite.addTest(new JUnit4TestAdapter(IgniteCacheReplicatedTransactionalColumnConstraintsTest.class));
-        suite.addTest(new JUnit4TestAdapter(IgniteCacheReplicatedTransactionalSnapshotColumnConstraintTest.class));
-
-        // H2 Rows on-heap cache
-        suite.addTest(new JUnit4TestAdapter(H2RowCacheSelfTest.class));
-        suite.addTest(new JUnit4TestAdapter(H2RowCachePageEvictionTest.class));
-
-        // User operation SQL
-        suite.addTest(new JUnit4TestAdapter(SqlParserUserSelfTest.class));
-        suite.addTest(new JUnit4TestAdapter(SqlUserCommandSelfTest.class));
-        suite.addTest(new JUnit4TestAdapter(EncryptedSqlTableTest.class));
-
-        suite.addTest(new JUnit4TestAdapter(ThreadLocalObjectPoolSelfTest.class));
-        suite.addTest(new JUnit4TestAdapter(H2StatementCacheSelfTest.class));
-        suite.addTest(new JUnit4TestAdapter(PreparedStatementExSelfTest.class));
-
-        // Partition loss.
-        suite.addTest(new JUnit4TestAdapter(IndexingCachePartitionLossPolicySelfTest.class));
-
-        // GROUP_CONCAT
-        suite.addTest(new JUnit4TestAdapter(IgniteSqlGroupConcatCollocatedTest.class));
-        suite.addTest(new JUnit4TestAdapter(IgniteSqlGroupConcatNotCollocatedTest.class));
-
-        // Binary
-        suite.addTest(new JUnit4TestAdapter(BinarySerializationQuerySelfTest.class));
-        suite.addTest(new JUnit4TestAdapter(BinarySerializationQueryWithReflectiveSerializerSelfTest.class));
-        suite.addTest(new JUnit4TestAdapter(IgniteCacheBinaryObjectsScanSelfTest.class));
-        suite.addTest(new JUnit4TestAdapter(IgniteCacheBinaryObjectsScanWithEventsSelfTest.class));
-        suite.addTest(new JUnit4TestAdapter(BigEntryQueryTest.class));
-        suite.addTest(new JUnit4TestAdapter(BinaryMetadataConcurrentUpdateWithIndexesTest.class));
-
-        // Partition pruning.
-        suite.addTest(new JUnit4TestAdapter(InOperationExtractPartitionSelfTest.class));
-        suite.addTest(new JUnit4TestAdapter(AndOperationExtractPartitionSelfTest.class));
-
-        suite.addTest(new JUnit4TestAdapter(GridCacheDynamicLoadOnClientTest.class));
-        suite.addTest(new JUnit4TestAdapter(GridCacheDynamicLoadOnClientPersistentTest.class));
-
-        return suite;
-    }
-=======
->>>>>>> c7961dbd
 }