--- conflicted
+++ resolved
@@ -68,10 +68,7 @@
     StaticCacheDdlTest.class,
     StaticCacheDdlKeepStaticConfigurationTest.class,
     MemLeakOnSqlWithClientReconnectTest.class,
-<<<<<<< HEAD
-=======
     CacheContinuousQueryFilterDeploymentFailedTest.class
->>>>>>> 1e84d448
 })
 public class IgniteCacheQuerySelfTestSuite6 {
 }