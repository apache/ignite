--- conflicted
+++ resolved
@@ -81,12 +81,9 @@
     IgniteSetTest.class,
     DataReplicationOperationsTest.class,
     MetadataRegistrationTest.class,
-<<<<<<< HEAD
+    IgniteClientConnectionEventListenerTest.class,
+    IgniteClientRequestEventListenerTest.class,
     ThinClientEnpointsDiscoveryTest.class,
-=======
-    IgniteClientConnectionEventListenerTest.class,
-    IgniteClientRequestEventListenerTest.class
->>>>>>> 1b537d44
 })
 public class ClientTestSuite {
     // No-op.
