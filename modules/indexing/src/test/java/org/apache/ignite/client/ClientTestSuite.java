/*
 * Licensed to the Apache Software Foundation (ASF) under one or more
 * contributor license agreements.  See the NOTICE file distributed with
 * this work for additional information regarding copyright ownership.
 * The ASF licenses this file to You under the Apache License, Version 2.0
 * (the "License"); you may not use this file except in compliance with
 * the License.  You may obtain a copy of the License at
 *
 *      http://www.apache.org/licenses/LICENSE-2.0
 *
 * Unless required by applicable law or agreed to in writing, software
 * distributed under the License is distributed on an "AS IS" BASIS,
 * WITHOUT WARRANTIES OR CONDITIONS OF ANY KIND, either express or implied.
 * See the License for the specific language governing permissions and
 * limitations under the License.
 */

package org.apache.ignite.client;

import org.apache.ignite.internal.client.thin.CacheAsyncTest;
import org.apache.ignite.internal.client.thin.ClusterApiTest;
import org.apache.ignite.internal.client.thin.ClusterGroupTest;
import org.apache.ignite.internal.client.thin.ComputeTaskTest;
import org.apache.ignite.internal.client.thin.ReliableChannelTest;
import org.apache.ignite.internal.client.thin.ServicesTest;
import org.apache.ignite.internal.client.thin.ThinClientPartitionAwarenessDiscoveryTest;
import org.apache.ignite.internal.client.thin.ThinClientPartitionAwarenessResourceReleaseTest;
import org.apache.ignite.internal.client.thin.ThinClientPartitionAwarenessStableTopologyTest;
import org.apache.ignite.internal.client.thin.ThinClientPartitionAwarenessUnstableTopologyTest;
import org.junit.runner.RunWith;
import org.junit.runners.Suite;

/**
 * Tests for Java thin client.
 */
@RunWith(Suite.class)
@Suite.SuiteClasses({
    ClientConfigurationTest.class,
    ClientCacheConfigurationTest.class,
    FunctionalTest.class,
    IgniteBinaryTest.class,
    LoadTest.class,
    ReliabilityTest.class,
    ReliabilityTestAsync.class,
    ReliabilityTestPartitionAware.class,
    ReliabilityTestPartitionAwareAsync.class,
    SecurityTest.class,
    FunctionalQueryTest.class,
    IgniteBinaryQueryTest.class,
    SslParametersTest.class,
    ConnectionTest.class,
    ConnectToStartingNodeTest.class,
    AsyncChannelTest.class,
    ComputeTaskTest.class,
    ClusterApiTest.class,
    ClusterGroupTest.class,
    ServicesTest.class,
    ThinClientPartitionAwarenessStableTopologyTest.class,
    ThinClientPartitionAwarenessUnstableTopologyTest.class,
    ThinClientPartitionAwarenessResourceReleaseTest.class,
<<<<<<< HEAD
    ThinClientPartitionAwarenessDiscoveryTest.class,
    ReliableChannelTest.class
=======
    CacheAsyncTest.class
>>>>>>> d18a8f36
})
public class ClientTestSuite {
    // No-op.
}<|MERGE_RESOLUTION|>--- conflicted
+++ resolved
@@ -58,12 +58,9 @@
     ThinClientPartitionAwarenessStableTopologyTest.class,
     ThinClientPartitionAwarenessUnstableTopologyTest.class,
     ThinClientPartitionAwarenessResourceReleaseTest.class,
-<<<<<<< HEAD
     ThinClientPartitionAwarenessDiscoveryTest.class,
-    ReliableChannelTest.class
-=======
+    ReliableChannelTest.class,
     CacheAsyncTest.class
->>>>>>> d18a8f36
 })
 public class ClientTestSuite {
     // No-op.
