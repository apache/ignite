/*
 * Licensed to the Apache Software Foundation (ASF) under one or more
 * contributor license agreements.  See the NOTICE file distributed with
 * this work for additional information regarding copyright ownership.
 * The ASF licenses this file to You under the Apache License, Version 2.0
 * (the "License"); you may not use this file except in compliance with
 * the License.  You may obtain a copy of the License at
 *
 *      http://www.apache.org/licenses/LICENSE-2.0
 *
 * Unless required by applicable law or agreed to in writing, software
 * distributed under the License is distributed on an "AS IS" BASIS,
 * WITHOUT WARRANTIES OR CONDITIONS OF ANY KIND, either express or implied.
 * See the License for the specific language governing permissions and
 * limitations under the License.
 */

package org.apache.ignite.client;

import org.apache.ignite.internal.client.thin.AtomicLongTest;
import org.apache.ignite.internal.client.thin.CacheAsyncTest;
import org.apache.ignite.internal.client.thin.CacheEntryListenersTest;
import org.apache.ignite.internal.client.thin.ClusterApiTest;
import org.apache.ignite.internal.client.thin.ClusterGroupTest;
import org.apache.ignite.internal.client.thin.ComputeTaskTest;
import org.apache.ignite.internal.client.thin.DataReplicationOperationsTest;
import org.apache.ignite.internal.client.thin.IgniteSetTest;
import org.apache.ignite.internal.client.thin.MetadataRegistrationTest;
import org.apache.ignite.internal.client.thin.OptimizedMarshallerClassesCachedTest;
import org.apache.ignite.internal.client.thin.ReliableChannelTest;
import org.apache.ignite.internal.client.thin.ServicesBinaryArraysTests;
import org.apache.ignite.internal.client.thin.ServicesTest;
import org.apache.ignite.internal.client.thin.ThinClientPartitionAwarenessDiscoveryTest;
import org.apache.ignite.internal.client.thin.ThinClientPartitionAwarenessResourceReleaseTest;
import org.apache.ignite.internal.client.thin.ThinClientPartitionAwarenessStableTopologyTest;
import org.apache.ignite.internal.client.thin.ThinClientPartitionAwarenessUnstableTopologyTest;
import org.apache.ignite.internal.client.thin.TimeoutTest;
import org.junit.runner.RunWith;
import org.junit.runners.Suite;

/**
 * Tests for Java thin client.
 */
@RunWith(Suite.class)
@Suite.SuiteClasses({
    ClientConfigurationTest.class,
    ClientCacheConfigurationTest.class,
    FunctionalTest.class,
    IgniteBinaryTest.class,
    LoadTest.class,
    ReliabilityTest.class,
    ReliabilityTestAsync.class,
    ReliabilityTestPartitionAware.class,
    ReliabilityTestPartitionAwareAsync.class,
    SecurityTest.class,
    FunctionalQueryTest.class,
    IgniteBinaryQueryTest.class,
    SslParametersTest.class,
    ConnectionTest.class,
    ConnectToStartingNodeTest.class,
    AsyncChannelTest.class,
    ComputeTaskTest.class,
    ClusterApiTest.class,
    ClusterGroupTest.class,
    ServicesTest.class,
    ServicesBinaryArraysTests.class,
    CacheEntryListenersTest.class,
    ThinClientPartitionAwarenessStableTopologyTest.class,
    ThinClientPartitionAwarenessUnstableTopologyTest.class,
    ThinClientPartitionAwarenessResourceReleaseTest.class,
    ThinClientPartitionAwarenessDiscoveryTest.class,
    ReliableChannelTest.class,
    CacheAsyncTest.class,
    TimeoutTest.class,
    OptimizedMarshallerClassesCachedTest.class,
    AtomicLongTest.class,
    BinaryConfigurationTest.class,
    IgniteSetTest.class,
<<<<<<< HEAD
    MetadataRegistrationTest.class
=======
    DataReplicationOperationsTest.class
>>>>>>> 3acf3f10
})
public class ClientTestSuite {
    // No-op.
}<|MERGE_RESOLUTION|>--- conflicted
+++ resolved
@@ -76,11 +76,8 @@
     AtomicLongTest.class,
     BinaryConfigurationTest.class,
     IgniteSetTest.class,
-<<<<<<< HEAD
+    DataReplicationOperationsTest.class,
     MetadataRegistrationTest.class
-=======
-    DataReplicationOperationsTest.class
->>>>>>> 3acf3f10
 })
 public class ClientTestSuite {
     // No-op.
