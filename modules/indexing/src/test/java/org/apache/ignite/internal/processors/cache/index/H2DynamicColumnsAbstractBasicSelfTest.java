/*
 * Licensed to the Apache Software Foundation (ASF) under one or more
 * contributor license agreements.  See the NOTICE file distributed with
 * this work for additional information regarding copyright ownership.
 * The ASF licenses this file to You under the Apache License, Version 2.0
 * (the "License"); you may not use this file except in compliance with
 * the License.  You may obtain a copy of the License at
 *
 *      http://www.apache.org/licenses/LICENSE-2.0
 *
 * Unless required by applicable law or agreed to in writing, software
 * distributed under the License is distributed on an "AS IS" BASIS,
 * WITHOUT WARRANTIES OR CONDITIONS OF ANY KIND, either express or implied.
 * See the License for the specific language governing permissions and
 * limitations under the License.
 */

package org.apache.ignite.internal.processors.cache.index;

import java.sql.SQLException;
import java.util.Arrays;
import java.util.Collections;
import java.util.List;
import org.apache.ignite.IgniteCache;
import org.apache.ignite.Ignition;
import org.apache.ignite.binary.BinaryObject;
import org.apache.ignite.cache.query.annotations.QuerySqlField;
import org.apache.ignite.configuration.CacheConfiguration;
import org.apache.ignite.configuration.IgniteConfiguration;
import org.apache.ignite.internal.processors.query.QueryField;
import org.apache.ignite.internal.processors.query.QueryUtils;
import org.apache.ignite.testframework.config.GridTestProperties;
import org.h2.jdbc.JdbcSQLException;

import static org.apache.ignite.testframework.config.GridTestProperties.BINARY_MARSHALLER_USE_SIMPLE_NAME_MAPPER;

/**
 * Test to check dynamic columns related features.
 */
public abstract class H2DynamicColumnsAbstractBasicSelfTest extends DynamicColumnsAbstractTest {
    /**
     * Index of coordinator node.
     */
    final static int SRV_CRD_IDX = 0;

    /**
     * Index of non coordinator server node.
     */
    final static int SRV_IDX = 1;

    /**
     * Index of client.
     */
    final static int CLI_IDX = 2;

    /** {@inheritDoc} */
    @Override protected void beforeTestsStarted() throws Exception {
        super.beforeTestsStarted();

        for (IgniteConfiguration cfg : configurations())
            Ignition.start(cfg);
    }

    /**
     * @return Grid configurations to start.
     * @throws Exception if failed.
     */
    private IgniteConfiguration[] configurations() throws Exception {
        return new IgniteConfiguration[] {
            commonConfiguration(0),
            commonConfiguration(1),
            clientConfiguration(2)
        };
    }

    /** {@inheritDoc} */
    @Override protected void afterTestsStopped() throws Exception {
        stopAllGrids();

        super.afterTestsStopped();
    }

    /** {@inheritDoc} */
    @Override protected void beforeTest() throws Exception {
        super.beforeTest();

        run(CREATE_SQL);
    }

    /** {@inheritDoc} */
    @Override protected void afterTest() throws Exception {
        run(DROP_SQL);

        super.afterTest();
    }

    /**
     * Check table state on default node.
     *
     * @param schemaName Schema name.
     * @param tblName Table name.
     * @param cols Columns to look for.
     * @return Number of other columns.
     * @throws SQLException if failed.
     */
    private int checkTableState(String schemaName, String tblName, QueryField... cols) throws SQLException {
        return checkTableState(grid(nodeIndex()), schemaName, tblName, cols);
    }

    /**
     * Test column addition to the end of the columns list.
     */
    public void testAddColumnSimple() throws SQLException {
        run("ALTER TABLE Person ADD COLUMN age int");

        doSleep(500);

        QueryField c = c("AGE", Integer.class.getName());

        checkTableState(QueryUtils.DFLT_SCHEMA, "PERSON", c);
    }

    /**
     * Test column addition to the end of the columns list.
     */
    public void testAddFewColumnsSimple() throws SQLException {
        run("ALTER TABLE Person ADD COLUMN (age int, \"city\" varchar)");

        doSleep(500);

        checkTableState(QueryUtils.DFLT_SCHEMA, "PERSON", c("AGE", Integer.class.getName()),
            c("city", String.class.getName()));
    }

    /**
     * Test {@code IF EXISTS} handling.
     */
    public void testIfTableExists() {
        run("ALTER TABLE if exists City ADD COLUMN population int");
    }

    /**
     * Test {@code IF NOT EXISTS} handling.
     */
    public void testIfColumnNotExists() {
        run("ALTER TABLE Person ADD COLUMN if not exists name varchar");
    }

    /**
     * Test {@code IF NOT EXISTS} handling.
     */
    public void testDuplicateColumnName() {
        assertThrows("ALTER TABLE Person ADD COLUMN name varchar", "Column already exists: NAME");
    }

    /**
     * Test behavior in case of missing table.
     */
    public void testMissingTable() {
        assertThrows("ALTER TABLE City ADD COLUMN name varchar", "Table doesn't exist: CITY");
    }

    /** */
    @SuppressWarnings("unchecked")
    public void testComplexOperations() {
        IgniteCache<BinaryObject, BinaryObject> cache = ignite(nodeIndex())
            .cache(QueryUtils.createTableCacheName(QueryUtils.DFLT_SCHEMA, "PERSON"));

        run(cache, "ALTER TABLE Person ADD COLUMN city varchar");

        run(cache, "INSERT INTO Person (id, name, city) values (1, 'John Doe', 'New York')");
        run(cache, "INSERT INTO Person (id, name, city) values (2, 'Mike Watts', 'Denver')");
        run(cache, "INSERT INTO Person (id, name, city) values (3, 'Ann Pierce', 'New York')");

        run(cache, "CREATE INDEX pidx1 ON Person(name, city desc)");

        CacheConfiguration<Integer, City> ccfg = defaultCacheConfiguration().setName("City")
            .setIndexedTypes(Integer.class, City.class).setSqlSchema(QueryUtils.DFLT_SCHEMA);

        ccfg.getQueryEntities().iterator().next().setKeyFieldName("id");

        ignite(nodeIndex()).getOrCreateCache(ccfg);

        run(cache, "ALTER TABLE City ADD COLUMN population int");

        run(cache, "CREATE INDEX cidx1 ON City(population)");

        run(cache, "CREATE INDEX cidx2 ON City(name)");

        run(cache, "INSERT INTO City(id, name, population, state_name) values (5, 'New York', 15000000, 'New York')," +
            "(7, 'Denver', 3000000, 'Colorado')");

        run(cache, "ALTER TABLE City DROP COLUMN state_name");

        List<List<?>> res = run(cache, "SELECT p.name from Person p join City c on p.city = c.name where " +
            "c.population > 5000000 order by p.name");

        assertEquals(2, res.size());

        assertEquals(Collections.singletonList("Ann Pierce"), res.get(0));

        assertEquals(Collections.singletonList("John Doe"), res.get(1));

        run(cache, "ALTER TABLE Person ADD COLUMN age int");

        run(cache, "UPDATE Person SET age = (5 - id) * 10");

        res = run(cache, "SELECT p.name from Person p join City c on p.city = c.name where " +
            "c.population > 5000000 and age < 40");

        assertEquals(1, res.size());

        assertEquals(Collections.singletonList("Ann Pierce"), res.get(0));

        run(cache, "CREATE INDEX pidx2 on Person(age desc)");

        run(cache, "DROP INDEX pidx2");
        run(cache, "DROP INDEX pidx1");
        run(cache, "DROP INDEX cidx2");
        run(cache, "DROP INDEX cidx1");

        run(cache, "DELETE FROM Person where age > 10");

        assertEquals(0, cache.size());

        ignite(nodeIndex()).destroyCache("City");
    }

    /**
     * Test that we can add columns dynamically to tables associated with non dynamic caches as well.
     */
    public void testAddColumnToNonDynamicCache() throws SQLException {
        run("ALTER TABLE \"idx\".PERSON ADD COLUMN CITY varchar");

        doSleep(500);

        QueryField c = c("CITY", String.class.getName());

        checkTableState("idx", "PERSON", c);
    }

    /**
     * Test that we can add columns dynamically to tables associated with non dynamic caches storing user types as well.
     */
    @SuppressWarnings("unchecked")
    public void testAddColumnToNonDynamicCacheWithRealValueType() throws SQLException {
        CacheConfiguration<Integer, City> ccfg = defaultCacheConfiguration().setName("City")
            .setIndexedTypes(Integer.class, City.class);

        IgniteCache<Integer, ?> cache = ignite(nodeIndex()).getOrCreateCache(ccfg);

        run(cache, "ALTER TABLE \"City\".City ADD COLUMN population int");

        doSleep(500);

        QueryField c = c("POPULATION", Integer.class.getName());

        checkTableState("City", "CITY", c);

        run(cache, "INSERT INTO \"City\".City (_key, id, name, state_name, population) values " +
            "(1, 1, 'Washington', 'DC', 2500000)");

        List<List<?>> res = run(cache, "select _key, id, name, state_name, population from \"City\".City");

        assertEquals(Collections.singletonList(Arrays.asList(1, 1, "Washington", "DC", 2500000)), res);

        if (!Boolean.valueOf(GridTestProperties.getProperty(BINARY_MARSHALLER_USE_SIMPLE_NAME_MAPPER))) {
            City city = (City)cache.get(1);

            assertEquals(1, city.id());
            assertEquals("Washington", city.name());
            assertEquals("DC", city.state());
        }
        else {
            BinaryObject city = (BinaryObject)cache.withKeepBinary().get(1);

            assertEquals(1, (int)city.field("id"));
            assertEquals("Washington", (String)city.field("name"));
            assertEquals("DC", (String)city.field("state"));
            assertEquals(2500000, (int)city.field("population"));
        }

        cache.destroy();
    }

    /**
     * Test addition of column with not null constraint.
     */
    public void testAddNotNullColumn() throws SQLException {
        run("ALTER TABLE Person ADD COLUMN age int NOT NULL");

        doSleep(500);

        QueryField c = new QueryField("AGE", Integer.class.getName(), false);

        checkTableState(QueryUtils.DFLT_SCHEMA, "PERSON", c);
    }

    /**
     * Test addition of column explicitly defined as nullable.
     */
    public void testAddNullColumn() throws SQLException {
        run("ALTER TABLE Person ADD COLUMN age int NULL");

        doSleep(500);

        QueryField c = new QueryField("AGE", Integer.class.getName(), true);

        checkTableState(QueryUtils.DFLT_SCHEMA, "PERSON", c);
    }

    /**
     * Test that {@code ADD COLUMN} fails for non dynamic table that has flat value.
     */
    @SuppressWarnings({"unchecked", "ThrowFromFinallyBlock"})
    public void testTestAlterTableOnFlatValueNonDynamicTable() {
        CacheConfiguration c =
            new CacheConfiguration("ints").setIndexedTypes(Integer.class, Integer.class)
                .setSqlSchema(QueryUtils.DFLT_SCHEMA);

        try {
            grid(nodeIndex()).getOrCreateCache(c);

            doTestAlterTableOnFlatValue("INTEGER");
        }
        finally {
            grid(nodeIndex()).destroyCache("ints");
        }
    }

    /**
     * Test that {@code ADD COLUMN} fails for dynamic table that has flat value.
     */
    @SuppressWarnings({"unchecked", "ThrowFromFinallyBlock"})
    public void testTestAlterTableOnFlatValueDynamicTable() {
        try {
            run("CREATE TABLE TEST (id int primary key, x varchar) with \"wrap_value=false\"");

            doTestAlterTableOnFlatValue("TEST");
        }
        finally {
            run("DROP TABLE TEST");
        }
    }

    /**
     *
     * @throws Exception if failed.
     */
    public void testDropColumn() throws Exception {
        try {
            run("CREATE TABLE test (id INT PRIMARY KEY, a INT, b CHAR)");

            assertEquals(0, checkTableState(QueryUtils.DFLT_SCHEMA, "TEST",
                new QueryField("ID", Integer.class.getName(), true),
                new QueryField("A", Integer.class.getName(), true),
                new QueryField("B", String.class.getName(), true)));

            run("ALTER TABLE test DROP COLUMN a");

            assertEquals(0, checkTableState(QueryUtils.DFLT_SCHEMA, "TEST",
                new QueryField("ID", Integer.class.getName(), true),
                new QueryField("B", String.class.getName(), true)));

            run("ALTER TABLE test DROP COLUMN IF EXISTS a");

            assertThrowsAnyCause("ALTER TABLE test DROP COLUMN a", JdbcSQLException.class, "Column \"A\" not found");
        }
        finally {
            run("DROP TABLE IF EXISTS test");
        }
    }

    /**
     *
     * @throws Exception if failed.
     */
<<<<<<< HEAD
=======
    public void testDroppedColumnMeta() throws Exception {
        try {
            run("CREATE TABLE test (id INT PRIMARY KEY, a INT, b CHAR)");

            QueryField fld = getColumnMeta(grid(nodeIndex()), QueryUtils.DFLT_SCHEMA, "TEST", "A");

            assertEquals("A", fld.name());
            assertEquals(Integer.class.getName(), fld.typeName());

            run("ALTER TABLE test DROP COLUMN a");

            assertNull(getColumnMeta(grid(nodeIndex()), QueryUtils.DFLT_SCHEMA, "TEST", "A"));
        }
        finally {
            run("DROP TABLE IF EXISTS test");
        }
    }

    /**
     *
     * @throws Exception if failed.
     */
>>>>>>> 3cc91e23
    public void testDropMultipleColumns() throws Exception {
        try {
            run("CREATE TABLE test (id INT PRIMARY KEY, a INT, b CHAR, c INT)");

            assertEquals(0, checkTableState(QueryUtils.DFLT_SCHEMA, "TEST",
                new QueryField("ID", Integer.class.getName(), true),
                new QueryField("A", Integer.class.getName(), true),
                new QueryField("B", String.class.getName(), true),
                new QueryField("C", Integer.class.getName(), true)));

            run("ALTER TABLE test DROP COLUMN a, c");

            assertEquals(0, checkTableState(QueryUtils.DFLT_SCHEMA, "TEST",
                new QueryField("ID", Integer.class.getName(), true),
                new QueryField("B", String.class.getName(), true)));
        }
        finally {
            run("DROP TABLE IF EXISTS test");
        }
    }

    /**
     *
     * @throws Exception if failed.
     */
    public void testDropNonExistingColumn() throws Exception {
        try {
            run("CREATE TABLE test (id INT PRIMARY KEY, a INT)");

            assertThrowsAnyCause("ALTER TABLE test DROP COLUMN b", JdbcSQLException.class, "Column \"B\" not found");
        }
        finally {
            run("DROP TABLE IF EXISTS test");
        }
    }

    /**
     *
     * @throws Exception if failed.
     */
    public void testDropColumnNonExistingTable() throws Exception {
        assertThrowsAnyCause("ALTER TABLE nosuchtable DROP COLUMN a", JdbcSQLException.class,
            "Table \"NOSUCHTABLE\" not found");
    }

    /**
     *
     * @throws Exception if failed.
     */
    public void testDropColumnIfTableExists() throws Exception {
        try {
            run("CREATE TABLE test (id INT PRIMARY KEY, a INT, b CHAR)");

            run("ALTER TABLE IF EXISTS test DROP COLUMN a");
<<<<<<< HEAD
=======

            assertEquals(0, checkTableState(QueryUtils.DFLT_SCHEMA, "TEST",
                new QueryField("ID", Integer.class.getName(), true),
                new QueryField("B", String.class.getName(), true)));
>>>>>>> 3cc91e23
        }
        finally {
            run("DROP TABLE IF EXISTS test");
        }
    }

    /**
     *
     * @throws Exception if failed.
     */
    public void testDropColumnIfExists() throws Exception {
        try {
            run("CREATE TABLE test (id INT PRIMARY KEY, a INT)");

            run("ALTER TABLE IF EXISTS test DROP COLUMN IF EXISTS a");

            run("ALTER TABLE IF EXISTS test DROP COLUMN IF EXISTS b");
<<<<<<< HEAD
=======

            assertEquals(0, checkTableState(QueryUtils.DFLT_SCHEMA, "TEST",
                new QueryField("ID", Integer.class.getName(), true)));
>>>>>>> 3cc91e23
        }
        finally {
            run("DROP TABLE IF EXISTS test");
        }
    }

    /**
     *
     * @throws Exception if failed.
     */
    public void testDropColumnIndexPresent() throws Exception {
        try {
            run("CREATE TABLE test (id INT PRIMARY KEY, a INT, b INT)");

            run("CREATE INDEX b_index ON test(b)");

            assertThrows("ALTER TABLE test DROP COLUMN b",
                "Cannot drop column \"B\" because an index exists (\"B_INDEX\") that uses the column.");

            run("DROP INDEX b_index");

            run("ALTER TABLE test DROP COLUMN b");
<<<<<<< HEAD
=======

            assertEquals(0, checkTableState(QueryUtils.DFLT_SCHEMA, "TEST",
                new QueryField("ID", Integer.class.getName(), true),
                new QueryField("A", Integer.class.getName(), true)));
>>>>>>> 3cc91e23
        }
        finally {
            run("DROP TABLE IF EXISTS test");
        }
    }

    /**
     *
     * @throws Exception if failed.
     */
    public void testDropColumnOnRealClassValuedTable() throws Exception {
        try {
            run("CREATE TABLE test (id INT PRIMARY KEY, x VARCHAR) with \"wrap_value=false\"");

            assertThrows("ALTER TABLE test DROP COLUMN x",
                "Cannot drop column(s) because table was created with WRAP_VALUE=false option.");
        }
        finally {
            run("DROP TABLE IF EXISTS test");
        }
    }

    /**
     *
     * @throws Exception if failed.
     */
    public void testDropColumnThatIsPartOfKey() throws Exception {
        try {
            run("CREATE TABLE test(id INT, a INT, b CHAR, PRIMARY KEY(id, a))");

            assertThrows("ALTER TABLE test DROP COLUMN a",
                "Cannot drop column \"A\" because it is a part of a cache key");
        }
        finally {
            run("DROP TABLE IF EXISTS test");
        }
    }

    /**
     *
     * @throws Exception if failed.
     */
    public void testDropColumnThatIsKey() throws Exception {
        try {
            run("CREATE TABLE test(id INT PRIMARY KEY, a INT, b CHAR)");

            assertThrows("ALTER TABLE test DROP COLUMN id",
                "Cannot drop column \"ID\" because it represents an entire cache key");
        }
        finally {
            run("DROP TABLE IF EXISTS test");
        }
    }

    /**
<<<<<<< HEAD
=======
     *
     * @throws Exception if failed.
     */
    public void testDropColumnThatIsValue() throws Exception {
        try {
            run("CREATE TABLE test(id INT PRIMARY KEY, a INT, b CHAR)");

            assertThrows("ALTER TABLE test DROP COLUMN _val",
                "Cannot drop column \"_VAL\" because it represents an entire cache value");
        }
        finally {
            run("DROP TABLE IF EXISTS test");
        }
    }

    /**
     * Test that we can drop columns dynamically from tables associated
     * with non dynamic caches storing user types as well.
     *
     * @throws SQLException if failed.
     */
    @SuppressWarnings("unchecked")
    public void testDropColumnFromNonDynamicCacheWithRealValueType() throws SQLException {
        CacheConfiguration<Integer, City> ccfg = defaultCacheConfiguration().setName("City")
            .setIndexedTypes(Integer.class, City.class);

        IgniteCache<Integer, ?> cache = ignite(nodeIndex()).getOrCreateCache(ccfg);

        run(cache, "INSERT INTO \"City\".City (_key, id, name, state_name) VALUES " +
            "(1, 1, 'Washington', 'DC')");

        run(cache, "ALTER TABLE \"City\".City DROP COLUMN state_name");

        doSleep(500);

        QueryField c = c("NAME", String.class.getName());

        checkTableState("City", "CITY", c);

        run(cache, "INSERT INTO \"City\".City (_key, id, name) VALUES " +
            "(2, 2, 'New York')");

        assertThrowsAnyCause("SELECT state_name FROM \"City\".City",
            JdbcSQLException.class, "Column \"STATE_NAME\" not found");

        List<List<?>> res = run(cache, "SELECT _key, id, name FROM \"City\".City WHERE id = 1");

        assertEquals(Collections.singletonList(Arrays.asList(1, 1, "Washington")), res);

        res = run(cache, "SELECT * FROM \"City\".City WHERE id = 2");

        assertEquals(Collections.singletonList(Arrays.asList(2, "New York")), res);

        if (!Boolean.valueOf(GridTestProperties.getProperty(BINARY_MARSHALLER_USE_SIMPLE_NAME_MAPPER))) {
            City city = (City)cache.get(1);

            assertEquals(1, city.id());
            assertEquals("Washington", city.name());
            assertEquals("DC", city.state());

            city = (City)cache.get(2);

            assertEquals(2, city.id());
            assertEquals("New York", city.name());
            assertEquals(null, city.state());
        }
        else {
            BinaryObject city = (BinaryObject)cache.withKeepBinary().get(1);

            assertEquals(1, (int)city.field("id"));
            assertEquals("Washington", (String)city.field("name"));
            assertEquals("DC", (String)city.field("state"));

            city = (BinaryObject)cache.withKeepBinary().get(2);

            assertEquals(2, (int)city.field("id"));
            assertEquals("New York", (String)city.field("name"));
            assertEquals(null, (String)city.field("state"));
        }

        cache.destroy();
    }

    /**
>>>>>>> 3cc91e23
     * Test that {@code ADD COLUMN} fails for tables that have flat value.
     * @param tblName table name.
     */
    private void doTestAlterTableOnFlatValue(String tblName) {
        assertThrows("ALTER TABLE " + tblName + " ADD COLUMN y varchar",
            "Cannot add column(s) because table was created with WRAP_VALUE=false option.");
    }

    /**
     * @return Node index to run queries on.
     */
    protected abstract int nodeIndex();

    /**
     * Run specified statement expected to throw {@code IgniteSqlException} with expected specified message.
     * @param sql Statement.
     * @param msg Expected message.
     */
    @SuppressWarnings("ThrowableResultOfMethodCallIgnored")
    protected void assertThrows(final String sql, String msg) {
        assertThrows(grid(nodeIndex()), sql, msg);
    }

    /**
     * Run specified statement expected to throw an exception of specified class and message.
     *
     * @param sql Statement.
     * @param cls Expected exception class.
     * @param msg Expected message.
     */
    @SuppressWarnings("ThrowableResultOfMethodCallIgnored")
    protected void assertThrowsAnyCause(final String sql, Class<? extends Throwable> cls, String msg) {
        assertThrowsAnyCause(grid(nodeIndex()), sql, cls, msg);
    }

    /**
     * Execute SQL command and return resulting dataset.
     * @param sql Statement.
     * @return result.
     */
    protected List<List<?>> run(String sql) {
        return run(grid(nodeIndex()), sql);
    }

    /** City class. */
    private final static class City {
        /** City id. */
        @QuerySqlField
        private int id;

        /** City name. */
        @QuerySqlField
        private String name;

        /** City state. */
        @QuerySqlField(name = "state_name")
        private String state;

        /**
         * @return City id.
         */
        public int id() {
            return id;
        }

        /**
         * @param id City id.
         */
        public void id(int id) {
            this.id = id;
        }

        /**
         * @return City name.
         */
        public String name() {
            return name;
        }

        /**
         * @param name City name.
         */
        public void name(String name) {
            this.name = name;
        }

        /**
         * @return City state.
         */
        public String state() {
            return state;
        }

        /**
         * @param state City state.
         */
        public void state(String state) {
            this.state = state;
        }
    }
}<|MERGE_RESOLUTION|>--- conflicted
+++ resolved
@@ -375,8 +375,6 @@
      *
      * @throws Exception if failed.
      */
-<<<<<<< HEAD
-=======
     public void testDroppedColumnMeta() throws Exception {
         try {
             run("CREATE TABLE test (id INT PRIMARY KEY, a INT, b CHAR)");
@@ -399,7 +397,6 @@
      *
      * @throws Exception if failed.
      */
->>>>>>> 3cc91e23
     public void testDropMultipleColumns() throws Exception {
         try {
             run("CREATE TABLE test (id INT PRIMARY KEY, a INT, b CHAR, c INT)");
@@ -454,13 +451,10 @@
             run("CREATE TABLE test (id INT PRIMARY KEY, a INT, b CHAR)");
 
             run("ALTER TABLE IF EXISTS test DROP COLUMN a");
-<<<<<<< HEAD
-=======
 
             assertEquals(0, checkTableState(QueryUtils.DFLT_SCHEMA, "TEST",
                 new QueryField("ID", Integer.class.getName(), true),
                 new QueryField("B", String.class.getName(), true)));
->>>>>>> 3cc91e23
         }
         finally {
             run("DROP TABLE IF EXISTS test");
@@ -478,12 +472,9 @@
             run("ALTER TABLE IF EXISTS test DROP COLUMN IF EXISTS a");
 
             run("ALTER TABLE IF EXISTS test DROP COLUMN IF EXISTS b");
-<<<<<<< HEAD
-=======
 
             assertEquals(0, checkTableState(QueryUtils.DFLT_SCHEMA, "TEST",
                 new QueryField("ID", Integer.class.getName(), true)));
->>>>>>> 3cc91e23
         }
         finally {
             run("DROP TABLE IF EXISTS test");
@@ -506,13 +497,10 @@
             run("DROP INDEX b_index");
 
             run("ALTER TABLE test DROP COLUMN b");
-<<<<<<< HEAD
-=======
 
             assertEquals(0, checkTableState(QueryUtils.DFLT_SCHEMA, "TEST",
                 new QueryField("ID", Integer.class.getName(), true),
                 new QueryField("A", Integer.class.getName(), true)));
->>>>>>> 3cc91e23
         }
         finally {
             run("DROP TABLE IF EXISTS test");
@@ -568,8 +556,6 @@
     }
 
     /**
-<<<<<<< HEAD
-=======
      *
      * @throws Exception if failed.
      */
@@ -654,7 +640,6 @@
     }
 
     /**
->>>>>>> 3cc91e23
      * Test that {@code ADD COLUMN} fails for tables that have flat value.
      * @param tblName table name.
      */
