/*
 * Licensed to the Apache Software Foundation (ASF) under one or more
 * contributor license agreements.  See the NOTICE file distributed with
 * this work for additional information regarding copyright ownership.
 * The ASF licenses this file to You under the Apache License, Version 2.0
 * (the "License"); you may not use this file except in compliance with
 * the License.  You may obtain a copy of the License at
 *
 *      http://www.apache.org/licenses/LICENSE-2.0
 *
 * Unless required by applicable law or agreed to in writing, software
 * distributed under the License is distributed on an "AS IS" BASIS,
 * WITHOUT WARRANTIES OR CONDITIONS OF ANY KIND, either express or implied.
 * See the License for the specific language governing permissions and
 * limitations under the License.
 */

package org.apache.ignite.testsuites;

import org.apache.ignite.internal.metric.SqlStatisticsUserQueriesFastTest;
import org.apache.ignite.internal.metric.SqlStatisticsUserQueriesLongTest;
import org.apache.ignite.internal.processors.cache.CacheScanPartitionQueryFallbackSelfTest;
import org.apache.ignite.internal.processors.cache.IgniteCacheCrossCacheJoinRandomTest;
import org.apache.ignite.internal.processors.cache.IgniteCacheObjectKeyIndexingSelfTest;
import org.apache.ignite.internal.processors.cache.IgniteCachePartitionedQueryMultiThreadedSelfTest;
import org.apache.ignite.internal.processors.cache.IgniteCacheQueryEvictsMultiThreadedSelfTest;
import org.apache.ignite.internal.processors.cache.IgniteCacheQueryMultiThreadedSelfTest;
import org.apache.ignite.internal.processors.cache.IgniteCacheSqlQueryMultiThreadedSelfTest;
import org.apache.ignite.internal.processors.cache.QueryJoinWithDifferentNodeFiltersTest;
import org.apache.ignite.internal.processors.cache.SqlCacheStartStopTest;
import org.apache.ignite.internal.processors.cache.distributed.near.GridCachePartitionedTxMultiNodeSelfTest;
import org.apache.ignite.internal.processors.cache.distributed.near.IgniteCacheClientQueryReplicatedNodeRestartSelfTest;
import org.apache.ignite.internal.processors.cache.distributed.near.IgniteCacheDistributedQueryDefaultTimeoutSelfTest;
import org.apache.ignite.internal.processors.cache.distributed.near.IgniteCacheDistributedQueryStopOnCancelOrTimeoutSelfTest;
import org.apache.ignite.internal.processors.cache.distributed.near.IgniteCacheQueryNodeFailTest;
import org.apache.ignite.internal.processors.cache.distributed.near.IgniteCacheQueryNodeRestartDistributedJoinSelfTest;
import org.apache.ignite.internal.processors.cache.distributed.near.IgniteCacheQueryNodeRestartSelfTest;
import org.apache.ignite.internal.processors.cache.distributed.near.IgniteCacheQueryNodeRestartSelfTest2;
import org.apache.ignite.internal.processors.cache.distributed.near.IgniteCacheQueryNodeRestartTxSelfTest;
import org.apache.ignite.internal.processors.cache.distributed.near.IgniteCacheQueryReservationOnUnstableTopologyTest;
import org.apache.ignite.internal.processors.cache.distributed.near.IgniteCacheQueryStopOnCancelOrTimeoutDistributedJoinSelfTest;
import org.apache.ignite.internal.processors.cache.distributed.near.IgniteSqlQueryWithBaselineTest;
import org.apache.ignite.internal.processors.cache.distributed.replicated.GridCacheReplicatedTxMultiNodeBasicTest;
import org.apache.ignite.internal.processors.cache.index.DynamicColumnsConcurrentAtomicPartitionedSelfTest;
import org.apache.ignite.internal.processors.cache.index.DynamicColumnsConcurrentAtomicReplicatedSelfTest;
import org.apache.ignite.internal.processors.cache.index.DynamicColumnsConcurrentTransactionalPartitionedSelfTest;
import org.apache.ignite.internal.processors.cache.index.DynamicColumnsConcurrentTransactionalReplicatedSelfTest;
import org.apache.ignite.internal.processors.cache.index.DynamicIndexPartitionedAtomicConcurrentSelfTest;
import org.apache.ignite.internal.processors.cache.index.DynamicIndexPartitionedTransactionalConcurrentSelfTest;
import org.apache.ignite.internal.processors.cache.index.DynamicIndexReplicatedAtomicConcurrentSelfTest;
import org.apache.ignite.internal.processors.cache.index.DynamicIndexReplicatedTransactionalConcurrentSelfTest;
import org.apache.ignite.internal.processors.cache.local.IgniteCacheLocalQueryDefaultTimeoutSelfTest;
import org.apache.ignite.internal.processors.cache.query.ScanQueryOffheapExpiryPolicySelfTest;
import org.apache.ignite.internal.processors.database.baseline.IgniteChangingBaselineCacheQueryNodeRestartSelfTest;
import org.apache.ignite.internal.processors.database.baseline.IgniteStableBaselineCacheQueryNodeRestartsSelfTest;
import org.apache.ignite.internal.processors.query.DisabledSqlFunctionsTest;
import org.apache.ignite.internal.processors.query.DmlBatchSizeDeadlockTest;
import org.apache.ignite.internal.processors.query.IgniteCacheGroupsCompareQueryTest;
import org.apache.ignite.internal.processors.query.IgniteCacheGroupsSqlDistributedJoinSelfTest;
import org.apache.ignite.internal.processors.query.IgniteCacheGroupsSqlSegmentedIndexMultiNodeSelfTest;
import org.apache.ignite.internal.processors.query.IgniteCacheGroupsSqlSegmentedIndexSelfTest;
import org.apache.ignite.internal.processors.query.IgniteSqlCreateTableTemplateTest;
import org.apache.ignite.internal.processors.query.LocalQueryLazyTest;
import org.apache.ignite.internal.processors.query.LongRunningQueryTest;
import org.apache.ignite.internal.processors.query.SqlIndexConsistencyAfterInterruptAtomicCacheOperationTest;
import org.apache.ignite.internal.processors.query.SqlIndexConsistencyAfterInterruptTxCacheOperationTest;
import org.apache.ignite.internal.processors.query.SqlLocalQueryConnectionAndStatementTest;
import org.apache.ignite.internal.processors.query.SqlPartOfComplexPkLookupTest;
import org.apache.ignite.internal.processors.query.SqlQueriesTopologyMappingTest;
import org.apache.ignite.internal.processors.query.SqlTwoCachesInGroupWithSameEntryTest;
import org.apache.ignite.internal.processors.query.h2.CacheQueryEntityWithDateTimeApiFieldsTest;
import org.apache.ignite.internal.processors.query.h2.DmlStatementsProcessorTest;
import org.apache.ignite.internal.processors.query.h2.twostep.CacheQueryMemoryLeakTest;
import org.apache.ignite.internal.processors.query.h2.twostep.CreateTableWithDateKeySelfTest;
import org.apache.ignite.internal.processors.query.h2.twostep.DisappearedCacheCauseRetryMessageSelfTest;
import org.apache.ignite.internal.processors.query.h2.twostep.DisappearedCacheWasNotFoundMessageSelfTest;
import org.apache.ignite.internal.processors.query.h2.twostep.NonCollocatedRetryMessageSelfTest;
import org.apache.ignite.internal.processors.query.h2.twostep.NoneOrSinglePartitionsQueryOptimizationsTest;
import org.apache.ignite.internal.processors.query.h2.twostep.RetryCauseMessageSelfTest;
import org.apache.ignite.internal.processors.query.h2.twostep.TableViewSubquerySelfTest;
import org.junit.runner.RunWith;
import org.junit.runners.Suite;

/**
 * Test suite for cache queries.
 */
@RunWith(Suite.class)
@Suite.SuiteClasses({
<<<<<<< HEAD
=======
    DisabledSqlFunctionsTest.class,

>>>>>>> 1e84d448
    SqlCacheStartStopTest.class,

    SqlIndexConsistencyAfterInterruptAtomicCacheOperationTest.class,
    SqlIndexConsistencyAfterInterruptTxCacheOperationTest.class,
    SqlTwoCachesInGroupWithSameEntryTest.class,

    // Dynamic index create/drop tests.
    DynamicIndexPartitionedAtomicConcurrentSelfTest.class,
    DynamicIndexPartitionedTransactionalConcurrentSelfTest.class,
    DynamicIndexReplicatedAtomicConcurrentSelfTest.class,
    DynamicIndexReplicatedTransactionalConcurrentSelfTest.class,

    DynamicColumnsConcurrentAtomicPartitionedSelfTest.class,
    DynamicColumnsConcurrentTransactionalPartitionedSelfTest.class,
    DynamicColumnsConcurrentAtomicReplicatedSelfTest.class,
    DynamicColumnsConcurrentTransactionalReplicatedSelfTest.class,

    // Distributed joins.
    IgniteCacheQueryNodeRestartDistributedJoinSelfTest.class,
    IgniteCacheQueryStopOnCancelOrTimeoutDistributedJoinSelfTest.class,

    // Other tests.
    IgniteCacheQueryMultiThreadedSelfTest.class,

    IgniteCacheQueryEvictsMultiThreadedSelfTest.class,

    ScanQueryOffheapExpiryPolicySelfTest.class,

    IgniteCacheCrossCacheJoinRandomTest.class,
    IgniteCacheClientQueryReplicatedNodeRestartSelfTest.class,
    IgniteCacheQueryNodeFailTest.class,
    IgniteCacheQueryNodeRestartSelfTest.class,
    IgniteSqlQueryWithBaselineTest.class,
    IgniteChangingBaselineCacheQueryNodeRestartSelfTest.class,
    IgniteStableBaselineCacheQueryNodeRestartsSelfTest.class,
    IgniteCacheQueryNodeRestartSelfTest2.class,
    IgniteCacheQueryNodeRestartTxSelfTest.class,
    IgniteCacheSqlQueryMultiThreadedSelfTest.class,
    IgniteCachePartitionedQueryMultiThreadedSelfTest.class,
    CacheScanPartitionQueryFallbackSelfTest.class,
    IgniteCacheDistributedQueryDefaultTimeoutSelfTest.class,
    IgniteCacheDistributedQueryStopOnCancelOrTimeoutSelfTest.class,
    IgniteCacheObjectKeyIndexingSelfTest.class,

    IgniteCacheGroupsCompareQueryTest.class,
    IgniteCacheGroupsSqlSegmentedIndexSelfTest.class,
    IgniteCacheGroupsSqlSegmentedIndexMultiNodeSelfTest.class,
    IgniteCacheGroupsSqlDistributedJoinSelfTest.class,

    QueryJoinWithDifferentNodeFiltersTest.class,

    CacheQueryMemoryLeakTest.class,

    CreateTableWithDateKeySelfTest.class,

    CacheQueryEntityWithDateTimeApiFieldsTest.class,

    DmlStatementsProcessorTest.class,

    NonCollocatedRetryMessageSelfTest.class,
    RetryCauseMessageSelfTest.class,
    DisappearedCacheCauseRetryMessageSelfTest.class,
    DisappearedCacheWasNotFoundMessageSelfTest.class,

    TableViewSubquerySelfTest.class,

    SqlLocalQueryConnectionAndStatementTest.class,

    NoneOrSinglePartitionsQueryOptimizationsTest.class,

    IgniteSqlCreateTableTemplateTest.class,

    LocalQueryLazyTest.class,

    LongRunningQueryTest.class,

    SqlStatisticsUserQueriesFastTest.class,
    SqlStatisticsUserQueriesLongTest.class,

    DmlBatchSizeDeadlockTest.class,

    GridCachePartitionedTxMultiNodeSelfTest.class,
    GridCacheReplicatedTxMultiNodeBasicTest.class,

    SqlPartOfComplexPkLookupTest.class,

    IgniteCacheLocalQueryDefaultTimeoutSelfTest.class,

<<<<<<< HEAD
    SqlQueriesTopologyMappingTest.class
=======
    SqlQueriesTopologyMappingTest.class,

    IgniteCacheQueryReservationOnUnstableTopologyTest.class
>>>>>>> 1e84d448
})
public class IgniteBinaryCacheQueryTestSuite2 {
}<|MERGE_RESOLUTION|>--- conflicted
+++ resolved
@@ -86,11 +86,8 @@
  */
 @RunWith(Suite.class)
 @Suite.SuiteClasses({
-<<<<<<< HEAD
-=======
     DisabledSqlFunctionsTest.class,
 
->>>>>>> 1e84d448
     SqlCacheStartStopTest.class,
 
     SqlIndexConsistencyAfterInterruptAtomicCacheOperationTest.class,
@@ -179,13 +176,9 @@
 
     IgniteCacheLocalQueryDefaultTimeoutSelfTest.class,
 
-<<<<<<< HEAD
-    SqlQueriesTopologyMappingTest.class
-=======
     SqlQueriesTopologyMappingTest.class,
 
     IgniteCacheQueryReservationOnUnstableTopologyTest.class
->>>>>>> 1e84d448
 })
 public class IgniteBinaryCacheQueryTestSuite2 {
 }