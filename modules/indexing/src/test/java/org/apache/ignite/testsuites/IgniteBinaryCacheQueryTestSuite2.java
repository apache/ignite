/*
 * Licensed to the Apache Software Foundation (ASF) under one or more
 * contributor license agreements.  See the NOTICE file distributed with
 * this work for additional information regarding copyright ownership.
 * The ASF licenses this file to You under the Apache License, Version 2.0
 * (the "License"); you may not use this file except in compliance with
 * the License.  You may obtain a copy of the License at
 *
 *      http://www.apache.org/licenses/LICENSE-2.0
 *
 * Unless required by applicable law or agreed to in writing, software
 * distributed under the License is distributed on an "AS IS" BASIS,
 * WITHOUT WARRANTIES OR CONDITIONS OF ANY KIND, either express or implied.
 * See the License for the specific language governing permissions and
 * limitations under the License.
 */

package org.apache.ignite.testsuites;

import org.apache.ignite.internal.processors.cache.CacheScanPartitionQueryFallbackSelfTest;
import org.apache.ignite.internal.processors.cache.IgniteCacheCrossCacheJoinRandomTest;
import org.apache.ignite.internal.processors.cache.IgniteCacheObjectKeyIndexingSelfTest;
import org.apache.ignite.internal.processors.cache.IgniteCachePartitionedQueryMultiThreadedSelfTest;
import org.apache.ignite.internal.processors.cache.IgniteCacheQueriesLoadTest1;
import org.apache.ignite.internal.processors.cache.IgniteCacheQueryEvictsMultiThreadedSelfTest;
import org.apache.ignite.internal.processors.cache.IgniteCacheQueryMultiThreadedSelfTest;
import org.apache.ignite.internal.processors.cache.IgniteCacheSqlQueryMultiThreadedSelfTest;
import org.apache.ignite.internal.processors.cache.QueryJoinWithDifferentNodeFiltersTest;
import org.apache.ignite.internal.processors.cache.distributed.near.IgniteCacheClientQueryReplicatedNodeRestartSelfTest;
import org.apache.ignite.internal.processors.cache.distributed.near.IgniteCacheDistributedQueryStopOnCancelOrTimeoutSelfTest;
import org.apache.ignite.internal.processors.cache.distributed.near.IgniteCacheQueryNodeFailTest;
import org.apache.ignite.internal.processors.cache.distributed.near.IgniteCacheQueryNodeRestartDistributedJoinSelfTest;
import org.apache.ignite.internal.processors.cache.distributed.near.IgniteCacheQueryNodeRestartSelfTest;
import org.apache.ignite.internal.processors.cache.distributed.near.IgniteCacheQueryNodeRestartSelfTest2;
import org.apache.ignite.internal.processors.cache.distributed.near.IgniteCacheQueryNodeRestartTxSelfTest;
import org.apache.ignite.internal.processors.cache.distributed.near.IgniteCacheQueryStopOnCancelOrTimeoutDistributedJoinSelfTest;
import org.apache.ignite.internal.processors.cache.distributed.near.IgniteSqlQueryWithBaselineTest;
import org.apache.ignite.internal.processors.cache.index.DynamicColumnsConcurrentAtomicPartitionedSelfTest;
import org.apache.ignite.internal.processors.cache.index.DynamicColumnsConcurrentAtomicReplicatedSelfTest;
import org.apache.ignite.internal.processors.cache.index.DynamicColumnsConcurrentTransactionalPartitionedSelfTest;
import org.apache.ignite.internal.processors.cache.index.DynamicColumnsConcurrentTransactionalReplicatedSelfTest;
import org.apache.ignite.internal.processors.cache.index.DynamicIndexPartitionedAtomicConcurrentSelfTest;
import org.apache.ignite.internal.processors.cache.index.DynamicIndexPartitionedTransactionalConcurrentSelfTest;
import org.apache.ignite.internal.processors.cache.index.DynamicIndexReplicatedAtomicConcurrentSelfTest;
import org.apache.ignite.internal.processors.cache.index.DynamicIndexReplicatedTransactionalConcurrentSelfTest;
import org.apache.ignite.internal.processors.cache.query.ScanQueryOffheapExpiryPolicySelfTest;
import org.apache.ignite.internal.processors.database.baseline.IgniteChangingBaselineCacheQueryNodeRestartSelfTest;
import org.apache.ignite.internal.processors.database.baseline.IgniteStableBaselineCacheQueryNodeRestartsSelfTest;
import org.apache.ignite.internal.processors.query.IgniteCacheGroupsCompareQueryTest;
import org.apache.ignite.internal.processors.query.IgniteCacheGroupsSqlDistributedJoinSelfTest;
import org.apache.ignite.internal.processors.query.IgniteCacheGroupsSqlSegmentedIndexMultiNodeSelfTest;
import org.apache.ignite.internal.processors.query.IgniteCacheGroupsSqlSegmentedIndexSelfTest;
import org.apache.ignite.internal.processors.query.SqlLocalQueryConnectionAndStatementTest;
import org.apache.ignite.internal.processors.query.h2.CacheQueryEntityWithDateTimeApiFieldsTest;
import org.apache.ignite.internal.processors.query.h2.twostep.CacheQueryMemoryLeakTest;
import org.apache.ignite.internal.processors.query.h2.twostep.CreateTableWithDateKeySelfTest;
import org.apache.ignite.internal.processors.query.h2.twostep.DisappearedCacheCauseRetryMessageSelfTest;
import org.apache.ignite.internal.processors.query.h2.twostep.DisappearedCacheWasNotFoundMessageSelfTest;
import org.apache.ignite.internal.processors.query.h2.twostep.NonCollocatedRetryMessageSelfTest;
import org.apache.ignite.internal.processors.query.h2.twostep.RetryCauseMessageSelfTest;
import org.apache.ignite.internal.processors.query.h2.twostep.TableViewSubquerySelfTest;
import org.junit.runner.RunWith;
import org.junit.runners.Suite;

/**
 * Test suite for cache queries.
 */
@RunWith(Suite.class)
@Suite.SuiteClasses({
    // Dynamic index create/drop tests.
    DynamicIndexPartitionedAtomicConcurrentSelfTest.class,
    DynamicIndexPartitionedTransactionalConcurrentSelfTest.class,
    DynamicIndexReplicatedAtomicConcurrentSelfTest.class,
    DynamicIndexReplicatedTransactionalConcurrentSelfTest.class,

    DynamicColumnsConcurrentAtomicPartitionedSelfTest.class,
    DynamicColumnsConcurrentTransactionalPartitionedSelfTest.class,
    DynamicColumnsConcurrentAtomicReplicatedSelfTest.class,
    DynamicColumnsConcurrentTransactionalReplicatedSelfTest.class,

    // Distributed joins.
    IgniteCacheQueryNodeRestartDistributedJoinSelfTest.class,
    IgniteCacheQueryStopOnCancelOrTimeoutDistributedJoinSelfTest.class,

    // Other tests.
    IgniteCacheQueryMultiThreadedSelfTest.class,

    IgniteCacheQueryEvictsMultiThreadedSelfTest.class,

    ScanQueryOffheapExpiryPolicySelfTest.class,

    IgniteCacheCrossCacheJoinRandomTest.class,
    IgniteCacheClientQueryReplicatedNodeRestartSelfTest.class,
    IgniteCacheQueryNodeFailTest.class,
    IgniteCacheQueryNodeRestartSelfTest.class,
    IgniteSqlQueryWithBaselineTest.class,
    IgniteChangingBaselineCacheQueryNodeRestartSelfTest.class,
    IgniteStableBaselineCacheQueryNodeRestartsSelfTest.class,
    IgniteCacheQueryNodeRestartSelfTest2.class,
    IgniteCacheQueryNodeRestartTxSelfTest.class,
    IgniteCacheSqlQueryMultiThreadedSelfTest.class,
    IgniteCachePartitionedQueryMultiThreadedSelfTest.class,
    CacheScanPartitionQueryFallbackSelfTest.class,
    IgniteCacheDistributedQueryStopOnCancelOrTimeoutSelfTest.class,
    IgniteCacheObjectKeyIndexingSelfTest.class,

    IgniteCacheGroupsCompareQueryTest.class,
    IgniteCacheGroupsSqlSegmentedIndexSelfTest.class,
    IgniteCacheGroupsSqlSegmentedIndexMultiNodeSelfTest.class,
    IgniteCacheGroupsSqlDistributedJoinSelfTest.class,

    QueryJoinWithDifferentNodeFiltersTest.class,

    CacheQueryMemoryLeakTest.class,

    CreateTableWithDateKeySelfTest.class,

    CacheQueryEntityWithDateTimeApiFieldsTest.class,

    NonCollocatedRetryMessageSelfTest.class,
    RetryCauseMessageSelfTest.class,
    DisappearedCacheCauseRetryMessageSelfTest.class,
    DisappearedCacheWasNotFoundMessageSelfTest.class,

    TableViewSubquerySelfTest.class,

    IgniteCacheQueriesLoadTest1.class,
<<<<<<< HEAD
=======

    SqlLocalQueryConnectionAndStatementTest.class,
>>>>>>> c3645e81
})
public class IgniteBinaryCacheQueryTestSuite2 {
}<|MERGE_RESOLUTION|>--- conflicted
+++ resolved
@@ -125,11 +125,8 @@
     TableViewSubquerySelfTest.class,
 
     IgniteCacheQueriesLoadTest1.class,
-<<<<<<< HEAD
-=======
 
     SqlLocalQueryConnectionAndStatementTest.class,
->>>>>>> c3645e81
 })
 public class IgniteBinaryCacheQueryTestSuite2 {
 }