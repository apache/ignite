/*
 * Licensed to the Apache Software Foundation (ASF) under one or more
 * contributor license agreements.  See the NOTICE file distributed with
 * this work for additional information regarding copyright ownership.
 * The ASF licenses this file to You under the Apache License, Version 2.0
 * (the "License"); you may not use this file except in compliance with
 * the License.  You may obtain a copy of the License at
 *
 *      http://www.apache.org/licenses/LICENSE-2.0
 *
 * Unless required by applicable law or agreed to in writing, software
 * distributed under the License is distributed on an "AS IS" BASIS,
 * WITHOUT WARRANTIES OR CONDITIONS OF ANY KIND, either express or implied.
 * See the License for the specific language governing permissions and
 * limitations under the License.
 */

package org.apache.ignite.testsuites;

import org.apache.ignite.internal.processors.cache.CacheScanPartitionQueryFallbackSelfTest;
import org.apache.ignite.internal.processors.cache.IgniteCacheCrossCacheJoinRandomTest;
import org.apache.ignite.internal.processors.cache.IgniteCacheObjectKeyIndexingSelfTest;
import org.apache.ignite.internal.processors.cache.IgniteCachePartitionedQueryMultiThreadedSelfTest;
import org.apache.ignite.internal.processors.cache.IgniteCacheQueriesLoadTest1;
import org.apache.ignite.internal.processors.cache.IgniteCacheQueryEvictsMultiThreadedSelfTest;
import org.apache.ignite.internal.processors.cache.IgniteCacheQueryMultiThreadedSelfTest;
import org.apache.ignite.internal.processors.cache.IgniteCacheSqlQueryMultiThreadedSelfTest;
import org.apache.ignite.internal.processors.cache.QueryJoinWithDifferentNodeFiltersTest;
import org.apache.ignite.internal.processors.cache.distributed.near.IgniteCacheClientQueryReplicatedNodeRestartSelfTest;
import org.apache.ignite.internal.processors.cache.distributed.near.IgniteCacheDistributedQueryStopOnCancelOrTimeoutSelfTest;
import org.apache.ignite.internal.processors.cache.distributed.near.IgniteCacheQueryNodeFailTest;
import org.apache.ignite.internal.processors.cache.distributed.near.IgniteCacheQueryNodeRestartDistributedJoinSelfTest;
import org.apache.ignite.internal.processors.cache.distributed.near.IgniteCacheQueryNodeRestartSelfTest;
import org.apache.ignite.internal.processors.cache.distributed.near.IgniteCacheQueryNodeRestartSelfTest2;
import org.apache.ignite.internal.processors.cache.distributed.near.IgniteCacheQueryNodeRestartTxSelfTest;
import org.apache.ignite.internal.processors.cache.distributed.near.IgniteCacheQueryStopOnCancelOrTimeoutDistributedJoinSelfTest;
import org.apache.ignite.internal.processors.cache.distributed.near.IgniteSqlQueryWithBaselineTest;
import org.apache.ignite.internal.processors.cache.index.DynamicColumnsConcurrentAtomicPartitionedSelfTest;
import org.apache.ignite.internal.processors.cache.index.DynamicColumnsConcurrentAtomicReplicatedSelfTest;
import org.apache.ignite.internal.processors.cache.index.DynamicColumnsConcurrentTransactionalPartitionedSelfTest;
import org.apache.ignite.internal.processors.cache.index.DynamicColumnsConcurrentTransactionalReplicatedSelfTest;
import org.apache.ignite.internal.processors.cache.index.DynamicIndexPartitionedAtomicConcurrentSelfTest;
import org.apache.ignite.internal.processors.cache.index.DynamicIndexPartitionedTransactionalConcurrentSelfTest;
import org.apache.ignite.internal.processors.cache.index.DynamicIndexReplicatedAtomicConcurrentSelfTest;
import org.apache.ignite.internal.processors.cache.index.DynamicIndexReplicatedTransactionalConcurrentSelfTest;
import org.apache.ignite.internal.processors.cache.query.ScanQueryOffheapExpiryPolicySelfTest;
import org.apache.ignite.internal.processors.database.baseline.IgniteChangingBaselineCacheQueryNodeRestartSelfTest;
import org.apache.ignite.internal.processors.database.baseline.IgniteStableBaselineCacheQueryNodeRestartsSelfTest;
import org.apache.ignite.internal.processors.query.DmlBatchSizeDeadlockTest;
import org.apache.ignite.internal.processors.query.IgniteCacheGroupsCompareQueryTest;
import org.apache.ignite.internal.processors.query.IgniteCacheGroupsSqlDistributedJoinSelfTest;
import org.apache.ignite.internal.processors.query.IgniteCacheGroupsSqlSegmentedIndexMultiNodeSelfTest;
import org.apache.ignite.internal.processors.query.IgniteCacheGroupsSqlSegmentedIndexSelfTest;
import org.apache.ignite.internal.processors.query.IgniteSqlCreateTableTemplateTest;
import org.apache.ignite.internal.processors.query.LocalQueryLazyTest;
import org.apache.ignite.internal.processors.query.LongRunningQueryTest;
import org.apache.ignite.internal.processors.query.SqlLocalQueryConnectionAndStatementTest;
import org.apache.ignite.internal.processors.query.h2.CacheQueryEntityWithDateTimeApiFieldsTest;
import org.apache.ignite.internal.processors.query.h2.DmlStatementsProcessorTest;
import org.apache.ignite.internal.processors.query.h2.twostep.CacheQueryMemoryLeakTest;
import org.apache.ignite.internal.processors.query.h2.twostep.CreateTableWithDateKeySelfTest;
import org.apache.ignite.internal.processors.query.h2.twostep.DisappearedCacheCauseRetryMessageSelfTest;
import org.apache.ignite.internal.processors.query.h2.twostep.DisappearedCacheWasNotFoundMessageSelfTest;
import org.apache.ignite.internal.processors.query.h2.twostep.NonCollocatedRetryMessageSelfTest;
import org.apache.ignite.internal.processors.query.h2.twostep.NoneOrSinglePartitionsQueryOptimizationsTest;
import org.apache.ignite.internal.processors.query.h2.twostep.RetryCauseMessageSelfTest;
import org.apache.ignite.internal.processors.query.h2.twostep.TableViewSubquerySelfTest;
import org.junit.runner.RunWith;
import org.junit.runners.Suite;

/**
 * Test suite for cache queries.
 */
@RunWith(Suite.class)
@Suite.SuiteClasses({
    // Dynamic index create/drop tests.
    DynamicIndexPartitionedAtomicConcurrentSelfTest.class,
    DynamicIndexPartitionedTransactionalConcurrentSelfTest.class,
    DynamicIndexReplicatedAtomicConcurrentSelfTest.class,
    DynamicIndexReplicatedTransactionalConcurrentSelfTest.class,

    DynamicColumnsConcurrentAtomicPartitionedSelfTest.class,
    DynamicColumnsConcurrentTransactionalPartitionedSelfTest.class,
    DynamicColumnsConcurrentAtomicReplicatedSelfTest.class,
    DynamicColumnsConcurrentTransactionalReplicatedSelfTest.class,

    // Distributed joins.
    IgniteCacheQueryNodeRestartDistributedJoinSelfTest.class,
    IgniteCacheQueryStopOnCancelOrTimeoutDistributedJoinSelfTest.class,

    // Other tests.
    IgniteCacheQueryMultiThreadedSelfTest.class,

    IgniteCacheQueryEvictsMultiThreadedSelfTest.class,

    ScanQueryOffheapExpiryPolicySelfTest.class,

    IgniteCacheCrossCacheJoinRandomTest.class,
    IgniteCacheClientQueryReplicatedNodeRestartSelfTest.class,
    IgniteCacheQueryNodeFailTest.class,
    IgniteCacheQueryNodeRestartSelfTest.class,
    IgniteSqlQueryWithBaselineTest.class,
    IgniteChangingBaselineCacheQueryNodeRestartSelfTest.class,
    IgniteStableBaselineCacheQueryNodeRestartsSelfTest.class,
    IgniteCacheQueryNodeRestartSelfTest2.class,
    IgniteCacheQueryNodeRestartTxSelfTest.class,
    IgniteCacheSqlQueryMultiThreadedSelfTest.class,
    IgniteCachePartitionedQueryMultiThreadedSelfTest.class,
    CacheScanPartitionQueryFallbackSelfTest.class,
    IgniteCacheDistributedQueryStopOnCancelOrTimeoutSelfTest.class,
    IgniteCacheObjectKeyIndexingSelfTest.class,

    IgniteCacheGroupsCompareQueryTest.class,
    IgniteCacheGroupsSqlSegmentedIndexSelfTest.class,
    IgniteCacheGroupsSqlSegmentedIndexMultiNodeSelfTest.class,
    IgniteCacheGroupsSqlDistributedJoinSelfTest.class,

    QueryJoinWithDifferentNodeFiltersTest.class,

    CacheQueryMemoryLeakTest.class,

    CreateTableWithDateKeySelfTest.class,

    CacheQueryEntityWithDateTimeApiFieldsTest.class,

    DmlStatementsProcessorTest.class,

    NonCollocatedRetryMessageSelfTest.class,
    RetryCauseMessageSelfTest.class,
    DisappearedCacheCauseRetryMessageSelfTest.class,
    DisappearedCacheWasNotFoundMessageSelfTest.class,

    TableViewSubquerySelfTest.class,

    IgniteCacheQueriesLoadTest1.class,

    SqlLocalQueryConnectionAndStatementTest.class,

    NoneOrSinglePartitionsQueryOptimizationsTest.class,

    IgniteSqlCreateTableTemplateTest.class,

    LocalQueryLazyTest.class,
<<<<<<< HEAD
    DmlBatchSizeDeadlockTest.class
=======

    LongRunningQueryTest.class,
>>>>>>> 4daa681f
})
public class IgniteBinaryCacheQueryTestSuite2 {
}<|MERGE_RESOLUTION|>--- conflicted
+++ resolved
@@ -141,12 +141,9 @@
     IgniteSqlCreateTableTemplateTest.class,
 
     LocalQueryLazyTest.class,
-<<<<<<< HEAD
-    DmlBatchSizeDeadlockTest.class
-=======
 
     LongRunningQueryTest.class,
->>>>>>> 4daa681f
+    DmlBatchSizeDeadlockTest.class
 })
 public class IgniteBinaryCacheQueryTestSuite2 {
 }