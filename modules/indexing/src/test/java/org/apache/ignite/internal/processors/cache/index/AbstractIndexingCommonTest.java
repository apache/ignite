--- conflicted
+++ resolved
@@ -155,14 +155,9 @@
         /** {@inheritDoc} */
         @Override protected void startRebuild(
             GridCacheContext cctx,
-<<<<<<< HEAD
             GridFutureAdapter<Void> rebuildIdxFut,
-            SchemaIndexCacheVisitorClosure clo
-=======
             SchemaIndexCacheVisitorClosure clo,
-            GridFutureAdapter<Void> rebuildIdxFut,
             SchemaIndexOperationCancellationToken cancel
->>>>>>> 288c290f
         ) {
             CountDownLatch startThread = new CountDownLatch(1);
 
