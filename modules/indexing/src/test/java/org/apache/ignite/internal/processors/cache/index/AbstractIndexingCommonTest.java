--- conflicted
+++ resolved
@@ -24,7 +24,6 @@
 import java.util.Set;
 import java.util.concurrent.ConcurrentHashMap;
 import java.util.concurrent.CountDownLatch;
-import java.util.function.Supplier;
 import java.util.stream.Collectors;
 import org.apache.ignite.Ignite;
 import org.apache.ignite.internal.IgniteEx;
@@ -158,11 +157,7 @@
             GridCacheContext<?, ?> cctx,
             GridFutureAdapter<Void> rebuildIdxFut,
             SchemaIndexCacheVisitorClosure clo,
-<<<<<<< HEAD
-            Supplier<Throwable> cancel
-=======
             IndexRebuildCancelToken cancel
->>>>>>> 1e646adc
         ) {
             CountDownLatch startThread = new CountDownLatch(1);
 
