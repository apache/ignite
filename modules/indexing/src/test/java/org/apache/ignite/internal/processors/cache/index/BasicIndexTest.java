--- conflicted
+++ resolved
@@ -1562,11 +1562,7 @@
         bobInner.setField("inner_uuid", UUID.randomUUID());
         
         bob.setField("val_obj", bobInner.build());
-<<<<<<< HEAD
-
-=======
         
->>>>>>> 6c7cf6b1
         IgniteCache<Object, Object> cache = grid().cache(cacheName);
 
         cache.put(0, bob.build());
