--- conflicted
+++ resolved
@@ -28,10 +28,6 @@
 import java.util.UUID;
 import java.util.regex.Pattern;
 import java.util.stream.Collectors;
-<<<<<<< HEAD
-
-=======
->>>>>>> 9cf06362
 import javax.cache.CacheException;
 import org.apache.ignite.IgniteCache;
 import org.apache.ignite.IgniteCheckedException;
@@ -54,11 +50,8 @@
 import org.apache.ignite.internal.processors.query.QueryUtils;
 import org.apache.ignite.internal.processors.query.h2.H2TableDescriptor;
 import org.apache.ignite.internal.processors.query.h2.IgniteH2Indexing;
-<<<<<<< HEAD
-=======
 import org.apache.ignite.internal.processors.query.h2.database.H2TreeIndex;
 import org.apache.ignite.internal.processors.query.h2.opt.GridH2Table;
->>>>>>> 9cf06362
 import org.apache.ignite.internal.util.typedef.internal.S;
 import org.apache.ignite.internal.util.typedef.internal.U;
 import org.apache.ignite.testframework.GridTestUtils;
@@ -1530,8 +1523,6 @@
         assertNull(GridTestUtils.getFieldValue(tblDesc1, "luceneIdx"));
     }
 
-<<<<<<< HEAD
-=======
     /**
      * Checks that part of the composite key assembled in BinaryObjectBuilder can pass the validation correctly
      * if you specify Object type when creating the index.
@@ -1622,7 +1613,6 @@
         assertEquals(affInlineSize, ((H2TreeIndex)tbl.getIndex("AFFINITY_KEY")).inlineSize());
     }
 
->>>>>>> 9cf06362
     /** */
     private void checkAll() {
         IgniteCache<Key, Val> cache = grid(0).cache(DEFAULT_CACHE_NAME);
