--- conflicted
+++ resolved
@@ -18,6 +18,8 @@
 package org.apache.ignite.internal.processors.query.h2.twostep;
 
 import java.util.ArrayList;
+import java.util.HashSet;
+
 import org.apache.ignite.internal.processors.query.h2.opt.GridH2ScanIndex;
 import org.apache.ignite.internal.util.typedef.F;
 import org.h2.command.ddl.CreateTableData;
@@ -27,13 +29,11 @@
 import org.h2.message.DbException;
 import org.h2.result.Row;
 import org.h2.result.SortOrder;
+import org.h2.table.Column;
 import org.h2.table.IndexColumn;
 import org.h2.table.TableBase;
-<<<<<<< HEAD
 import org.h2.table.TableFilter;
-=======
 import org.h2.table.TableType;
->>>>>>> 143a0946
 
 /**
  * Merge table for distributed queries.
@@ -192,10 +192,10 @@
 
         /** {@inheritDoc} */
         @Override public double getCost(Session session, int[] masks, TableFilter[] filters, int filter,
-            SortOrder sortOrder) {
+            SortOrder sortOrder, HashSet<Column> allColumnsSet) {
             long rows = getRowCountApproximation();
 
-            return getCostRangeIndex(masks, rows, filters, filter, sortOrder, true);
+            return getCostRangeIndex(masks, rows, filters, filter, sortOrder, true, allColumnsSet);
         }
     }
 }