/*
 * Licensed to the Apache Software Foundation (ASF) under one or more
 * contributor license agreements.  See the NOTICE file distributed with
 * this work for additional information regarding copyright ownership.
 * The ASF licenses this file to You under the Apache License, Version 2.0
 * (the "License"); you may not use this file except in compliance with
 * the License.  You may obtain a copy of the License at
 *
 *      http://www.apache.org/licenses/LICENSE-2.0
 *
 * Unless required by applicable law or agreed to in writing, software
 * distributed under the License is distributed on an "AS IS" BASIS,
 * WITHOUT WARRANTIES OR CONDITIONS OF ANY KIND, either express or implied.
 * See the License for the specific language governing permissions and
 * limitations under the License.
 */

package org.apache.ignite.internal.processors.query.h2.dml;

import java.lang.reflect.Constructor;
import java.util.ArrayList;
import java.util.HashSet;
import java.util.List;
import java.util.Set;
import javax.cache.CacheException;
import org.apache.ignite.IgniteCheckedException;
import org.apache.ignite.binary.BinaryObject;
import org.apache.ignite.internal.processors.cache.GridCacheContext;
import org.apache.ignite.internal.processors.cache.query.IgniteQueryErrorCode;
import org.apache.ignite.internal.processors.query.GridQueryProcessor;
import org.apache.ignite.internal.processors.query.GridQueryProperty;
import org.apache.ignite.internal.processors.query.GridQueryTypeDescriptor;
import org.apache.ignite.internal.processors.query.IgniteSQLException;
import org.apache.ignite.internal.processors.query.h2.DmlStatementsProcessor;
import org.apache.ignite.internal.processors.query.h2.IgniteH2Indexing;
import org.apache.ignite.internal.processors.query.h2.opt.GridH2RowDescriptor;
import org.apache.ignite.internal.processors.query.h2.opt.GridH2Table;
import org.apache.ignite.internal.processors.query.h2.sql.DmlAstUtils;
import org.apache.ignite.internal.processors.query.h2.sql.GridSqlColumn;
import org.apache.ignite.internal.processors.query.h2.sql.GridSqlConst;
import org.apache.ignite.internal.processors.query.h2.sql.GridSqlDelete;
import org.apache.ignite.internal.processors.query.h2.sql.GridSqlElement;
import org.apache.ignite.internal.processors.query.h2.sql.GridSqlInsert;
import org.apache.ignite.internal.processors.query.h2.sql.GridSqlMerge;
import org.apache.ignite.internal.processors.query.h2.sql.GridSqlParameter;
import org.apache.ignite.internal.processors.query.h2.sql.GridSqlQuery;
import org.apache.ignite.internal.processors.query.h2.sql.GridSqlQueryParser;
import org.apache.ignite.internal.processors.query.h2.sql.GridSqlSelect;
import org.apache.ignite.internal.processors.query.h2.sql.GridSqlStatement;
import org.apache.ignite.internal.processors.query.h2.sql.GridSqlTable;
import org.apache.ignite.internal.processors.query.h2.sql.GridSqlUnion;
import org.apache.ignite.internal.processors.query.h2.sql.GridSqlUpdate;
import org.apache.ignite.internal.util.GridUnsafe;
import org.apache.ignite.internal.util.typedef.internal.S;
import org.apache.ignite.internal.util.typedef.internal.U;
import org.h2.command.Prepared;
import org.h2.table.Column;
import org.jetbrains.annotations.Nullable;

import static org.apache.ignite.internal.processors.query.h2.IgniteH2Indexing.KEY_FIELD_NAME;
import static org.apache.ignite.internal.processors.query.h2.IgniteH2Indexing.VAL_FIELD_NAME;

/**
 * Logic for building update plans performed by {@link DmlStatementsProcessor}.
 */
public final class UpdatePlanBuilder {
    /** */
    private UpdatePlanBuilder() {
        // No-op.
    }

    /**
     * Generate SELECT statements to retrieve data for modifications from and find fast UPDATE or DELETE args,
     * if available.
     *
     * @param prepared H2's {@link Prepared}.
     * @return Update plan.
     */
    public static UpdatePlan planForStatement(Prepared prepared,
        @Nullable Integer errKeysPos) throws IgniteCheckedException {
        assert !prepared.isQuery();

        GridSqlStatement stmt = new GridSqlQueryParser().parse(prepared);

        if (stmt instanceof GridSqlMerge || stmt instanceof GridSqlInsert)
            return planForInsert(stmt);
        else
            return planForUpdate(stmt, errKeysPos);
    }

    /**
     * Prepare update plan for INSERT or MERGE.
     *
     * @param stmt INSERT or MERGE statement.
     * @return Update plan.
     * @throws IgniteCheckedException if failed.
     */
    @SuppressWarnings("ConstantConditions")
    private static UpdatePlan planForInsert(GridSqlStatement stmt) throws IgniteCheckedException {
        GridSqlQuery sel;

        GridSqlElement target;

        GridSqlColumn[] cols;

        boolean isTwoStepSubqry;

        int rowsNum;

        GridSqlTable tbl;

        GridH2RowDescriptor desc;

        List<GridSqlElement[]> elRows = null;

        List<List<FastUpdateArgument>> rows = null;

        if (stmt instanceof GridSqlInsert) {
            GridSqlInsert ins = (GridSqlInsert) stmt;
            target = ins.into();

            tbl = gridTableForElement(target);
            desc = tbl.dataTable().rowDescriptor();

            cols = ins.columns();
            sel = DmlAstUtils.selectForInsertOrMerge(cols, ins.rows(), ins.query(), desc);

            if (sel == null)
                elRows = ins.rows();

            isTwoStepSubqry = (ins.query() != null);
            rowsNum = isTwoStepSubqry ? 0 : ins.rows().size();
        }
        else if (stmt instanceof GridSqlMerge) {
            GridSqlMerge merge = (GridSqlMerge) stmt;

            target = merge.into();

            tbl = gridTableForElement(target);
            desc = tbl.dataTable().rowDescriptor();

            // This check also protects us from attempts to update key or its fields directly -
            // when no key except cache key can be used, it will serve only for uniqueness checks,
            // not for updates, and hence will allow putting new pairs only.
            // We don't quote _key and _val column names on CREATE TABLE, so they are always uppercase here.
            GridSqlColumn[] keys = merge.keys();
            if (keys.length != 1 || !IgniteH2Indexing.KEY_FIELD_NAME.equals(keys[0].columnName()))
                throw new CacheException("SQL MERGE does not support arbitrary keys");

            cols = merge.columns();
            sel = DmlAstUtils.selectForInsertOrMerge(cols, merge.rows(), merge.query(), desc);

            if (sel == null)
                elRows = merge.rows();

            isTwoStepSubqry = (merge.query() != null);
            rowsNum = isTwoStepSubqry ? 0 : merge.rows().size();
        }
        else throw new IgniteSQLException("Unexpected DML operation [cls=" + stmt.getClass().getName() + ']',
                IgniteQueryErrorCode.UNEXPECTED_OPERATION);

        if (elRows != null) {
            assert sel == null;

            rows = new ArrayList<>(elRows.size());

            for (GridSqlElement[] elRow : elRows) {
                List<FastUpdateArgument> row = new ArrayList<>(cols.length);

                for (GridSqlElement e : elRow) {
                    if (e instanceof GridSqlConst)
                        row.add(new FastUpdateArguments.ValueArgument(((GridSqlConst) e).value().getObject()));
                    else if (e instanceof GridSqlParameter)
                        row.add(new FastUpdateArguments.ParamArgument(((GridSqlParameter) e).index()));
                    else
                        throw new IgniteSQLException("Unexpected element type: " + e.getClass().getSimpleName(),
                            IgniteQueryErrorCode.UNEXPECTED_ELEMENT_TYPE);
                }

                rows.add(row);
            }
        }

        // Let's set the flag only for subqueries that have their FROM specified.
        isTwoStepSubqry &= (sel != null && (sel instanceof GridSqlUnion ||
            (sel instanceof GridSqlSelect && ((GridSqlSelect) sel).from() != null)));

        int keyColIdx = -1;
        int valColIdx = -1;

        boolean hasKeyProps = false;
        boolean hasValProps = false;

        if (desc == null)
            throw new IgniteSQLException("Row descriptor undefined for table '" + tbl.dataTable().getName() + "'",
                IgniteQueryErrorCode.NULL_TABLE_DESCRIPTOR);

        GridCacheContext<?, ?> cctx = desc.context();

        String[] colNames = new String[cols.length];

        for (int i = 0; i < cols.length; i++) {
            GridSqlColumn col = cols[i];

            String colName = col.columnName();

            colNames[i] = colName;

            if (KEY_FIELD_NAME.equals(colName)) {
                keyColIdx = i;
                continue;
            }

            if (VAL_FIELD_NAME.equals(colName)) {
                valColIdx = i;
                continue;
            }

            GridQueryProperty prop = desc.type().property(colName);

            assert prop != null : "Property '" + colName + "' not found.";

            if (prop.key())
                hasKeyProps = true;
            else
                hasValProps = true;
        }

        KeyValueSupplier keySupplier = createSupplier(cctx, desc.type(), keyColIdx, hasKeyProps, true, false);
        KeyValueSupplier valSupplier = createSupplier(cctx, desc.type(), valColIdx, hasValProps, false, false);

        if (stmt instanceof GridSqlMerge)
            return UpdatePlan.forMerge(tbl.dataTable(), colNames, keySupplier, valSupplier, keyColIdx,
                valColIdx, sel != null ? sel.getSQL() : null, !isTwoStepSubqry, rows, rowsNum);
        else
            return UpdatePlan.forInsert(tbl.dataTable(), colNames, keySupplier, valSupplier, keyColIdx,
                valColIdx, sel != null ? sel.getSQL() : null, !isTwoStepSubqry, rows, rowsNum);
    }

    /**
     * Prepare update plan for UPDATE or DELETE.
     *
     * @param stmt UPDATE or DELETE statement.
     * @param errKeysPos index to inject param for re-run keys at. Null if it's not a re-run plan.
     * @return Update plan.
     * @throws IgniteCheckedException if failed.
     */
    private static UpdatePlan planForUpdate(GridSqlStatement stmt, @Nullable Integer errKeysPos) throws IgniteCheckedException {
        GridSqlElement target;

        FastUpdateArguments fastUpdate;

        UpdateMode mode;

        if (stmt instanceof GridSqlUpdate) {
            // Let's verify that user is not trying to mess with key's columns directly
            verifyUpdateColumns(stmt);

            GridSqlUpdate update = (GridSqlUpdate) stmt;
            target = update.target();
            fastUpdate = DmlAstUtils.getFastUpdateArgs(update);
            mode = UpdateMode.UPDATE;
        }
        else if (stmt instanceof GridSqlDelete) {
            GridSqlDelete del = (GridSqlDelete) stmt;
            target = del.from();
            fastUpdate = DmlAstUtils.getFastDeleteArgs(del);
            mode = UpdateMode.DELETE;
        }
        else
            throw new IgniteSQLException("Unexpected DML operation [cls=" + stmt.getClass().getName() + ']',
                IgniteQueryErrorCode.UNEXPECTED_OPERATION);

        GridSqlTable tbl = gridTableForElement(target);

        GridH2Table gridTbl = tbl.dataTable();

        GridH2RowDescriptor desc = gridTbl.rowDescriptor();

        if (desc == null)
            throw new IgniteSQLException("Row descriptor undefined for table '" + gridTbl.getName() + "'",
                IgniteQueryErrorCode.NULL_TABLE_DESCRIPTOR);

        if (fastUpdate != null)
            return UpdatePlan.forFastUpdate(mode, gridTbl, fastUpdate);
        else {
            GridSqlSelect sel;

            if (stmt instanceof GridSqlUpdate) {
                List<GridSqlColumn> updatedCols = ((GridSqlUpdate) stmt).cols();

                int valColIdx = -1;

                String[] colNames = new String[updatedCols.size()];

                for (int i = 0; i < updatedCols.size(); i++) {
                    colNames[i] = updatedCols.get(i).columnName();

                    if (VAL_FIELD_NAME.equals(colNames[i]))
                        valColIdx = i;
                }

                boolean hasNewVal = (valColIdx != -1);

                // Statement updates distinct properties if it does not have _val in updated columns list
                // or if its list of updated columns includes only _val, i.e. is single element.
                boolean hasProps = !hasNewVal || updatedCols.size() > 1;

                // Index of new _val in results of SELECT
                if (hasNewVal)
                    valColIdx += 2;

                int newValColIdx = (hasNewVal ? valColIdx : 1);

                KeyValueSupplier newValSupplier = createSupplier(desc.context(), desc.type(), newValColIdx, hasProps,
                    false, true);

                sel = DmlAstUtils.selectForUpdate((GridSqlUpdate) stmt, errKeysPos);

                return UpdatePlan.forUpdate(gridTbl, colNames, newValSupplier, valColIdx, sel.getSQL());
            }
            else {
                sel = DmlAstUtils.selectForDelete((GridSqlDelete) stmt, errKeysPos);

                return UpdatePlan.forDelete(gridTbl, sel.getSQL());
            }
        }
    }

    /**
     * Detect appropriate method of instantiating key or value (take from param, create binary builder,
     * invoke default ctor, or allocate).
     *
     * @param cctx Cache context.
     * @param desc Table descriptor.
     * @param colIdx Column index if key or value is present in columns list, {@code -1} if it's not.
     * @param hasProps Whether column list affects individual properties of key or value.
     * @param key Whether supplier should be created for key or for value.
     * @return Closure returning key or value.
     * @throws IgniteCheckedException If failed.
     */
    @SuppressWarnings({"ConstantConditions", "unchecked"})
    private static KeyValueSupplier createSupplier(final GridCacheContext<?, ?> cctx, GridQueryTypeDescriptor desc,
<<<<<<< HEAD
        final int colIdx, boolean hasProps, final boolean key) throws IgniteCheckedException {
=======
        final int colIdx, boolean hasProps, final boolean key, boolean forUpdate) throws IgniteCheckedException {
>>>>>>> 9ce099c0
        final String typeName = key ? desc.keyTypeName() : desc.valueTypeName();

        //Try to find class for the key locally.
        final Class<?> cls = key ? U.firstNotNull(U.classForName(desc.keyTypeName(), null), desc.keyClass())
            : desc.valueClass();

        boolean isSqlType = GridQueryProcessor.isSqlType(cls);

        // If we don't need to construct anything from scratch, just return value from given list.
        if (isSqlType || !hasProps) {
            if (colIdx != -1)
                return new PlainValueSupplier(colIdx);
            else if (isSqlType)
                // Non constructable keys and values (SQL types) must be present in the query explicitly.
                throw new IgniteCheckedException((key ? "Key" : "Value") + " is missing from query");
        }

        if (cctx.binaryMarshaller()) {
            if (colIdx != -1) {
                // If we have key or value explicitly present in query, create new builder upon them...
                return new KeyValueSupplier() {
                    /** {@inheritDoc} */
                    @Override public Object apply(List<?> arg) throws IgniteCheckedException {
                        Object obj = arg.get(colIdx);

                        if (obj == null)
                            return null;

                        BinaryObject bin = cctx.grid().binary().toBinary(obj);

                        return cctx.grid().binary().builder(bin);
                    }
                };
            }
            else {
                // ...and if we don't, just create a new builder.
                return new KeyValueSupplier() {
                    /** {@inheritDoc} */
                    @Override public Object apply(List<?> arg) throws IgniteCheckedException {
                        return cctx.grid().binary().builder(typeName);
                    }
                };
            }
        }
        else {
            if (colIdx != -1) {
                if (forUpdate && colIdx == 1) {
                    // It's the case when the old value has to be taken as the basis for the new one on UPDATE,
                    // so we have to clone it. And on UPDATE we don't expect any key supplier.
                    assert !key;

                    return new KeyValueSupplier() {
                        /** {@inheritDoc} */
                        @Override public Object apply(List<?> arg) throws IgniteCheckedException {
                            byte[] oldPropBytes = cctx.marshaller().marshal(arg.get(1));

                            // colVal is another object now, we can mutate it
                            return cctx.marshaller().unmarshal(oldPropBytes, U.resolveClassLoader(cctx.gridConfig()));
                        }
                    };
                }
                else // We either are not updating, or the new value is given explicitly, no cloning needed.
                    return new PlainValueSupplier(colIdx);
            }

            Constructor<?> ctor;

            try {
                ctor = cls.getDeclaredConstructor();
                ctor.setAccessible(true);
            }
            catch (NoSuchMethodException | SecurityException ignored) {
                ctor = null;
            }

            if (ctor != null) {
                final Constructor<?> ctor0 = ctor;

                // Use default ctor, if it's present...
                return new KeyValueSupplier() {
                    /** {@inheritDoc} */
                    @Override public Object apply(List<?> arg) throws IgniteCheckedException {
                        try {
                            return ctor0.newInstance();
                        }
                        catch (Exception e) {
                            if (S.INCLUDE_SENSITIVE)
                                throw new IgniteCheckedException("Failed to instantiate " +
                                    (key ? "key" : "value") + " [type=" + typeName + ']', e);
                            else
                                throw new IgniteCheckedException("Failed to instantiate " +
                                    (key ? "key" : "value") + '.', e);
                        }
                    }
                };
            }
            else {
                // ...or allocate new instance with unsafe, if it's not
                return new KeyValueSupplier() {
                    /** {@inheritDoc} */
                    @Override public Object apply(List<?> arg) throws IgniteCheckedException {
                        try {
                            return GridUnsafe.allocateInstance(cls);
                        }
                        catch (InstantiationException e) {
                            if (S.INCLUDE_SENSITIVE)
                                throw new IgniteCheckedException("Failed to instantiate " +
                                    (key ? "key" : "value") + " [type=" + typeName + ']', e);
                            else
                                throw new IgniteCheckedException("Failed to instantiate " +
                                    (key ? "key" : "value") + '.', e);
                        }
                    }
                };
            }
        }
    }

    /**
     * @param target Expression to extract the table from.
     * @return Back end table for this element.
     */
    private static GridSqlTable gridTableForElement(GridSqlElement target) {
        Set<GridSqlTable> tbls = new HashSet<>();

        DmlAstUtils.collectAllGridTablesInTarget(target, tbls);

        if (tbls.size() != 1)
            throw new IgniteSQLException("Failed to determine target table", IgniteQueryErrorCode.TABLE_NOT_FOUND);

        return tbls.iterator().next();
    }

    /**
     * Check that UPDATE statement affects no key columns.
     *
     * @param statement Statement.
     */
    private static void verifyUpdateColumns(GridSqlStatement statement) {
        if (statement == null || !(statement instanceof GridSqlUpdate))
            return;

        GridSqlUpdate update = (GridSqlUpdate) statement;

        GridSqlElement updTarget = update.target();

        Set<GridSqlTable> tbls = new HashSet<>();

        DmlAstUtils.collectAllGridTablesInTarget(updTarget, tbls);

        if (tbls.size() != 1)
            throw new IgniteSQLException("Failed to determine target table for UPDATE", IgniteQueryErrorCode.TABLE_NOT_FOUND);

        GridSqlTable tbl = tbls.iterator().next();

        GridH2Table gridTbl = tbl.dataTable();

        if (updateAffectsKeyColumns(gridTbl, update.set().keySet()))
            throw new IgniteSQLException("SQL UPDATE can't modify key or its fields directly",
                IgniteQueryErrorCode.KEY_UPDATE);
    }

    /**
     * Check if given set of modified columns intersects with the set of SQL properties of the key.
     *
     * @param gridTbl Table.
     * @param affectedColNames Column names.
     * @return {@code true} if any of given columns corresponds to the key or any of its properties.
     */
    private static boolean updateAffectsKeyColumns(GridH2Table gridTbl, Set<String> affectedColNames) {
        GridH2RowDescriptor desc = gridTbl.rowDescriptor();

        Column[] cols = gridTbl.getColumns();

        // Check "_key" column itself - always has index of 0.
        if (affectedColNames.contains(cols[0].getName()))
            return true;

        // Start off from i = 2 to skip indices of 0 an 1 corresponding to key and value respectively.
        for (int i = 2; i < cols.length; i++)
            if (affectedColNames.contains(cols[i].getName()) && desc.isColumnKeyProperty(i - 2))
                return true;

        return false;
    }

    /**
     * Simple supplier that just takes specified element of a given row.
     */
    private final static class PlainValueSupplier implements KeyValueSupplier {
        /** Index of column to use. */
        private final int colIdx;

        /**
         * Constructor.
         *
         * @param colIdx Column index.
         */
        private PlainValueSupplier(int colIdx) {
            this.colIdx = colIdx;
        }

        /** {@inheritDoc} */
        @Override public Object apply(List<?> arg) throws IgniteCheckedException {
            return arg.get(colIdx);
        }
    }
}<|MERGE_RESOLUTION|>--- conflicted
+++ resolved
@@ -341,11 +341,7 @@
      */
     @SuppressWarnings({"ConstantConditions", "unchecked"})
     private static KeyValueSupplier createSupplier(final GridCacheContext<?, ?> cctx, GridQueryTypeDescriptor desc,
-<<<<<<< HEAD
-        final int colIdx, boolean hasProps, final boolean key) throws IgniteCheckedException {
-=======
         final int colIdx, boolean hasProps, final boolean key, boolean forUpdate) throws IgniteCheckedException {
->>>>>>> 9ce099c0
         final String typeName = key ? desc.keyTypeName() : desc.valueTypeName();
 
         //Try to find class for the key locally.
