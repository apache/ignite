--- conflicted
+++ resolved
@@ -17,6 +17,7 @@
 
 package org.apache.ignite.internal.processors.query.h2;
 
+import org.apache.ignite.internal.processors.cache.GridCacheContext;
 import org.apache.ignite.internal.processors.query.h2.database.H2RowFactory;
 import org.apache.ignite.internal.processors.query.h2.opt.GridH2RowDescriptor;
 import org.apache.ignite.internal.processors.query.h2.opt.GridH2SystemIndexFactory;
@@ -84,16 +85,12 @@
 
     /** {@inheritDoc} */
     @Override public TableBase createTable(CreateTableData createTblData) {
-<<<<<<< HEAD
-        String cacheName = null;
+        GridCacheContext cctx = null;
 
         if (idxFactory0 instanceof H2TableDescriptor)
-            cacheName = ((H2TableDescriptor)idxFactory0).schema().cacheName();
+            cctx = ((H2TableDescriptor)idxFactory0).cache();
 
-        resTbl0 = new GridH2Table(createTblData, rowDesc0, rowFactory0, idxFactory0, cacheName);
-=======
-        resTbl0 = new GridH2Table(createTblData, rowDesc0, rowFactory0, tblDesc0, tblDesc0.cache());
->>>>>>> abb9d942
+        resTbl0 = new GridH2Table(createTblData, rowDesc0, rowFactory0, idxFactory0, cctx);
 
         return resTbl0;
     }
