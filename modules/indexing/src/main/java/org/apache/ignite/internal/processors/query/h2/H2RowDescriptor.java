--- conflicted
+++ resolved
@@ -220,16 +220,12 @@
             if (type == Value.JAVA_OBJECT)
                 return new GridH2ValueCacheObject(co, idx.objectContext());
 
-<<<<<<< HEAD
-            Value val = idx.h2CustomDataTypesHandler().wrap(idx.objectContext(schema.cacheName()), obj, type, true);
+            Value val = idx.h2CustomDataTypesHandler().wrap(idx.objectContext(), obj, type, true);
 
             if (val != null)
                 return val;
 
-            obj = co.value(idx.objectContext(schema.cacheName()), false);
-=======
             obj = co.value(idx.objectContext(), false);
->>>>>>> e0b2053e
         }
 
         switch (type) {
@@ -284,7 +280,7 @@
                 return ValueGeometry.getFromGeometry(obj);
 
             default:
-                return idx.h2CustomDataTypesHandler().wrap(idx.objectContext(schema.cacheName()), obj, type, false);
+                return idx.h2CustomDataTypesHandler().wrap(idx.objectContext(), obj, type, false);
         }
     }
 
