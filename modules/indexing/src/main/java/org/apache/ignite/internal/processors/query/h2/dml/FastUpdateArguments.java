/*
 * Licensed to the Apache Software Foundation (ASF) under one or more
 * contributor license agreements.  See the NOTICE file distributed with
 * this work for additional information regarding copyright ownership.
 * The ASF licenses this file to You under the Apache License, Version 2.0
 * (the "License"); you may not use this file except in compliance with
 * the License.  You may obtain a copy of the License at
 *
 *      http://www.apache.org/licenses/LICENSE-2.0
 *
 * Unless required by applicable law or agreed to in writing, software
 * distributed under the License is distributed on an "AS IS" BASIS,
 * WITHOUT WARRANTIES OR CONDITIONS OF ANY KIND, either express or implied.
 * See the License for the specific language governing permissions and
 * limitations under the License.
 */

package org.apache.ignite.internal.processors.query.h2.dml;

import org.apache.ignite.IgniteCheckedException;

/**
 * Arguments for fast, query-less UPDATE or DELETE - key and, optionally, value and new value.
 */
public final class FastUpdateArguments {
    /** Operand to compute key. */
    public final FastUpdateArgument key;

    /** Operand to compute value. */
    public final FastUpdateArgument val;

    /** Operand to compute new value. */
    public final FastUpdateArgument newVal;

    /** */
    public FastUpdateArguments(FastUpdateArgument key, FastUpdateArgument val, FastUpdateArgument newVal) {
        assert key != null && key != NULL_ARGUMENT;
        assert val != null;
        assert newVal != null;

        this.key = key;
        this.val = val;
        this.newVal = newVal;
    }

    /** Operand that always evaluates as {@code null}. */
    public final static FastUpdateArgument NULL_ARGUMENT = new FastUpdateArgument() {
        /** {@inheritDoc} */
        @Override public Object apply(Object[] arg) throws IgniteCheckedException {
            return null;
        }
    };

<<<<<<< HEAD
    /** Simple constant value based operand. */
=======
    /**
     * Simple constant value based operand.
     */
>>>>>>> fdf388b5
    public final static class ValueArgument implements FastUpdateArgument {
        /** Value to return. */
        private final Object val;

<<<<<<< HEAD
        /** */
=======
        /**
         * Constructor.
         *
         * @param val Value.
         */
>>>>>>> fdf388b5
        public ValueArgument(Object val) {
            this.val = val;
        }

        /** {@inheritDoc} */
        @Override public Object apply(Object[] arg) throws IgniteCheckedException {
            return val;
        }
    }

<<<<<<< HEAD
    /** User given param value operand. */
=======
    /**
     * User given param value operand.
     */
>>>>>>> fdf388b5
    public final static class ParamArgument implements FastUpdateArgument {
        /** Index of param to take. */
        private final int paramIdx;

<<<<<<< HEAD
        /** */
=======
        /**
         * Constructor.
         *
         * @param paramIdx Parameter index.
         */
>>>>>>> fdf388b5
        public ParamArgument(int paramIdx) {
            assert paramIdx >= 0;

            this.paramIdx = paramIdx;
        }

        /** {@inheritDoc} */
        @Override public Object apply(Object[] arg) throws IgniteCheckedException {
            assert arg.length > paramIdx;

            return arg[paramIdx];
        }
    }
}<|MERGE_RESOLUTION|>--- conflicted
+++ resolved
@@ -51,26 +51,18 @@
         }
     };
 
-<<<<<<< HEAD
-    /** Simple constant value based operand. */
-=======
     /**
      * Simple constant value based operand.
      */
->>>>>>> fdf388b5
     public final static class ValueArgument implements FastUpdateArgument {
         /** Value to return. */
         private final Object val;
 
-<<<<<<< HEAD
-        /** */
-=======
         /**
          * Constructor.
          *
          * @param val Value.
          */
->>>>>>> fdf388b5
         public ValueArgument(Object val) {
             this.val = val;
         }
@@ -81,26 +73,18 @@
         }
     }
 
-<<<<<<< HEAD
-    /** User given param value operand. */
-=======
     /**
      * User given param value operand.
      */
->>>>>>> fdf388b5
     public final static class ParamArgument implements FastUpdateArgument {
         /** Index of param to take. */
         private final int paramIdx;
 
-<<<<<<< HEAD
-        /** */
-=======
         /**
          * Constructor.
          *
          * @param paramIdx Parameter index.
          */
->>>>>>> fdf388b5
         public ParamArgument(int paramIdx) {
             assert paramIdx >= 0;
 
