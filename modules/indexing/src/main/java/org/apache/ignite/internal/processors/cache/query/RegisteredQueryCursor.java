/*
 * Licensed to the Apache Software Foundation (ASF) under one or more
 * contributor license agreements.  See the NOTICE file distributed with
 * this work for additional information regarding copyright ownership.
 * The ASF licenses this file to You under the Apache License, Version 2.0
 * (the "License"); you may not use this file except in compliance with
 * the License.  You may obtain a copy of the License at
 *
 *      http://www.apache.org/licenses/LICENSE-2.0
 *
 * Unless required by applicable law or agreed to in writing, software
 * distributed under the License is distributed on an "AS IS" BASIS,
 * WITHOUT WARRANTIES OR CONDITIONS OF ANY KIND, either express or implied.
 * See the License for the specific language governing permissions and
 * limitations under the License.
 *
 */

package org.apache.ignite.internal.processors.cache.query;

import java.util.Iterator;
import java.util.concurrent.atomic.AtomicBoolean;
import org.apache.ignite.cache.query.QueryCancelledException;
import org.apache.ignite.internal.processors.cache.QueryCursorImpl;
import org.apache.ignite.internal.processors.query.GridQueryCancel;
import org.apache.ignite.internal.processors.query.GridRunningQueryInfo;
import org.apache.ignite.internal.processors.query.QueryUtils;
import org.apache.ignite.internal.processors.query.RunningQueryManager;
import org.apache.ignite.internal.processors.tracing.MTC;
import org.apache.ignite.internal.processors.tracing.MTC.TraceSurroundings;
import org.apache.ignite.internal.processors.tracing.NoopSpan;
import org.apache.ignite.internal.processors.tracing.Span;
import org.apache.ignite.internal.processors.tracing.TraceableIterator;
import org.apache.ignite.internal.processors.tracing.Tracing;

import static org.apache.ignite.internal.processors.tracing.SpanTags.ERROR;
import static org.apache.ignite.internal.processors.tracing.SpanType.SQL_CURSOR_CANCEL;
import static org.apache.ignite.internal.processors.tracing.SpanType.SQL_CURSOR_CLOSE;

/**
 * Query cursor for registered as running queries.
 *
 * Running query will be unregistered during close of cursor.
 */
public class RegisteredQueryCursor<T> extends QueryCursorImpl<T> {
    /** */
    private final AtomicBoolean unregistered = new AtomicBoolean(false);

    /** */
    private RunningQueryManager runningQryMgr;

    /** */
    private long qryId;

    /** Exception caused query failed or {@code null} if it succeded. */
    private Exception failReason;

    /** Tracing processor. */
    private final Tracing tracing;

    /** Span of the running query. */
    private final Span qrySpan;

    /**
     * @param iterExec Query executor.
     * @param cancel Cancellation closure.
     * @param runningQryMgr Running query manager.
     * @param lazy Lazy mode flag.
     * @param qryId Registered running query id.
     * @param tracing Tracing processor.
     */
    public RegisteredQueryCursor(Iterable<T> iterExec, GridQueryCancel cancel, RunningQueryManager runningQryMgr,
<<<<<<< HEAD
        boolean lazy, Long qryId, Tracing tracing) {
=======
        boolean lazy, long qryId, Tracing tracing) {
>>>>>>> 9cf06362
        super(iterExec, cancel, true, lazy);

        assert runningQryMgr != null;
        assert qryId != RunningQueryManager.UNDEFINED_QUERY_ID;

        this.runningQryMgr = runningQryMgr;
        this.qryId = qryId;
        this.tracing = tracing;

        GridRunningQueryInfo qryInfo = runningQryMgr.runningQueryInfo(qryId);

        qrySpan = qryInfo == null ? NoopSpan.INSTANCE : qryInfo.span();
    }

    /** {@inheritDoc} */
    @Override protected Iterator<T> iter() {
        try (TraceSurroundings ignored = MTC.supportContinual(qrySpan)) {
            Iterator<T> iter = lazy() ? new RegisteredIterator(super.iter()) : super.iter();

            return qrySpan != NoopSpan.INSTANCE ? new TraceableIterator<>(iter) : iter;
        }
        catch (Exception e) {
            failReason = e;

            qrySpan.addTag(ERROR, e::getMessage);

            if (QueryUtils.wasCancelled(failReason))
                unregisterQuery();

            throw e;
        }
    }

    /** {@inheritDoc} */
    @Override public void close() {
        Span span = MTC.span();

        try (
            TraceSurroundings ignored = MTC.support(tracing.create(
                SQL_CURSOR_CLOSE,
                span != NoopSpan.INSTANCE ? span : qrySpan))
        ) {
            super.close();

            unregisterQuery();
        }
        catch (Throwable th) {
            qrySpan.addTag(ERROR, th::getMessage);

            throw th;
        }
    }

    /**
     * Cancels query.
     */
    public void cancel() {
        try (TraceSurroundings ignored = MTC.support(tracing.create(SQL_CURSOR_CANCEL, qrySpan))) {
            if (failReason == null)
                failReason = new QueryCancelledException();

            qrySpan.addTag(ERROR, failReason::getMessage);

            close();
        }
    }

    /**
     * Unregister query.
     */
    private void unregisterQuery() {
        if (unregistered.compareAndSet(false, true))
            runningQryMgr.unregister(qryId, failReason);
    }

    /**
     *
     */
    private class RegisteredIterator implements Iterator<T> {
        /** Delegate iterator. */
        final Iterator<T> delegateIt;

        /**
         * @param it Result set iterator.
         */
        private RegisteredIterator(Iterator<T> it) {
            delegateIt = it;
        }

        /** {@inheritDoc} */
        @Override public boolean hasNext() {
            try {
                return delegateIt.hasNext();
            }
            catch (Exception e) {
                failReason = e;

                if (QueryUtils.wasCancelled(failReason))
                    unregisterQuery();

                throw e;
            }
        }

        /** {@inheritDoc} */
        @Override public T next() {
            try {
                return delegateIt.next();
            }
            catch (Exception e) {
                failReason = e;

                if (QueryUtils.wasCancelled(failReason))
                    unregisterQuery();

                throw e;
            }
        }
    }
}<|MERGE_RESOLUTION|>--- conflicted
+++ resolved
@@ -70,11 +70,7 @@
      * @param tracing Tracing processor.
      */
     public RegisteredQueryCursor(Iterable<T> iterExec, GridQueryCancel cancel, RunningQueryManager runningQryMgr,
-<<<<<<< HEAD
-        boolean lazy, Long qryId, Tracing tracing) {
-=======
         boolean lazy, long qryId, Tracing tracing) {
->>>>>>> 9cf06362
         super(iterExec, cancel, true, lazy);
 
         assert runningQryMgr != null;
