/*
 * Licensed to the Apache Software Foundation (ASF) under one or more
 * contributor license agreements.  See the NOTICE file distributed with
 * this work for additional information regarding copyright ownership.
 * The ASF licenses this file to You under the Apache License, Version 2.0
 * (the "License"); you may not use this file except in compliance with
 * the License.  You may obtain a copy of the License at
 *
 *      http://www.apache.org/licenses/LICENSE-2.0
 *
 * Unless required by applicable law or agreed to in writing, software
 * distributed under the License is distributed on an "AS IS" BASIS,
 * WITHOUT WARRANTIES OR CONDITIONS OF ANY KIND, either express or implied.
 * See the License for the specific language governing permissions and
 * limitations under the License.
 */

package org.apache.ignite.internal.processors.query.h2.dml;

import java.util.ArrayList;
import java.util.HashMap;
import java.util.Iterator;
import java.util.List;
import java.util.Map;
import org.apache.ignite.IgniteCheckedException;
import org.apache.ignite.binary.BinaryObject;
import org.apache.ignite.binary.BinaryObjectBuilder;
import org.apache.ignite.cache.query.QueryCursor;
import org.apache.ignite.internal.processors.cache.GridCacheContext;
import org.apache.ignite.internal.processors.cache.query.IgniteQueryErrorCode;
import org.apache.ignite.internal.processors.query.EnlistOperation;
import org.apache.ignite.internal.processors.query.GridQueryProperty;
import org.apache.ignite.internal.processors.query.GridQueryTypeDescriptor;
import org.apache.ignite.internal.processors.query.IgniteSQLException;
import org.apache.ignite.internal.processors.query.QueryUtils;
import org.apache.ignite.internal.processors.query.UpdateSourceIterator;
import org.apache.ignite.internal.processors.query.h2.ConnectionManager;
import org.apache.ignite.internal.processors.query.h2.H2ConnectionWrapper;
<<<<<<< HEAD
import org.apache.ignite.internal.processors.query.h2.IgniteH2Indexing;
import org.apache.ignite.internal.processors.query.h2.ObjectPoolReusable;
=======
import org.apache.ignite.internal.processors.query.h2.ThreadLocalObjectPool;
>>>>>>> 36a1ae0f
import org.apache.ignite.internal.processors.query.h2.UpdateResult;
import org.apache.ignite.internal.processors.query.h2.opt.GridH2RowDescriptor;
import org.apache.ignite.internal.processors.query.h2.opt.GridH2Table;
import org.apache.ignite.internal.util.GridCloseableIteratorAdapterEx;
import org.apache.ignite.internal.util.typedef.F;
import org.apache.ignite.internal.util.typedef.T3;
import org.apache.ignite.lang.IgniteBiTuple;
import org.h2.table.Column;
import org.jetbrains.annotations.Nullable;

import static org.apache.ignite.internal.processors.query.h2.dml.UpdateMode.BULK_LOAD;
import static org.apache.ignite.internal.processors.query.h2.opt.GridH2KeyValueRowOnheap.DEFAULT_COLUMNS_COUNT;

/**
 * Update plan - where to take data to update cache from and how to construct new keys and values, if needed.
 */
public final class UpdatePlan {
    /** Initial statement to drive the rest of the logic. */
    private final UpdateMode mode;

    /**  to be affected by initial DML statement. */
    private final GridH2Table tbl;

    /** Column names to set or update. */
    private final String[] colNames;

    /** Column types to set for insert/merge. */
    private final int[] colTypes;

    /** Method to create key for INSERT or MERGE, ignored for UPDATE and DELETE. */
    private final KeyValueSupplier keySupplier;

    /** Method to create value to put to cache, ignored for DELETE. */
    private final KeyValueSupplier valSupplier;

    /** Key column index. */
    private final int keyColIdx;

    /** Value column index. */
    private final int valColIdx;

    /** SELECT statement built upon initial DML statement. */
    private final String selectQry;

    /** Subquery flag - {@code true} if {@link #selectQry} is an actual subquery that retrieves data from some cache. */
    private final boolean isLocSubqry;

    /** Rows for query-less MERGE or INSERT. */
    private final List<List<DmlArgument>> rows;

    /** Number of rows in rows based MERGE or INSERT. */
    private final int rowsNum;

    /** Arguments for fast UPDATE or DELETE. */
    private final FastUpdate fastUpdate;

    /** Additional info for distributed update. */
    private final DmlDistributedPlanInfo distributed;

    /**
     * Constructor.
     *
     * @param mode Mode.
     * @param tbl Table.
     * @param colNames Column names.
     * @param colTypes Column types.
     * @param keySupplier Key supplier.
     * @param valSupplier Value supplier.
     * @param keyColIdx Key column index.
     * @param valColIdx value column index.
     * @param selectQry Select query.
     * @param isLocSubqry Local subquery flag.
     * @param rows Rows for query-less INSERT or MERGE.
     * @param rowsNum Rows number.
     * @param fastUpdate Fast update (if any).
     * @param distributed Distributed plan (if any)
     */
    public UpdatePlan(
        UpdateMode mode,
        GridH2Table tbl,
        String[] colNames,
        int[] colTypes,
        KeyValueSupplier keySupplier,
        KeyValueSupplier valSupplier,
        int keyColIdx,
        int valColIdx,
        String selectQry,
        boolean isLocSubqry,
        List<List<DmlArgument>> rows,
        int rowsNum,
        @Nullable FastUpdate fastUpdate,
        @Nullable DmlDistributedPlanInfo distributed
    ) {
        this.colNames = colNames;
        this.colTypes = colTypes;
        this.rows = rows;
        this.rowsNum = rowsNum;

        assert mode != null;
        assert tbl != null;

        this.mode = mode;
        this.tbl = tbl;
        this.keySupplier = keySupplier;
        this.valSupplier = valSupplier;
        this.keyColIdx = keyColIdx;
        this.valColIdx = valColIdx;
        this.selectQry = selectQry;
        this.isLocSubqry = isLocSubqry;
        this.fastUpdate = fastUpdate;
        this.distributed = distributed;
    }

    /**
     * Constructor for delete operation or fast update.
     *
     * @param mode Mode.
     * @param tbl Table.
     * @param selectQry Select query.
     * @param fastUpdate Fast update arguments (if any).
     * @param distributed Distributed plan (if any)
     */
    public UpdatePlan(
        UpdateMode mode,
        GridH2Table tbl,
        String selectQry,
        @Nullable FastUpdate fastUpdate,
        @Nullable DmlDistributedPlanInfo distributed
    ) {
        this(
            mode,
            tbl,
            null,
            null,
            null,
            null,
            -1,
            -1,
            selectQry,
            false,
            null,
            0,
            fastUpdate,
            distributed
        );
    }

    /**
     * Convert a row into key-value pair.
     *
     * @param row Row to process.
     * @throws IgniteCheckedException if failed.
     */
    public IgniteBiTuple<?, ?> processRow(List<?> row) throws IgniteCheckedException {
        if (mode != BULK_LOAD && row.size() != colNames.length)
            throw new IgniteSQLException("Not enough values in a row: " + row.size() + " instead of " + colNames.length,
                IgniteQueryErrorCode.ENTRY_PROCESSING);

        GridH2RowDescriptor rowDesc = tbl.rowDescriptor();
        GridQueryTypeDescriptor desc = rowDesc.type();

        GridCacheContext cctx = rowDesc.context();

        Object key = keySupplier.apply(row);

        if (QueryUtils.isSqlType(desc.keyClass())) {
            assert keyColIdx != -1;

            key = DmlUtils.convert(key, rowDesc, desc.keyClass(), colTypes[keyColIdx]);
        }

        Object val = valSupplier.apply(row);

        if (QueryUtils.isSqlType(desc.valueClass())) {
            assert valColIdx != -1;

            val = DmlUtils.convert(val, rowDesc, desc.valueClass(), colTypes[valColIdx]);
        }

        if (key == null) {
            if (F.isEmpty(desc.keyFieldName()))
                throw new IgniteSQLException("Key for INSERT, COPY, or MERGE must not be null",
                    IgniteQueryErrorCode.NULL_KEY);
            else
                throw new IgniteSQLException("Null value is not allowed for column '" + desc.keyFieldName() + "'",
                    IgniteQueryErrorCode.NULL_KEY);
        }

        if (val == null) {
            if (F.isEmpty(desc.valueFieldName()))
                throw new IgniteSQLException("Value for INSERT, COPY, MERGE, or UPDATE must not be null",
                    IgniteQueryErrorCode.NULL_VALUE);
            else
                throw new IgniteSQLException("Null value is not allowed for column '" + desc.valueFieldName() + "'",
                    IgniteQueryErrorCode.NULL_VALUE);
        }

        int actualColCnt = Math.min(colNames.length, row.size());

        Map<String, Object> newColVals = new HashMap<>();

        for (int i = 0; i < actualColCnt; i++) {
            if (i == keyColIdx || i == valColIdx)
                continue;

            String colName = colNames[i];

            GridQueryProperty prop = desc.property(colName);

            assert prop != null;

            Class<?> expCls = prop.type();

            newColVals.put(colName, DmlUtils.convert(row.get(i), rowDesc, expCls, colTypes[i]));
        }

        desc.setDefaults(key, val);

        // We update columns in the order specified by the table for a reason - table's
        // column order preserves their precedence for correct update of nested properties.
        Column[] tblCols = tbl.getColumns();

        // First 3 columns are _key, _val and _ver. Skip 'em.
        for (int i = DEFAULT_COLUMNS_COUNT; i < tblCols.length; i++) {
            if (tbl.rowDescriptor().isKeyValueOrVersionColumn(i))
                continue;

            String colName = tblCols[i].getName();

            if (!newColVals.containsKey(colName))
                continue;

            Object colVal = newColVals.get(colName);

            desc.setValue(colName, key, val, colVal);
        }

        if (cctx.binaryMarshaller()) {
            if (key instanceof BinaryObjectBuilder)
                key = ((BinaryObjectBuilder) key).build();

            if (val instanceof BinaryObjectBuilder)
                val = ((BinaryObjectBuilder) val).build();
        }

        desc.validateKeyAndValue(key, val);

        return new IgniteBiTuple<>(key, val);
    }

    /**
     * Convert a row into value.
     *
     * @param row Row to process.
     * @throws IgniteCheckedException if failed.
     * @return Tuple contains: [key, old value, new value]
     */
    public T3<Object, Object, Object> processRowForUpdate(List<?> row) throws IgniteCheckedException {
        GridH2RowDescriptor rowDesc = tbl.rowDescriptor();
        GridQueryTypeDescriptor desc = rowDesc.type();

        GridCacheContext cctx = rowDesc.context();

        boolean hasNewVal = (valColIdx != -1);

        boolean hasProps = !hasNewVal || colNames.length > 1;

        Object key = row.get(0);

        Object oldVal = row.get(1);

        if (cctx.binaryMarshaller() && !(oldVal instanceof BinaryObject))
            oldVal = cctx.grid().binary().toBinary(oldVal);

        Object newVal;

        Map<String, Object> newColVals = new HashMap<>();

        for (int i = 0; i < colNames.length; i++) {
            if (hasNewVal && i == valColIdx - 2)
                continue;

            GridQueryProperty prop = tbl.rowDescriptor().type().property(colNames[i]);

            assert prop != null : "Unknown property: " + colNames[i];

            newColVals.put(colNames[i], DmlUtils.convert(row.get(i + 2), rowDesc, prop.type(), colTypes[i]));
        }

        newVal = valSupplier.apply(row);

        if (newVal == null)
            throw new IgniteSQLException("New value for UPDATE must not be null", IgniteQueryErrorCode.NULL_VALUE);

        // Skip key and value - that's why we start off with 3rd column
        for (int i = 0; i < tbl.getColumns().length - DEFAULT_COLUMNS_COUNT; i++) {
            Column c = tbl.getColumn(i + DEFAULT_COLUMNS_COUNT);

            if (rowDesc.isKeyValueOrVersionColumn(c.getColumnId()))
                continue;

            GridQueryProperty prop = desc.property(c.getName());

            if (prop.key())
                continue; // Don't get values of key's columns - we won't use them anyway

            boolean hasNewColVal = newColVals.containsKey(c.getName());

            if (!hasNewColVal)
                continue;

            Object colVal = newColVals.get(c.getName());

            // UPDATE currently does not allow to modify key or its fields, so we must be safe to pass null as key.
            rowDesc.setColumnValue(null, newVal, colVal, i);
        }

        if (cctx.binaryMarshaller() && hasProps) {
            assert newVal instanceof BinaryObjectBuilder;

            newVal = ((BinaryObjectBuilder) newVal).build();
        }

        desc.validateKeyAndValue(key, newVal);

        return new T3<>(key, oldVal, newVal);
    }

    /**
     * @return {@code True} if DML can be fast processed.
     */
    public boolean fastResult() {
        return fastUpdate != null;
    }

    /**
     * Process fast DML operation if possible.
     *
     * @param args QUery arguments.
     * @return Update result or {@code null} if fast update is not applicable for plan.
     * @throws IgniteCheckedException If failed.
     */
    public UpdateResult processFast(Object[] args) throws IgniteCheckedException {
        if (fastUpdate != null)
            return fastUpdate.execute(cacheContext().cache(), args);

        return null;
    }

    /**
     * @return {@code True} if predefined rows exist.
     */
    public boolean hasRows() {
        return !F.isEmpty(rows);
    }

    /**
     * Extract rows from plan without performing any query.
     *
     * @param args Original query arguments.
     * @return {@link List} of rows from the plan for a single query.
     * For example, if we have multiple args in a query: <br/>
     * {@code INSERT INTO person VALUES (k1, v1), (k2, v2), (k3, v3);} <br/>
     * we will get a {@link List} of {@link List} with items {@code {[k1, v1], [k2, v2], [k3, v3]}}.
     * @throws IgniteCheckedException if failed.
     */
    public List<List<?>> createRows(Object[] args) throws IgniteCheckedException {
        assert rowsNum > 0 && !F.isEmpty(colNames);

        List<List<?>> res = new ArrayList<>(rowsNum);

        GridH2RowDescriptor desc = tbl.rowDescriptor();

        extractArgsValues(args, res, desc);

        return res;
    }

    /**
     * Extract rows from plan without performing any query.
     *
     * @param argss Batch of arguments.
     * @return {@link List} of rows from the plan for each query.
     * For example, if we have a batch of queries with multiple args: <br/>
     * <code>
     * INSERT INTO person VALUES (k1, v1), (k2, v2), (k3, v3); <br/>
     * INSERT INTO person VALUES (k4, v4), (k5, v5), (k6, v6);<br/>
     * </code>
     * we will get a {@link List} of {@link List} of {@link List} with items: <br/>
     * <code>
     * {[k1, v1], [k2, v2], [k3, v3]},<br/>
     * {[k4, v4], [k5, v5], [k6, v6]}<br/>
     *
     * @throws IgniteCheckedException If failed.
     */
    public List<List<List<?>>> createRows(List<Object[]> argss) throws IgniteCheckedException {
        assert rowsNum > 0 && !F.isEmpty(colNames);
        assert argss != null;

        List<List<List<?>>> resPerQry = new ArrayList<>(argss.size());

        GridH2RowDescriptor desc = tbl.rowDescriptor();

        for (Object[] args : argss) {
            List<List<?>> res = new ArrayList<>();

            resPerQry.add(res);

            extractArgsValues(args, res, desc);
        }

        return resPerQry;
    }

    /**
     * Extracts values from arguments.
     *
     * @param args Arguments.
     * @param res Result list where to put values to.
     * @param desc Row descriptor.
     * @throws IgniteCheckedException If failed.
     */
    private void extractArgsValues(Object[] args, List<List<?>> res, GridH2RowDescriptor desc)
        throws IgniteCheckedException {
        assert res != null;

        for (List<DmlArgument> row : rows) {
            List<Object> resRow = new ArrayList<>();

            for (int j = 0; j < colNames.length; j++) {
                Object colVal = row.get(j).get(args);

                if (j == keyColIdx || j == valColIdx) {
                    Class<?> colCls = j == keyColIdx ? desc.type().keyClass() : desc.type().valueClass();

                    colVal = DmlUtils.convert(colVal, desc, colCls, colTypes[j]);
                }

                resRow.add(colVal);
            }

            res.add(resRow);
        }
    }

    /**
     * Create iterator for transaction.
     *
     * @param connMgr Connection manager.
     * @param cur Cursor.
     * @return Iterator.
     */
    public UpdateSourceIterator<?> iteratorForTransaction(ConnectionManager connMgr, QueryCursor<List<?>> cur) {
        switch (mode) {
            case MERGE:
                return new InsertIterator(connMgr, cur, this, EnlistOperation.UPSERT);
            case INSERT:
                return new InsertIterator(connMgr, cur, this, EnlistOperation.INSERT);
            case UPDATE:
                return new UpdateIterator(connMgr, cur, this, EnlistOperation.UPDATE);
            case DELETE:
                return new DeleteIterator(connMgr, cur, this, EnlistOperation.DELETE);

            default:
                throw new IllegalArgumentException(String.valueOf(mode));
        }
    }

    /**
     * @param updMode Update plan mode.
     * @return Operation.
     */
    public static EnlistOperation enlistOperation(UpdateMode updMode) {
        switch (updMode) {
            case INSERT:
                return EnlistOperation.INSERT;
            case MERGE:
                return EnlistOperation.UPSERT;
            case UPDATE:
                return EnlistOperation.UPDATE;
            case DELETE:
                return EnlistOperation.DELETE;
            default:
                throw new IllegalArgumentException(String.valueOf(updMode));
        }
    }

    /**
     * @return Update mode.
     */
    public UpdateMode mode() {
        return mode;
    }

    /**
     * @return Cache context.
     */
    public GridCacheContext cacheContext() {
        return tbl.cacheContext();
    }

    /**
     * @return Distributed plan info (for skip-reducer mode).
     */
    @Nullable public DmlDistributedPlanInfo distributedPlan() {
        return distributed;
    }

    /**
     * @return Row count.
     */
    public int rowCount() {
        return rowsNum;
    }

    /**
     * @return Select query.
     */
    public String selectQuery() {
        return selectQry;
    }

    /**
     * @return Local subquery flag.
     */
    public boolean isLocalSubquery() {
        return isLocSubqry;
    }

    /**
     * @param args Query parameters.
     * @return Iterator.
     * @throws IgniteCheckedException If failed.
     */
    public IgniteBiTuple getFastRow(Object[] args) throws IgniteCheckedException {
        if (fastUpdate != null)
            return fastUpdate.getRow(args);

        return null;
    }

    /**
     * @param row Row.
     * @return Resulting entry.
     * @throws IgniteCheckedException If failed.
     */
    public Object processRowForTx(List<?> row) throws IgniteCheckedException {
        switch (mode()) {
            case INSERT:
            case MERGE:
                return processRow(row);

            case UPDATE: {
                T3<Object, Object, Object> row0 = processRowForUpdate(row);

                return new IgniteBiTuple<>(row0.get1(), row0.get3());
            }
            case DELETE:
                return row.get(0);

            default:
                throw new UnsupportedOperationException(String.valueOf(mode()));
        }
    }

    /**
     * Abstract iterator.
     */
    private abstract static class AbstractIterator extends GridCloseableIteratorAdapterEx<Object>
        implements UpdateSourceIterator<Object> {
        /** */
        private final ConnectionManager connMgr;

        /** */
        private final QueryCursor<List<?>> cur;

        /** */
        protected final UpdatePlan plan;

        /** */
        private final Iterator<List<?>> it;

        /** */
        private final EnlistOperation op;

        /** */
        private volatile ObjectPoolReusable<H2ConnectionWrapper> conn;

        /**
         * @param connMgr Connection manager.
         * @param cur Query cursor.
         * @param plan Update plan.
         * @param op Operation.
         */
        private AbstractIterator(ConnectionManager connMgr, QueryCursor<List<?>> cur, UpdatePlan plan,
            EnlistOperation op) {
            this.connMgr = connMgr;
            this.cur = cur;
            this.plan = plan;
            this.op = op;

            it = cur.iterator();
        }

        /** {@inheritDoc} */
        @Override public EnlistOperation operation() {
            return op;
        }

        /** {@inheritDoc} */
        @Override public void beforeDetach() {
<<<<<<< HEAD
            ObjectPoolReusable<H2ConnectionWrapper> conn0 = conn = idx.connections().detachConnection();
=======
            ThreadLocalObjectPool.Reusable<H2ConnectionWrapper> conn0 = conn = connMgr.detachThreadConnection();
>>>>>>> 36a1ae0f

            if (isClosed())
                conn0.recycle();
        }

        /** {@inheritDoc} */
        @Override protected void onClose() {
            cur.close();

            ObjectPoolReusable<H2ConnectionWrapper> conn0 = conn;

            if (conn0 != null)
                conn0.recycle();
        }

        /** {@inheritDoc} */
        @Override protected Object onNext() throws IgniteCheckedException {
            return process(it.next());
        }

        /** {@inheritDoc} */
        @Override protected boolean onHasNext() throws IgniteCheckedException {
            return it.hasNext();
        }

        /** */
        protected abstract Object process(List<?> row) throws IgniteCheckedException;
    }

    /** */
    private static final class UpdateIterator extends AbstractIterator {
        /** */
        private static final long serialVersionUID = -4949035950470324961L;

        /**
         * @param connMgr Connection manager.
         * @param cur Query cursor.
         * @param plan Update plan.
         * @param op Operation.
         */
        private UpdateIterator(ConnectionManager connMgr, QueryCursor<List<?>> cur, UpdatePlan plan,
            EnlistOperation op) {
            super(connMgr, cur, plan, op);
        }

        /** {@inheritDoc} */
        @Override protected Object process(List<?> row) throws IgniteCheckedException {
            T3<Object, Object, Object> row0 = plan.processRowForUpdate(row);

            return new IgniteBiTuple<>(row0.get1(), row0.get3());
        }
    }

    /** */
    private static final class DeleteIterator extends AbstractIterator {
        /** */
        private static final long serialVersionUID = -4949035950470324961L;

        /**
         * @param connMgr Connection manager.
         * @param cur Query cursor.
         * @param plan Update plan.
         * @param op Operation.
         */
        private DeleteIterator(ConnectionManager connMgr, QueryCursor<List<?>> cur, UpdatePlan plan,
            EnlistOperation op) {
            super(connMgr, cur, plan, op);
        }

        /** {@inheritDoc} */
        @Override protected Object process(List<?> row) throws IgniteCheckedException {
            return row.get(0);
        }
    }

    /** */
    private static final class InsertIterator extends AbstractIterator {
        /** */
        private static final long serialVersionUID = -4949035950470324961L;

        /**
         * @param connMgr Connection manager.
         * @param cur Query cursor.
         * @param plan Update plan.
         * @param op Operation.
         */
        private InsertIterator(ConnectionManager connMgr, QueryCursor<List<?>> cur, UpdatePlan plan,
            EnlistOperation op) {
            super(connMgr, cur, plan, op);
        }

        /** {@inheritDoc} */
        @Override protected Object process(List<?> row) throws IgniteCheckedException {
            return plan.processRow(row);
        }
    }
}<|MERGE_RESOLUTION|>--- conflicted
+++ resolved
@@ -36,12 +36,7 @@
 import org.apache.ignite.internal.processors.query.UpdateSourceIterator;
 import org.apache.ignite.internal.processors.query.h2.ConnectionManager;
 import org.apache.ignite.internal.processors.query.h2.H2ConnectionWrapper;
-<<<<<<< HEAD
-import org.apache.ignite.internal.processors.query.h2.IgniteH2Indexing;
 import org.apache.ignite.internal.processors.query.h2.ObjectPoolReusable;
-=======
-import org.apache.ignite.internal.processors.query.h2.ThreadLocalObjectPool;
->>>>>>> 36a1ae0f
 import org.apache.ignite.internal.processors.query.h2.UpdateResult;
 import org.apache.ignite.internal.processors.query.h2.opt.GridH2RowDescriptor;
 import org.apache.ignite.internal.processors.query.h2.opt.GridH2Table;
@@ -653,11 +648,7 @@
 
         /** {@inheritDoc} */
         @Override public void beforeDetach() {
-<<<<<<< HEAD
-            ObjectPoolReusable<H2ConnectionWrapper> conn0 = conn = idx.connections().detachConnection();
-=======
-            ThreadLocalObjectPool.Reusable<H2ConnectionWrapper> conn0 = conn = connMgr.detachThreadConnection();
->>>>>>> 36a1ae0f
+            ObjectPoolReusable<H2ConnectionWrapper> conn0 = conn = connMgr.detachThreadConnection();
 
             if (isClosed())
                 conn0.recycle();
