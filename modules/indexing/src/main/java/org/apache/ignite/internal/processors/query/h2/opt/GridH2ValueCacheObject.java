/*
 * Licensed to the Apache Software Foundation (ASF) under one or more
 * contributor license agreements.  See the NOTICE file distributed with
 * this work for additional information regarding copyright ownership.
 * The ASF licenses this file to You under the Apache License, Version 2.0
 * (the "License"); you may not use this file except in compliance with
 * the License.  You may obtain a copy of the License at
 *
 *      http://www.apache.org/licenses/LICENSE-2.0
 *
 * Unless required by applicable law or agreed to in writing, software
 * distributed under the License is distributed on an "AS IS" BASIS,
 * WITHOUT WARRANTIES OR CONDITIONS OF ANY KIND, either express or implied.
 * See the License for the specific language governing permissions and
 * limitations under the License.
 */

package org.apache.ignite.internal.processors.query.h2.opt;

import java.sql.PreparedStatement;
import java.sql.SQLException;
import java.sql.Types;
import java.util.Comparator;
import org.apache.ignite.IgniteCheckedException;
<<<<<<< HEAD
import org.apache.ignite.internal.binary.BinaryEnumObjectImpl;
import org.apache.ignite.internal.binary.BinaryObjectImpl;
=======
import org.apache.ignite.internal.binary.BinaryUtils;
>>>>>>> 1d69c5fc
import org.apache.ignite.internal.processors.cache.CacheObject;
import org.apache.ignite.internal.processors.cache.CacheObjectValueContext;
import org.h2.engine.Mode;
import org.h2.message.DbException;
import org.h2.util.Bits;
import org.h2.util.JdbcUtils;
import org.h2.util.Utils;
import org.h2.value.CompareMode;
import org.h2.value.Value;
import org.h2.value.ValueEnum;
import org.h2.value.ValueEnumBase;
import org.h2.value.ValueInt;
import org.h2.value.ValueJavaObject;
import org.h2.value.ValueString;

/**
 * H2 Value over {@link CacheObject}. Replacement for {@link ValueJavaObject}.
 */
public class GridH2ValueCacheObject extends Value {
    /** */
    private CacheObject obj;

    /** Object value context. */
    private CacheObjectValueContext valCtx;

    /**
     * Constructor.
     *
     * @param obj Object.
     * @param valCtx Object value context.
     */
    public GridH2ValueCacheObject(CacheObject obj, CacheObjectValueContext valCtx) {
        assert obj != null;

        if (BinaryUtils.isBinaryObjectImpl(obj))
            obj = (CacheObject)BinaryUtils.detach(obj);

        this.obj = obj;
        this.valCtx = valCtx;
    }

    /**
     * @return Cache object.
     */
    public CacheObject getCacheObject() {
        return obj;
    }

    /**
     * @return Value context.
     */
    public CacheObjectValueContext valueContext() {
        return valCtx;
    }

    /** {@inheritDoc} */
    @Override public String getSQL() {
        throw new UnsupportedOperationException();
    }

    /** {@inheritDoc} */
    @Override public int getType() {
        return Value.JAVA_OBJECT;
    }

    /** {@inheritDoc} */
    @Override public long getPrecision() {
        return 0;
    }

    /** {@inheritDoc} */
    @Override public int getDisplaySize() {
        return 64;
    }

    /** {@inheritDoc} */
    @Override public String getString() {
        return getObject().toString();
    }

    /** {@inheritDoc} */
    @Override public byte[] getBytes() {
        return Utils.cloneByteArray(getBytesNoCopy());
    }

    /** {@inheritDoc} */
    @Override public byte[] getBytesNoCopy() {
        if (obj.cacheObjectType() == CacheObject.TYPE_REGULAR) {
            // Result must be the same as `marshaller.marshall(obj.value(coctx, false));`
            try {
                return obj.valueBytes(valCtx);
            }
            catch (IgniteCheckedException e) {
                throw DbException.convert(e);
            }
        }

        // For user-provided and array types.
        return JdbcUtils.serialize(obj, null);
    }

    /** {@inheritDoc} */
    @Override public Object getObject() {
        return getObject(false);
    }

    /**
     * @param cpy Copy flag.
     * @return Value.
     */
    public Object getObject(boolean cpy) {
        return obj.isPlatformType() ? obj.value(valCtx, cpy) : obj;
    }

    /** {@inheritDoc} */
    @Override public void set(PreparedStatement prep, int parameterIndex) throws SQLException {
        prep.setObject(parameterIndex, getObject(), Types.JAVA_OBJECT);
    }

    /** {@inheritDoc} */
    @SuppressWarnings("unchecked")
    @Override protected int compareSecure(Value v, CompareMode mode) {
        Object o1 = getObject();
        Object o2 = v.getObject();

        boolean o1Comparable = o1 instanceof Comparable;
        boolean o2Comparable = o2 instanceof Comparable;

        if (o1Comparable && o2Comparable &&
            Utils.haveCommonComparableSuperclass(o1.getClass(), o2.getClass())) {
            Comparable<Object> c1 = (Comparable<Object>)o1;

            return c1.compareTo(o2);
        }

        // Group by types.
        if (o1.getClass() != o2.getClass()) {
            if (o1Comparable != o2Comparable)
                return o1Comparable ? -1 : 1;

            return o1.getClass().getName().compareTo(o2.getClass().getName());
        }

        return compareHashOrBytes(this, v, (v1, v2) -> Bits.compareNotNullSigned(((Value)v1).getBytesNoCopy(),
            ((Value)v2).getBytesNoCopy()));
    }

    /** Compare hash codes. */
    public static int compareHashOrBytes(Object o1, Object o2) {
        return compareHashOrBytes(o1, o2, null);
    }

    /** Compare hash codes. */
    private static int compareHashOrBytes(Object o1, Object o2, Comparator<Object> comp) {
        int h1 = o1.hashCode();
        int h2 = o2.hashCode();

        if (h1 == h2) {
            if (o1.equals(o2))
                return 0;

            return comp == null ? Bits.compareNotNullSigned(JdbcUtils.serialize(o1, null),
                JdbcUtils.serialize(o2, null)) : comp.compare(o1, o2);
        }

        return h1 > h2 ? 1 : -1;
    }

    /** {@inheritDoc} */
    @Override public int hashCode() {
        return getObject().hashCode();
    }

    /** {@inheritDoc} */
    @Override public boolean equals(Object other) {
        if (!(other instanceof Value))
            return false;

        Value otherVal = (Value)other;

        return otherVal.getType() == Value.JAVA_OBJECT
            && getObject().equals(otherVal.getObject());
    }

    /** {@inheritDoc} */
    @Override public Value convertPrecision(long precision, boolean force) {
        return this;
    }

    /** {@inheritDoc} */
    @Override public int getMemory() {
        return 0;
    }
    
    /** {@inheritDoc} add@byron */
    @Override public int getInt() {
    	if(obj	instanceof BinaryEnumObjectImpl) {
    		BinaryEnumObjectImpl enumObj = (BinaryEnumObjectImpl) obj;
    		return enumObj.enumOrdinal();
    	}
        return super.getInt();
    }
    
    /**
     * Compare a value to the specified type.
     * add@byron
     * @param targetType the type of the returned value
     * @return the converted value
     */
    @Override public Value convertTo(int targetType, int precision, Mode mode, Object column, String[] enumerators) {
        if(obj	instanceof BinaryEnumObjectImpl) {
        	BinaryEnumObjectImpl enumObj = (BinaryEnumObjectImpl) obj;
        	if(Value.ENUM == targetType) {            	
            	return ValueEnum.get(enumObj.enumName(), enumObj.enumOrdinal());
            }
        	if(Value.INT == targetType) {            	
            	return ValueInt.get(enumObj.enumOrdinal());
            }
        	if(Value.STRING == targetType) {            	
            	return ValueString.get(enumObj.enumName());
            }
        }
        return super.convertTo(targetType, precision, mode,column,enumerators);
    }
}<|MERGE_RESOLUTION|>--- conflicted
+++ resolved
@@ -22,12 +22,9 @@
 import java.sql.Types;
 import java.util.Comparator;
 import org.apache.ignite.IgniteCheckedException;
-<<<<<<< HEAD
+import org.apache.ignite.internal.binary.BinaryUtils;
 import org.apache.ignite.internal.binary.BinaryEnumObjectImpl;
 import org.apache.ignite.internal.binary.BinaryObjectImpl;
-=======
-import org.apache.ignite.internal.binary.BinaryUtils;
->>>>>>> 1d69c5fc
 import org.apache.ignite.internal.processors.cache.CacheObject;
 import org.apache.ignite.internal.processors.cache.CacheObjectValueContext;
 import org.h2.engine.Mode;
@@ -171,26 +168,15 @@
             return o1.getClass().getName().compareTo(o2.getClass().getName());
         }
 
-        return compareHashOrBytes(this, v, (v1, v2) -> Bits.compareNotNullSigned(((Value)v1).getBytesNoCopy(),
-            ((Value)v2).getBytesNoCopy()));
-    }
-
-    /** Compare hash codes. */
-    public static int compareHashOrBytes(Object o1, Object o2) {
-        return compareHashOrBytes(o1, o2, null);
-    }
-
-    /** Compare hash codes. */
-    private static int compareHashOrBytes(Object o1, Object o2, Comparator<Object> comp) {
-        int h1 = o1.hashCode();
-        int h2 = o2.hashCode();
+        // Compare hash codes.
+        int h1 = hashCode();
+        int h2 = v.hashCode();
 
         if (h1 == h2) {
             if (o1.equals(o2))
                 return 0;
 
-            return comp == null ? Bits.compareNotNullSigned(JdbcUtils.serialize(o1, null),
-                JdbcUtils.serialize(o2, null)) : comp.compare(o1, o2);
+            return Bits.compareNotNullSigned(getBytesNoCopy(), v.getBytesNoCopy());
         }
 
         return h1 > h2 ? 1 : -1;
