--- conflicted
+++ resolved
@@ -1012,32 +1012,19 @@
             if (dfltVal != null)
                 dfltValues.put(e.getKey(), dfltVal);
 
-<<<<<<< HEAD
             if (col.getType().getValueType() == Value.DECIMAL) {
-                precision.put(e.getKey(), (int)col.getType().getPrecision());
-
-                scale.put(e.getKey(), col.getType().getScale());
+                if (col.getType().getPrecision() < H2Utils.DECIMAL_DEFAULT_PRECISION)
+                    precision.put(e.getKey(), (int)col.getType().getPrecision());
+
+                if (col.getType().getScale() < H2Utils.DECIMAL_DEFAULT_SCALE)
+                    scale.put(e.getKey(), col.getType().getScale());
             }
 
             if (col.getType().getValueType() == Value.STRING ||
                 col.getType().getValueType() == Value.STRING_FIXED ||
                 col.getType().getValueType() == Value.STRING_IGNORECASE)
-                precision.put(e.getKey(), (int)col.getType().getPrecision());
-=======
-            if (col.getType() == Value.DECIMAL) {
-                if (col.getPrecision() < H2Utils.DECIMAL_DEFAULT_PRECISION)
-                    precision.put(e.getKey(), (int)col.getPrecision());
-
-                if (col.getScale() < H2Utils.DECIMAL_DEFAULT_SCALE)
-                    scale.put(e.getKey(), col.getScale());
-            }
-
-            if (col.getType() == Value.STRING ||
-                col.getType() == Value.STRING_FIXED ||
-                col.getType() == Value.STRING_IGNORECASE)
-                if (col.getPrecision() < H2Utils.STRING_DEFAULT_PRECISION)
-                    precision.put(e.getKey(), (int)col.getPrecision());
->>>>>>> b4b4be3e
+                if (col.getType().getPrecision() < H2Utils.STRING_DEFAULT_PRECISION)
+                    precision.put(e.getKey(), (int)col.getType().getPrecision());
         }
 
         if (!F.isEmpty(dfltValues))
