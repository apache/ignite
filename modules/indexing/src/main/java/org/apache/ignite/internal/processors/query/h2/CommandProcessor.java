--- conflicted
+++ resolved
@@ -52,10 +52,6 @@
 import org.apache.ignite.internal.GridKernalContext;
 import org.apache.ignite.internal.GridTopic;
 import org.apache.ignite.internal.IgniteInternalFuture;
-<<<<<<< HEAD
-import org.apache.ignite.internal.QueryMXBeanImpl;
-=======
->>>>>>> 3f0f818b
 import org.apache.ignite.internal.ServiceMXBeanImpl;
 import org.apache.ignite.internal.TransactionsMXBeanImpl;
 import org.apache.ignite.internal.managers.communication.GridIoPolicy;
@@ -105,17 +101,9 @@
 import org.apache.ignite.internal.sql.command.SqlDropUserCommand;
 import org.apache.ignite.internal.sql.command.SqlIndexColumn;
 import org.apache.ignite.internal.sql.command.SqlKillComputeTaskCommand;
-<<<<<<< HEAD
-import org.apache.ignite.internal.sql.command.SqlKillContinuousQueryCommand;
-import org.apache.ignite.internal.sql.command.SqlKillQueryCommand;
-import org.apache.ignite.internal.sql.command.SqlKillScanQueryCommand;
-import org.apache.ignite.internal.sql.command.SqlKillServiceCommand;
-import org.apache.ignite.internal.sql.command.SqlKillTxCommand;
-=======
 import org.apache.ignite.internal.sql.command.SqlKillQueryCommand;
 import org.apache.ignite.internal.sql.command.SqlKillTransactionCommand;
 import org.apache.ignite.internal.sql.command.SqlKillServiceCommand;
->>>>>>> 3f0f818b
 import org.apache.ignite.internal.sql.command.SqlRollbackTransactionCommand;
 import org.apache.ignite.internal.sql.command.SqlSetStreamingCommand;
 import org.apache.ignite.internal.util.future.GridFinishedFuture;
@@ -176,7 +164,7 @@
     private volatile boolean stopped;
 
     /** */
-    private final ReadWriteLock killQryLock = new ReentrantReadWriteLock();
+    private final ReadWriteLock lock = new ReentrantReadWriteLock();
 
     /** KILL COMMAND support added since. */
     private static final IgniteProductVersion KILL_COMMAND_SINCE_VER = IgniteProductVersion.fromString("2.8.0");
@@ -214,7 +202,7 @@
 
                 List<GridFutureAdapter<String>> futs = new ArrayList<>();
 
-                killQryLock.writeLock().lock();
+                lock.writeLock().lock();
 
                 try {
                     Iterator<KillQueryRun> it = cancellationRuns.values().iterator();
@@ -230,7 +218,7 @@
                     }
                 }
                 finally {
-                    killQryLock.writeLock().unlock();
+                    lock.writeLock().unlock();
                 }
 
                 futs.forEach(f -> f.onDone("Query node has left the grid: [nodeId=" + nodeId + "]"));
@@ -258,7 +246,7 @@
      * @param err Text of error to complete futures.
      */
     private void completeCancellationFutures(@Nullable String err) {
-        killQryLock.writeLock().lock();
+        lock.writeLock().lock();
 
         try {
             Iterator<KillQueryRun> it = cancellationRuns.values().iterator();
@@ -272,7 +260,7 @@
             }
         }
         finally {
-            killQryLock.writeLock().unlock();
+            lock.writeLock().unlock();
         }
     }
 
@@ -368,13 +356,13 @@
     private void onQueryKillResponse(GridQueryKillResponse msg) {
         KillQueryRun qryRun;
 
-        killQryLock.readLock().lock();
+        lock.readLock().lock();
 
         try {
             qryRun = cancellationRuns.remove(msg.requestId());
         }
         finally {
-            killQryLock.readLock().unlock();
+            lock.readLock().unlock();
         }
 
         if (qryRun != null)
@@ -427,21 +415,10 @@
                 processSetStreamingCommand((SqlSetStreamingCommand)cmdNative, cliCtx);
             else if (cmdNative instanceof SqlKillQueryCommand)
                 processKillQueryCommand((SqlKillQueryCommand) cmdNative);
-<<<<<<< HEAD
-            else if (cmdNative instanceof SqlKillScanQueryCommand)
-                processKillScanQueryCommand((SqlKillScanQueryCommand) cmdNative);
-            else if (cmdNative instanceof SqlKillContinuousQueryCommand)
-                processKillContinuousQueryCommand((SqlKillContinuousQueryCommand) cmdNative);
-            else if (cmdNative instanceof SqlKillTxCommand)
-                processKillTxCommand((SqlKillTxCommand) cmdNative);
-            else if (cmdNative instanceof SqlKillComputeTaskCommand)
-                processKillComputeTaskCommand((SqlKillComputeTaskCommand) cmdNative);
-=======
             else if (cmdNative instanceof SqlKillComputeTaskCommand)
                 processKillComputeTaskCommand((SqlKillComputeTaskCommand) cmdNative);
             else if (cmdNative instanceof SqlKillTransactionCommand)
                 processKillTxCommand((SqlKillTransactionCommand) cmdNative);
->>>>>>> 3f0f818b
             else if (cmdNative instanceof SqlKillServiceCommand)
                 processKillServiceTaskCommand((SqlKillServiceCommand) cmdNative);
             else
@@ -464,7 +441,7 @@
     private void processKillQueryCommand(SqlKillQueryCommand cmd) {
         GridFutureAdapter<String> fut = new GridFutureAdapter<>();
 
-        killQryLock.readLock().lock();
+        lock.readLock().lock();
 
         try {
             if (stopped)
@@ -506,7 +483,7 @@
                     + cmd.nodeQueryId() + "]");
         }
         finally {
-            killQryLock.readLock().unlock();
+            lock.readLock().unlock();
         }
 
         try {
@@ -523,39 +500,12 @@
     }
 
     /**
-<<<<<<< HEAD
-     * Process kill scan query command.
-     *
-     * @param command Command.
-     */
-    private void processKillScanQueryCommand(SqlKillScanQueryCommand command) {
-        new QueryMXBeanImpl(ctx).cancelScan(command.getOriginNodeId(), command.getCacheName(), command.getQryId());
-    }
-
-    /**
-     * Process kill service command.
-     *
-     * @param command Command.
-     */
-    private void processKillServiceTaskCommand(SqlKillServiceCommand command) {
-        new ServiceMXBeanImpl(ctx).cancel(command.getName());
-    }
-
-    /**
-     * Process kill compute task command.
-     *
-     * @param command Command.
-     */
-    private void processKillComputeTaskCommand(SqlKillComputeTaskCommand command) {
-        new ComputeMXBeanImpl(ctx).cancel(command.getSessionId());
-=======
      * Process kill compute task command.
      *
      * @param cmd Command.
      */
     private void processKillComputeTaskCommand(SqlKillComputeTaskCommand cmd) {
         new ComputeMXBeanImpl(ctx).cancel(cmd.getSessionId());
->>>>>>> 3f0f818b
     }
 
     /**
@@ -563,30 +513,17 @@
      *
      * @param command Command.
      */
-<<<<<<< HEAD
-    private void processKillTxCommand(SqlKillTxCommand command) {
-=======
     private void processKillTxCommand(SqlKillTransactionCommand command) {
->>>>>>> 3f0f818b
         new TransactionsMXBeanImpl(ctx).cancel(command.getXid());
     }
 
     /**
-<<<<<<< HEAD
-     * Process kill continuous query command.
-     *
-     * @param command Command.
-     */
-    private void processKillContinuousQueryCommand(SqlKillContinuousQueryCommand command) {
-        new QueryMXBeanImpl(ctx).cancelContinuous(command.getRoutineId());
-=======
      * Process kill service command.
      *
      * @param cmd Command.
      */
     private void processKillServiceTaskCommand(SqlKillServiceCommand cmd) {
         new ServiceMXBeanImpl(ctx).cancel(cmd.getName());
->>>>>>> 3f0f818b
     }
 
     /**
