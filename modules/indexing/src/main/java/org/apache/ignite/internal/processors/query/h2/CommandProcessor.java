/*
 * Licensed to the Apache Software Foundation (ASF) under one or more
 * contributor license agreements.  See the NOTICE file distributed with
 * this work for additional information regarding copyright ownership.
 * The ASF licenses this file to You under the Apache License, Version 2.0
 * (the "License"); you may not use this file except in compliance with
 * the License.  You may obtain a copy of the License at
 *
 *      http://www.apache.org/licenses/LICENSE-2.0
 *
 * Unless required by applicable law or agreed to in writing, software
 * distributed under the License is distributed on an "AS IS" BASIS,
 * WITHOUT WARRANTIES OR CONDITIONS OF ANY KIND, either express or implied.
 * See the License for the specific language governing permissions and
 * limitations under the License.
 */

package org.apache.ignite.internal.processors.query.h2;

import java.util.ArrayList;
import java.util.Collections;
import java.util.HashMap;
import java.util.HashSet;
import java.util.Iterator;
import java.util.LinkedHashMap;
import java.util.List;
import java.util.Map;
import java.util.Set;
import java.util.UUID;
import java.util.concurrent.ConcurrentHashMap;
import java.util.concurrent.ConcurrentMap;
import java.util.concurrent.atomic.AtomicLong;
import java.util.concurrent.locks.ReadWriteLock;
import java.util.concurrent.locks.ReentrantReadWriteLock;
import org.apache.ignite.IgniteCheckedException;
import org.apache.ignite.IgniteCluster;
import org.apache.ignite.IgniteDataStreamer;
import org.apache.ignite.IgniteLogger;
import org.apache.ignite.IgniteSystemProperties;
import org.apache.ignite.cache.CacheMode;
import org.apache.ignite.cache.QueryEntity;
import org.apache.ignite.cache.QueryIndex;
import org.apache.ignite.cache.QueryIndexType;
import org.apache.ignite.cache.query.BulkLoadContextCursor;
import org.apache.ignite.cache.query.FieldsQueryCursor;
import org.apache.ignite.cluster.ClusterNode;
import org.apache.ignite.configuration.CacheConfiguration;
import org.apache.ignite.events.DiscoveryEvent;
import org.apache.ignite.events.Event;
import org.apache.ignite.events.EventType;
import org.apache.ignite.internal.ComputeMXBeanImpl;
import org.apache.ignite.internal.GridKernalContext;
import org.apache.ignite.internal.GridTopic;
import org.apache.ignite.internal.IgniteInternalFuture;
import org.apache.ignite.internal.ServiceMXBeanImpl;
import org.apache.ignite.internal.managers.communication.GridIoPolicy;
import org.apache.ignite.internal.managers.eventstorage.GridLocalEventListener;
import org.apache.ignite.internal.processors.bulkload.BulkLoadAckClientParameters;
import org.apache.ignite.internal.processors.bulkload.BulkLoadCacheWriter;
import org.apache.ignite.internal.processors.bulkload.BulkLoadParser;
import org.apache.ignite.internal.processors.bulkload.BulkLoadProcessor;
import org.apache.ignite.internal.processors.bulkload.BulkLoadStreamerWriter;
import org.apache.ignite.internal.processors.cache.GridCacheContext;
import org.apache.ignite.internal.processors.cache.distributed.near.GridNearTxLocal;
import org.apache.ignite.internal.processors.cache.mvcc.MvccUtils;
import org.apache.ignite.internal.processors.cache.query.IgniteQueryErrorCode;
import org.apache.ignite.internal.processors.query.GridQueryProperty;
import org.apache.ignite.internal.processors.query.GridQueryTypeDescriptor;
import org.apache.ignite.internal.processors.query.GridRunningQueryInfo;
import org.apache.ignite.internal.processors.query.IgniteSQLException;
import org.apache.ignite.internal.processors.query.NestedTxMode;
import org.apache.ignite.internal.processors.query.QueryEntityEx;
import org.apache.ignite.internal.processors.query.QueryField;
import org.apache.ignite.internal.processors.query.QueryUtils;
import org.apache.ignite.internal.processors.query.SqlClientContext;
import org.apache.ignite.internal.processors.query.h2.dml.DmlBulkLoadDataConverter;
import org.apache.ignite.internal.processors.query.h2.dml.UpdatePlan;
import org.apache.ignite.internal.processors.query.h2.dml.UpdatePlanBuilder;
import org.apache.ignite.internal.processors.query.h2.opt.GridH2Table;
import org.apache.ignite.internal.processors.query.h2.sql.GridSqlAlterTableAddColumn;
import org.apache.ignite.internal.processors.query.h2.sql.GridSqlAlterTableDropColumn;
import org.apache.ignite.internal.processors.query.h2.sql.GridSqlColumn;
import org.apache.ignite.internal.processors.query.h2.sql.GridSqlCreateIndex;
import org.apache.ignite.internal.processors.query.h2.sql.GridSqlCreateTable;
import org.apache.ignite.internal.processors.query.h2.sql.GridSqlDropIndex;
import org.apache.ignite.internal.processors.query.h2.sql.GridSqlDropTable;
import org.apache.ignite.internal.processors.query.h2.sql.GridSqlStatement;
import org.apache.ignite.internal.processors.query.messages.GridQueryKillRequest;
import org.apache.ignite.internal.processors.query.messages.GridQueryKillResponse;
import org.apache.ignite.internal.processors.query.schema.SchemaOperationException;
import org.apache.ignite.internal.sql.command.SqlAlterTableCommand;
import org.apache.ignite.internal.sql.command.SqlAlterUserCommand;
import org.apache.ignite.internal.sql.command.SqlBeginTransactionCommand;
import org.apache.ignite.internal.sql.command.SqlBulkLoadCommand;
import org.apache.ignite.internal.sql.command.SqlCommand;
import org.apache.ignite.internal.sql.command.SqlCommitTransactionCommand;
import org.apache.ignite.internal.sql.command.SqlCreateIndexCommand;
import org.apache.ignite.internal.sql.command.SqlCreateUserCommand;
import org.apache.ignite.internal.sql.command.SqlDropIndexCommand;
import org.apache.ignite.internal.sql.command.SqlDropUserCommand;
import org.apache.ignite.internal.sql.command.SqlIndexColumn;
import org.apache.ignite.internal.sql.command.SqlKillComputeTaskCommand;
import org.apache.ignite.internal.sql.command.SqlKillQueryCommand;
import org.apache.ignite.internal.sql.command.SqlKillServiceCommand;
import org.apache.ignite.internal.sql.command.SqlRollbackTransactionCommand;
import org.apache.ignite.internal.sql.command.SqlSetStreamingCommand;
import org.apache.ignite.internal.util.future.GridFinishedFuture;
import org.apache.ignite.internal.util.future.GridFutureAdapter;
import org.apache.ignite.internal.util.lang.IgniteClosureX;
import org.apache.ignite.internal.util.typedef.CIX2;
import org.apache.ignite.internal.util.typedef.F;
import org.apache.ignite.internal.util.typedef.internal.U;
import org.apache.ignite.lang.IgniteBiTuple;
import org.apache.ignite.lang.IgniteProductVersion;
import org.apache.ignite.plugin.extensions.communication.Message;
import org.apache.ignite.plugin.security.SecurityPermission;
import org.h2.command.Prepared;
import org.h2.command.ddl.AlterTableAlterColumn;
import org.h2.command.ddl.CreateIndex;
import org.h2.command.ddl.CreateTable;
import org.h2.command.ddl.DropIndex;
import org.h2.command.ddl.DropTable;
import org.h2.command.dml.NoOperation;
import org.h2.table.Column;
import org.h2.value.DataType;
import org.h2.value.Value;
import org.jetbrains.annotations.NotNull;
import org.jetbrains.annotations.Nullable;

import static org.apache.ignite.internal.processors.cache.mvcc.MvccUtils.mvccEnabled;
import static org.apache.ignite.internal.processors.cache.mvcc.MvccUtils.tx;
import static org.apache.ignite.internal.processors.cache.mvcc.MvccUtils.txStart;
import static org.apache.ignite.internal.processors.query.h2.sql.GridSqlQueryParser.PARAM_WRAP_VALUE;

/**
 * Processor responsible for execution of all non-SELECT and non-DML commands.
 */
public class CommandProcessor {
    /** Kernal context. */
    private final GridKernalContext ctx;

    /** Schema manager. */
    private final SchemaManager schemaMgr;

    /** H2 Indexing. */
    private final IgniteH2Indexing idx;

    /** Logger. */
    private final IgniteLogger log;

    /** Is backward compatible handling of UUID through DDL enabled. */
    private static final boolean handleUuidAsByte =
            IgniteSystemProperties.getBoolean(IgniteSystemProperties.IGNITE_SQL_UUID_DDL_BYTE_FORMAT, false);

    /** Query cancel request counter. */
    private final AtomicLong qryCancelReqCntr = new AtomicLong();

    /** Cancellation runs. */
    private ConcurrentMap<Long, KillQueryRun> cancellationRuns = new ConcurrentHashMap<>();

    /** Flag indicate that node is stopped or not. */
    private volatile boolean stopped;

    /** */
    private final ReadWriteLock lock = new ReentrantReadWriteLock();

    /** KILL COMMAND support added since. */
    private static final IgniteProductVersion KILL_COMMAND_SINCE_VER = IgniteProductVersion.fromString("2.8.0");

    /** Local node message handler */
    private final CIX2<ClusterNode, Message> locNodeMsgHnd = new CIX2<ClusterNode, Message>() {
        @Override public void applyx(ClusterNode locNode, Message msg) {
            onMessage(locNode.id(), msg);
        }
    };

    /**
     * Constructor.
     *
     * @param ctx Kernal context.
     * @param schemaMgr Schema manager.
     */
    public CommandProcessor(GridKernalContext ctx, SchemaManager schemaMgr, IgniteH2Indexing idx) {
        this.ctx = ctx;
        this.schemaMgr = schemaMgr;
        this.idx = idx;

        log = ctx.log(CommandProcessor.class);
    }

    /**
     * Start executor.
     */
    public void start() {
        ctx.io().addMessageListener(GridTopic.TOPIC_QUERY, (nodeId, msg, plc) -> onMessage(nodeId, msg));

        ctx.event().addLocalEventListener(new GridLocalEventListener() {
            @Override public void onEvent(final Event evt) {
                UUID nodeId = ((DiscoveryEvent)evt).eventNode().id();

                List<GridFutureAdapter<String>> futs = new ArrayList<>();

                lock.writeLock().lock();

                try {
                    Iterator<KillQueryRun> it = cancellationRuns.values().iterator();

                    while (it.hasNext()) {
                        KillQueryRun qryRun = it.next();

                        if (qryRun.nodeId().equals(nodeId)) {
                            futs.add(qryRun.cancelFuture());

                            it.remove();
                        }
                    }
                }
                finally {
                    lock.writeLock().unlock();
                }

                futs.forEach(f -> f.onDone("Query node has left the grid: [nodeId=" + nodeId + "]"));
            }
        }, EventType.EVT_NODE_FAILED, EventType.EVT_NODE_LEFT);
    }

    /**
     * Close executor.
     */
    public void stop() {
        stopped = true;

        completeCancellationFutures("Local node is stopping: [nodeId=" + ctx.localNodeId() + "]");
    }

    /**
     * Client disconnected callback.
     */
    public void onDisconnected() {
        completeCancellationFutures("Failed to cancel query because local client node has been disconnected from the cluster");
    }

    /**
     * @param err Text of error to complete futures.
     */
    private void completeCancellationFutures(@Nullable String err) {
        lock.writeLock().lock();

        try {
            Iterator<KillQueryRun> it = cancellationRuns.values().iterator();

            while (it.hasNext()) {
                KillQueryRun qryRun = it.next();

                qryRun.cancelFuture().onDone(err);

                it.remove();
            }
        }
        finally {
            lock.writeLock().unlock();
        }
    }

    /**
     * @param nodeId Node ID.
     * @param msg Message.
     */
    public void onMessage(UUID nodeId, Object msg) {
        assert msg != null;

        ClusterNode node = ctx.discovery().node(nodeId);

        if (node == null)
            return; // Node left, ignore.

        boolean processed = true;

        if (msg instanceof GridQueryKillRequest)
            onQueryKillRequest((GridQueryKillRequest)msg, node);
        if (msg instanceof GridQueryKillResponse)
            onQueryKillResponse((GridQueryKillResponse)msg);
        else
            processed = false;

        if (processed && log.isDebugEnabled())
            log.debug("Processed response: " + nodeId + "->" + ctx.localNodeId() + " " + msg);
    }

    /**
     * Process request to kill query.
     *
     * @param msg Message.
     * @param node Cluster node.
     */
    private void onQueryKillRequest(GridQueryKillRequest msg, ClusterNode node) {
        final long qryId = msg.nodeQryId();

        String err = null;

        GridRunningQueryInfo runningQryInfo = idx.runningQueryManager().runningQueryInfo(qryId);

        if (runningQryInfo == null)
            err = "Query with provided ID doesn't exist " +
                "[nodeId=" + ctx.localNodeId() + ", qryId=" + qryId + "]";
        else if (!runningQryInfo.cancelable())
            err = "Query doesn't support cancellation " +
                "[nodeId=" + ctx.localNodeId() + ", qryId=" + qryId + "]";

        if (msg.asyncResponse() || err != null)
            sendKillResponse(msg, node, err);

        if (err == null) {
            try {
                runningQryInfo.cancel();
            } catch (Exception e) {
                U.warn(log, "Cancellation of query failed: [qryId=" + qryId + "]", e);

                if (!msg.asyncResponse())
                    sendKillResponse(msg, node, e.getMessage());

                return;
            }

            if (!msg.asyncResponse())
                runningQryInfo.runningFuture().listen((f) -> sendKillResponse(msg, node, f.result()));
        }
    }

    /**
     * @param msg Kill request message.
     * @param node Initial kill request node.
     * @param err Error message
     */
    private void sendKillResponse(GridQueryKillRequest msg, ClusterNode node, @Nullable String err) {
        boolean snd = idx.send(GridTopic.TOPIC_QUERY,
            GridTopic.TOPIC_QUERY.ordinal(),
            Collections.singleton(node),
            new GridQueryKillResponse(msg.requestId(), err),
            null,
            locNodeMsgHnd,
            GridIoPolicy.MANAGEMENT_POOL,
            false);

        if (!snd)
            U.warn(log, "Resposne on query cancellation wasn't send back: [qryId=" + msg.nodeQryId() + "]");
    }

    /**
     * Process response to kill query request.
     *
     * @param msg Message.
     */
    private void onQueryKillResponse(GridQueryKillResponse msg) {
        KillQueryRun qryRun;

        lock.readLock().lock();

        try {
            qryRun = cancellationRuns.remove(msg.requestId());
        }
        finally {
            lock.readLock().unlock();
        }

        if (qryRun != null)
            qryRun.cancelFuture().onDone(msg.error());
    }

    /**
     * @param cmd Command.
     * @return {@code True} if this is supported DDL command.
     */
    private static boolean isDdl(SqlCommand cmd) {
        return cmd instanceof SqlCreateIndexCommand
            || cmd instanceof SqlDropIndexCommand
            || cmd instanceof SqlAlterTableCommand
            || cmd instanceof SqlCreateUserCommand
            || cmd instanceof SqlAlterUserCommand
            || cmd instanceof SqlDropUserCommand;
    }

    /**
     * Execute command.
     *
     * @param sql SQL.
     * @param cmdNative Native command (if any).
     * @param cmdH2 H2 command (if any).
     * @param params Parameters.
     * @param cliCtx Client context.
     * @param qryId Running query ID.
     * @return Result.
     */
    public CommandResult runCommand(String sql, SqlCommand cmdNative, GridSqlStatement cmdH2,
        QueryParameters params, @Nullable SqlClientContext cliCtx, Long qryId) throws IgniteCheckedException {
        assert cmdNative != null || cmdH2 != null;

        // Do execute.
        FieldsQueryCursor<List<?>> res = H2Utils.zeroCursor();
        boolean unregister = true;

        if (cmdNative != null) {
            assert cmdH2 == null;

            if (isDdl(cmdNative))
                runCommandNativeDdl(sql, cmdNative);
            else if (cmdNative instanceof SqlBulkLoadCommand) {
                res = processBulkLoadCommand((SqlBulkLoadCommand) cmdNative, qryId);

                unregister = false;
            }
            else if (cmdNative instanceof SqlSetStreamingCommand)
                processSetStreamingCommand((SqlSetStreamingCommand)cmdNative, cliCtx);
            else if (cmdNative instanceof SqlKillQueryCommand)
                processKillQueryCommand((SqlKillQueryCommand) cmdNative);
<<<<<<< HEAD
            else if (cmdNative instanceof SqlKillServiceCommand)
                processKillServiceTaskCommand((SqlKillServiceCommand) cmdNative);
=======
            else if (cmdNative instanceof SqlKillComputeTaskCommand)
                processKillComputeTaskCommand((SqlKillComputeTaskCommand) cmdNative);
>>>>>>> 5873f288
            else
                processTxCommand(cmdNative, params);
        }
        else {
            assert cmdH2 != null;

            runCommandH2(sql, cmdH2);
        }

        return new CommandResult(res, unregister);
    }

    /**
     * Process kill query command
     *
     * @param cmd Command.
     */
    private void processKillQueryCommand(SqlKillQueryCommand cmd) {
        GridFutureAdapter<String> fut = new GridFutureAdapter<>();

        lock.readLock().lock();

        try {
            if (stopped)
                throw new IgniteSQLException("Failed to cancel query due to node is stopped [nodeId=" + cmd.nodeId() +
                    ",qryId=" + cmd.nodeQueryId() + "]");

            ClusterNode node = ctx.discovery().node(cmd.nodeId());

            if (node != null) {
                if (node.version().compareTo(KILL_COMMAND_SINCE_VER) < 0)
                    throw new IgniteSQLException("Failed to cancel query: KILL QUERY operation is supported in " +
                        "versions 2.8.0 and newer");

                KillQueryRun qryRun = new KillQueryRun(cmd.nodeId(), cmd.nodeQueryId(), fut);

                long reqId = qryCancelReqCntr.incrementAndGet();

                cancellationRuns.put(reqId, qryRun);

                boolean snd = idx.send(GridTopic.TOPIC_QUERY,
                    GridTopic.TOPIC_QUERY.ordinal(),
                    Collections.singleton(node),
                    new GridQueryKillRequest(reqId, cmd.nodeQueryId(), cmd.async()),
                    null,
                    locNodeMsgHnd,
                    GridIoPolicy.MANAGEMENT_POOL,
                    cmd.async()
                );

                if (!snd) {
                    cancellationRuns.remove(reqId);

                    throw new IgniteSQLException("Failed to cancel query due communication problem " +
                        "[nodeId=" + cmd.nodeId() + ",qryId=" + cmd.nodeQueryId() + "]");
                }
            }
            else
                throw new IgniteSQLException("Failed to cancel query, node is not alive [nodeId=" + cmd.nodeId() + ",qryId="
                    + cmd.nodeQueryId() + "]");
        }
        finally {
            lock.readLock().unlock();
        }

        try {
            String err = fut.get();

            if (err != null)
                throw new IgniteSQLException("Failed to cancel query [nodeId=" + cmd.nodeId() + ",qryId="
                    + cmd.nodeQueryId() + ",err=" + err + "]");
        }
        catch (IgniteCheckedException e) {
            throw new IgniteSQLException("Failed to cancel query [nodeId=" + cmd.nodeId() + ",qryId="
                + cmd.nodeQueryId() + ",err=" + e + "]", e);
        }
    }

    /**
<<<<<<< HEAD
     * Process kill service command.
     *
     * @param command Command.
     */
    private void processKillServiceTaskCommand(SqlKillServiceCommand command) {
        new ServiceMXBeanImpl(ctx).cancel(command.getName());
=======
     * Process kill compute task command.
     *
     * @param cmd Command.
     */
    private void processKillComputeTaskCommand(SqlKillComputeTaskCommand cmd) {
        new ComputeMXBeanImpl(ctx).cancel(cmd.getSessionId());
>>>>>>> 5873f288
    }

    /**
     * Run DDL statement.
     *
     * @param sql Original SQL.
     * @param cmd Command.
     */
    private void runCommandNativeDdl(String sql, SqlCommand cmd) {
        IgniteInternalFuture fut = null;

        try {
            isDdlOnSchemaSupported(cmd.schemaName());

            finishActiveTxIfNecessary();

            if (cmd instanceof SqlCreateIndexCommand) {
                SqlCreateIndexCommand cmd0 = (SqlCreateIndexCommand)cmd;

                GridH2Table tbl = schemaMgr.dataTable(cmd0.schemaName(), cmd0.tableName());

                if (tbl == null)
                    throw new SchemaOperationException(SchemaOperationException.CODE_TABLE_NOT_FOUND, cmd0.tableName());

                assert tbl.rowDescriptor() != null;

                ensureDdlSupported(tbl);

                QueryIndex newIdx = new QueryIndex();

                newIdx.setName(cmd0.indexName());

                newIdx.setIndexType(cmd0.spatial() ? QueryIndexType.GEOSPATIAL : QueryIndexType.SORTED);

                LinkedHashMap<String, Boolean> flds = new LinkedHashMap<>();

                // Let's replace H2's table and property names by those operated by GridQueryProcessor.
                GridQueryTypeDescriptor typeDesc = tbl.rowDescriptor().type();

                for (SqlIndexColumn col : cmd0.columns()) {
                    GridQueryProperty prop = typeDesc.property(col.name());

                    if (prop == null)
                        throw new SchemaOperationException(SchemaOperationException.CODE_COLUMN_NOT_FOUND, col.name());

                    flds.put(prop.name(), !col.descending());
                }

                newIdx.setFields(flds);
                newIdx.setInlineSize(cmd0.inlineSize());

                fut = ctx.query().dynamicIndexCreate(tbl.cacheName(), cmd.schemaName(), typeDesc.tableName(),
                    newIdx, cmd0.ifNotExists(), cmd0.parallel());
            }
            else if (cmd instanceof SqlDropIndexCommand) {
                SqlDropIndexCommand cmd0 = (SqlDropIndexCommand)cmd;

                GridH2Table tbl = schemaMgr.dataTableForIndex(cmd0.schemaName(), cmd0.indexName());

                if (tbl != null) {
                    ensureDdlSupported(tbl);

                    fut = ctx.query().dynamicIndexDrop(tbl.cacheName(), cmd0.schemaName(), cmd0.indexName(),
                        cmd0.ifExists());
                }
                else {
                    if (cmd0.ifExists())
                        fut = new GridFinishedFuture();
                    else
                        throw new SchemaOperationException(SchemaOperationException.CODE_INDEX_NOT_FOUND,
                            cmd0.indexName());
                }
            }
            else if (cmd instanceof SqlAlterTableCommand) {
                SqlAlterTableCommand cmd0 = (SqlAlterTableCommand)cmd;

                GridH2Table tbl = schemaMgr.dataTable(cmd0.schemaName(), cmd0.tableName());

                if (tbl == null) {
                    throw new SchemaOperationException(SchemaOperationException.CODE_TABLE_NOT_FOUND,
                        cmd0.tableName());
                }

                Boolean logging = cmd0.logging();

                assert logging != null : "Only LOGGING/NOLOGGING are supported at the moment.";

                IgniteCluster cluster = ctx.grid().cluster();

                if (logging) {
                    boolean res = cluster.enableWal(tbl.cacheName());

                    if (!res)
                        throw new IgniteSQLException("Logging already enabled for table: " + cmd0.tableName());
                }
                else {
                    boolean res = cluster.disableWal(tbl.cacheName());

                    if (!res)
                        throw new IgniteSQLException("Logging already disabled for table: " + cmd0.tableName());
                }

                fut = new GridFinishedFuture();
            }
            else if (cmd instanceof SqlCreateUserCommand) {
                SqlCreateUserCommand addCmd = (SqlCreateUserCommand)cmd;

                ctx.authentication().addUser(addCmd.userName(), addCmd.password());
            }
            else if (cmd instanceof SqlAlterUserCommand) {
                SqlAlterUserCommand altCmd = (SqlAlterUserCommand)cmd;

                ctx.authentication().updateUser(altCmd.userName(), altCmd.password());
            }
            else if (cmd instanceof SqlDropUserCommand) {
                SqlDropUserCommand dropCmd = (SqlDropUserCommand)cmd;

                ctx.authentication().removeUser(dropCmd.userName());
            }
            else
                throw new IgniteSQLException("Unsupported DDL operation: " + sql,
                    IgniteQueryErrorCode.UNSUPPORTED_OPERATION);

            if (fut != null)
                fut.get();
        }
        catch (SchemaOperationException e) {
            throw convert(e);
        }
        catch (IgniteSQLException e) {
            throw e;
        }
        catch (Exception e) {
            throw new IgniteSQLException(e.getMessage(), e);
        }
    }

    /**
     * Execute DDL statement.
     *
     * @param sql SQL.
     * @param cmdH2 Command.
     */
    private void runCommandH2(String sql, GridSqlStatement cmdH2) {
        IgniteInternalFuture fut = null;

        try {
            finishActiveTxIfNecessary();

            if (cmdH2 instanceof GridSqlCreateIndex) {
                GridSqlCreateIndex cmd = (GridSqlCreateIndex)cmdH2;

                isDdlOnSchemaSupported(cmd.schemaName());

                GridH2Table tbl = schemaMgr.dataTable(cmd.schemaName(), cmd.tableName());

                if (tbl == null)
                    throw new SchemaOperationException(SchemaOperationException.CODE_TABLE_NOT_FOUND, cmd.tableName());

                assert tbl.rowDescriptor() != null;

                ensureDdlSupported(tbl);

                QueryIndex newIdx = new QueryIndex();

                newIdx.setName(cmd.index().getName());

                newIdx.setIndexType(cmd.index().getIndexType());

                LinkedHashMap<String, Boolean> flds = new LinkedHashMap<>();

                // Let's replace H2's table and property names by those operated by GridQueryProcessor.
                GridQueryTypeDescriptor typeDesc = tbl.rowDescriptor().type();

                for (Map.Entry<String, Boolean> e : cmd.index().getFields().entrySet()) {
                    GridQueryProperty prop = typeDesc.property(e.getKey());

                    if (prop == null)
                        throw new SchemaOperationException(SchemaOperationException.CODE_COLUMN_NOT_FOUND, e.getKey());

                    flds.put(prop.name(), e.getValue());
                }

                newIdx.setFields(flds);

                fut = ctx.query().dynamicIndexCreate(tbl.cacheName(), cmd.schemaName(), typeDesc.tableName(),
                    newIdx, cmd.ifNotExists(), 0);
            }
            else if (cmdH2 instanceof GridSqlDropIndex) {
                GridSqlDropIndex cmd = (GridSqlDropIndex) cmdH2;

                isDdlOnSchemaSupported(cmd.schemaName());

                GridH2Table tbl = schemaMgr.dataTableForIndex(cmd.schemaName(), cmd.indexName());

                if (tbl != null) {
                    ensureDdlSupported(tbl);

                    fut = ctx.query().dynamicIndexDrop(tbl.cacheName(), cmd.schemaName(), cmd.indexName(),
                        cmd.ifExists());
                }
                else {
                    if (cmd.ifExists())
                        fut = new GridFinishedFuture();
                    else
                        throw new SchemaOperationException(SchemaOperationException.CODE_INDEX_NOT_FOUND,
                            cmd.indexName());
                }
            }
            else if (cmdH2 instanceof GridSqlCreateTable) {
                GridSqlCreateTable cmd = (GridSqlCreateTable)cmdH2;

                ctx.security().authorize(cmd.cacheName(), SecurityPermission.CACHE_CREATE);

                isDdlOnSchemaSupported(cmd.schemaName());

                GridH2Table tbl = schemaMgr.dataTable(cmd.schemaName(), cmd.tableName());

                if (tbl != null) {
                    if (!cmd.ifNotExists())
                        throw new SchemaOperationException(SchemaOperationException.CODE_TABLE_EXISTS,
                            cmd.tableName());
                }
                else {
                    QueryEntity e = toQueryEntity(cmd);

                    CacheConfiguration<?, ?> ccfg = new CacheConfiguration<>(cmd.tableName());

                    ccfg.setQueryEntities(Collections.singleton(e));
                    ccfg.setSqlSchema(cmd.schemaName());

                    SchemaOperationException err =
                        QueryUtils.checkQueryEntityConflicts(ccfg, ctx.cache().cacheDescriptors().values());

                    if (err != null)
                        throw err;

                    ctx.query().dynamicTableCreate(
                        cmd.schemaName(),
                        e,
                        cmd.templateName(),
                        cmd.cacheName(),
                        cmd.cacheGroup(),
                        cmd.dataRegionName(),
                        cmd.affinityKey(),
                        cmd.atomicityMode(),
                        cmd.writeSynchronizationMode(),
                        cmd.backups(),
                        cmd.ifNotExists(),
                        cmd.encrypted(),
                        cmd.parallelism()
                    );
                }
            }
            else if (cmdH2 instanceof GridSqlDropTable) {
                GridSqlDropTable cmd = (GridSqlDropTable)cmdH2;

                isDdlOnSchemaSupported(cmd.schemaName());

                GridH2Table tbl = schemaMgr.dataTable(cmd.schemaName(), cmd.tableName());

                if (tbl == null) {
                    if (!cmd.ifExists())
                        throw new SchemaOperationException(SchemaOperationException.CODE_TABLE_NOT_FOUND,
                            cmd.tableName());
                }
                else {
                    ctx.security().authorize(tbl.cacheName(), SecurityPermission.CACHE_DESTROY);

                    ctx.query().dynamicTableDrop(tbl.cacheName(), cmd.tableName(), cmd.ifExists());
                }
            }
            else if (cmdH2 instanceof GridSqlAlterTableAddColumn) {
                GridSqlAlterTableAddColumn cmd = (GridSqlAlterTableAddColumn)cmdH2;

                isDdlOnSchemaSupported(cmd.schemaName());

                GridH2Table tbl = schemaMgr.dataTable(cmd.schemaName(), cmd.tableName());

                if (tbl == null) {
                    if (!cmd.ifTableExists())
                        throw new SchemaOperationException(SchemaOperationException.CODE_TABLE_NOT_FOUND,
                            cmd.tableName());
                }
                else {
                    if (QueryUtils.isSqlType(tbl.rowDescriptor().type().valueClass()))
                        throw new SchemaOperationException("Cannot add column(s) because table was created " +
                            "with " + PARAM_WRAP_VALUE + "=false option.");

                    List<QueryField> cols = new ArrayList<>(cmd.columns().length);

                    boolean allFieldsNullable = true;

                    for (GridSqlColumn col : cmd.columns()) {
                        if (tbl.doesColumnExist(col.columnName())) {
                            if ((!cmd.ifNotExists() || cmd.columns().length != 1)) {
                                throw new SchemaOperationException(SchemaOperationException.CODE_COLUMN_EXISTS,
                                    col.columnName());
                            }
                            else {
                                cols = null;

                                break;
                            }
                        }

                        QueryField field = new QueryField(col.columnName(),
                            getTypeClassName(col),
                            col.column().isNullable(), col.defaultValue(),
                            col.precision(), col.scale());

                        cols.add(field);

                        allFieldsNullable &= field.isNullable();
                    }

                    if (cols != null) {
                        assert tbl.rowDescriptor() != null;

                        if (!allFieldsNullable)
                            QueryUtils.checkNotNullAllowed(tbl.cacheInfo().config());

                        fut = ctx.query().dynamicColumnAdd(tbl.cacheName(), cmd.schemaName(),
                            tbl.rowDescriptor().type().tableName(), cols, cmd.ifTableExists(), cmd.ifNotExists());
                    }
                }
            }
            else if (cmdH2 instanceof GridSqlAlterTableDropColumn) {
                GridSqlAlterTableDropColumn cmd = (GridSqlAlterTableDropColumn)cmdH2;

                isDdlOnSchemaSupported(cmd.schemaName());

                GridH2Table tbl = schemaMgr.dataTable(cmd.schemaName(), cmd.tableName());

                if (tbl == null) {
                    if (!cmd.ifTableExists())
                        throw new SchemaOperationException(SchemaOperationException.CODE_TABLE_NOT_FOUND,
                            cmd.tableName());
                }
                else {
                    assert tbl.rowDescriptor() != null;

                    GridCacheContext cctx = tbl.cacheContext();

                    assert cctx != null;

                    if (cctx.mvccEnabled())
                        throw new IgniteSQLException("Cannot drop column(s) with enabled MVCC. " +
                            "Operation is unsupported at the moment.", IgniteQueryErrorCode.UNSUPPORTED_OPERATION);

                    if (QueryUtils.isSqlType(tbl.rowDescriptor().type().valueClass()))
                        throw new SchemaOperationException("Cannot drop column(s) because table was created " +
                            "with " + PARAM_WRAP_VALUE + "=false option.");

                    List<String> cols = new ArrayList<>(cmd.columns().length);

                    GridQueryTypeDescriptor type = tbl.rowDescriptor().type();

                    for (String colName : cmd.columns()) {
                        if (!tbl.doesColumnExist(colName)) {
                            if ((!cmd.ifExists() || cmd.columns().length != 1)) {
                                throw new SchemaOperationException(SchemaOperationException.CODE_COLUMN_NOT_FOUND,
                                    colName);
                            }
                            else {
                                cols = null;

                                break;
                            }
                        }

                        SchemaOperationException err = QueryUtils.validateDropColumn(type, colName);

                        if (err != null)
                            throw err;

                        cols.add(colName);
                    }

                    if (cols != null) {
                        fut = ctx.query().dynamicColumnRemove(tbl.cacheName(), cmd.schemaName(),
                            type.tableName(), cols, cmd.ifTableExists(), cmd.ifExists());
                    }
                }
            }
            else
                throw new IgniteSQLException("Unsupported DDL operation: " + sql,
                    IgniteQueryErrorCode.UNSUPPORTED_OPERATION);

            if (fut != null)
                fut.get();
        }
        catch (SchemaOperationException e) {
            U.error(null, "DDL operation failure", e);
            throw convert(e);
        }
        catch (IgniteSQLException e) {
            throw e;
        }
        catch (Exception e) {
            throw new IgniteSQLException(e.getMessage(), e);
        }
    }

    /**
     * Check if schema supports DDL statement.
     *
     * @param schemaName Schema name.
     */
    private static void isDdlOnSchemaSupported(String schemaName) {
        if (F.eq(QueryUtils.SCHEMA_SYS, schemaName))
            throw new IgniteSQLException("DDL statements are not supported on " + schemaName + " schema",
                IgniteQueryErrorCode.UNSUPPORTED_OPERATION);
    }

    /**
     * Check if table supports DDL statement.
     *
     * @param tbl Table.
     * @throws IgniteSQLException If failed.
     */
    private static void ensureDdlSupported(GridH2Table tbl) throws IgniteSQLException {
        if (tbl.cacheInfo().config().getCacheMode() == CacheMode.LOCAL)
            throw new IgniteSQLException("DDL statements are not supported on LOCAL caches",
                IgniteQueryErrorCode.UNSUPPORTED_OPERATION);
    }

    /**
     * Commits active transaction if exists.
     *
     * @throws IgniteCheckedException If failed.
     */
    private void finishActiveTxIfNecessary() throws IgniteCheckedException {
        try (GridNearTxLocal tx = MvccUtils.tx(ctx)) {
            if (tx == null)
                return;

            if (!tx.isRollbackOnly())
                tx.commit();
            else
                tx.rollback();
        }
    }

    /**
     * @return {@link IgniteSQLException} with the message same as of {@code this}'s and
     */
    private IgniteSQLException convert(SchemaOperationException e) {
        int sqlCode;

        switch (e.code()) {
            case SchemaOperationException.CODE_CACHE_NOT_FOUND:
                sqlCode = IgniteQueryErrorCode.CACHE_NOT_FOUND;

                break;

            case SchemaOperationException.CODE_TABLE_NOT_FOUND:
                sqlCode = IgniteQueryErrorCode.TABLE_NOT_FOUND;

                break;

            case SchemaOperationException.CODE_TABLE_EXISTS:
                sqlCode = IgniteQueryErrorCode.TABLE_ALREADY_EXISTS;

                break;

            case SchemaOperationException.CODE_COLUMN_NOT_FOUND:
                sqlCode = IgniteQueryErrorCode.COLUMN_NOT_FOUND;

                break;

            case SchemaOperationException.CODE_COLUMN_EXISTS:
                sqlCode = IgniteQueryErrorCode.COLUMN_ALREADY_EXISTS;

                break;

            case SchemaOperationException.CODE_INDEX_NOT_FOUND:
                sqlCode = IgniteQueryErrorCode.INDEX_NOT_FOUND;

                break;

            case SchemaOperationException.CODE_INDEX_EXISTS:
                sqlCode = IgniteQueryErrorCode.INDEX_ALREADY_EXISTS;

                break;

            default:
                sqlCode = IgniteQueryErrorCode.UNKNOWN;
        }

        return new IgniteSQLException(e.getMessage(), sqlCode);
    }

    /**
     * Convert this statement to query entity and do Ignite specific sanity checks on the way.
     * @return Query entity mimicking this SQL statement.
     */
    private static QueryEntity toQueryEntity(GridSqlCreateTable createTbl) {
        QueryEntity res = new QueryEntity();

        res.setTableName(createTbl.tableName());

        Set<String> notNullFields = null;

        HashMap<String, Object> dfltValues = new HashMap<>();

        Map<String, Integer> precision = new HashMap<>();
        Map<String, Integer> scale = new HashMap<>();

        for (Map.Entry<String, GridSqlColumn> e : createTbl.columns().entrySet()) {
            GridSqlColumn gridCol = e.getValue();

            Column col = gridCol.column();

            res.addQueryField(e.getKey(), getTypeClassName(gridCol), null);

            if (!col.isNullable()) {
                if (notNullFields == null)
                    notNullFields = new HashSet<>();

                notNullFields.add(e.getKey());
            }

            Object dfltVal = gridCol.defaultValue();

            if (dfltVal != null)
                dfltValues.put(e.getKey(), dfltVal);

            if (col.getType() == Value.DECIMAL) {
                if (col.getPrecision() < H2Utils.DECIMAL_DEFAULT_PRECISION)
                    precision.put(e.getKey(), (int)col.getPrecision());

                if (col.getScale() < H2Utils.DECIMAL_DEFAULT_SCALE)
                    scale.put(e.getKey(), col.getScale());
            }

            if (col.getType() == Value.STRING ||
                col.getType() == Value.STRING_FIXED ||
                col.getType() == Value.STRING_IGNORECASE)
                if (col.getPrecision() < H2Utils.STRING_DEFAULT_PRECISION)
                    precision.put(e.getKey(), (int)col.getPrecision());
        }

        if (!F.isEmpty(dfltValues))
            res.setDefaultFieldValues(dfltValues);

        if (!F.isEmpty(precision))
            res.setFieldsPrecision(precision);

        if (!F.isEmpty(scale))
            res.setFieldsScale(scale);

        String valTypeName = QueryUtils.createTableValueTypeName(createTbl.schemaName(), createTbl.tableName());
        String keyTypeName = QueryUtils.createTableKeyTypeName(valTypeName);

        if (!F.isEmpty(createTbl.keyTypeName()))
            keyTypeName = createTbl.keyTypeName();

        if (!F.isEmpty(createTbl.valueTypeName()))
            valTypeName = createTbl.valueTypeName();

        assert createTbl.wrapKey() != null;
        assert createTbl.wrapValue() != null;

        if (!createTbl.wrapKey()) {
            GridSqlColumn pkCol = createTbl.columns().get(createTbl.primaryKeyColumns().iterator().next());

            keyTypeName = getTypeClassName(pkCol);

            res.setKeyFieldName(pkCol.columnName());
        }
        else
            res.setKeyFields(createTbl.primaryKeyColumns());

        if (!createTbl.wrapValue()) {
            GridSqlColumn valCol = null;

            for (Map.Entry<String, GridSqlColumn> e : createTbl.columns().entrySet()) {
                if (!createTbl.primaryKeyColumns().contains(e.getKey())) {
                    valCol = e.getValue();

                    break;
                }
            }

            assert valCol != null;

            valTypeName = getTypeClassName(valCol);

            res.setValueFieldName(valCol.columnName());
        }

        res.setValueType(valTypeName);
        res.setKeyType(keyTypeName);

        if (!F.isEmpty(notNullFields)) {
            QueryEntityEx res0 = new QueryEntityEx(res);

            res0.setNotNullFields(notNullFields);

            res = res0;
        }

        return res;
    }

    /**
     * @param cmd Statement.
     * @return Whether {@code cmd} is a DDL statement we're able to handle.
     */
    public static boolean isCommand(Prepared cmd) {
        return cmd instanceof CreateIndex || cmd instanceof DropIndex || cmd instanceof CreateTable ||
            cmd instanceof DropTable || cmd instanceof AlterTableAlterColumn;
    }

    /**
     * @param cmd Statement.
     * @return Whether {@code cmd} is a no-op.
     */
    public static boolean isCommandNoOp(Prepared cmd) {
        return cmd instanceof NoOperation;
    }

    /**
     * Helper function for obtaining type class name for H2.
     *
     * @param col Column.
     * @return Type class name.
     */
    private static String getTypeClassName(GridSqlColumn col) {
        int type = col.column().getType();

        switch (type) {
            case Value.UUID :
                if (!handleUuidAsByte)
                    return UUID.class.getName();

            default:
                return DataType.getTypeClassName(type);
        }
    }

    /**
     * Process transactional command.
     * @param cmd Command.
     * @param params Parameters.
     * @throws IgniteCheckedException if failed.
     */
    private void processTxCommand(SqlCommand cmd, QueryParameters params)
        throws IgniteCheckedException {
        NestedTxMode nestedTxMode = params.nestedTxMode();

        GridNearTxLocal tx = tx(ctx);

        if (cmd instanceof SqlBeginTransactionCommand) {
            if (!mvccEnabled(ctx))
                throw new IgniteSQLException("MVCC must be enabled in order to start transaction.",
                    IgniteQueryErrorCode.MVCC_DISABLED);

            if (tx != null) {
                if (nestedTxMode == null)
                    nestedTxMode = NestedTxMode.DEFAULT;

                switch (nestedTxMode) {
                    case COMMIT:
                        doCommit(tx);

                        txStart(ctx, params.timeout());

                        break;

                    case IGNORE:
                        log.warning("Transaction has already been started, ignoring BEGIN command.");

                        break;

                    case ERROR:
                        throw new IgniteSQLException("Transaction has already been started.",
                            IgniteQueryErrorCode.TRANSACTION_EXISTS);

                    default:
                        throw new IgniteSQLException("Unexpected nested transaction handling mode: " +
                            nestedTxMode.name());
                }
            }
            else
                txStart(ctx, params.timeout());
        }
        else if (cmd instanceof SqlCommitTransactionCommand) {
            // Do nothing if there's no transaction.
            if (tx != null)
                doCommit(tx);
        }
        else {
            assert cmd instanceof SqlRollbackTransactionCommand;

            // Do nothing if there's no transaction.
            if (tx != null)
                doRollback(tx);
        }
    }

    /**
     * Commit and properly close transaction.
     * @param tx Transaction.
     * @throws IgniteCheckedException if failed.
     */
    private void doCommit(@NotNull GridNearTxLocal tx) throws IgniteCheckedException {
        try {
            tx.commit();
        }
        finally {
            closeTx(tx);
        }
    }

    /**
     * Rollback and properly close transaction.
     * @param tx Transaction.
     * @throws IgniteCheckedException if failed.
     */
    public void doRollback(@NotNull GridNearTxLocal tx) throws IgniteCheckedException {
        try {
            tx.rollback();
        }
        finally {
            closeTx(tx);
        }
    }

    /**
     * Properly close transaction.
     * @param tx Transaction.
     * @throws IgniteCheckedException if failed.
     */
    private void closeTx(@NotNull GridNearTxLocal tx) throws IgniteCheckedException {
        try {
            tx.close();
        }
        finally {
            ctx.cache().context().tm().resetContext();
        }
    }

    /**
     * Process SET STREAMING command.
     *
     * @param cmd Command.
     * @param cliCtx Client context.
     */
    private void processSetStreamingCommand(SqlSetStreamingCommand cmd,
        @Nullable SqlClientContext cliCtx) {
        if (cliCtx == null)
            throw new IgniteSQLException("SET STREAMING command can only be executed from JDBC or ODBC driver.");

        if (cmd.isTurnOn())
            cliCtx.enableStreaming(
                cmd.allowOverwrite(),
                cmd.flushFrequency(),
                cmd.perNodeBufferSize(),
                cmd.perNodeParallelOperations(),
                cmd.isOrdered()
            );
        else
            cliCtx.disableStreaming();
    }

    /**
     * Process bulk load COPY command.
     *
     * @param cmd The command.
     * @param qryId Query id.
     * @return The context (which is the result of the first request/response).
     * @throws IgniteCheckedException If something failed.
     */
    private FieldsQueryCursor<List<?>> processBulkLoadCommand(SqlBulkLoadCommand cmd, Long qryId)
        throws IgniteCheckedException {
        if (cmd.packetSize() == null)
            cmd.packetSize(BulkLoadAckClientParameters.DFLT_PACKET_SIZE);

        GridH2Table tbl = schemaMgr.dataTable(cmd.schemaName(), cmd.tableName());

        if (tbl == null) {
            throw new IgniteSQLException("Table does not exist: " + cmd.tableName(),
                IgniteQueryErrorCode.TABLE_NOT_FOUND);
        }

        H2Utils.checkAndStartNotStartedCache(ctx, tbl);

        UpdatePlan plan = UpdatePlanBuilder.planForBulkLoad(cmd, tbl);

        IgniteClosureX<List<?>, IgniteBiTuple<?, ?>> dataConverter = new DmlBulkLoadDataConverter(plan);

        IgniteDataStreamer<Object, Object> streamer = ctx.grid().dataStreamer(tbl.cacheName());

        BulkLoadCacheWriter outputWriter = new BulkLoadStreamerWriter(streamer);

        BulkLoadParser inputParser = BulkLoadParser.createParser(cmd.inputFormat());

        BulkLoadProcessor processor = new BulkLoadProcessor(inputParser, dataConverter, outputWriter,
            idx.runningQueryManager(), qryId);

        BulkLoadAckClientParameters params = new BulkLoadAckClientParameters(cmd.localFileName(), cmd.packetSize());

        return new BulkLoadContextCursor(processor, params);
    }
}<|MERGE_RESOLUTION|>--- conflicted
+++ resolved
@@ -413,13 +413,10 @@
                 processSetStreamingCommand((SqlSetStreamingCommand)cmdNative, cliCtx);
             else if (cmdNative instanceof SqlKillQueryCommand)
                 processKillQueryCommand((SqlKillQueryCommand) cmdNative);
-<<<<<<< HEAD
+            else if (cmdNative instanceof SqlKillComputeTaskCommand)
+                processKillComputeTaskCommand((SqlKillComputeTaskCommand) cmdNative);
             else if (cmdNative instanceof SqlKillServiceCommand)
                 processKillServiceTaskCommand((SqlKillServiceCommand) cmdNative);
-=======
-            else if (cmdNative instanceof SqlKillComputeTaskCommand)
-                processKillComputeTaskCommand((SqlKillComputeTaskCommand) cmdNative);
->>>>>>> 5873f288
             else
                 processTxCommand(cmdNative, params);
         }
@@ -499,21 +496,21 @@
     }
 
     /**
-<<<<<<< HEAD
+     * Process kill compute task command.
+     *
+     * @param cmd Command.
+     */
+    private void processKillComputeTaskCommand(SqlKillComputeTaskCommand cmd) {
+        new ComputeMXBeanImpl(ctx).cancel(cmd.getSessionId());
+    }
+
+    /**
      * Process kill service command.
      *
      * @param command Command.
      */
     private void processKillServiceTaskCommand(SqlKillServiceCommand command) {
         new ServiceMXBeanImpl(ctx).cancel(command.getName());
-=======
-     * Process kill compute task command.
-     *
-     * @param cmd Command.
-     */
-    private void processKillComputeTaskCommand(SqlKillComputeTaskCommand cmd) {
-        new ComputeMXBeanImpl(ctx).cancel(cmd.getSessionId());
->>>>>>> 5873f288
     }
 
     /**
