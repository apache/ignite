--- conflicted
+++ resolved
@@ -290,7 +290,6 @@
      * @param node Cluster node.
      */
     private void onQueryKillRequest(GridQueryKillRequest msg, ClusterNode node) {
-<<<<<<< HEAD
         final long qryId = msg.nodeQryId();
 
         String err = null;
@@ -298,11 +297,11 @@
         GridRunningQueryInfo runningQryInfo = idx.runningQueryManager().runningQueryInfo(qryId);
 
         if (runningQryInfo == null)
-            err = "Failed to cancel query due to query doesn't exist " +
-                "[nodeId=" + ctx.localNodeId() + ",qryId=" + qryId + "]";
+            err = "Query with provided ID doesn't exist " +
+                "[nodeId=" + ctx.localNodeId() + ", qryId=" + qryId + "]";
         else if (!runningQryInfo.cancelable())
-            err = "Query can't be cancelled due to such queries don't support cancellation " +
-                "[nodeId=" + ctx.localNodeId() + ",qryId=" + qryId + "]";
+            err = "Query doesn't support cancellation " +
+                "[nodeId=" + ctx.localNodeId() + ", qryId=" + qryId + "]";
 
         if (msg.asyncResponse() || err != null)
             sendKillResponse(msg, node, err);
@@ -342,55 +341,6 @@
 
         if (!snd)
             U.warn(log, "Resposne on query cancellation wasn't send back: [qryId=" + msg.nodeQryId() + "]");
-=======
-        long qryId = msg.nodeQryId();
-
-        String err = null;
-
-        boolean snd = false;
-
-        GridRunningQueryInfo runningQryInfo = idx.runningQueryManager().runningQueryInfo(qryId);
-
-        if (runningQryInfo == null)
-            err = "Query with provided ID doesn't exist [nodeId=" + ctx.localNodeId() + ", qryId=" + qryId + "]";
-        else if (!runningQryInfo.cancelable())
-            err = "Query doesn't support cancellation [nodeId=" + ctx.localNodeId() + ", qryId=" + qryId + "]";
-
-        if (msg.asyncResponse()) {
-            snd = idx.send(GridTopic.TOPIC_QUERY,
-                GridTopic.TOPIC_QUERY.ordinal(),
-                Collections.singleton(node),
-                new GridQueryKillResponse(msg.requestId(), err),
-                null,
-                locNodeMsgHnd,
-                GridIoPolicy.QUERY_POOL,
-                false);
-        }
-
-        try {
-            if (err == null)
-                runningQryInfo.cancel();
-        }
-        catch (Exception e) {
-            err = e.toString();
-
-            U.warn(log, "Error during query cancelation: [qryId=" + qryId + "]", e);
-        }
-
-        if (!msg.asyncResponse()) {
-            snd = idx.send(GridTopic.TOPIC_QUERY,
-                GridTopic.TOPIC_QUERY.ordinal(),
-                Collections.singleton(node),
-                new GridQueryKillResponse(msg.requestId(), err),
-                null,
-                locNodeMsgHnd,
-                GridIoPolicy.QUERY_POOL,
-                false);
-        }
-
-        if (!snd)
-            U.warn(log, "Resposne on query cancellation wasn't send back: [qryId=" + qryId + "]");
->>>>>>> 81639fb2
     }
 
     /**
@@ -506,11 +456,7 @@
                     new GridQueryKillRequest(reqId, cmd.nodeQueryId(), cmd.async()),
                     null,
                     locNodeMsgHnd,
-<<<<<<< HEAD
                     GridIoPolicy.MANAGEMENT_POOL,
-=======
-                    GridIoPolicy.QUERY_POOL,
->>>>>>> 81639fb2
                     false
                 );
 
