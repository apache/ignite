--- conflicted
+++ resolved
@@ -290,7 +290,6 @@
      * @param node Cluster node.
      */
     private void onQueryKillRequest(GridQueryKillRequest msg, ClusterNode node) {
-<<<<<<< HEAD
         final long qryId = msg.nodeQryId();
 
         String err = null;
@@ -342,55 +341,6 @@
 
         if (!snd)
             U.warn(log, "Resposne on query cancellation wasn't send back: [qryId=" + msg.nodeQryId() + "]");
-=======
-        long qryId = msg.nodeQryId();
-
-        String err = null;
-
-        boolean snd = false;
-
-        GridRunningQueryInfo runningQryInfo = idx.runningQueryManager().runningQueryInfo(qryId);
-
-        if (runningQryInfo == null)
-            err = "Query with provided ID doesn't exist [nodeId=" + ctx.localNodeId() + ", qryId=" + qryId + "]";
-        else if (!runningQryInfo.cancelable())
-            err = "Query doesn't support cancellation [nodeId=" + ctx.localNodeId() + ", qryId=" + qryId + "]";
-
-        if (msg.asyncResponse()) {
-            snd = idx.send(GridTopic.TOPIC_QUERY,
-                GridTopic.TOPIC_QUERY.ordinal(),
-                Collections.singleton(node),
-                new GridQueryKillResponse(msg.requestId(), err),
-                null,
-                locNodeMsgHnd,
-                GridIoPolicy.QUERY_POOL,
-                false);
-        }
-
-        try {
-            if (err == null)
-                runningQryInfo.cancel();
-        }
-        catch (Exception e) {
-            err = e.toString();
-
-            U.warn(log, "Error during query cancelation: [qryId=" + qryId + "]", e);
-        }
-
-        if (!msg.asyncResponse()) {
-            snd = idx.send(GridTopic.TOPIC_QUERY,
-                GridTopic.TOPIC_QUERY.ordinal(),
-                Collections.singleton(node),
-                new GridQueryKillResponse(msg.requestId(), err),
-                null,
-                locNodeMsgHnd,
-                GridIoPolicy.QUERY_POOL,
-                false);
-        }
-
-        if (!snd)
-            U.warn(log, "Resposne on query cancellation wasn't send back: [qryId=" + qryId + "]");
->>>>>>> c28da6e6
     }
 
     /**
@@ -491,11 +441,7 @@
 
             if (node != null) {
                 if (node.version().compareTo(KILL_COMMAND_SINCE_VER) < 0)
-<<<<<<< HEAD
                     throw new IgniteSQLException("Failed to cancel query: KILL QUERY operation is supported in " +
-=======
-                    throw new IgniteSQLException("Failed to cancel query: KILL QUERY operation are supported in " +
->>>>>>> c28da6e6
                         "versions 2.8.0 and newer");
 
                 KillQueryRun qryRun = new KillQueryRun(cmd.nodeId(), cmd.nodeQueryId(), fut);
@@ -510,11 +456,7 @@
                     new GridQueryKillRequest(reqId, cmd.nodeQueryId(), cmd.async()),
                     null,
                     locNodeMsgHnd,
-<<<<<<< HEAD
                     GridIoPolicy.MANAGEMENT_POOL,
-=======
-                    GridIoPolicy.QUERY_POOL,
->>>>>>> c28da6e6
                     false
                 );
 
