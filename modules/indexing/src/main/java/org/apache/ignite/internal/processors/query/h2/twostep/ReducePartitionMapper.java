/*
 * Licensed to the Apache Software Foundation (ASF) under one or more
 * contributor license agreements.  See the NOTICE file distributed with
 * this work for additional information regarding copyright ownership.
 * The ASF licenses this file to You under the Apache License, Version 2.0
 * (the "License"); you may not use this file except in compliance with
 * the License.  You may obtain a copy of the License at
 *
 *      http://www.apache.org/licenses/LICENSE-2.0
 *
 * Unless required by applicable law or agreed to in writing, software
 * distributed under the License is distributed on an "AS IS" BASIS,
 * WITHOUT WARRANTIES OR CONDITIONS OF ANY KIND, either express or implied.
 * See the License for the specific language governing permissions and
 * limitations under the License.
 */

package org.apache.ignite.internal.processors.query.h2.twostep;

import java.util.Arrays;
import java.util.Collection;
import java.util.Collections;
import java.util.HashMap;
import java.util.HashSet;
import java.util.List;
import java.util.Map;
import java.util.Set;
import java.util.stream.IntStream;
import javax.cache.CacheException;
import org.apache.ignite.IgniteLogger;
import org.apache.ignite.cache.CacheServerNotFoundException;
import org.apache.ignite.cluster.ClusterNode;
import org.apache.ignite.internal.GridKernalContext;
import org.apache.ignite.internal.processors.affinity.AffinityAssignment;
import org.apache.ignite.internal.processors.affinity.AffinityTopologyVersion;
import org.apache.ignite.internal.processors.cache.CacheInvalidStateException;
import org.apache.ignite.internal.processors.cache.GridCacheContext;
import org.apache.ignite.internal.processors.cache.distributed.dht.topology.GridDhtPartitionState;
import org.apache.ignite.internal.util.typedef.F;
import org.apache.ignite.internal.util.typedef.internal.U;
import org.h2.util.IntArray;
import org.jetbrains.annotations.NotNull;
import org.jetbrains.annotations.Nullable;

import static org.apache.ignite.internal.processors.affinity.AffinityTopologyVersion.NONE;

/**
 * Reduce partition mapper.
 */
public class ReducePartitionMapper {
    /** */
    private static final Set<ClusterNode> UNMAPPED_PARTS = Collections.emptySet();

    /** Kernal context. */
    private final GridKernalContext ctx;

    /** */
    private final IgniteLogger log;

    /**
     * Constructor.
     *
     * @param ctx Kernal context.
     */
    public ReducePartitionMapper(GridKernalContext ctx, IgniteLogger log) {
        this.ctx = ctx;
        this.log = log;
    }

    /**
     * Evaluates nodes and nodes to partitions map given a list of cache ids, topology version and partitions.
     *
     * @param cacheIds Cache ids.
     * @param topVer Topology version.
     * @param parts Partitions array.
     * @param isReplicatedOnly Allow only replicated caches.
     * @return Result.
     */
    public ReducePartitionMapResult nodesForPartitions(List<Integer> cacheIds, AffinityTopologyVersion topVer,
        int[] parts, boolean isReplicatedOnly) {
        Collection<ClusterNode> nodes = null;
        Map<ClusterNode, IntArray> partsMap = null;
        Map<ClusterNode, IntArray> qryMap = null;

        for (int cacheId : cacheIds) {
            GridCacheContext<?, ?> cctx = cacheContext(cacheId);

            Collection<Integer> lostParts = cctx.topology().lostPartitions();

            if (!lostParts.isEmpty()) {
                int lostPart = parts == null ? lostParts.iterator().next() :
                    IntStream.of(parts).filter(lostParts::contains).findFirst().orElse(-1);

                if (lostPart >= 0) {
                    throw new CacheException(new CacheInvalidStateException("Failed to execute query because cache " +
                        "partition has been lostPart [cacheName=" + cctx.name() + ", part=" + lostPart + ']'));
                }
            }
        }

        if (isPreloadingActive(cacheIds)) {
            if (isReplicatedOnly)
                nodes = replicatedUnstableDataNodes(cacheIds);
            else {
                partsMap = partitionedUnstableDataNodes(cacheIds);

                if (partsMap != null) {
                    qryMap = narrowForQuery(partsMap, parts);

                    nodes = qryMap == null ? null : qryMap.keySet();
                }
            }
        }
        else {
            if (parts == null)
                nodes = stableDataNodes(cacheIds, topVer, isReplicatedOnly);
            else {
                qryMap = stableDataNodesForPartitions(topVer, cacheIds, parts);

                if (qryMap != null)
                    nodes = qryMap.keySet();
            }
        }

        return new ReducePartitionMapResult(nodes, partsMap, qryMap);
    }

    /**
     * @param cacheId Cache ID.
     * @return Cache context.
     */
    private GridCacheContext<?,?> cacheContext(Integer cacheId) {
        GridCacheContext<?, ?> cctx = ctx.cache().context().cacheContext(cacheId);

        if (cctx == null)
            throw new CacheException(String.format("Cache not found on local node (was concurrently destroyed?) " +
                "[cacheId=%d]", cacheId));

        return cctx;
    }

    /**
     * @param cacheIds Cache IDs.
     * @return {@code true} If preloading is active.
     */
    private boolean isPreloadingActive(List<Integer> cacheIds) {
        for (Integer cacheId : cacheIds) {
            if (hasMovingPartitions(cacheContext(cacheId)))
                return true;
        }

        return false;
    }

    /**
     * @param cctx Cache context.
     * @return {@code True} If cache has partitions in {@link GridDhtPartitionState#MOVING} state.
     */
    private static boolean hasMovingPartitions(GridCacheContext<?, ?> cctx) {
        assert cctx != null;

        return !cctx.isLocal() && cctx.topology().hasMovingPartitions();
    }

    /**
     * @param topVer Topology version.
     * @param cacheIds Participating cache IDs.
     * @param parts Partitions.
     * @return Data nodes or {@code null} if repartitioning started and we need to retry.
     */
    private Map<ClusterNode, IntArray> stableDataNodesForPartitions(
        AffinityTopologyVersion topVer,
        List<Integer> cacheIds,
        @NotNull int[] parts) {
        assert parts != null;

        GridCacheContext<?, ?> cctx = firstPartitionedCache(cacheIds);

        Map<ClusterNode, IntArray> map = stableDataNodesMap(topVer, cctx, parts);

        Set<ClusterNode> nodes = map.keySet();

        if (narrowToCaches(cctx, nodes, cacheIds, topVer, parts, false) == null)
            return null;

        return map;
    }

    /**
     * @param cacheIds Participating cache IDs.
     * @param topVer Topology version.
     * @param isReplicatedOnly If we must only have replicated caches.
     * @return Data nodes or {@code null} if repartitioning started and we need to retry.
     */
    private Collection<ClusterNode> stableDataNodes(
        List<Integer> cacheIds,
        AffinityTopologyVersion topVer,
        boolean isReplicatedOnly) {
        GridCacheContext<?, ?> cctx = (isReplicatedOnly) ? cacheContext(cacheIds.get(0)) :
            firstPartitionedCache(cacheIds);

        Set<ClusterNode> nodes;

        // Explicit partitions mapping is not applicable to replicated cache.
        final AffinityAssignment topologyAssignment = cctx.affinity().assignment(topVer);

        if (cctx.isReplicated()) {
            // Mutable collection needed for this particular case.
            nodes = isReplicatedOnly && cacheIds.size() > 1 ?
                new HashSet<>(topologyAssignment.nodes()) : topologyAssignment.nodes();
        }
        else
            nodes = topologyAssignment.primaryPartitionNodes();

        return narrowToCaches(cctx, nodes, cacheIds, topVer, null, isReplicatedOnly);
    }

    /**
     * If the first cache is not partitioned, find it (if it's present) and move it to index 0.
     *
     * @param cacheIds Cache ids collection.
     * @return First partitioned cache.
     */
    private GridCacheContext<?, ?> firstPartitionedCache(List<Integer> cacheIds) {
        GridCacheContext<?, ?> cctx = cacheContext(cacheIds.get(0));

        // If the first cache is not partitioned, find it (if it's present) and move it to index 0.
        if (cctx.isPartitioned())
            return cctx;

        for (int cacheId = 1; cacheId < cacheIds.size(); cacheId++) {
            GridCacheContext<?, ?> currCctx = cacheContext(cacheIds.get(cacheId));

            if (currCctx.isPartitioned()) {
                Collections.swap(cacheIds, 0, cacheId);

                return currCctx;
            }
        }

        assert false;

        return cctx;
    }

    /**
     * @param cctx First cache context.
     * @param nodes Nodes.
     * @param cacheIds Query cache Ids.
     * @param topVer Topology version.
     * @param parts Query partitions.
     * @param isReplicatedOnly Replicated only flag.
     * @return
     */
    private Collection<ClusterNode> narrowToCaches(
        GridCacheContext<?, ?> cctx,
        Collection<ClusterNode> nodes,
        List<Integer> cacheIds,
        AffinityTopologyVersion topVer,
        int[] parts,
        boolean isReplicatedOnly) {
        if (F.isEmpty(nodes))
            throw new CacheServerNotFoundException("Failed to find data nodes for cache: " + cctx.name());

        for (int i = 1; i < cacheIds.size(); i++) {
            GridCacheContext<?, ?> extraCctx = cacheContext(cacheIds.get(i));

            String extraCacheName = extraCctx.name();

            if (extraCctx.isLocal())
                continue; // No consistency guaranties for local caches.

            if (isReplicatedOnly && !extraCctx.isReplicated())
                throw new CacheException("Queries running on replicated cache should not contain JOINs " +
                    "with partitioned tables [replicatedCache=" + cctx.name() +
                    ", partitionedCache=" + extraCacheName + "]");

            Set<ClusterNode> extraNodes = stableDataNodesSet(topVer, extraCctx, parts);

            if (F.isEmpty(extraNodes))
                throw new CacheServerNotFoundException("Failed to find data nodes for cache: " + extraCacheName);

            boolean disjoint;

            if (extraCctx.isReplicated()) {
                if (isReplicatedOnly) {
                    nodes.retainAll(extraNodes);

                    disjoint = nodes.isEmpty();
                }
                else
                    disjoint = !extraNodes.containsAll(nodes);
            }
            else
                disjoint = !extraNodes.equals(nodes);

            if (disjoint) {
                if (isPreloadingActive(cacheIds)) {
                    logRetry("Failed to calculate nodes for SQL query (got disjoint node map during rebalance) " +
                        "[affTopVer=" + topVer + ", cacheIds=" + cacheIds +
                        ", parts=" + (parts == null ? "[]" : Arrays.toString(parts)) +
                        ", replicatedOnly=" + isReplicatedOnly + ", lastCache=" + extraCctx.name() +
                        ", lastCacheId=" + extraCctx.cacheId() + ']');

                    return null; // Retry.
                }
                else
                    throw new CacheException("Caches have distinct sets of data nodes [cache1=" + cctx.name() +
                        ", cache2=" + extraCacheName + "]");
            }
        }

        return nodes;
    }

    /**
     * @param topVer Topology version.
     * @param cctx Cache context.
     * @param parts Partitions.
     */
    private Map<ClusterNode, IntArray> stableDataNodesMap(AffinityTopologyVersion topVer,
        final GridCacheContext<?, ?> cctx, final @NotNull int[] parts) {
        assert !cctx.isReplicated();

        List<List<ClusterNode>> assignment = cctx.affinity().assignment(topVer).assignment();

        Map<ClusterNode, IntArray> mapping = new HashMap<>();

        for (int part : parts) {
            List<ClusterNode> partNodes = assignment.get(part);

            if (!partNodes.isEmpty()) {
                ClusterNode prim = partNodes.get(0);

                IntArray partIds = mapping.get(prim);

                if (partIds == null) {
                    partIds = new IntArray();

                    mapping.put(prim, partIds);
                }

                partIds.add(part);
            }
        }

        return mapping;
    }

    /**
     * Note: This may return unmodifiable set.
     *
     * @param topVer Topology version.
     * @param cctx Cache context.
     * @param parts Partitions.
     */
    private Set<ClusterNode> stableDataNodesSet(AffinityTopologyVersion topVer,
        final GridCacheContext<?, ?> cctx, @Nullable final int[] parts) {

        // Explicit partitions mapping is not applicable to replicated cache.
        final AffinityAssignment topologyAssignment = cctx.affinity().assignment(topVer);

        if (cctx.isReplicated())
            return topologyAssignment.nodes();

        if (parts == null)
            return topologyAssignment.primaryPartitionNodes();

        List<List<ClusterNode>> assignment = topologyAssignment.assignment();

        Set<ClusterNode> nodes = new HashSet<>();

        for (int part : parts) {
            List<ClusterNode> partNodes = assignment.get(part);

            if (!partNodes.isEmpty())
                nodes.add(partNodes.get(0));
        }

        return nodes;
    }

    /**
     * Calculates partition mapping for partitioned cache on unstable topology.
     *
     * @param cacheIds Cache IDs.
     * @return Partition mapping or {@code null} if we can't calculate it due to repartitioning and we need to retry.
     */
    @SuppressWarnings("unchecked")
    private Map<ClusterNode, IntArray> partitionedUnstableDataNodes(List<Integer> cacheIds) {
        // If the main cache is replicated, just replace it with the first partitioned.
        GridCacheContext<?,?> cctx = findFirstPartitioned(cacheIds);

        final int partsCnt = cctx.affinity().partitions();

        if (cacheIds.size() > 1) { // Check correct number of partitions for partitioned caches.
            for (Integer cacheId : cacheIds) {
                GridCacheContext<?, ?> extraCctx = cacheContext(cacheId);

                if (extraCctx.isReplicated() || extraCctx.isLocal())
                    continue;

                int parts = extraCctx.affinity().partitions();

                if (parts != partsCnt)
                    throw new CacheException("Number of partitions must be the same for correct collocation [cache1=" +
                        cctx.name() + ", parts1=" + partsCnt + ", cache2=" + extraCctx.name() +
                        ", parts2=" + parts + "]");
            }
        }

        Set<ClusterNode>[] partLocs = new Set[partsCnt];

        // Fill partition locations for main cache.
        for (int p = 0; p < partsCnt; p++) {
            List<ClusterNode> owners = cctx.topology().owners(p);

            if (F.isEmpty(owners)) {
                // Handle special case: no mapping is configured for a partition or a lost partition is found.
                if (F.isEmpty(cctx.affinity().assignment(NONE).get(p)) || cctx.topology().lostPartitions().contains(p)) {
                    partLocs[p] = UNMAPPED_PARTS; // Mark unmapped partition.

                    continue;
                }
                else if (!F.isEmpty(dataNodes(cctx.groupId(), NONE))) {
<<<<<<< HEAD
                    logRetry("Failed to calculate nodes for SQL query (partition has no owners, but corresponding " +
                        "cache group has data nodes) [cacheIds=" + cacheIds +
                        ", cacheName=" + cctx.name() + ", cacheId=" + cctx.cacheId() + ", part=" + p +
                        ", cacheGroupId=" + cctx.groupId() + ']');
=======
                    if (log.isInfoEnabled()) {
                        logRetry("Failed to calculate nodes for SQL query (partition has no owners, but corresponding " +
                            "cache group has data nodes) [cacheIds=" + cacheIds +
                            ", cacheName=" + cctx.name() + ", cacheId=" + cctx.cacheId() + ", part=" + p +
                            ", cacheGroupId=" + cctx.groupId() + ']');
                    }
>>>>>>> 1e84d448

                    return null; // Retry.
                }

                throw new CacheServerNotFoundException("Failed to find data nodes [cache=" + cctx.name() + ", part=" + p + "]");
            }

            partLocs[p] = new HashSet<>(owners);
        }

        if (cacheIds.size() > 1) {
            // Find owner intersections for each participating partitioned cache partition.
            // We need this for logical collocation between different partitioned caches with the same affinity.
            for (Integer cacheId : cacheIds) {
                GridCacheContext<?, ?> extraCctx = cacheContext(cacheId);

                // This is possible if we have replaced a replicated cache with a partitioned one earlier.
                if (cctx == extraCctx)
                    continue;

                if (extraCctx.isReplicated() || extraCctx.isLocal())
                    continue;

                for (int p = 0, parts = extraCctx.affinity().partitions(); p < parts; p++) {
                    List<ClusterNode> owners = extraCctx.topology().owners(p);

                    if (partLocs[p] == UNMAPPED_PARTS)
                        continue; // Skip unmapped partitions.

                    if (F.isEmpty(owners)) {
                        if (!F.isEmpty(dataNodes(extraCctx.groupId(), NONE))) {
<<<<<<< HEAD
                            logRetry("Failed to calculate nodes for SQL query (partition has no owners, but " +
                                "corresponding cache group has data nodes) [ cacheIds=" + cacheIds + ", cacheName=" + extraCctx.name() +
                                ", cacheId=" + extraCctx.cacheId() + ", part=" + p +
                                ", cacheGroupId=" + extraCctx.groupId() + ']');
=======
                            if (log.isInfoEnabled()) {
                                logRetry("Failed to calculate nodes for SQL query (partition has no owners, but " +
                                    "corresponding cache group has data nodes) [ cacheIds=" + cacheIds + ", cacheName=" + extraCctx.name() +
                                    ", cacheId=" + extraCctx.cacheId() + ", part=" + p +
                                    ", cacheGroupId=" + extraCctx.groupId() + ']');
                            }
>>>>>>> 1e84d448

                            return null; // Retry.
                        }

                        throw new CacheServerNotFoundException("Failed to find data nodes [cache=" + extraCctx.name() +
                            ", part=" + p + "]");
                    }

                    if (partLocs[p] == null)
                        partLocs[p] = new HashSet<>(owners);
                    else {
                        partLocs[p].retainAll(owners); // Intersection of owners.

                        if (partLocs[p].isEmpty()) {
<<<<<<< HEAD
                            logRetry("Failed to calculate nodes for SQL query (caches have no common data nodes for " +
                                "partition) [cacheIds=" + cacheIds +
                                ", lastCacheName=" + extraCctx.name() + ", lastCacheId=" + extraCctx.cacheId() +
                                ", part=" + p + ']');
=======
                            if (log.isInfoEnabled()) {
                                logRetry("Failed to calculate nodes for SQL query (caches have no common data nodes for " +
                                    "partition) [cacheIds=" + cacheIds +
                                    ", lastCacheName=" + extraCctx.name() + ", lastCacheId=" + extraCctx.cacheId() +
                                    ", part=" + p + ']');
                            }
>>>>>>> 1e84d448

                            return null; // Intersection is empty -> retry.
                        }
                    }
                }
            }

            // Filter nodes where not all the replicated caches loaded.
            for (Integer cacheId : cacheIds) {
                GridCacheContext<?, ?> extraCctx = cacheContext(cacheId);

                if (!extraCctx.isReplicated())
                    continue;

                Set<ClusterNode> dataNodes = replicatedUnstableDataNodes(extraCctx);

                if (F.isEmpty(dataNodes))
                    return null; // Retry.

                int part = 0;

                for (Set<ClusterNode> partLoc : partLocs) {
                    if (partLoc == UNMAPPED_PARTS)
                        continue; // Skip unmapped partition.

                    partLoc.retainAll(dataNodes);

                    if (partLoc.isEmpty()) {
<<<<<<< HEAD
                        logRetry("Failed to calculate nodes for SQL query (caches have no common data nodes for " +
                            "partition) [cacheIds=" + cacheIds +
                            ", lastReplicatedCacheName=" + extraCctx.name() +
                            ", lastReplicatedCacheId=" + extraCctx.cacheId() + ", part=" + part + ']');
=======
                        if (log.isInfoEnabled()) {
                            logRetry("Failed to calculate nodes for SQL query (caches have no common data nodes for " +
                                "partition) [cacheIds=" + cacheIds +
                                ", lastReplicatedCacheName=" + extraCctx.name() +
                                ", lastReplicatedCacheId=" + extraCctx.cacheId() + ", part=" + part + ']');
                        }
>>>>>>> 1e84d448

                        return null; // Retry.
                    }

                    part++;
                }
            }
        }

        // Collect the final partitions mapping.
        Map<ClusterNode, IntArray> res = new HashMap<>();

        // Here partitions in all IntArray's will be sorted in ascending order, this is important.
        for (int p = 0; p < partLocs.length; p++) {
            Set<ClusterNode> pl = partLocs[p];

            // Skip unmapped partitions.
            if (pl == UNMAPPED_PARTS)
                continue;

            assert !F.isEmpty(pl) : pl;

            ClusterNode n = pl.size() == 1 ? F.first(pl) : F.rand(pl);

            IntArray parts = res.get(n);

            if (parts == null)
                res.put(n, parts = new IntArray());

            parts.add(p);
        }

        return res;
    }

    /**
     * Calculates data nodes for replicated caches on unstable topology.
     *
     * @param cacheIds Cache IDs.
     * @return Collection of all data nodes owning all the caches or {@code null} for retry.
     */
    private Collection<ClusterNode> replicatedUnstableDataNodes(List<Integer> cacheIds) {
        int i = 0;

        GridCacheContext<?, ?> cctx = cacheContext(cacheIds.get(i++));

        // The main cache is allowed to be partitioned.
        if (!cctx.isReplicated()) {
            assert cacheIds.size() > 1 : "no extra replicated caches with partitioned main cache";

            // Just replace the main cache with the first one extra.
            cctx = cacheContext(cacheIds.get(i++));

            assert cctx.isReplicated() : "all the extra caches must be replicated here";
        }

        Set<ClusterNode> nodes = replicatedUnstableDataNodes(cctx);

        if (F.isEmpty(nodes))
            return null; // Retry.

        for (;i < cacheIds.size(); i++) {
            GridCacheContext<?, ?> extraCctx = cacheContext(cacheIds.get(i));

            if (extraCctx.isLocal())
                continue;

            if (!extraCctx.isReplicated())
                throw new CacheException("Queries running on replicated cache should not contain JOINs " +
                    "with tables in partitioned caches [replicatedCache=" + cctx.name() + ", " +
                    "partitionedCache=" + extraCctx.name() + "]");

            Set<ClusterNode> extraOwners = replicatedUnstableDataNodes(extraCctx);

            if (F.isEmpty(extraOwners))
                return null; // Retry.

            nodes.retainAll(extraOwners);

            if (nodes.isEmpty()) {
                logRetry("Failed to calculate nodes for SQL query (got disjoint node map for REPLICATED caches " +
                    "during rebalance) [cacheIds=" + cacheIds +
                    ", lastCache=" + extraCctx.name() + ", lastCacheId=" + extraCctx.cacheId() + ']');

                return null; // Retry.
            }
        }

        return nodes;
    }

    /**
     * Collects all the nodes owning all the partitions for the given replicated cache.
     *
     * @param cctx Cache context.
     * @return Owning nodes or {@code null} if we can't find owners for some partitions.
     */
    private Set<ClusterNode> replicatedUnstableDataNodes(GridCacheContext<?,?> cctx) {
        assert cctx.isReplicated() : cctx.name() + " must be replicated";

        String cacheName = cctx.name();

        Set<ClusterNode> dataNodes = new HashSet<>(dataNodes(cctx.groupId(), NONE));

        if (dataNodes.isEmpty())
            throw new CacheServerNotFoundException("Failed to find data nodes for cache: " + cacheName);

        // Find all the nodes owning all the partitions for replicated cache.
        for (int p = 0, parts = cctx.affinity().partitions(); p < parts; p++) {
            List<ClusterNode> owners = cctx.topology().owners(p);

            if (F.isEmpty(owners)) {
                logRetry("Failed to calculate nodes for SQL query (partition of a REPLICATED cache has no owners) [" +
                    "cacheName=" + cctx.name() + ", cacheId=" + cctx.cacheId() +
                    ", part=" + p + ']');

                return null; // Retry.
            }

            dataNodes.retainAll(owners);

            if (dataNodes.isEmpty()) {
                logRetry("Failed to calculate nodes for SQL query (partitions of a REPLICATED has no common owners) [" +
                    "cacheName=" + cctx.name() + ", cacheId=" + cctx.cacheId() +
                    ", lastPart=" + p + ']');

                return null; // Retry.
            }
        }

        return dataNodes;
    }

    /**
     * @param grpId Cache group ID.
     * @param topVer Topology version.
     * @return Collection of data nodes.
     */
    private Collection<ClusterNode> dataNodes(int grpId, AffinityTopologyVersion topVer) {
        Collection<ClusterNode> res = ctx.discovery().cacheGroupAffinityNodes(grpId, topVer);

        return res != null ? res : Collections.emptySet();
    }

    /**
     *
     * @param partsMap Partitions map.
     * @param parts Partitions.
     * @return Result.
     */
    private static Map<ClusterNode, IntArray> narrowForQuery(Map<ClusterNode, IntArray> partsMap, int[] parts) {
        if (parts == null)
            return partsMap;

        Map<ClusterNode, IntArray> cp = U.newHashMap(partsMap.size());

        for (Map.Entry<ClusterNode, IntArray> entry : partsMap.entrySet()) {
            IntArray filtered = new IntArray(parts.length);

            IntArray orig = entry.getValue();

            for (int i = 0; i < orig.size(); i++) {
                int p = orig.get(i);

                if (Arrays.binarySearch(parts, p) >= 0)
                    filtered.add(p);
            }

            if (filtered.size() > 0)
                cp.put(entry.getKey(), filtered);
        }

        return cp.isEmpty() ? null : cp;
    }

    /**
     * @param cacheIds Cache IDs.
     * @return The first partitioned cache context.
     */
    public GridCacheContext<?,?> findFirstPartitioned(List<Integer> cacheIds) {
        for (int i = 0; i < cacheIds.size(); i++) {
            GridCacheContext<?, ?> cctx = cacheContext(cacheIds.get(i));

            if (i == 0 && cctx.isLocal())
                throw new CacheException("Cache is LOCAL: " + cctx.name());

            if (!cctx.isReplicated() && !cctx.isLocal())
                return cctx;
        }

        throw new IllegalStateException("Failed to find partitioned cache.");
    }

    /**
     * Load failed partition reservation.
     *
     * @param msg Message.
     */
    private void logRetry(String msg) {
        log.info(msg);
    }
}<|MERGE_RESOLUTION|>--- conflicted
+++ resolved
@@ -423,19 +423,12 @@
                     continue;
                 }
                 else if (!F.isEmpty(dataNodes(cctx.groupId(), NONE))) {
-<<<<<<< HEAD
-                    logRetry("Failed to calculate nodes for SQL query (partition has no owners, but corresponding " +
-                        "cache group has data nodes) [cacheIds=" + cacheIds +
-                        ", cacheName=" + cctx.name() + ", cacheId=" + cctx.cacheId() + ", part=" + p +
-                        ", cacheGroupId=" + cctx.groupId() + ']');
-=======
                     if (log.isInfoEnabled()) {
                         logRetry("Failed to calculate nodes for SQL query (partition has no owners, but corresponding " +
                             "cache group has data nodes) [cacheIds=" + cacheIds +
                             ", cacheName=" + cctx.name() + ", cacheId=" + cctx.cacheId() + ", part=" + p +
                             ", cacheGroupId=" + cctx.groupId() + ']');
                     }
->>>>>>> 1e84d448
 
                     return null; // Retry.
                 }
@@ -467,19 +460,12 @@
 
                     if (F.isEmpty(owners)) {
                         if (!F.isEmpty(dataNodes(extraCctx.groupId(), NONE))) {
-<<<<<<< HEAD
-                            logRetry("Failed to calculate nodes for SQL query (partition has no owners, but " +
-                                "corresponding cache group has data nodes) [ cacheIds=" + cacheIds + ", cacheName=" + extraCctx.name() +
-                                ", cacheId=" + extraCctx.cacheId() + ", part=" + p +
-                                ", cacheGroupId=" + extraCctx.groupId() + ']');
-=======
                             if (log.isInfoEnabled()) {
                                 logRetry("Failed to calculate nodes for SQL query (partition has no owners, but " +
                                     "corresponding cache group has data nodes) [ cacheIds=" + cacheIds + ", cacheName=" + extraCctx.name() +
                                     ", cacheId=" + extraCctx.cacheId() + ", part=" + p +
                                     ", cacheGroupId=" + extraCctx.groupId() + ']');
                             }
->>>>>>> 1e84d448
 
                             return null; // Retry.
                         }
@@ -494,19 +480,12 @@
                         partLocs[p].retainAll(owners); // Intersection of owners.
 
                         if (partLocs[p].isEmpty()) {
-<<<<<<< HEAD
-                            logRetry("Failed to calculate nodes for SQL query (caches have no common data nodes for " +
-                                "partition) [cacheIds=" + cacheIds +
-                                ", lastCacheName=" + extraCctx.name() + ", lastCacheId=" + extraCctx.cacheId() +
-                                ", part=" + p + ']');
-=======
                             if (log.isInfoEnabled()) {
                                 logRetry("Failed to calculate nodes for SQL query (caches have no common data nodes for " +
                                     "partition) [cacheIds=" + cacheIds +
                                     ", lastCacheName=" + extraCctx.name() + ", lastCacheId=" + extraCctx.cacheId() +
                                     ", part=" + p + ']');
                             }
->>>>>>> 1e84d448
 
                             return null; // Intersection is empty -> retry.
                         }
@@ -535,19 +514,12 @@
                     partLoc.retainAll(dataNodes);
 
                     if (partLoc.isEmpty()) {
-<<<<<<< HEAD
-                        logRetry("Failed to calculate nodes for SQL query (caches have no common data nodes for " +
-                            "partition) [cacheIds=" + cacheIds +
-                            ", lastReplicatedCacheName=" + extraCctx.name() +
-                            ", lastReplicatedCacheId=" + extraCctx.cacheId() + ", part=" + part + ']');
-=======
                         if (log.isInfoEnabled()) {
                             logRetry("Failed to calculate nodes for SQL query (caches have no common data nodes for " +
                                 "partition) [cacheIds=" + cacheIds +
                                 ", lastReplicatedCacheName=" + extraCctx.name() +
                                 ", lastReplicatedCacheId=" + extraCctx.cacheId() + ", part=" + part + ']');
                         }
->>>>>>> 1e84d448
 
                         return null; // Retry.
                     }
