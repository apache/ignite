--- conflicted
+++ resolved
@@ -29,11 +29,7 @@
 import org.apache.ignite.internal.processors.cache.query.GridCacheTwoStepQuery;
 import org.apache.ignite.internal.processors.query.GridQueryCancel;
 import org.apache.ignite.internal.processors.query.GridRunningQueryInfo;
-<<<<<<< HEAD
-import org.apache.ignite.transactions.TransactionTimeoutException;
-=======
 import org.apache.ignite.internal.util.typedef.F;
->>>>>>> f7c4e085
 import org.h2.jdbc.JdbcConnection;
 import org.jetbrains.annotations.Nullable;
 
@@ -118,16 +114,8 @@
      * @param topVer Topology version.
      * @param retryCause Retry cause.
      */
-<<<<<<< HEAD
-    void state(Object o, @Nullable UUID nodeId) {
-        assert o != null;
-        assert o instanceof CacheException
-            || o instanceof AffinityTopologyVersion
-            || o instanceof TransactionTimeoutException : o.getClass();
-=======
     void setStateOnRetry(UUID nodeId, AffinityTopologyVersion topVer, String retryCause) {
         assert !F.isEmpty(retryCause);
->>>>>>> f7c4e085
 
         setState0(new State(nodeId, null, topVer, retryCause));
     }
