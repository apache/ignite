/*
 * Licensed to the Apache Software Foundation (ASF) under one or more
 * contributor license agreements.  See the NOTICE file distributed with
 * this work for additional information regarding copyright ownership.
 * The ASF licenses this file to You under the Apache License, Version 2.0
 * (the "License"); you may not use this file except in compliance with
 * the License.  You may obtain a copy of the License at
 *
 *      http://www.apache.org/licenses/LICENSE-2.0
 *
 * Unless required by applicable law or agreed to in writing, software
 * distributed under the License is distributed on an "AS IS" BASIS,
 * WITHOUT WARRANTIES OR CONDITIONS OF ANY KIND, either express or implied.
 * See the License for the specific language governing permissions and
 * limitations under the License.
 */

package org.apache.ignite.internal.processors.query.h2.sql;

import java.util.ArrayList;
import java.util.HashMap;
import java.util.Map;

import org.apache.ignite.internal.util.typedef.F;
import org.h2.command.Parser;
import org.h2.util.StatementBuilder;
import org.h2.value.ValueString;

import static org.apache.ignite.internal.processors.query.h2.sql.GridSqlFunctionType.CASE;
import static org.apache.ignite.internal.processors.query.h2.sql.GridSqlFunctionType.CAST;
import static org.apache.ignite.internal.processors.query.h2.sql.GridSqlFunctionType.LEN;
import static org.apache.ignite.internal.processors.query.h2.sql.GridSqlFunctionType.UNKNOWN_FUNCTION;

/**
 * Function.
 */
public class GridSqlFunction extends GridSqlElement {
    /** */
    private static final Map<String, GridSqlFunctionType> TYPE_MAP = new HashMap<>();

    /**
     *
     */
    static {
        for (GridSqlFunctionType type : GridSqlFunctionType.values())
            TYPE_MAP.put(type.name(), type);
    }

    /** */
    private final String schema;

    /** */
    private final String name;

    /** */
    protected final GridSqlFunctionType type;

    /**
     * @param type Function type.
     */
    public GridSqlFunction(GridSqlFunctionType type) {
        this(null, type, type.functionName());
    }

    /**
     * @param schema Schema.
     * @param type Type.
     * @param name Name.
     */
    private GridSqlFunction(String schema, GridSqlFunctionType type, String name) {
        super(new ArrayList<GridSqlElement>());

        if (name == null)
            throw new NullPointerException("name");

        if (type == null)
            type = UNKNOWN_FUNCTION;

        this.schema = schema;
        this.name = name;
        this.type = type;
    }

    /**
     * @param schema Schema.
     * @param name Name.
     */
    public GridSqlFunction(String schema, String name) {
        this(schema, TYPE_MAP.get(name), name);
    }

    /** {@inheritDoc} */
    @Override public String getSQL() {
        StatementBuilder buff = new StatementBuilder();

        if (LEN.functionName().equals(name))
            buff.append("LENGTH");
        else {
            if (schema != null)
                buff.append(Parser.quoteIdentifier(schema)).append('.');

<<<<<<< HEAD
            buff.append(Parser.quoteIdentifier(name));
        }
=======
        if (LEN.functionName().equals(name))
            buff.append("LENGTH");
        else
            buff.append(Parser.quoteIdentifier(name));
>>>>>>> 9ca27300

        if (type == CASE) {
            buff.append(' ').append(child().getSQL());

            for (int i = 1, len = children.size() - 1; i < len; i += 2) {
                buff.append(" WHEN ").append(child(i).getSQL());
                buff.append(" THEN ").append(child(i + 1).getSQL());
            }

            if ((children.size() & 1) == 0)
                buff.append(" ELSE ").append(child(children.size() - 1).getSQL());

            return buff.append(" END").toString();
        }

        buff.append('(');

        switch (type) {
            case CAST:
            case CONVERT:
                assert size() == 1;

                String castType = resultType().sql();

                assert !F.isEmpty(castType) : castType;

                buff.append(child().getSQL());
                buff.append(type == CAST ? " AS " : ",");
                buff.append(castType);

                break;

            case EXTRACT:
                ValueString v = (ValueString)((GridSqlConst)child(0)).value();
                buff.append(v.getString()).append(" FROM ").append(child(1).getSQL());

                break;

            case TABLE:
                for (GridSqlElement e : children) {
                    buff.appendExceptFirst(", ");

                    // id int = ?, name varchar = ('aaa', 'bbb')
                    buff.append(((GridSqlAlias)e).alias())
                        .append(' ')
                        .append(e.resultType().sql())
                        .append('=')
                        .append(e.child().getSQL());
                }

                break;

            default:
                for (GridSqlElement e : children) {
                    buff.appendExceptFirst(", ");
                    buff.append(e.getSQL());
                }
        }

        return buff.append(')').toString();
    }

    /**
     * @return Name.
     */
    public String name() {
        return name;
    }

    /**
     * @return Type.
     */
    public GridSqlFunctionType type() {
        return type;
    }
}<|MERGE_RESOLUTION|>--- conflicted
+++ resolved
@@ -20,7 +20,6 @@
 import java.util.ArrayList;
 import java.util.HashMap;
 import java.util.Map;
-
 import org.apache.ignite.internal.util.typedef.F;
 import org.h2.command.Parser;
 import org.h2.util.StatementBuilder;
@@ -28,7 +27,6 @@
 
 import static org.apache.ignite.internal.processors.query.h2.sql.GridSqlFunctionType.CASE;
 import static org.apache.ignite.internal.processors.query.h2.sql.GridSqlFunctionType.CAST;
-import static org.apache.ignite.internal.processors.query.h2.sql.GridSqlFunctionType.LEN;
 import static org.apache.ignite.internal.processors.query.h2.sql.GridSqlFunctionType.UNKNOWN_FUNCTION;
 
 /**
@@ -99,15 +97,8 @@
             if (schema != null)
                 buff.append(Parser.quoteIdentifier(schema)).append('.');
 
-<<<<<<< HEAD
             buff.append(Parser.quoteIdentifier(name));
         }
-=======
-        if (LEN.functionName().equals(name))
-            buff.append("LENGTH");
-        else
-            buff.append(Parser.quoteIdentifier(name));
->>>>>>> 9ca27300
 
         if (type == CASE) {
             buff.append(' ').append(child().getSQL());
