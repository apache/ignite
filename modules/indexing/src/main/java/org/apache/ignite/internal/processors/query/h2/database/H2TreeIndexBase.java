/*
 * Licensed to the Apache Software Foundation (ASF) under one or more
 * contributor license agreements.  See the NOTICE file distributed with
 * this work for additional information regarding copyright ownership.
 * The ASF licenses this file to You under the Apache License, Version 2.0
 * (the "License"); you may not use this file except in compliance with
 * the License.  You may obtain a copy of the License at
 *
 *      http://www.apache.org/licenses/LICENSE-2.0
 *
 * Unless required by applicable law or agreed to in writing, software
 * distributed under the License is distributed on an "AS IS" BASIS,
 * WITHOUT WARRANTIES OR CONDITIONS OF ANY KIND, either express or implied.
 * See the License for the specific language governing permissions and
 * limitations under the License.
 *
 */

package org.apache.ignite.internal.processors.query.h2.database;

import java.util.ArrayList;
import java.util.HashSet;
import java.util.List;
import java.util.stream.Collectors;
import org.apache.ignite.IgniteSystemProperties;
import org.apache.ignite.configuration.CacheConfiguration;
import org.apache.ignite.internal.processors.cache.persistence.tree.io.PageIO;
import org.apache.ignite.internal.processors.query.h2.opt.GridH2IndexBase;
<<<<<<< HEAD
import org.apache.ignite.internal.util.typedef.F;
=======
import org.apache.ignite.internal.processors.query.h2.opt.GridH2Table;
>>>>>>> 447b222d
import org.h2.engine.Session;
import org.h2.result.SortOrder;
import org.h2.table.Column;
import org.h2.table.IndexColumn;
import org.h2.table.TableFilter;

/**
 * H2 tree index base.
 */
public abstract class H2TreeIndexBase extends GridH2IndexBase {
<<<<<<< HEAD
    /** Default value for {@code IGNITE_MAX_INDEX_PAYLOAD_SIZE} */
    public static final int IGNITE_MAX_INDEX_PAYLOAD_SIZE_DEFAULT = 10;

    /** Index key sql. */
    private final String indexKeySql;

    /**
     * Constructor.
     *
     * @param unwrappedColsList Unwrapped columns list.
     */
    protected H2TreeIndexBase(List<IndexColumn> unwrappedColsList) {
        indexKeySql = unwrappedColsList.stream().map(IndexColumn::getSQL).collect(Collectors.joining(", "));
    }

    /**
     * Get string representation of index key.
     *
     * @return String representation of index key.
     */
    public String indexKeySql() {
        return indexKeySql;
    }

    /**
     * @return Inline size for the index.
     */
    abstract public int inlineSize();

=======
    /**
     * Constructor.
     *
     * @param tbl Table.
     */
    protected H2TreeIndexBase(GridH2Table tbl) {
        super(tbl);
    }

>>>>>>> 447b222d
    /** {@inheritDoc} */
    @Override public double getCost(Session ses, int[] masks, TableFilter[] filters, int filter, SortOrder sortOrder,
        HashSet<Column> allColumnsSet) {
        long rowCnt = getRowCountApproximation();

        double baseCost = getCostRangeIndex(masks, rowCnt, filters, filter, sortOrder, false, allColumnsSet);

        int mul = getDistributedMultiplier(ses, filters, filter);

        return mul * baseCost;
    }

    /**
     * @param cols Columns array.
     * @return List of {@link InlineIndexHelper} objects.
     */
    protected List<InlineIndexHelper> getAvailableInlineColumns(IndexColumn[] cols) {
        List<InlineIndexHelper> res = new ArrayList<>();

        for (IndexColumn col : cols) {
            if (!InlineIndexHelper.AVAILABLE_TYPES.contains(col.column.getType())) {
                warnCantBeInlined(col);

                break;
            }

            InlineIndexHelper idx = new InlineIndexHelper(
                col.columnName,
                col.column.getType(),
                col.column.getColumnId(),
                col.sortType,
                table.getCompareMode());

            res.add(idx);
        }

        return res;
    }

    /**
     * @param col Indexed column which can't be inlined.
     */
    protected void warnCantBeInlined(IndexColumn col) {
    }

    /**
     * @param inlineIdxs Inline index helpers.
     * @param cfgInlineSize Inline size from cache config.
     * @param cacheConf Cache configuration.
     * @return Inline size.
     */
    protected int computeInlineSize(List<InlineIndexHelper> inlineIdxs, int cfgInlineSize,
        CacheConfiguration<?, ?> cacheConf) {
        int confSize = cacheConf.getSqlIndexMaxInlineSize();

        int propSize = confSize == -1
            ? IgniteSystemProperties.getInteger(IgniteSystemProperties.IGNITE_MAX_INDEX_PAYLOAD_SIZE, IGNITE_MAX_INDEX_PAYLOAD_SIZE_DEFAULT)
            : confSize;

        if (cfgInlineSize == 0)
            return 0;

        if (F.isEmpty(inlineIdxs))
            return 0;

        if (cfgInlineSize == -1) {
            if (propSize == 0)
                return 0;

            int size = 0;

            for (InlineIndexHelper idxHelper : inlineIdxs) {
                if (idxHelper.size() <= 0) {
                    size = propSize;
                    break;
                }
                // 1 byte type + size
                size += idxHelper.size() + 1;
            }

            return Math.min(PageIO.MAX_PAYLOAD_SIZE, size);
        }
        else
            return Math.min(PageIO.MAX_PAYLOAD_SIZE, cfgInlineSize);
    }

    /** {@inheritDoc} */
    @Override public boolean canGetFirstOrLast() {
        return true;
    }

    /** {@inheritDoc} */
    @Override public long getRowCountApproximation() {
        return 10_000; // TODO
    }
}<|MERGE_RESOLUTION|>--- conflicted
+++ resolved
@@ -26,11 +26,8 @@
 import org.apache.ignite.configuration.CacheConfiguration;
 import org.apache.ignite.internal.processors.cache.persistence.tree.io.PageIO;
 import org.apache.ignite.internal.processors.query.h2.opt.GridH2IndexBase;
-<<<<<<< HEAD
+import org.apache.ignite.internal.processors.query.h2.opt.GridH2Table;
 import org.apache.ignite.internal.util.typedef.F;
-=======
-import org.apache.ignite.internal.processors.query.h2.opt.GridH2Table;
->>>>>>> 447b222d
 import org.h2.engine.Session;
 import org.h2.result.SortOrder;
 import org.h2.table.Column;
@@ -41,7 +38,6 @@
  * H2 tree index base.
  */
 public abstract class H2TreeIndexBase extends GridH2IndexBase {
-<<<<<<< HEAD
     /** Default value for {@code IGNITE_MAX_INDEX_PAYLOAD_SIZE} */
     public static final int IGNITE_MAX_INDEX_PAYLOAD_SIZE_DEFAULT = 10;
 
@@ -51,9 +47,12 @@
     /**
      * Constructor.
      *
+     * @param tbl Table.
      * @param unwrappedColsList Unwrapped columns list.
      */
-    protected H2TreeIndexBase(List<IndexColumn> unwrappedColsList) {
+    protected H2TreeIndexBase(GridH2Table tbl, List<IndexColumn> unwrappedColsList) {
+        super(tbl);
+
         indexKeySql = unwrappedColsList.stream().map(IndexColumn::getSQL).collect(Collectors.joining(", "));
     }
 
@@ -71,17 +70,6 @@
      */
     abstract public int inlineSize();
 
-=======
-    /**
-     * Constructor.
-     *
-     * @param tbl Table.
-     */
-    protected H2TreeIndexBase(GridH2Table tbl) {
-        super(tbl);
-    }
-
->>>>>>> 447b222d
     /** {@inheritDoc} */
     @Override public double getCost(Session ses, int[] masks, TableFilter[] filters, int filter, SortOrder sortOrder,
         HashSet<Column> allColumnsSet) {
