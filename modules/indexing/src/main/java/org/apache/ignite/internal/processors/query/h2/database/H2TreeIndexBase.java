--- conflicted
+++ resolved
@@ -70,10 +70,7 @@
      *
      * @param inlineSize Inline size.
      */
-<<<<<<< HEAD
-=======
     // TODO: May be it makes sense to remove this from Tree indexes and calculate externally?
->>>>>>> 0dc257d4
     protected void initIndexInformation(Integer inlineSize) {
         IndexColumn[] unwrappedCols = H2Utils.unwrapKeyColumns((GridH2Table)table, getIndexColumns());
 
