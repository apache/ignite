--- conflicted
+++ resolved
@@ -186,14 +186,14 @@
     /**
      * @return Type.
      */
-    public GridQueryTypeDescriptor type() {
+    GridQueryTypeDescriptor type() {
         return type;
     }
 
     /**
      * @return Lucene index.
      */
-    public GridLuceneIndex luceneIndex() {
+    GridLuceneIndex luceneIndex() {
         return luceneIdx;
     }
 
@@ -239,11 +239,7 @@
             false,
             unwrappedKeyAndAffinityCols,
             wrappedKeyCols,
-<<<<<<< HEAD
-            -1,
-=======
             tbl.rowDescriptor().tableDescriptor().type().primaryKeyInlineSize(),
->>>>>>> 9cf06362
             null
         );
 
@@ -308,11 +304,7 @@
                     true,
                     colsWithUnwrappedKey,
                     cols,
-<<<<<<< HEAD
-                    -1,
-=======
                     tbl.rowDescriptor().tableDescriptor().type().affinityFieldInlineSize(),
->>>>>>> 9cf06362
                     null)
                 );
             }
@@ -410,10 +402,6 @@
      * @param cacheVisitor Cache visitor.
      * @return Index.
      */
-<<<<<<< HEAD
-    @SuppressWarnings("ZeroLengthArrayAllocation")
-=======
->>>>>>> 9cf06362
     public GridH2IndexBase createUserIndex(GridQueryIndexDescriptor idxDesc, @Nullable SchemaIndexCacheVisitor cacheVisitor) {
         IndexColumn keyCol = tbl.indexColumn(QueryUtils.KEY_COL, SortOrder.ASCENDING);
         IndexColumn affCol = tbl.getAffinityKeyColumn();
