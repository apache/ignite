/*
 * Licensed to the Apache Software Foundation (ASF) under one or more
 * contributor license agreements.  See the NOTICE file distributed with
 * this work for additional information regarding copyright ownership.
 * The ASF licenses this file to You under the Apache License, Version 2.0
 * (the "License"); you may not use this file except in compliance with
 * the License.  You may obtain a copy of the License at
 *
 *      http://www.apache.org/licenses/LICENSE-2.0
 *
 * Unless required by applicable law or agreed to in writing, software
 * distributed under the License is distributed on an "AS IS" BASIS,
 * WITHOUT WARRANTIES OR CONDITIONS OF ANY KIND, either express or implied.
 * See the License for the specific language governing permissions and
 * limitations under the License.
 */

package org.apache.ignite.internal.processors.query.h2;

import java.util.Collections;
import java.util.List;
import org.apache.ignite.IgniteCheckedException;
import org.apache.ignite.IgniteException;
import org.apache.ignite.internal.processors.cache.GridCacheContextInfo;
import org.apache.ignite.internal.processors.query.GridQueryIndexDescriptor;
import org.apache.ignite.internal.processors.query.GridQueryTypeDescriptor;
import org.apache.ignite.internal.processors.query.QueryUtils;
import org.apache.ignite.internal.processors.query.h2.database.H2PkHashIndex;
import org.apache.ignite.internal.processors.query.h2.opt.GridH2Table;
import org.apache.ignite.internal.processors.query.h2.opt.GridLuceneIndex;
import org.apache.ignite.internal.util.typedef.F;
import org.apache.ignite.internal.util.typedef.internal.S;
import org.apache.ignite.internal.util.typedef.internal.U;
import org.h2.index.Index;
import org.h2.result.SortOrder;
import org.h2.table.IndexColumn;

/**
 * Information about table in database.
 */
public class H2TableDescriptor {
    /** PK index name. */
    public static final String PK_IDX_NAME = QueryUtils.PRIMARY_KEY_INDEX;

    /** PK hash index name. */
    public static final String PK_HASH_IDX_NAME = "_key_PK_hash";

    /** Affinity key index name. */
    public static final String AFFINITY_KEY_IDX_NAME = QueryUtils.AFFINITY_KEY_INDEX;

    /** Indexing. */
    private final IgniteH2Indexing idx;

    /** */
    private final String fullTblName;

    /** */
    private final GridQueryTypeDescriptor type;

    /** Schema name. */
    private final String schemaName;

    /** Cache context info. */
    private final GridCacheContextInfo<?, ?> cacheInfo;

    /** */
    private GridH2Table tbl;

    /** */
    private GridLuceneIndex luceneIdx;

    /** */
    private H2PkHashIndex pkHashIdx;

    /**
     * Constructor.
     *
     * @param idx Indexing.
     * @param schemaName Schema name.
     * @param type Type descriptor.
     * @param cacheInfo Cache context info.
     */
    public H2TableDescriptor(
        IgniteH2Indexing idx,
        String schemaName,
        GridQueryTypeDescriptor type,
        GridCacheContextInfo<?, ?> cacheInfo
    ) {
        this.idx = idx;
        this.type = type;
        this.schemaName = schemaName;
        this.cacheInfo = cacheInfo;

        fullTblName = H2Utils.withQuotes(schemaName) + "." + H2Utils.withQuotes(type.tableName());
    }

    /**
     * @return Indexing.
     */
    public IgniteH2Indexing indexing() {
        return idx;
    }

    /**
     * @return Table.
     */
    public GridH2Table table() {
        return tbl;
    }

    /**
     * @param tbl Table.
     */
    public void table(GridH2Table tbl) {
        this.tbl = tbl;
    }

    /**
     * @return Schema name.
     */
    public String schemaName() {
        return schemaName;
    }

    /**
     * @return Table name.
     */
    String tableName() {
        return type.tableName();
    }

    /**
     * @return Database full table name.
     */
    String fullTableName() {
        return fullTblName;
    }

    /**
     * @return type name.
     */
    String typeName() {
        return type.name();
    }

    /**
     * @return Cache name.
     */
    public String cacheName() {
        return cacheInfo.name();
    }

    /**
     * @return Cache context info.
     */
    public GridCacheContextInfo<?, ?> cacheInfo() {
        return cacheInfo;
    }

    /**
     * @return Type.
     */
    GridQueryTypeDescriptor type() {
        return type;
    }

    /**
     * @return Lucene index.
     */
    GridLuceneIndex luceneIndex() {
        return luceneIdx;
    }

    /**
     * @return Hash index.
     */
    public Index hashIndex() {
        return pkHashIdx;
    }

    /** {@inheritDoc} */
    @Override public String toString() {
        return S.toString(H2TableDescriptor.class, this);
    }

    /**
     * Create hash index if needed.
     */
<<<<<<< HEAD
    public ArrayList<Index> createSystemIndexes(GridH2Table tbl) {
        ArrayList<Index> idxs = new ArrayList<>();

        IndexColumn keyCol = tbl.indexColumn(QueryUtils.KEY_COL, SortOrder.ASCENDING);
        IndexColumn affCol = tbl.getAffinityKeyColumn();

        if (affCol != null && H2Utils.equals(affCol, keyCol))
            affCol = null;

        List<IndexColumn> unwrappedKeyAndAffCols = extractKeyColumns(tbl, keyCol, affCol);

        List<IndexColumn> wrappedKeyCols = H2Utils.treeIndexColumns(tbl.rowDescriptor(),
            new ArrayList<>(2), keyCol, affCol);
=======
    public void createHashIndex(GridH2Table tbl) {
        if (cacheInfo.affinityNode()) {
            IndexColumn keyCol = tbl.indexColumn(QueryUtils.KEY_COL, SortOrder.ASCENDING);
            IndexColumn affCol = tbl.getAffinityKeyColumn();
>>>>>>> e70b66c5

            if (affCol != null && H2Utils.equals(affCol, keyCol))
                affCol = null;

            List<IndexColumn> cols = affCol == null ? Collections.singletonList(keyCol) : F.asList(keyCol, affCol);

<<<<<<< HEAD
        // Add primary key index.
        Index pkIdx = idx.createSortedIndex(
            PK_IDX_NAME,
            tbl,
            true,
            false,
            unwrappedKeyAndAffCols,
            wrappedKeyCols,
            -1,
            null
        );
=======
            assert pkHashIdx == null : pkHashIdx;
>>>>>>> e70b66c5

            pkHashIdx = new H2PkHashIndex(cacheInfo.cacheContext(), tbl, PK_HASH_IDX_NAME, cols,
                tbl.rowDescriptor().context().config().getQueryParallelism());
        }
    }

    /**
     * Create text (lucene) index if needed.
     */
    public void createTextIndex(GridH2Table tbl) {
        if (type().valueClass() == String.class
            && !idx.distributedConfiguration().isDisableCreateLuceneIndexForStringValueType()) {
            try {
                luceneIdx = new GridLuceneIndex(idx.kernalContext(), tbl.cacheName(), type);
            }
            catch (IgniteCheckedException e1) {
                throw new IgniteException(e1);
            }
        }

        GridQueryIndexDescriptor textIdx = type.textIndex();

        if (textIdx != null) {
            try {
                luceneIdx = new GridLuceneIndex(idx.kernalContext(), tbl.cacheName(), type);
            }
            catch (IgniteCheckedException e1) {
                throw new IgniteException(e1);
            }
        }
    }

    /**
     * Handle drop.
     */
    void onDrop() {
        tbl.destroy();

        U.closeQuiet(luceneIdx);
    }
}<|MERGE_RESOLUTION|>--- conflicted
+++ resolved
@@ -186,47 +186,17 @@
     /**
      * Create hash index if needed.
      */
-<<<<<<< HEAD
-    public ArrayList<Index> createSystemIndexes(GridH2Table tbl) {
-        ArrayList<Index> idxs = new ArrayList<>();
-
-        IndexColumn keyCol = tbl.indexColumn(QueryUtils.KEY_COL, SortOrder.ASCENDING);
-        IndexColumn affCol = tbl.getAffinityKeyColumn();
-
-        if (affCol != null && H2Utils.equals(affCol, keyCol))
-            affCol = null;
-
-        List<IndexColumn> unwrappedKeyAndAffCols = extractKeyColumns(tbl, keyCol, affCol);
-
-        List<IndexColumn> wrappedKeyCols = H2Utils.treeIndexColumns(tbl.rowDescriptor(),
-            new ArrayList<>(2), keyCol, affCol);
-=======
     public void createHashIndex(GridH2Table tbl) {
         if (cacheInfo.affinityNode()) {
             IndexColumn keyCol = tbl.indexColumn(QueryUtils.KEY_COL, SortOrder.ASCENDING);
             IndexColumn affCol = tbl.getAffinityKeyColumn();
->>>>>>> e70b66c5
 
             if (affCol != null && H2Utils.equals(affCol, keyCol))
                 affCol = null;
 
             List<IndexColumn> cols = affCol == null ? Collections.singletonList(keyCol) : F.asList(keyCol, affCol);
 
-<<<<<<< HEAD
-        // Add primary key index.
-        Index pkIdx = idx.createSortedIndex(
-            PK_IDX_NAME,
-            tbl,
-            true,
-            false,
-            unwrappedKeyAndAffCols,
-            wrappedKeyCols,
-            -1,
-            null
-        );
-=======
             assert pkHashIdx == null : pkHashIdx;
->>>>>>> e70b66c5
 
             pkHashIdx = new H2PkHashIndex(cacheInfo.cacheContext(), tbl, PK_HASH_IDX_NAME, cols,
                 tbl.rowDescriptor().context().config().getQueryParallelism());
