/*
 * Licensed to the Apache Software Foundation (ASF) under one or more
 * contributor license agreements.  See the NOTICE file distributed with
 * this work for additional information regarding copyright ownership.
 * The ASF licenses this file to You under the Apache License, Version 2.0
 * (the "License"); you may not use this file except in compliance with
 * the License.  You may obtain a copy of the License at
 *
 *      http://www.apache.org/licenses/LICENSE-2.0
 *
 * Unless required by applicable law or agreed to in writing, software
 * distributed under the License is distributed on an "AS IS" BASIS,
 * WITHOUT WARRANTIES OR CONDITIONS OF ANY KIND, either express or implied.
 * See the License for the specific language governing permissions and
 * limitations under the License.
 */

package org.apache.ignite.internal.processors.query.h2.opt;

import java.lang.ref.WeakReference;
import java.sql.PreparedStatement;
import java.sql.SQLException;
import java.util.concurrent.TimeUnit;
import org.apache.ignite.IgniteCheckedException;
import org.apache.ignite.IgniteException;
import org.apache.ignite.IgniteInterruptedException;
import org.apache.ignite.internal.processors.query.GridQueryTypeDescriptor;
import org.apache.ignite.internal.util.typedef.internal.SB;
import org.apache.ignite.internal.util.typedef.internal.U;
import org.h2.message.DbException;
import org.h2.result.Row;
import org.h2.result.SearchRow;
import org.h2.value.CompareMode;
import org.h2.value.Value;
import org.h2.value.ValueNull;
import org.jetbrains.annotations.Nullable;

/**
 * Table row implementation based on {@link GridQueryTypeDescriptor}.
 */
public abstract class GridH2AbstractKeyValueRow extends GridH2Row {
    /** */
<<<<<<< HEAD
    public static final int DEFAULT_COLUMNS_COUNT = 3;
=======
    public static final int DEFAULT_COLUMNS_COUNT = 2;
>>>>>>> d02f8276

    /** Key column. */
    public static final int KEY_COL = 0;

    /** Value column. */
    public static final int VAL_COL = 1;

    /** Version column. */
    public static final int VER_COL = 2;

    /** */
    protected final GridH2RowDescriptor desc;

    /** */
    @SuppressWarnings("FieldAccessedSynchronizedAndUnsynchronized")
    protected long expirationTime;

    /** */
    private Value key;

    /** */
    private volatile Value val;

    /** */
    private Value[] valCache;

    /** */
    private Value version;

    /**
     * Constructor.
     *
     * @param desc Row descriptor.
     * @param key Key.
     * @param keyType Key type.
     * @param val Value.
     * @param valType Value type.
     * @param ver Version.
     * @param expirationTime Expiration time.
     * @throws IgniteCheckedException If failed.
     */
    protected GridH2AbstractKeyValueRow(GridH2RowDescriptor desc, Object key, int keyType, @Nullable Object val,
        int valType, @Nullable byte[] ver, long expirationTime) throws IgniteCheckedException {

        this.desc = desc;
        this.expirationTime = expirationTime;

        setValue(KEY_COL, desc.wrap(key, keyType));

        if (val != null) // We remove by key only, so value can be null here.
            setValue(VAL_COL, desc.wrap(val, valType));

        if (ver != null)
            version = desc.wrap(ver, Value.BYTES);
    }

    /** {@inheritDoc} */
    @Override public Value[] getValueList() {
        throw new UnsupportedOperationException();
    }

    /**
     * Protected constructor for {@link GridH2KeyValueRowOffheap}
     *
     * @param desc Row descriptor.
     */
    protected GridH2AbstractKeyValueRow(GridH2RowDescriptor desc) {
        this.desc = desc;
    }

    /** {@inheritDoc} */
    @Override public long expireTime() {
        return expirationTime;
    }

    /** {@inheritDoc} */
    @Override public int getColumnCount() {
        return desc.getHiddenColumnCount() + desc.fieldsCount();
    }

    /**
     * Should be called to remove reference on value.
     *
     * @throws IgniteCheckedException If failed.
     */
    public synchronized void onSwap() throws IgniteCheckedException {
        setValue(VAL_COL, null);
    }

    /**
     * Should be called when entry getting unswapped.
     *
     * @param val Value.
     * @param beforeRmv If this is unswap before remove.
     * @throws IgniteCheckedException If failed.
     */
    public synchronized void onUnswap(Object val, boolean beforeRmv) throws IgniteCheckedException {
        Value val0 = peekValue(VAL_COL);

        if (val0 != null && !(val0 instanceof WeakValue))
            return;

        setValue(VAL_COL, desc.wrap(val, desc.valueType()));

        notifyAll();
    }

    /**
     * Atomically updates weak value.
     *
     * @param valObj New value.
     * @return New value if old value is empty, old value otherwise.
     * @throws IgniteCheckedException If failed.
     */
    protected synchronized Value updateWeakValue(Object valObj) throws IgniteCheckedException {
        Value res = peekValue(VAL_COL);

        if (res != null && !(res instanceof WeakValue))
            return res;

        Value upd = desc.wrap(valObj, desc.valueType());

        setValue(VAL_COL, new WeakValue(upd));

        notifyAll();

        return upd;
    }

    /**
     * @param waitTime Time to await for value unswap.
     * @return Synchronized value.
     */
    protected synchronized Value syncValue(long waitTime) {
        Value v = peekValue(VAL_COL);

        while (v == null && waitTime > 0) {
            long start = System.nanoTime(); // This call must be quite rare, so performance is not a concern.

            try {
                wait(waitTime); // Wait for value arrival to allow other threads to make a progress.
            }
            catch (InterruptedException e) {
                throw new IgniteInterruptedException(e);
            }

            long t = System.nanoTime() - start;

            if (t > 0)
                waitTime -= TimeUnit.NANOSECONDS.toMillis(t);

            v = peekValue(VAL_COL);
        }

        return v;
    }

    /**
     * @param col Column index.
     * @return Value if exists.
     */
    protected final Value peekValue(int col) {
        return col == KEY_COL ? key : val;
    }

    /** {@inheritDoc} */
    @Override public Value getValue(int col) {
        Value[] vCache = valCache;

        if (vCache != null) {
            Value v = vCache[col];

            if (v != null)
                return v;
        }

        col = desc.mapAliasColumnId(col);
        if (col < DEFAULT_COLUMNS_COUNT) {
            Value v;

            if (col == VAL_COL) {
                v = peekValue(VAL_COL);

                long start = 0;
                int attempt = 0;

                while ((v = WeakValue.unwrap(v)) == null) {
                    if (!desc.preferSwapValue()) {
                        v = getOffheapValue(VAL_COL);

                        if (v != null) {
                            setValue(VAL_COL, v);

                            if (peekValue(KEY_COL) == null)
                                cache();

                            return v;
                        }
                    }

                    Object k = getValue(KEY_COL).getObject();

                    try {
                        Object valObj = desc.readFromSwap(k);

                        if (valObj != null) {
                            // Even if we've found valObj in swap, it is may be some new value,
                            // while the needed value was already unswapped, so we have to recheck it.
                            if ((v = getOffheapValue(VAL_COL)) == null)
                                return updateWeakValue(valObj);
                        }
                        else {
                            // If nothing found in swap then we should be already unswapped.
                            if (desc.preferSwapValue()) {
                                v = getOffheapValue(VAL_COL);

                                if (v != null) {
                                    setValue(VAL_COL, v);

                                    if (peekValue(KEY_COL) == null)
                                        cache();

                                    return v;
                                }
                            }

                            v = syncValue(attempt);
                        }
                    }
                    catch (IgniteCheckedException e) {
                        throw new IgniteException(e);
                    }

                    attempt++;

                    if (start == 0)
                        start = U.currentTimeMillis();
                    else if (U.currentTimeMillis() - start > 60_000) // Loop for at most 60 seconds.
                        throw new IgniteException("Failed to get value for key: " + k +
                            ". This can happen due to a long GC pause.");
                }
            }
            else if (col == KEY_COL) {
                v = peekValue(KEY_COL);

                if (v == null) {
                    v = getOffheapValue(KEY_COL);

                    assert v != null;

                    setValue(KEY_COL, v);

                    if (peekValue(VAL_COL) == null)
                        cache();
                }
            } else {
                assert col == VER_COL : col;
                return version;
            }
            assert !(v instanceof WeakValue) : v;

            return v;
        }

        col -= desc.getHiddenColumnCount();
        assert col >= 0;

        Value key = getValue(KEY_COL);
        Value val = getValue(VAL_COL);

        assert key != null;
        assert val != null;
        Object res = desc.columnValue(key.getObject(), val.getObject(), col);

        Value v;

        if (res == null)
            v = ValueNull.INSTANCE;
        else {
            try {
                v = desc.wrap(res, desc.fieldType(col));
            }
            catch (IgniteCheckedException e) {
                throw DbException.convert(e);
            }
        }

        if (vCache != null)
            vCache[col + desc.getHiddenColumnCount()] = v;

        return v;
    }

    /**
     * @param valCache Value cache.
     */
    public void valuesCache(Value[] valCache) {
        if (valCache != null) {
            valCache[KEY_COL] = key;
            valCache[VAL_COL] = val;
        }

        this.valCache = valCache;
    }

    /**
     * Caches this row for reuse.
     */
    protected abstract void cache();

    /**
     * @param col Column.
     * @return Value read from offheap memory or null if it is impossible.
     */
    protected abstract Value getOffheapValue(int col);

    /**
     * Adds offheap row ID.
     */
    protected void addOffheapRowId(SB sb) {
        // No-op.
    }

    /** {@inheritDoc} */
    @Override public String toString() {
        SB sb = new SB("Row@");

        sb.a(Integer.toHexString(System.identityHashCode(this)));

        addOffheapRowId(sb);

        Value v = peekValue(KEY_COL);
        sb.a("[ key: ").a(v == null ? "nil" : v.getString());

        v = WeakValue.unwrap(peekValue(VAL_COL));
        sb.a(", val: ").a(v == null ? "nil" : v.getString());

        sb.a(" ][ ");

        if (v != null) {
            for (int i = desc.getHiddenColumnCount(), cnt = getColumnCount(); i < cnt; i++) {
                v = getValue(i);

                if (i != 2)
                    sb.a(", ");

                sb.a(v == null ? "nil" : v.getString());
            }
        }

        sb.a(" ]");

        return sb.toString();
    }

    /** {@inheritDoc} */
    @Override public void setKeyAndVersion(SearchRow old) {
        throw new IllegalStateException();
    }

    /** {@inheritDoc} */
    @Override public void setKey(long key) {
        throw new IllegalStateException();
    }

    /** {@inheritDoc} */
    @Override public Row getCopy() {
        throw new IllegalStateException();
    }

    /** {@inheritDoc} */
    @Override public void setDeleted(boolean deleted) {
        throw new IllegalStateException();
    }

    /** {@inheritDoc} */
    @Override public long getKey() {
        throw new IllegalStateException();
    }

    /** {@inheritDoc} */
    @Override public void setSessionId(int sesId) {
        throw new IllegalStateException();
    }

    /** {@inheritDoc} */
    @Override public void setVersion(int ver) {
        throw new IllegalStateException();
    }

    /**
     * Weak reference to value that was swapped but accessed in indexing SPI.
     */
    private static class WeakValue extends Value {
        /**
         * Unwraps value.
         *
         * @param v Value.
         * @return Unwrapped value.
         */
        static Value unwrap(Value v) {
            return (v instanceof WeakValue) ? ((WeakValue)v).get() : v;
        }

        /** */
        private final WeakReference<Value> ref;

        /**
         * @param v Value.
         */
        private WeakValue(Value v) {
            ref = new WeakReference<>(v);
        }

        /**
         * @return Referenced value.
         */
        public Value get() {
            return ref.get();
        }

        /** {@inheritDoc} */
        @Override public String getSQL() {
            throw new IllegalStateException();
        }

        /** {@inheritDoc} */
        @Override public int getType() {
            throw new IllegalStateException();
        }

        /** {@inheritDoc} */
        @Override public long getPrecision() {
            throw new IllegalStateException();
        }

        /** {@inheritDoc} */
        @Override public int getDisplaySize() {
            throw new IllegalStateException();
        }

        /** {@inheritDoc} */
        @Override public String getString() {
            throw new IllegalStateException();
        }

        /** {@inheritDoc} */
        @Override public Object getObject() {
            throw new IllegalStateException();
        }

        /** {@inheritDoc} */
        @Override public void set(PreparedStatement preparedStatement, int i) throws SQLException {
            throw new IllegalStateException();
        }

        /** {@inheritDoc} */
        @Override protected int compareSecure(Value val, CompareMode compareMode) {
            throw new IllegalStateException();
        }

        /** {@inheritDoc} */
        @Override public int hashCode() {
            throw new IllegalStateException();
        }

        /** {@inheritDoc} */
        @Override public boolean equals(Object o) {
            throw new IllegalStateException();
        }
    }

    /** {@inheritDoc} */
    @Override public void setValue(int idx, Value v) {
        if (idx == VAL_COL)
            val = v;
        else {
            assert idx == KEY_COL : idx + " " + v;

            key = v;
        }
    }

    /** {@inheritDoc} */
    @Override public final int hashCode() {
        throw new IllegalStateException();
    }
}<|MERGE_RESOLUTION|>--- conflicted
+++ resolved
@@ -40,11 +40,7 @@
  */
 public abstract class GridH2AbstractKeyValueRow extends GridH2Row {
     /** */
-<<<<<<< HEAD
     public static final int DEFAULT_COLUMNS_COUNT = 3;
-=======
-    public static final int DEFAULT_COLUMNS_COUNT = 2;
->>>>>>> d02f8276
 
     /** Key column. */
     public static final int KEY_COL = 0;
