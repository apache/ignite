--- conflicted
+++ resolved
@@ -44,15 +44,9 @@
     /** */
     private final PartitionReservation reservations;
 
-<<<<<<< HEAD
     /** */
     private final Map<String, Boolean> usedCols;
 
-    /** */
-    private MapQueryLazyWorker lazyWorker;
-
-=======
->>>>>>> 11e2d3cc
     /**
      * Constructor.
      *
