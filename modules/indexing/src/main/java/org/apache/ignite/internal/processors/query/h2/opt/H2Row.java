<<<<<<< HEAD
/*
 * Licensed to the Apache Software Foundation (ASF) under one or more
 * contributor license agreements.  See the NOTICE file distributed with
 * this work for additional information regarding copyright ownership.
 * The ASF licenses this file to You under the Apache License, Version 2.0
 * (the "License"); you may not use this file except in compliance with
 * the License.  You may obtain a copy of the License at
 *
 *      http://www.apache.org/licenses/LICENSE-2.0
 *
 * Unless required by applicable law or agreed to in writing, software
 * distributed under the License is distributed on an "AS IS" BASIS,
 * WITHOUT WARRANTIES OR CONDITIONS OF ANY KIND, either express or implied.
 * See the License for the specific language governing permissions and
 * limitations under the License.
 */

package org.apache.ignite.internal.processors.query.h2.opt;

import org.apache.ignite.internal.processors.cache.mvcc.MvccVersionAware;
import org.apache.ignite.internal.processors.cache.mvcc.txlog.TxState;

import org.h2.result.Row;
import org.h2.result.SearchRow;
import org.h2.store.Data;
import org.h2.value.Value;

import static org.apache.ignite.internal.processors.cache.mvcc.MvccUtils.MVCC_COUNTER_NA;
import static org.apache.ignite.internal.processors.cache.mvcc.MvccUtils.MVCC_CRD_COUNTER_NA;
import static org.apache.ignite.internal.processors.cache.mvcc.MvccUtils.MVCC_OP_COUNTER_NA;

/**
 * Dummy H2 search row adadpter.
 */
public abstract class H2Row implements Row, MvccVersionAware {
    /** {@inheritDoc} */
    @Override public void setKeyAndVersion(SearchRow old) {
        throw new UnsupportedOperationException();
    }

    /** {@inheritDoc} */
    @Override public int getVersion() {
    	return 0;
        //throw new UnsupportedOperationException();
    }

    /** {@inheritDoc} */
    @Override public void setKey(long key) {
        // No-op, may be set in H2 INFORMATION_SCHEMA.
    }

    /** {@inheritDoc} */
    @Override public long getKey() {
        throw new UnsupportedOperationException();
    }

    /** {@inheritDoc} */
    @Override public int getMemory() {
    	return this.getColumnCount()*8;
        //throw new UnsupportedOperationException();
    }

    /** {@inheritDoc} */
    @Override public Row getCopy() {
        throw new UnsupportedOperationException();
    }

    /** {@inheritDoc} */
    @Override public void setVersion(int version) {
        throw new UnsupportedOperationException();
    }

    /** {@inheritDoc} */
    @Override public int getByteCount(Data dummy) {
        throw new UnsupportedOperationException();
    }

    /** {@inheritDoc} */
    @Override public boolean isEmpty() {
        throw new UnsupportedOperationException();
    }

    /** {@inheritDoc} */
    @Override public void setDeleted(boolean deleted) {
    	if(deleted) //add@byron
        throw new UnsupportedOperationException();
    }

    /** {@inheritDoc} */
    @Override public void setSessionId(int sessionId) {
        throw new UnsupportedOperationException();
    }

    /** {@inheritDoc} */
    @Override public int getSessionId() {
        throw new UnsupportedOperationException();
    }

    /** {@inheritDoc} */
    @Override public void commit() {
        // No-op.
    }

    /** {@inheritDoc} */
    @Override public boolean isDeleted() {
    	return false;
        //throw new UnsupportedOperationException();
    }

    /** {@inheritDoc} */
    @Override public Value[] getValueList() {
        throw new UnsupportedOperationException();
    }

    /** {@inheritDoc} */
    @Override public long mvccCoordinatorVersion() {
        return MVCC_CRD_COUNTER_NA;
    }

    /** {@inheritDoc} */
    @Override public long mvccCounter() {
        return MVCC_COUNTER_NA;
    }

    /** {@inheritDoc} */
    @Override public int mvccOperationCounter() {
        return MVCC_OP_COUNTER_NA;
    }

    /** {@inheritDoc} */
    @Override public byte mvccTxState() {
        return TxState.NA;
    }

    /**
     * @return Expire time.
     */
    public long expireTime() {
        return 0;
    }

    /**
     * @return {@code True} for rows used for index search (as opposed to rows stored in {@link H2Tree}.
     */
    public abstract boolean indexSearchRow();
}
=======
/*
 * Licensed to the Apache Software Foundation (ASF) under one or more
 * contributor license agreements.  See the NOTICE file distributed with
 * this work for additional information regarding copyright ownership.
 * The ASF licenses this file to You under the Apache License, Version 2.0
 * (the "License"); you may not use this file except in compliance with
 * the License.  You may obtain a copy of the License at
 *
 *      http://www.apache.org/licenses/LICENSE-2.0
 *
 * Unless required by applicable law or agreed to in writing, software
 * distributed under the License is distributed on an "AS IS" BASIS,
 * WITHOUT WARRANTIES OR CONDITIONS OF ANY KIND, either express or implied.
 * See the License for the specific language governing permissions and
 * limitations under the License.
 */

package org.apache.ignite.internal.processors.query.h2.opt;

import org.h2.result.Row;
import org.h2.result.SearchRow;
import org.h2.store.Data;
import org.h2.value.Value;

/**
 * Dummy H2 search row adadpter.
 */
public abstract class H2Row implements Row {
    /** {@inheritDoc} */
    @Override public void setKeyAndVersion(SearchRow old) {
        throw new UnsupportedOperationException();
    }

    /** {@inheritDoc} */
    @Override public int getVersion() {
        throw new UnsupportedOperationException();
    }

    /** {@inheritDoc} */
    @Override public void setKey(long key) {
        // No-op, may be set in H2 INFORMATION_SCHEMA.
    }

    /** {@inheritDoc} */
    @Override public long getKey() {
        throw new UnsupportedOperationException();
    }

    /** {@inheritDoc} */
    @Override public int getMemory() {
        throw new UnsupportedOperationException();
    }

    /** {@inheritDoc} */
    @Override public Row getCopy() {
        throw new UnsupportedOperationException();
    }

    /** {@inheritDoc} */
    @Override public void setVersion(int version) {
        throw new UnsupportedOperationException();
    }

    /** {@inheritDoc} */
    @Override public int getByteCount(Data dummy) {
        throw new UnsupportedOperationException();
    }

    /** {@inheritDoc} */
    @Override public boolean isEmpty() {
        throw new UnsupportedOperationException();
    }

    /** {@inheritDoc} */
    @Override public void setDeleted(boolean deleted) {
        throw new UnsupportedOperationException();
    }

    /** {@inheritDoc} */
    @Override public void setSessionId(int sessionId) {
        throw new UnsupportedOperationException();
    }

    /** {@inheritDoc} */
    @Override public int getSessionId() {
        throw new UnsupportedOperationException();
    }

    /** {@inheritDoc} */
    @Override public void commit() {
        // No-op.
    }

    /** {@inheritDoc} */
    @Override public boolean isDeleted() {
        throw new UnsupportedOperationException();
    }

    /** {@inheritDoc} */
    @Override public Value[] getValueList() {
        throw new UnsupportedOperationException();
    }

    /**
     * @return Expire time.
     */
    public long expireTime() {
        return 0;
    }

    /**
     * @return {@code True} for rows used for index search.
     */
    public abstract boolean indexSearchRow();
}
>>>>>>> 123127a3
<|MERGE_RESOLUTION|>--- conflicted
+++ resolved
@@ -1,4 +1,3 @@
-<<<<<<< HEAD
 /*
  * Licensed to the Apache Software Foundation (ASF) under one or more
  * contributor license agreements.  See the NOTICE file distributed with
@@ -18,22 +17,15 @@
 
 package org.apache.ignite.internal.processors.query.h2.opt;
 
-import org.apache.ignite.internal.processors.cache.mvcc.MvccVersionAware;
-import org.apache.ignite.internal.processors.cache.mvcc.txlog.TxState;
-
 import org.h2.result.Row;
 import org.h2.result.SearchRow;
 import org.h2.store.Data;
 import org.h2.value.Value;
 
-import static org.apache.ignite.internal.processors.cache.mvcc.MvccUtils.MVCC_COUNTER_NA;
-import static org.apache.ignite.internal.processors.cache.mvcc.MvccUtils.MVCC_CRD_COUNTER_NA;
-import static org.apache.ignite.internal.processors.cache.mvcc.MvccUtils.MVCC_OP_COUNTER_NA;
-
 /**
  * Dummy H2 search row adadpter.
  */
-public abstract class H2Row implements Row, MvccVersionAware {
+public abstract class H2Row implements Row {
     /** {@inheritDoc} */
     @Override public void setKeyAndVersion(SearchRow old) {
         throw new UnsupportedOperationException();
@@ -113,142 +105,6 @@
         throw new UnsupportedOperationException();
     }
 
-    /** {@inheritDoc} */
-    @Override public long mvccCoordinatorVersion() {
-        return MVCC_CRD_COUNTER_NA;
-    }
-
-    /** {@inheritDoc} */
-    @Override public long mvccCounter() {
-        return MVCC_COUNTER_NA;
-    }
-
-    /** {@inheritDoc} */
-    @Override public int mvccOperationCounter() {
-        return MVCC_OP_COUNTER_NA;
-    }
-
-    /** {@inheritDoc} */
-    @Override public byte mvccTxState() {
-        return TxState.NA;
-    }
-
-    /**
-     * @return Expire time.
-     */
-    public long expireTime() {
-        return 0;
-    }
-
-    /**
-     * @return {@code True} for rows used for index search (as opposed to rows stored in {@link H2Tree}.
-     */
-    public abstract boolean indexSearchRow();
-}
-=======
-/*
- * Licensed to the Apache Software Foundation (ASF) under one or more
- * contributor license agreements.  See the NOTICE file distributed with
- * this work for additional information regarding copyright ownership.
- * The ASF licenses this file to You under the Apache License, Version 2.0
- * (the "License"); you may not use this file except in compliance with
- * the License.  You may obtain a copy of the License at
- *
- *      http://www.apache.org/licenses/LICENSE-2.0
- *
- * Unless required by applicable law or agreed to in writing, software
- * distributed under the License is distributed on an "AS IS" BASIS,
- * WITHOUT WARRANTIES OR CONDITIONS OF ANY KIND, either express or implied.
- * See the License for the specific language governing permissions and
- * limitations under the License.
- */
-
-package org.apache.ignite.internal.processors.query.h2.opt;
-
-import org.h2.result.Row;
-import org.h2.result.SearchRow;
-import org.h2.store.Data;
-import org.h2.value.Value;
-
-/**
- * Dummy H2 search row adadpter.
- */
-public abstract class H2Row implements Row {
-    /** {@inheritDoc} */
-    @Override public void setKeyAndVersion(SearchRow old) {
-        throw new UnsupportedOperationException();
-    }
-
-    /** {@inheritDoc} */
-    @Override public int getVersion() {
-        throw new UnsupportedOperationException();
-    }
-
-    /** {@inheritDoc} */
-    @Override public void setKey(long key) {
-        // No-op, may be set in H2 INFORMATION_SCHEMA.
-    }
-
-    /** {@inheritDoc} */
-    @Override public long getKey() {
-        throw new UnsupportedOperationException();
-    }
-
-    /** {@inheritDoc} */
-    @Override public int getMemory() {
-        throw new UnsupportedOperationException();
-    }
-
-    /** {@inheritDoc} */
-    @Override public Row getCopy() {
-        throw new UnsupportedOperationException();
-    }
-
-    /** {@inheritDoc} */
-    @Override public void setVersion(int version) {
-        throw new UnsupportedOperationException();
-    }
-
-    /** {@inheritDoc} */
-    @Override public int getByteCount(Data dummy) {
-        throw new UnsupportedOperationException();
-    }
-
-    /** {@inheritDoc} */
-    @Override public boolean isEmpty() {
-        throw new UnsupportedOperationException();
-    }
-
-    /** {@inheritDoc} */
-    @Override public void setDeleted(boolean deleted) {
-        throw new UnsupportedOperationException();
-    }
-
-    /** {@inheritDoc} */
-    @Override public void setSessionId(int sessionId) {
-        throw new UnsupportedOperationException();
-    }
-
-    /** {@inheritDoc} */
-    @Override public int getSessionId() {
-        throw new UnsupportedOperationException();
-    }
-
-    /** {@inheritDoc} */
-    @Override public void commit() {
-        // No-op.
-    }
-
-    /** {@inheritDoc} */
-    @Override public boolean isDeleted() {
-        throw new UnsupportedOperationException();
-    }
-
-    /** {@inheritDoc} */
-    @Override public Value[] getValueList() {
-        throw new UnsupportedOperationException();
-    }
-
     /**
      * @return Expire time.
      */
@@ -260,5 +116,4 @@
      * @return {@code True} for rows used for index search.
      */
     public abstract boolean indexSearchRow();
-}
->>>>>>> 123127a3
+}