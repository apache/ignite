/*
 * Licensed to the Apache Software Foundation (ASF) under one or more
 * contributor license agreements.  See the NOTICE file distributed with
 * this work for additional information regarding copyright ownership.
 * The ASF licenses this file to You under the Apache License, Version 2.0
 * (the "License"); you may not use this file except in compliance with
 * the License.  You may obtain a copy of the License at
 *
 *      http://www.apache.org/licenses/LICENSE-2.0
 *
 * Unless required by applicable law or agreed to in writing, software
 * distributed under the License is distributed on an "AS IS" BASIS,
 * WITHOUT WARRANTIES OR CONDITIONS OF ANY KIND, either express or implied.
 * See the License for the specific language governing permissions and
 * limitations under the License.
 */

package org.apache.ignite.internal.processors.query.h2;

import java.lang.reflect.Method;
import java.lang.reflect.Modifier;
import java.sql.Connection;
import java.sql.SQLException;
import java.sql.Statement;
import java.util.ArrayList;
import java.util.Collection;
import java.util.Collections;
import java.util.HashSet;
import java.util.LinkedHashSet;
import java.util.List;
import java.util.Map;
import java.util.Set;
import java.util.concurrent.ConcurrentHashMap;
import java.util.concurrent.ConcurrentMap;
import org.apache.ignite.IgniteCheckedException;
import org.apache.ignite.IgniteException;
import org.apache.ignite.IgniteLogger;
import org.apache.ignite.IgniteSystemProperties;
import org.apache.ignite.cache.query.annotations.QuerySqlFunction;
import org.apache.ignite.internal.GridKernalContext;
import org.apache.ignite.internal.processors.cache.GridCacheContextInfo;
import org.apache.ignite.internal.processors.cache.query.IgniteQueryErrorCode;
import org.apache.ignite.internal.processors.cache.query.QueryTable;
import org.apache.ignite.internal.processors.query.GridQueryTypeDescriptor;
import org.apache.ignite.internal.processors.query.IgniteSQLException;
import org.apache.ignite.internal.processors.query.QueryField;
import org.apache.ignite.internal.processors.query.QueryIndexDescriptorImpl;
import org.apache.ignite.internal.processors.query.QueryUtils;
import org.apache.ignite.internal.processors.query.h2.opt.GridH2IndexBase;
import org.apache.ignite.internal.processors.query.h2.opt.GridH2RowDescriptor;
import org.apache.ignite.internal.processors.query.h2.opt.GridH2Table;
import org.apache.ignite.internal.processors.query.h2.sys.SqlSystemTableEngine;
import org.apache.ignite.internal.processors.query.h2.sys.view.SqlSystemView;
import org.apache.ignite.internal.processors.query.h2.sys.view.SqlSystemViewBaselineNodes;
import org.apache.ignite.internal.processors.query.h2.sys.view.SqlSystemViewCacheGroups;
import org.apache.ignite.internal.processors.query.h2.sys.view.SqlSystemViewCacheGroupsIOStatistics;
import org.apache.ignite.internal.processors.query.h2.sys.view.SqlSystemViewCaches;
import org.apache.ignite.internal.processors.query.h2.sys.view.SqlSystemViewIndexes;
import org.apache.ignite.internal.processors.query.h2.sys.view.SqlSystemViewNodeAttributes;
import org.apache.ignite.internal.processors.query.h2.sys.view.SqlSystemViewNodeMetrics;
import org.apache.ignite.internal.processors.query.h2.sys.view.SqlSystemViewNodes;
import org.apache.ignite.internal.processors.query.h2.sys.view.SqlSystemViewQueryHistoryMetrics;
import org.apache.ignite.internal.processors.query.h2.sys.view.SqlSystemViewRunningQueries;
import org.apache.ignite.internal.processors.query.h2.sys.view.SqlSystemViewSchemas;
import org.apache.ignite.internal.processors.query.h2.sys.view.SqlSystemViewTables;
import org.apache.ignite.internal.processors.query.schema.SchemaIndexCacheVisitor;
import org.apache.ignite.internal.util.GridConcurrentHashSet;
import org.apache.ignite.internal.util.typedef.F;
import org.apache.ignite.internal.util.typedef.internal.U;
import org.h2.index.Index;
import org.jetbrains.annotations.Nullable;

/**
 * Schema manager. Responsible for all manipulations on schema objects.
 */
public class SchemaManager {
    /** Connection manager. */
    private final ConnectionManager connMgr;

    /** Collection of schemaNames and registered tables. */
    private final ConcurrentMap<String, H2Schema> schemas = new ConcurrentHashMap<>();

    /** Cache name -> schema name */
    private final Map<String, String> cacheName2schema = new ConcurrentHashMap<>();

    /** Data tables. */
    private final ConcurrentMap<QueryTable, GridH2Table> dataTables = new ConcurrentHashMap<>();

    /** System VIEW collection. */
    private final Set<SqlSystemView> systemViews = new GridConcurrentHashSet<>();

    /** Mutex to synchronize schema operations. */
    private final Object schemaMux = new Object();

    /** Kernal context. */
    private final GridKernalContext ctx;

    /** Logger. */
    private final IgniteLogger log;

    /**
     * Constructor.
     *
     * @param ctx Kernal context.
     * @param connMgr Connection manager.
     */
    public SchemaManager(GridKernalContext ctx, ConnectionManager connMgr) {
        this.ctx = ctx;
        this.connMgr = connMgr;

        log = ctx.log(SchemaManager.class);
    }

    /**
     * Handle node start.
     *
     * @param schemaNames Schema names.
     */
    public void start(String[] schemaNames) throws IgniteCheckedException {
        // Register PUBLIC schema which is always present.
        schemas.put(QueryUtils.DFLT_SCHEMA, new H2Schema(QueryUtils.DFLT_SCHEMA, true));

        // Create system views.
        createSystemViews();

        // Create schemas listed in node's configuration.
        createPredefinedSchemas(schemaNames);
    }

    /**
     * Handle node stop.
     */
    public void stop() {
        schemas.clear();
        cacheName2schema.clear();
    }

    /**
     * Registers new system view.
     *
     * @param schema Schema to create view in.
     * @param view System view.
     */
    public void createSystemView(String schema, SqlSystemView view) {

        boolean disabled = IgniteSystemProperties.getBoolean(IgniteSystemProperties.IGNITE_SQL_DISABLE_SYSTEM_VIEWS);

        if (disabled) {
            log.info("SQL system views will not be created because they are disabled (see " +
                IgniteSystemProperties.IGNITE_SQL_DISABLE_SYSTEM_VIEWS + " system property)");

            return;
        }

        try {
            synchronized (schemaMux) {
                createSchema(schema, true);
            }

<<<<<<< HEAD
            try (Connection c = connMgr.connectionNoCache(QueryUtils.SCHEMA_SYS)) {
                for (SqlSystemView view : systemViews(ctx)) {
                    SqlSystemTableEngine.registerView(c, view);

                    systemViews.add(view);
                }
=======
            try (Connection c = connMgr.connectionNoCache(schema)) {
                SqlSystemTableEngine.registerView(c, view);
>>>>>>> c48d78fb
            }
        }
        catch (IgniteCheckedException | SQLException e) {
            throw new IgniteException("Failed to register system view.", e);
        }
    }

    /**
     * Create system views.
     */
    private void createSystemViews() throws IgniteCheckedException {
        for (SqlSystemView view : systemViews(ctx))
            createSystemView(QueryUtils.SCHEMA_SYS, view);
    }

    /**
     * @param ctx Context.
     * @return Predefined system views.
     */
    private Collection<SqlSystemView> systemViews(GridKernalContext ctx) {
        Collection<SqlSystemView> views = new ArrayList<>();

        views.add(new SqlSystemViewNodes(ctx));
        views.add(new SqlSystemViewNodeAttributes(ctx));
        views.add(new SqlSystemViewBaselineNodes(ctx));
        views.add(new SqlSystemViewNodeMetrics(ctx));
        views.add(new SqlSystemViewCaches(ctx));
        views.add(new SqlSystemViewCacheGroups(ctx));
        views.add(new SqlSystemViewCacheGroupsIOStatistics(ctx));
        views.add(new SqlSystemViewRunningQueries(ctx));
        views.add(new SqlSystemViewQueryHistoryMetrics(ctx));
        views.add(new SqlSystemViewTables(ctx));
        views.add(new SqlSystemViewIndexes(ctx, this));
        views.add(new SqlSystemViewSchemas(ctx, this));

        return views;
    }

    /**
     * Create predefined schemas.
     *
     * @param schemaNames Schema names.
     */
    private void createPredefinedSchemas(String[] schemaNames) throws IgniteCheckedException {
        if (F.isEmpty(schemaNames))
            return;

        Collection<String> schemaNames0 = new LinkedHashSet<>();

        for (String schemaName : schemaNames) {
            if (F.isEmpty(schemaName))
                continue;

            schemaName = QueryUtils.normalizeSchemaName(null, schemaName);

            schemaNames0.add(schemaName);
        }

        synchronized (schemaMux) {
            for (String schemaName : schemaNames0)
                createSchema(schemaName, true);
        }
    }

    /**
     * Invoked when cache is created.
     *
     * @param cacheName Cache name.
     * @param schemaName Schema name.
     * @param sqlFuncs Custom SQL functions.
     * @throws IgniteCheckedException If failed.
     */
    public void onCacheCreated(String cacheName, String schemaName, Class<?>[] sqlFuncs) throws IgniteCheckedException {
        synchronized (schemaMux) {
            createSchema(schemaName, false);
        }

        cacheName2schema.put(cacheName, schemaName);

        createSqlFunctions(schemaName, sqlFuncs);
    }

    /**
     * Registers new class description.
     *
     * @param cacheInfo Cache info.
     * @param idx Indexing.
     * @param type Type descriptor.
     * @param isSql Whether SQL enabled.
     * @throws IgniteCheckedException If failed.
     */
    public void onCacheTypeCreated(GridCacheContextInfo cacheInfo, IgniteH2Indexing idx,
        GridQueryTypeDescriptor type, boolean isSql) throws IgniteCheckedException {
        String schemaName = schemaName(cacheInfo.name());

        H2TableDescriptor tblDesc = new H2TableDescriptor(idx, schemaName, type, cacheInfo, isSql);

        H2Schema schema = schema(schemaName);

        Connection conn = null;
        try {
            conn = connMgr.connectionForThread().connection(schema.schemaName());

            GridH2Table h2tbl = createTable(schema.schemaName(), schema, tblDesc, conn);

            schema.add(tblDesc);

            if (dataTables.putIfAbsent(h2tbl.identifier(), h2tbl) != null)
                throw new IllegalStateException("Table already exists: " + h2tbl.identifierString());
        }
        catch (SQLException e) {
            connMgr.onSqlException(conn);

            throw new IgniteCheckedException("Failed to register query type: " + tblDesc, e);
        }
    }

    /**
     * Handle cache destroy.
     *
     * @param cacheName Cache name.
     * @param rmvIdx Whether to remove indexes.
     */
    public void onCacheDestroyed(String cacheName, boolean rmvIdx) {
        String schemaName = schemaName(cacheName);

        H2Schema schema = schemas.get(schemaName);

        // Remove this mapping only after callback to DML proc - it needs that mapping internally
        cacheName2schema.remove(cacheName);

        // Drop tables.
        Collection<H2TableDescriptor> rmvTbls = new HashSet<>();

        for (H2TableDescriptor tbl : schema.tables()) {
            if (F.eq(tbl.cacheName(), cacheName)) {
                try {
                    tbl.table().setRemoveIndexOnDestroy(rmvIdx);

                    dropTable(tbl);
                }
                catch (Exception e) {
                    U.error(log, "Failed to drop table on cache stop (will ignore): " + tbl.fullTableName(), e);
                }

                schema.drop(tbl);

                rmvTbls.add(tbl);

                GridH2Table h2Tbl = tbl.table();

                dataTables.remove(h2Tbl.identifier(), h2Tbl);
            }
        }

        synchronized (schemaMux) {
            if (schema.decrementUsageCount()) {
                schemas.remove(schemaName);

                try {
                    dropSchema(schemaName);
                }
                catch (Exception e) {
                    U.error(log, "Failed to drop schema on cache stop (will ignore): " + cacheName, e);
                }
            }
        }

        for (H2TableDescriptor tbl : rmvTbls) {
            for (Index idx : tbl.table().getIndexes())
                idx.close(null);
        }
    }

    /**
     * Create and register schema if needed.
     *
     * @param schemaName Schema name.
     * @param predefined Whether this is predefined schema.
     */
    private void createSchema(String schemaName, boolean predefined) throws IgniteCheckedException {
        assert Thread.holdsLock(schemaMux);

        if (!predefined)
            predefined = isSchemaPredefined(schemaName);

        H2Schema schema = new H2Schema(schemaName, predefined);

        H2Schema oldSchema = schemas.putIfAbsent(schemaName, schema);

        if (oldSchema == null)
            createSchema0(schemaName);
        else
            schema = oldSchema;

        schema.incrementUsageCount();
    }

    /**
     * Creates DB schema if it has not been created yet.
     *
     * @param schema Schema name.
     */
    private void createSchema0(String schema) throws IgniteCheckedException {
        connMgr.executeSystemStatement("CREATE SCHEMA IF NOT EXISTS " + H2Utils.withQuotes(schema));

        if (log.isDebugEnabled())
            log.debug("Created H2 schema for index database: " + schema);
    }

    /**
     * Check if schema is predefined.
     *
     * @param schemaName Schema name.
     * @return {@code True} if predefined.
     */
    private boolean isSchemaPredefined(String schemaName) {
        if (F.eq(QueryUtils.DFLT_SCHEMA, schemaName))
            return true;

        for (H2Schema schema : schemas.values()) {
            if (F.eq(schema.schemaName(), schemaName) && schema.predefined())
                return true;
        }

        return false;
    }

    /**
     * Registers SQL functions.
     *
     * @param schema Schema.
     * @param clss Classes.
     * @throws IgniteCheckedException If failed.
     */
    private void createSqlFunctions(String schema, Class<?>[] clss) throws IgniteCheckedException {
        if (F.isEmpty(clss))
            return;

        for (Class<?> cls : clss) {
            for (Method m : cls.getDeclaredMethods()) {
                QuerySqlFunction ann = m.getAnnotation(QuerySqlFunction.class);

                if (ann != null) {
                    int modifiers = m.getModifiers();

                    if (!Modifier.isStatic(modifiers) || !Modifier.isPublic(modifiers))
                        throw new IgniteCheckedException("Method " + m.getName() + " must be public static.");

                    String alias = ann.alias().isEmpty() ? m.getName() : ann.alias();

                    String clause = "CREATE ALIAS IF NOT EXISTS " + alias + (ann.deterministic() ?
                        " DETERMINISTIC FOR \"" :
                        " FOR \"") +
                        cls.getName() + '.' + m.getName() + '"';

                    connMgr.executeStatement(schema, clause);
                }
            }
        }
    }

    /**
     * Get schema name for cache.
     *
     * @param cacheName Cache name.
     * @return Schema name.
     */
    public String schemaName(String cacheName) {
        String res = cacheName2schema.get(cacheName);

        if (res == null)
            res = "";

        return res;
    }

    /**
     * Get schemas names.
     *
     * @return Schemas names.
     */
    public Set<String> schemaNames(){
        return new HashSet<>(schemas.keySet());
    }

    /**
     * Get schema by name.
     *
     * @param schemaName Schema name.
     * @return Schema.
     */
    private H2Schema schema(String schemaName) {
        return schemas.get(schemaName);
    }

    /**
     * Create db table by using given table descriptor.
     *
     * @param schemaName Schema name.
     * @param schema Schema.
     * @param tbl Table descriptor.
     * @param conn Connection.
     * @throws SQLException If failed to create db table.
     * @throws IgniteCheckedException If failed.
     */
    private GridH2Table createTable(String schemaName, H2Schema schema, H2TableDescriptor tbl, Connection conn)
        throws SQLException, IgniteCheckedException {
        assert schema != null;
        assert tbl != null;

        String sql = H2Utils.tableCreateSql(tbl);

        if (log.isDebugEnabled())
            log.debug("Creating DB table with SQL: " + sql);

        GridH2RowDescriptor rowDesc = new GridH2RowDescriptor(tbl, tbl.type());

        GridH2Table h2Tbl = H2TableEngine.createTable(conn, sql, rowDesc, tbl);

        for (GridH2IndexBase usrIdx : tbl.createUserIndexes())
            createInitialUserIndex(schemaName, tbl, usrIdx);

        return h2Tbl;
    }

    /**
     * Drops table form h2 database and clear all related indexes (h2 text, lucene).
     *
     * @param tbl Table to unregister.
     */
    private void dropTable(H2TableDescriptor tbl) {
        assert tbl != null;

        if (log.isDebugEnabled())
            log.debug("Removing query index table: " + tbl.fullTableName());

        Connection c = connMgr.connectionForThread().connection(tbl.schemaName());

        Statement stmt = null;

        try {
            stmt = c.createStatement();

            String sql = "DROP TABLE IF EXISTS " + tbl.fullTableName();

            if (log.isDebugEnabled())
                log.debug("Dropping database index table with SQL: " + sql);

            stmt.executeUpdate(sql);
        }
        catch (SQLException e) {
            connMgr.onSqlException(c);

            throw new IgniteSQLException("Failed to drop database index table [type=" + tbl.type().name() +
                ", table=" + tbl.fullTableName() + "]", IgniteQueryErrorCode.TABLE_DROP_FAILED, e);
        }
        finally {
            U.close(stmt, log);
        }
    }

    /**
     * Creates DB schema if it has not been created yet.
     *
     * @param schema Schema name.
     */
    private void dropSchema(String schema) throws IgniteCheckedException {
        connMgr.executeSystemStatement("DROP SCHEMA IF EXISTS " + H2Utils.withQuotes(schema));

        if (log.isDebugEnabled())
            log.debug("Dropped H2 schema for index database: " + schema);
    }

    /**
     * Add initial user index.
     *
     * @param schemaName Schema name.
     * @param desc Table descriptor.
     * @param h2Idx User index.
     * @throws IgniteCheckedException If failed.
     */
    private void createInitialUserIndex(String schemaName, H2TableDescriptor desc, GridH2IndexBase h2Idx)
        throws IgniteCheckedException {
        GridH2Table h2Tbl = desc.table();

        h2Tbl.proposeUserIndex(h2Idx);

        try {
            String sql = H2Utils.indexCreateSql(desc.fullTableName(), h2Idx, false);

            connMgr.executeStatement(schemaName, sql);
        }
        catch (Exception e) {
            // Rollback and re-throw.
            h2Tbl.rollbackUserIndex(h2Idx.getName());

            throw e;
        }
    }

    /**
     * Create index.
     *
     * @param schemaName Schema name.
     * @param tblName Table name.
     * @param idxDesc Index descriptor.
     * @param ifNotExists If-not-exists.
     * @param cacheVisitor Cache visitor.
     * @throws IgniteCheckedException If failed.
     */
    public void createIndex(String schemaName, String tblName, QueryIndexDescriptorImpl idxDesc, boolean ifNotExists,
        SchemaIndexCacheVisitor cacheVisitor) throws IgniteCheckedException {
        // Locate table.
        H2Schema schema = schema(schemaName);

        H2TableDescriptor desc = (schema != null ? schema.tableByName(tblName) : null);

        if (desc == null)
            throw new IgniteCheckedException("Table not found in internal H2 database [schemaName=" + schemaName +
                ", tblName=" + tblName + ']');

        GridH2Table h2Tbl = desc.table();

        // Create index.
        final GridH2IndexBase h2Idx = desc.createUserIndex(idxDesc);

        h2Tbl.proposeUserIndex(h2Idx);

        try {
            // Populate index with existing cache data.
            final GridH2RowDescriptor rowDesc = h2Tbl.rowDescriptor();

            cacheVisitor.visit(new IndexBuildClosure(rowDesc, h2Idx));

            // At this point index is in consistent state, promote it through H2 SQL statement, so that cached
            // prepared statements are re-built.
            String sql = H2Utils.indexCreateSql(desc.fullTableName(), h2Idx, ifNotExists);

            connMgr.executeStatement(schemaName, sql);
        }
        catch (Exception e) {
            // Rollback and re-throw.
            h2Tbl.rollbackUserIndex(h2Idx.getName());

            throw e;
        }
    }

    /**
     * Drop index.
     *
     * @param schemaName Schema name.
     * @param idxName Index name.
     * @param ifExists If exists.
     * @throws IgniteCheckedException If failed.
     */
    public void dropIndex(final String schemaName, String idxName, boolean ifExists)
        throws IgniteCheckedException{
        String sql = H2Utils.indexDropSql(schemaName, idxName, ifExists);

        connMgr.executeStatement(schemaName, sql);
    }

    /**
     * Add column.
     *
     * @param schemaName Schema name.
     * @param tblName Table name.
     * @param cols Columns.
     * @param ifTblExists If table exists.
     * @param ifColNotExists If column not exists.
     * @throws IgniteCheckedException If failed.
     */
    public void addColumn(String schemaName, String tblName, List<QueryField> cols,
        boolean ifTblExists, boolean ifColNotExists) throws IgniteCheckedException {
        // Locate table.
        H2Schema schema = schema(schemaName);

        H2TableDescriptor desc = (schema != null ? schema.tableByName(tblName) : null);

        if (desc == null) {
            if (!ifTblExists)
                throw new IgniteCheckedException("Table not found in internal H2 database [schemaName=" + schemaName +
                    ", tblName=" + tblName + ']');
            else
                return;
        }

        desc.table().addColumns(cols, ifColNotExists);
    }

    /**
     * Drop column.
     *
     * @param schemaName Schema name.
     * @param tblName Table name.
     * @param cols Columns.
     * @param ifTblExists If table exists.
     * @param ifColExists If column exists.
     * @throws IgniteCheckedException If failed.
     */
    public void dropColumn(String schemaName, String tblName, List<String> cols, boolean ifTblExists,
        boolean ifColExists) throws IgniteCheckedException {
        // Locate table.
        H2Schema schema = schema(schemaName);

        H2TableDescriptor desc = (schema != null ? schema.tableByName(tblName) : null);

        if (desc == null) {
            if (!ifTblExists)
                throw new IgniteCheckedException("Table not found in internal H2 database [schemaName=" + schemaName +
                    ",tblName=" + tblName + ']');
            else
                return;
        }

        desc.table().dropColumns(cols, ifColExists);
    }

    /**
     * Get table descriptor.
     *
     * @param schemaName Schema name.
     * @param cacheName Cache name.
     * @param type Type name.
     * @return Descriptor.
     */
    @Nullable public H2TableDescriptor tableForType(String schemaName, String cacheName, String type) {
        H2Schema schema = schema(schemaName);

        if (schema == null)
            return null;

        return schema.tableByTypeName(cacheName, type);
    }

    /**
     * Gets collection of table for given schema name.
     *
     * @param cacheName Cache name.
     * @return Collection of table descriptors.
     */
    public Collection<H2TableDescriptor> tablesForCache(String cacheName) {
        H2Schema schema = schema(schemaName(cacheName));

        if (schema == null)
            return Collections.emptySet();

        List<H2TableDescriptor> tbls = new ArrayList<>();

        for (H2TableDescriptor tbl : schema.tables()) {
            if (F.eq(tbl.cacheName(), cacheName))
                tbls.add(tbl);
        }

        return tbls;
    }

    /**
     * Find table by it's identifier.
     *
     * @param schemaName Schema name.
     * @param tblName Table name.
     * @return Table or {@code null} if none found.
     */
    public GridH2Table dataTable(String schemaName, String tblName) {
        return dataTables.get(new QueryTable(schemaName, tblName));
    }

    /**
     * @return all known tables.
     */
    public Collection<GridH2Table> dataTables() {
        return dataTables.values();
    }

    /**
     * @return all known system views.
     */
    public Collection<SqlSystemView> systemViews() {
        return Collections.unmodifiableSet(systemViews);
    }

    /**
     * Find table for index.
     *
     * @param schemaName Schema name.
     * @param idxName Index name.
     * @return Table or {@code null} if index is not found.
     */
    public GridH2Table dataTableForIndex(String schemaName, String idxName) {
        for (Map.Entry<QueryTable, GridH2Table> dataTableEntry : dataTables.entrySet()) {
            if (F.eq(dataTableEntry.getKey().schema(), schemaName)) {
                GridH2Table h2Tbl = dataTableEntry.getValue();

                if (h2Tbl.containsUserIndex(idxName))
                    return h2Tbl;
            }
        }

        return null;
    }
}<|MERGE_RESOLUTION|>--- conflicted
+++ resolved
@@ -157,17 +157,11 @@
                 createSchema(schema, true);
             }
 
-<<<<<<< HEAD
-            try (Connection c = connMgr.connectionNoCache(QueryUtils.SCHEMA_SYS)) {
-                for (SqlSystemView view : systemViews(ctx)) {
-                    SqlSystemTableEngine.registerView(c, view);
+            try (Connection c = connMgr.connectionNoCache(schema)) {
+                SqlSystemTableEngine.registerView(c, view);
 
                     systemViews.add(view);
                 }
-=======
-            try (Connection c = connMgr.connectionNoCache(schema)) {
-                SqlSystemTableEngine.registerView(c, view);
->>>>>>> c48d78fb
             }
         }
         catch (IgniteCheckedException | SQLException e) {
