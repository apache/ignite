/*
 * Licensed to the Apache Software Foundation (ASF) under one or more
 * contributor license agreements.  See the NOTICE file distributed with
 * this work for additional information regarding copyright ownership.
 * The ASF licenses this file to You under the Apache License, Version 2.0
 * (the "License"); you may not use this file except in compliance with
 * the License.  You may obtain a copy of the License at
 *
 *      http://www.apache.org/licenses/LICENSE-2.0
 *
 * Unless required by applicable law or agreed to in writing, software
 * distributed under the License is distributed on an "AS IS" BASIS,
 * WITHOUT WARRANTIES OR CONDITIONS OF ANY KIND, either express or implied.
 * See the License for the specific language governing permissions and
 * limitations under the License.
 */

package org.apache.ignite.internal.processors.query.h2;

import java.lang.reflect.Method;
import java.lang.reflect.Modifier;
import java.sql.SQLException;
import java.sql.Statement;
import java.util.ArrayList;
import java.util.Collection;
import java.util.Collections;
import java.util.HashSet;
import java.util.LinkedHashSet;
import java.util.List;
import java.util.Map;
import java.util.Set;
import java.util.concurrent.ConcurrentHashMap;
import java.util.concurrent.ConcurrentMap;
import java.util.function.BiConsumer;
import java.util.stream.Collectors;
import java.util.stream.Stream;
import org.apache.ignite.IgniteCheckedException;
import org.apache.ignite.IgniteException;
import org.apache.ignite.IgniteLogger;
import org.apache.ignite.IgniteSystemProperties;
import org.apache.ignite.cache.query.annotations.QuerySqlFunction;
import org.apache.ignite.internal.GridKernalContext;
import org.apache.ignite.internal.managers.systemview.walker.SqlIndexViewWalker;
import org.apache.ignite.internal.managers.systemview.walker.SqlSchemaViewWalker;
import org.apache.ignite.internal.managers.systemview.walker.SqlTableColumnViewWalker;
import org.apache.ignite.internal.managers.systemview.walker.SqlTableViewWalker;
import org.apache.ignite.internal.managers.systemview.walker.SqlViewColumnViewWalker;
import org.apache.ignite.internal.managers.systemview.walker.SqlViewViewWalker;
import org.apache.ignite.internal.processors.cache.GridCacheContextInfo;
import org.apache.ignite.internal.processors.cache.query.IgniteQueryErrorCode;
import org.apache.ignite.internal.processors.cache.query.QueryTable;
import org.apache.ignite.internal.processors.query.GridQueryIndexDescriptor;
import org.apache.ignite.internal.processors.query.GridQuerySchemaManager;
import org.apache.ignite.internal.processors.query.GridQueryTypeDescriptor;
import org.apache.ignite.internal.processors.query.IgniteSQLException;
import org.apache.ignite.internal.processors.query.QueryField;
import org.apache.ignite.internal.processors.query.QueryIndexDescriptorImpl;
import org.apache.ignite.internal.processors.query.QuerySysIndexDescriptorImpl;
import org.apache.ignite.internal.processors.query.QueryUtils;
import org.apache.ignite.internal.processors.query.h2.database.H2TreeIndexBase;
import org.apache.ignite.internal.processors.query.h2.opt.GridH2IndexBase;
import org.apache.ignite.internal.processors.query.h2.opt.GridH2ProxyIndex;
import org.apache.ignite.internal.processors.query.h2.opt.GridH2RowDescriptor;
import org.apache.ignite.internal.processors.query.h2.opt.GridH2Table;
import org.apache.ignite.internal.processors.query.h2.sys.SqlSystemTableEngine;
import org.apache.ignite.internal.processors.query.h2.sys.view.SqlSystemView;
import org.apache.ignite.internal.processors.query.schema.SchemaChangeListener;
import org.apache.ignite.internal.processors.query.schema.SchemaIndexCacheVisitor;
import org.apache.ignite.internal.util.GridConcurrentHashSet;
import org.apache.ignite.internal.util.typedef.F;
import org.apache.ignite.internal.util.typedef.internal.U;
import org.apache.ignite.spi.systemview.view.SqlIndexView;
import org.apache.ignite.spi.systemview.view.SqlSchemaView;
import org.apache.ignite.spi.systemview.view.SqlTableColumnView;
import org.apache.ignite.spi.systemview.view.SqlTableView;
import org.apache.ignite.spi.systemview.view.SqlViewColumnView;
import org.apache.ignite.spi.systemview.view.SqlViewView;
import org.apache.ignite.spi.systemview.view.SystemView;
import org.h2.index.Index;
import org.h2.table.Column;
import org.jetbrains.annotations.NotNull;
import org.jetbrains.annotations.Nullable;

import static java.util.Objects.requireNonNull;
import static org.apache.ignite.internal.processors.metric.impl.MetricUtils.metricName;

/**
 * Schema manager. Responsible for all manipulations on schema objects.
 */
public class SchemaManager implements GridQuerySchemaManager {
    /** */
    public static final String SQL_SCHEMA_VIEW = "schemas";

    /** */
    public static final String SQL_SCHEMA_VIEW_DESC = "SQL schemas";

    /** */
    public static final String SQL_TBLS_VIEW = "tables";

    /** */
    public static final String SQL_TBLS_VIEW_DESC = "SQL tables";

    /** */
    public static final String SQL_VIEWS_VIEW = "views";

    /** */
    public static final String SQL_VIEWS_VIEW_DESC = "SQL views";

    /** */
    public static final String SQL_IDXS_VIEW = "indexes";

    /** */
    public static final String SQL_IDXS_VIEW_DESC = "SQL indexes";

    /** */
    public static final String SQL_TBL_COLS_VIEW = metricName("table", "columns");

    /** */
    public static final String SQL_TBL_COLS_VIEW_DESC = "SQL table columns";

    /** */
    public static final String SQL_VIEW_COLS_VIEW = metricName("view", "columns");

    /** */
    public static final String SQL_VIEW_COLS_VIEW_DESC = "SQL view columns";

    /** */
    private final SchemaChangeListener lsnr;

    /** Connection manager. */
    private final ConnectionManager connMgr;

    /** Collection of schemaNames and registered tables. */
    private final ConcurrentMap<String, H2Schema> schemas = new ConcurrentHashMap<>();

    /** Cache name -> schema name */
    private final Map<String, String> cacheName2schema = new ConcurrentHashMap<>();

    /** Data tables. */
    private final ConcurrentMap<QueryTable, GridH2Table> dataTables = new ConcurrentHashMap<>();

    /** System VIEW collection. */
    private final Set<SqlSystemView> systemViews = new GridConcurrentHashSet<>();

    /** Mutex to synchronize schema operations. */
    private final Object schemaMux = new Object();

    /** Kernal context. */
    private final GridKernalContext ctx;

    /** Logger. */
    private final IgniteLogger log;

    /** Drop column listeners. */
    private final Set<BiConsumer<GridH2Table, List<String>>> dropColsLsnrs = ConcurrentHashMap.newKeySet();

    /** Drop table listeners. */
    private final Set<BiConsumer<String, String>> dropTblLsnrs = ConcurrentHashMap.newKeySet();

    /**
     * Constructor.
     *
     * @param ctx Kernal context.
     * @param connMgr Connection manager.
     */
    public SchemaManager(GridKernalContext ctx, ConnectionManager connMgr) {
        this.ctx = ctx;
        this.connMgr = connMgr;

        lsnr = schemaChangeListener(ctx);
        log = ctx.log(SchemaManager.class);

        ctx.systemView().registerView(SQL_SCHEMA_VIEW, SQL_SCHEMA_VIEW_DESC,
            new SqlSchemaViewWalker(),
            schemas.values(),
            SqlSchemaView::new);

        ctx.systemView().registerView(SQL_TBLS_VIEW, SQL_TBLS_VIEW_DESC,
            new SqlTableViewWalker(),
            dataTables.values(),
            SqlTableView::new);

        ctx.systemView().registerView(SQL_VIEWS_VIEW, SQL_VIEWS_VIEW_DESC,
            new SqlViewViewWalker(),
            systemViews,
            SqlViewView::new);

        ctx.systemView().registerInnerCollectionView(SQL_IDXS_VIEW, SQL_IDXS_VIEW_DESC,
            new SqlIndexViewWalker(),
            dataTables.values(),
            GridH2Table::indexesInformation,
            SqlIndexView::new);

        ctx.systemView().registerInnerArrayView(SQL_TBL_COLS_VIEW, SQL_TBL_COLS_VIEW_DESC,
            new SqlTableColumnViewWalker(),
            dataTables.values(),
            GridH2Table::getColumns,
            SqlTableColumnView::new);

        ctx.systemView().registerInnerArrayView(SQL_VIEW_COLS_VIEW, SQL_VIEW_COLS_VIEW_DESC,
            new SqlViewColumnViewWalker(),
            systemViews,
            SqlSystemView::getColumns,
            SqlViewColumnView::new);
    }

    /**
     * Handle node start.
     *
     * @param schemaNames Schema names.
     */
    public void start(String[] schemaNames) throws IgniteCheckedException {
        // Register PUBLIC schema which is always present.
        schemas.put(QueryUtils.DFLT_SCHEMA, new H2Schema(QueryUtils.DFLT_SCHEMA, true));

        // Create schemas listed in node's configuration.
        createPredefinedSchemas(schemaNames);

        // Register predefined system functions.
        createSqlFunction(QueryUtils.DFLT_SCHEMA, "QUERY_ENGINE", true,
            H2Utils.class.getName() + ".queryEngine");
    }

    /**
     * Handle node stop.
     */
    public void stop() {
        schemas.clear();
        cacheName2schema.clear();
    }

    /**
     * Registers new system view.
     *
     * @param schema Schema to create view in.
     * @param view System view.
     */
    public void createSystemView(String schema, SqlSystemView view) {

        boolean disabled = IgniteSystemProperties.getBoolean(IgniteSystemProperties.IGNITE_SQL_DISABLE_SYSTEM_VIEWS);

        if (disabled) {
            if (log.isInfoEnabled()) {
                log.info("SQL system views will not be created because they are disabled (see " +
                    IgniteSystemProperties.IGNITE_SQL_DISABLE_SYSTEM_VIEWS + " system property)");
            }

            return;
        }

        try {
            synchronized (schemaMux) {
                createSchema(schema, true);
            }

            try (H2PooledConnection c = connMgr.connection(schema)) {
                SqlSystemTableEngine.registerView(c.connection(), view);

                systemViews.add(view);
            }

            if (view.getSystemView() != null) // Skip pure H2-indexing views.
                lsnr.onSystemViewCreated(schema, view.getSystemView());
        }
        catch (IgniteCheckedException | SQLException e) {
            throw new IgniteException("Failed to register system view.", e);
        }
    }

    /**
     * Create predefined schemas.
     *
     * @param schemaNames Schema names.
     */
    private void createPredefinedSchemas(String[] schemaNames) throws IgniteCheckedException {
        if (F.isEmpty(schemaNames))
            return;

        Collection<String> schemaNames0 = new LinkedHashSet<>();

        for (String schemaName : schemaNames) {
            if (F.isEmpty(schemaName))
                continue;

            schemaName = QueryUtils.normalizeSchemaName(null, schemaName);

            schemaNames0.add(schemaName);
        }

        synchronized (schemaMux) {
            for (String schemaName : schemaNames0)
                createSchema(schemaName, true);
        }
    }

    /**
     * Invoked when cache is created.
     *
     * @param cacheName Cache name.
     * @param schemaName Schema name.
     * @param sqlFuncs Custom SQL functions.
     * @throws IgniteCheckedException If failed.
     */
    public void onCacheCreated(String cacheName, String schemaName, Class<?>[] sqlFuncs) throws IgniteCheckedException {
        synchronized (schemaMux) {
            createSchema(schemaName, false);
        }

        cacheName2schema.put(cacheName, schemaName);

        createSqlFunctions(schemaName, sqlFuncs);
    }

    /**
     * Registers new class description.
     *
     * @param cacheInfo Cache info.
     * @param idx Indexing.
     * @param type Type descriptor.
     * @param isSql Whether SQL enabled.
     * @throws IgniteCheckedException If failed.
     */
    public void onCacheTypeCreated(GridCacheContextInfo cacheInfo, IgniteH2Indexing idx,
        GridQueryTypeDescriptor type, boolean isSql) throws IgniteCheckedException {
        String schemaName = schemaName(cacheInfo.name());

        H2TableDescriptor tblDesc = new H2TableDescriptor(idx, schemaName, type, cacheInfo, isSql);

        H2Schema schema = schema(schemaName);

        try (H2PooledConnection conn = connMgr.connection(schema.schemaName())) {
            GridH2Table h2tbl = createTable(schema.schemaName(), schema, tblDesc, conn);

            schema.add(tblDesc);

            if (dataTables.putIfAbsent(h2tbl.identifier(), h2tbl) != null)
                throw new IllegalStateException("Table already exists: " + h2tbl.identifierString());
        }
        catch (SQLException e) {
            throw new IgniteCheckedException("Failed to register query type: " + tblDesc, e);
        }
    }

    /**
     * Handle cache destroy.
     *
     * @param cacheName Cache name.
     * @param rmvIdx Whether to remove indexes.
     */
    public void onCacheDestroyed(String cacheName, boolean rmvIdx) {
        String schemaName = schemaName(cacheName);

        H2Schema schema = schemas.get(schemaName);

        // Remove this mapping only after callback to DML proc - it needs that mapping internally
        cacheName2schema.remove(cacheName);

        // Drop tables.
        Collection<H2TableDescriptor> rmvTbls = new HashSet<>();

        for (H2TableDescriptor tbl : schema.tables()) {
            if (F.eq(tbl.cacheName(), cacheName)) {
                try {
                    tbl.table().setRemoveIndexOnDestroy(rmvIdx);

                    dropTable(tbl, rmvIdx);
                    lsnr.onSqlTypeDropped(schemaName, tbl.type());
                }
                catch (Exception e) {
                    U.error(log, "Failed to drop table on cache stop (will ignore): " + tbl.fullTableName(), e);
                }

                schema.drop(tbl);

                rmvTbls.add(tbl);

                GridH2Table h2Tbl = tbl.table();

                dataTables.remove(h2Tbl.identifier(), h2Tbl);
            }
        }

        synchronized (schemaMux) {
            if (schema.decrementUsageCount()) {
                schemas.remove(schemaName);

                try {
                    dropSchema(schemaName);
                }
                catch (Exception e) {
                    U.error(log, "Failed to drop schema on cache stop (will ignore): " + cacheName, e);
                }
            }
        }

        for (H2TableDescriptor tbl : rmvTbls) {
            for (Index idx : tbl.table().getIndexes())
                idx.close(null);
        }
    }

    /**
     * Create and register schema if needed.
     *
     * @param schemaName Schema name.
     * @param predefined Whether this is predefined schema.
     */
    private void createSchema(String schemaName, boolean predefined) throws IgniteCheckedException {
        assert Thread.holdsLock(schemaMux);

        if (!predefined)
            predefined = isSchemaPredefined(schemaName);

        H2Schema schema = new H2Schema(schemaName, predefined);

        H2Schema oldSchema = schemas.putIfAbsent(schemaName, schema);

        if (oldSchema == null)
            createSchema0(schemaName);
        else
            schema = oldSchema;

        schema.incrementUsageCount();
    }

    /**
     * Creates DB schema if it has not been created yet.
     *
     * @param schema Schema name.
     */
    private void createSchema0(String schema) throws IgniteCheckedException {
        connMgr.executeSystemStatement("CREATE SCHEMA IF NOT EXISTS " + H2Utils.withQuotes(schema));
        lsnr.onSchemaCreated(schema);

        if (log.isDebugEnabled())
            log.debug("Created H2 schema for index database: " + schema);
    }

    /**
     * Check if schema is predefined.
     *
     * @param schemaName Schema name.
     * @return {@code True} if predefined.
     */
    private boolean isSchemaPredefined(String schemaName) {
        if (F.eq(QueryUtils.DFLT_SCHEMA, schemaName))
            return true;

        for (H2Schema schema : schemas.values()) {
            if (F.eq(schema.schemaName(), schemaName) && schema.predefined())
                return true;
        }

        return false;
    }

    /**
     * Registers SQL functions.
     *
     * @param schema Schema.
     * @param clss Classes.
     * @throws IgniteCheckedException If failed.
     */
    private void createSqlFunctions(String schema, Class<?>[] clss) throws IgniteCheckedException {
        if (F.isEmpty(clss))
            return;

        for (Class<?> cls : clss) {
            for (Method m : cls.getDeclaredMethods()) {
                QuerySqlFunction ann = m.getAnnotation(QuerySqlFunction.class);

                if (ann != null) {
                    int modifiers = m.getModifiers();

                    if (!Modifier.isStatic(modifiers) || !Modifier.isPublic(modifiers))
                        throw new IgniteCheckedException("Method " + m.getName() + " must be public static.");

                    String alias = ann.alias().isEmpty() ? m.getName() : ann.alias();

                    createSqlFunction(schema, alias, ann.deterministic(), cls.getName() + '.' + m.getName());

<<<<<<< HEAD
                    connMgr.executeStatement(schema, clause);

=======
>>>>>>> 9cf06362
                    lsnr.onFunctionCreated(schema, alias, m);
                }
            }
        }
    }

    /**
     * Registers SQL function.
     *
     * @param schema Schema.
     * @param alias Function alias.
     * @param deterministic Deterministic flag.
     * @param methodName Public static method name (including class full name).
     */
    private void createSqlFunction(String schema, String alias, boolean deterministic, String methodName)
        throws IgniteCheckedException {
        String clause = "CREATE ALIAS IF NOT EXISTS " + alias + (deterministic ?
            " DETERMINISTIC FOR \"" :
            " FOR \"") +
            methodName + '"';

        connMgr.executeStatement(schema, clause);
    }

    /**
     * Get schema name for cache.
     *
     * @param cacheName Cache name.
     * @return Schema name.
     */
    public String schemaName(String cacheName) {
        String res = cacheName2schema.get(cacheName);

        if (res == null)
            res = "";

        return res;
    }

    /**
     * Get schemas names.
     *
     * @return Schemas names.
     */
    public Set<String> schemaNames() {
        return new HashSet<>(schemas.keySet());
    }

    /**
     * Get schema by name.
     *
     * @param schemaName Schema name.
     * @return Schema.
     */
    private H2Schema schema(String schemaName) {
        return schemas.get(schemaName);
    }

    /**
     * Create db table by using given table descriptor.
     *
     * @param schemaName Schema name.
     * @param schema Schema.
     * @param tbl Table descriptor.
     * @param conn Connection.
     * @throws SQLException If failed to create db table.
     * @throws IgniteCheckedException If failed.
     */
    private GridH2Table createTable(String schemaName, H2Schema schema, H2TableDescriptor tbl, H2PooledConnection conn)
        throws SQLException, IgniteCheckedException {
        assert schema != null;
        assert tbl != null;

        String sql = H2Utils.tableCreateSql(tbl);

        if (log.isDebugEnabled())
            log.debug("Creating DB table with SQL: " + sql);

        GridH2RowDescriptor rowDesc = new GridH2RowDescriptor(tbl, tbl.type());

        GridH2Table h2Tbl = H2TableEngine.createTable(conn.connection(), sql, rowDesc, tbl, ctx.indexProcessor());

        lsnr.onSqlTypeCreated(schemaName, tbl.type(), tbl.cacheInfo());

        registerSystemIndexes(h2Tbl, schemaName, tbl);

        for (GridH2IndexBase usrIdx : tbl.createUserIndexes())
            createInitialUserIndex(schemaName, tbl, usrIdx);

        return h2Tbl;
    }

    /**
     * Registers all available indexes.
     *
     * @param h2Tbl Table representation.
     * @param schemaName Current schema.
     * @param tbl Table descriptor.
     */
    private void registerSystemIndexes(GridH2Table h2Tbl, String schemaName, H2TableDescriptor tbl) {
        Collection<Index> sysIdxs = h2Tbl.getIndexes().stream()
            .filter(idx -> (idx instanceof H2TreeIndexBase) || ((idx instanceof GridH2ProxyIndex)
                && ((GridH2ProxyIndex)idx).underlyingIndex() instanceof H2TreeIndexBase))
            .collect(Collectors.toList());

        for (Index idx : sysIdxs) {
            Collection<String> idxCols = Stream.of(idx.getColumns())
                .map(Column::getName)
                .collect(Collectors.toList());

            String idxName = idx.getName();

            if (idx instanceof GridH2ProxyIndex)
                idx = ((GridH2ProxyIndex)idx).underlyingIndex();

            QuerySysIndexDescriptorImpl desc = new QuerySysIndexDescriptorImpl(idxName, idxCols);

            lsnr.onIndexCreated(schemaName, tbl.tableName(), idxName, desc,
                ((GridH2IndexBase)idx).unwrap(org.apache.ignite.internal.cache.query.index.Index.class));
        }
    }

    /**
     * Drops table form h2 database and clear all related indexes (h2 text, lucene).
     *
     * @param tbl Table to unregister.
     * @param destroy {@code true} when table destroyed (cache destroyed) otherwise {@code false}.
     */
    private void dropTable(H2TableDescriptor tbl, boolean destroy) {
        assert tbl != null;

        if (log.isDebugEnabled())
            log.debug("Removing query index table: " + tbl.fullTableName());

        try (H2PooledConnection c = connMgr.connection(tbl.schemaName())) {
            Statement stmt = null;

            try {
                stmt = c.connection().createStatement();

                String sql = "DROP TABLE IF EXISTS " + tbl.fullTableName();

                if (log.isDebugEnabled())
                    log.debug("Dropping database index table with SQL: " + sql);

                stmt.executeUpdate(sql);

                if (destroy)
                    afterDropTable(tbl.schemaName(), tbl.tableName());
            }
            catch (SQLException e) {
                throw new IgniteSQLException("Failed to drop database index table [type=" + tbl.type().name() +
                    ", table=" + tbl.fullTableName() + "]", IgniteQueryErrorCode.TABLE_DROP_FAILED, e);
            }
            finally {
                U.close(stmt, log);
            }
        }
    }

    /**
     * Creates DB schema if it has not been created yet.
     *
     * @param schema Schema name.
     */
    private void dropSchema(String schema) throws IgniteCheckedException {
        connMgr.executeSystemStatement("DROP SCHEMA IF EXISTS " + H2Utils.withQuotes(schema));
        lsnr.onSchemaDropped(schema);

        if (log.isDebugEnabled())
            log.debug("Dropped H2 schema for index database: " + schema);
    }

    /**
     * Add initial user index.
     *
     * @param schemaName Schema name.
     * @param desc Table descriptor.
     * @param h2Idx User index.
     * @throws IgniteCheckedException If failed.
     */
    private void createInitialUserIndex(String schemaName, H2TableDescriptor desc, GridH2IndexBase h2Idx)
        throws IgniteCheckedException {
        GridH2Table h2Tbl = desc.table();

        h2Tbl.proposeUserIndex(h2Idx);

        try {
            String sql = H2Utils.indexCreateSql(desc.fullTableName(), h2Idx, false);

            connMgr.executeStatement(schemaName, sql);
        }
        catch (Exception e) {
            // Rollback and re-throw.
            h2Tbl.rollbackUserIndex(h2Idx.getName());

            throw e;
        }

        GridQueryIndexDescriptor idxDesc = desc.type().indexes().get(h2Idx.getName());

        lsnr.onIndexCreated(schemaName, desc.tableName(), h2Idx.getName(), idxDesc,
            h2Idx.unwrap(org.apache.ignite.internal.cache.query.index.Index.class));
    }

    /**
     * Create index dynamically.
     *
     * @param schemaName Schema name.
     * @param tblName Table name.
     * @param idxDesc Index descriptor.
     * @param ifNotExists If-not-exists.
     * @param cacheVisitor Cache visitor.
     * @throws IgniteCheckedException If failed.
     */
    public void createIndex(String schemaName, String tblName, QueryIndexDescriptorImpl idxDesc, boolean ifNotExists,
        SchemaIndexCacheVisitor cacheVisitor) throws IgniteCheckedException {
        // Locate table.
        H2Schema schema = schema(schemaName);

        H2TableDescriptor desc = (schema != null ? schema.tableByName(tblName) : null);

        if (desc == null)
            throw new IgniteCheckedException("Table not found in internal H2 database [schemaName=" + schemaName +
                ", tblName=" + tblName + ']');

        GridH2Table h2Tbl = desc.table();

        // Create index.
        final GridH2IndexBase h2Idx = desc.createUserIndex(idxDesc, cacheVisitor);

        h2Tbl.proposeUserIndex(h2Idx);

        try {
<<<<<<< HEAD
=======
            // At this point index is in consistent state, promote it through H2 SQL statement, so that cached
            // prepared statements are re-built.
            String sql = H2Utils.indexCreateSql(desc.fullTableName(), h2Idx, ifNotExists);

            connMgr.executeStatement(schemaName, sql);
        }
        catch (Exception e) {
            // Rollback and re-throw.
            h2Tbl.rollbackUserIndex(h2Idx.getName());

            throw e;
        }

        lsnr.onIndexCreated(schemaName, desc.tableName(), h2Idx.getName(), idxDesc,
            h2Idx.unwrap(org.apache.ignite.internal.cache.query.index.Index.class));
    }

    /**
     * Creates index dynamically.
     *
     * @param schemaName Schema name.
     * @param tblName Table name.
     * @param h2Idx Index.
     * @param ifNotExists If-not-exists.
     * @throws IgniteCheckedException If failed.
     */
    public void createIndex(String schemaName, String tblName, GridH2IndexBase h2Idx, boolean ifNotExists)
        throws IgniteCheckedException {
        // Locate table.
        H2Schema schema = schema(schemaName);

        H2TableDescriptor desc = (schema != null ? schema.tableByName(tblName) : null);

        if (desc == null)
            throw new IgniteCheckedException("Table not found in internal H2 database [schemaName=" + schemaName +
                ", tblName=" + tblName + ']');

        GridH2Table h2Tbl = desc.table();

        h2Tbl.proposeUserIndex(h2Idx);

        try {
>>>>>>> 9cf06362
            // At this point index is in consistent state, promote it through H2 SQL statement, so that cached
            // prepared statements are re-built.
            String sql = H2Utils.indexCreateSql(desc.fullTableName(), h2Idx, ifNotExists);

            connMgr.executeStatement(schemaName, sql);
        }
        catch (Exception e) {
            // Rollback and re-throw.
            h2Tbl.rollbackUserIndex(h2Idx.getName());

            throw e;
        }

        lsnr.onIndexCreated(schemaName, desc.tableName(), h2Idx.getName(), idxDesc,
            h2Idx.unwrap(org.apache.ignite.internal.cache.query.index.Index.class));
    }

    /**
     * Drop index.
     *
     * @param schemaName Schema name.
     * @param idxName Index name.
     * @param ifExists If exists.
     * @throws IgniteCheckedException If failed.
     */
    public void dropIndex(final String schemaName, String idxName, boolean ifExists)
        throws IgniteCheckedException {
        String sql = H2Utils.indexDropSql(schemaName, idxName, ifExists);

        GridH2Table tbl = dataTableForIndex(schemaName, idxName);

        assert tbl != null;

        tbl.setRemoveIndexOnDestroy(true);

        connMgr.executeStatement(schemaName, sql);

        lsnr.onIndexDropped(schemaName, tbl.getName(), idxName);
    }

    /**
     * Add column.
     *
     * @param schemaName Schema name.
     * @param tblName Table name.
     * @param cols Columns.
     * @param ifTblExists If table exists.
     * @param ifColNotExists If column not exists.
     * @throws IgniteCheckedException If failed.
     */
    public void addColumn(String schemaName, String tblName, List<QueryField> cols,
        boolean ifTblExists, boolean ifColNotExists) throws IgniteCheckedException {
        // Locate table.
        H2Schema schema = schema(schemaName);

        H2TableDescriptor desc = (schema != null ? schema.tableByName(tblName) : null);

        if (desc == null) {
            if (!ifTblExists)
                throw new IgniteCheckedException("Table not found in internal H2 database [schemaName=" + schemaName +
                    ", tblName=" + tblName + ']');
            else
                return;
        }

        desc.table().addColumns(cols, ifColNotExists);

        lsnr.onSqlTypeUpdated(schemaName, desc.type(), desc.table().cacheInfo());
    }

    /**
     * Drop column.
     *
     * @param schemaName Schema name.
     * @param tblName Table name.
     * @param cols Columns.
     * @param ifTblExists If table exists.
     * @param ifColExists If column exists.
     * @throws IgniteCheckedException If failed.
     */
    public void dropColumn(String schemaName, String tblName, List<String> cols, boolean ifTblExists,
        boolean ifColExists) throws IgniteCheckedException {
        // Locate table.
        H2Schema schema = schema(schemaName);

        H2TableDescriptor desc = (schema != null ? schema.tableByName(tblName) : null);

        if (desc == null) {
            if (!ifTblExists)
                throw new IgniteCheckedException("Table not found in internal H2 database [schemaName=" + schemaName +
                    ",tblName=" + tblName + ']');
            else
                return;
        }

        desc.table().dropColumns(cols, ifColExists);

        lsnr.onSqlTypeUpdated(schemaName, desc.type(), desc.table().cacheInfo());

        dropColsLsnrs.forEach(l -> l.accept(desc.table(), cols));
    }

    /**
     * Get table descriptor.
     *
     * @param schemaName Schema name.
     * @param cacheName Cache name.
     * @param type Type name.
     * @return Descriptor.
     */
    @Nullable public H2TableDescriptor tableForType(String schemaName, String cacheName, String type) {
        H2Schema schema = schema(schemaName);

        if (schema == null)
            return null;

        return schema.tableByTypeName(cacheName, type);
    }

    /**
     * Gets collection of table for given schema name.
     *
     * @param cacheName Cache name.
     * @return Collection of table descriptors.
     */
    public Collection<H2TableDescriptor> tablesForCache(String cacheName) {
        H2Schema schema = schema(schemaName(cacheName));

        if (schema == null)
            return Collections.emptySet();

        List<H2TableDescriptor> tbls = new ArrayList<>();

        for (H2TableDescriptor tbl : schema.tables()) {
            if (F.eq(tbl.cacheName(), cacheName))
                tbls.add(tbl);
        }

        return tbls;
    }

    /**
     * Find table by it's identifier.
     *
     * @param schemaName Schema name.
     * @param tblName Table name.
     * @return Table or {@code null} if none found.
     */
    public GridH2Table dataTable(String schemaName, String tblName) {
        return dataTables.get(new QueryTable(schemaName, tblName));
    }

    /**
     * @return all known tables.
     */
    public Collection<GridH2Table> dataTables() {
        return dataTables.values();
    }

    /**
     * @return all known system views.
     */
    public Collection<SqlSystemView> systemViews() {
        return Collections.unmodifiableSet(systemViews);
    }

    /**
     * Find table for index.
     *
     * @param schemaName Schema name.
     * @param idxName Index name.
     * @return Table or {@code null} if index is not found.
     */
    public GridH2Table dataTableForIndex(String schemaName, String idxName) {
        for (Map.Entry<QueryTable, GridH2Table> dataTableEntry : dataTables.entrySet()) {
            if (F.eq(dataTableEntry.getKey().schema(), schemaName)) {
                GridH2Table h2Tbl = dataTableEntry.getValue();

                if (h2Tbl.userIndex(idxName) != null)
                    return h2Tbl;
            }
        }

        return null;
    }

<<<<<<< HEAD
=======
    /**
     * Mark tables for index rebuild, so that their indexes are not used.
     *
     * @param cacheName Cache name.
     * @param mark Mark/unmark flag, {@code true} if index rebuild started, {@code false} if finished.
     */
    public void markIndexRebuild(String cacheName, boolean mark) {
        for (H2TableDescriptor tblDesc : tablesForCache(cacheName)) {
            assert tblDesc.table() != null;

            tblDesc.table().markRebuildFromHashInProgress(mark);

            if (mark)
                lsnr.onIndexRebuildStarted(tblDesc.schemaName(), tblDesc.tableName());
            else
                lsnr.onIndexRebuildFinished(tblDesc.schemaName(), tblDesc.tableName());
        }
    }

>>>>>>> 9cf06362
    /** {@inheritDoc} */
    @Override public GridQueryTypeDescriptor typeDescriptorForTable(String schemaName, String tableName) {
        GridH2Table dataTable = dataTable(schemaName, tableName);

        return dataTable == null ? null : dataTable.rowDescriptor().type();
    }

    /** {@inheritDoc} */
    @Override public GridQueryTypeDescriptor typeDescriptorForIndex(String schemaName, String idxName) {
        GridH2Table dataTable = dataTableForIndex(schemaName, idxName);

        return dataTable == null ? null : dataTable.rowDescriptor().type();
    }

    /** {@inheritDoc} */
    @Override public <K, V> GridCacheContextInfo<K, V> cacheInfoForTable(String schemaName, String tableName) {
        GridH2Table dataTable = dataTable(schemaName, tableName);

        return dataTable == null ? null : (GridCacheContextInfo<K, V>)dataTable.cacheInfo();
    }

    /** */
    private SchemaChangeListener schemaChangeListener(GridKernalContext ctx) {
        List<SchemaChangeListener> subscribers = new ArrayList<>(ctx.internalSubscriptionProcessor().getSchemaChangeSubscribers());

        if (F.isEmpty(subscribers))
            return new NoOpSchemaChangeListener();

        return subscribers.size() == 1 ? subscribers.get(0) : new CompoundSchemaChangeListener(subscribers);
    }

    /** */
    private static final class NoOpSchemaChangeListener implements SchemaChangeListener {
        /** {@inheritDoc} */
        @Override public void onSchemaCreated(String schemaName) {}

        /** {@inheritDoc} */
        @Override public void onSchemaDropped(String schemaName) {}

        /** {@inheritDoc} */
        @Override public void onIndexCreated(String schemaName, String tblName, String idxName,
            GridQueryIndexDescriptor idxDesc, org.apache.ignite.internal.cache.query.index.Index idx) {}

        /** {@inheritDoc} */
        @Override public void onIndexDropped(String schemaName, String tblName, String idxName) {}

        /** {@inheritDoc} */
<<<<<<< HEAD
=======
        @Override public void onIndexRebuildStarted(String schemaName, String tblName) {}

        /** {@inheritDoc} */
        @Override public void onIndexRebuildFinished(String schemaName, String tblName) {}

        /** {@inheritDoc} */
>>>>>>> 9cf06362
        @Override public void onSqlTypeCreated(
            String schemaName,
            GridQueryTypeDescriptor typeDesc,
            GridCacheContextInfo<?, ?> cacheInfo
        ) {}

        /** {@inheritDoc} */
        @Override public void onSqlTypeUpdated(
            String schemaName,
            GridQueryTypeDescriptor typeDesc,
            GridCacheContextInfo<?, ?> cacheInfo
        ) {}

        /** {@inheritDoc} */
        @Override public void onSqlTypeDropped(String schemaName, GridQueryTypeDescriptor typeDescriptor) {}

        /** {@inheritDoc} */
        @Override public void onFunctionCreated(String schemaName, String name, Method method) {}

        /** {@inheritDoc} */
        @Override public void onSystemViewCreated(String schemaName, SystemView<?> sysView) {}
    }

    /** */
    private static final class CompoundSchemaChangeListener implements SchemaChangeListener {
        /**
         *
         */
        private final List<SchemaChangeListener> lsnrs;

        /**
         * @param lsnrs Lsnrs.
         */
        private CompoundSchemaChangeListener(List<SchemaChangeListener> lsnrs) {
            this.lsnrs = lsnrs;
        }

        /**
         * {@inheritDoc}
         */
        @Override public void onSchemaCreated(String schemaName) {
            lsnrs.forEach(lsnr -> lsnr.onSchemaCreated(schemaName));
        }

        /**
         * {@inheritDoc}
         */
        @Override public void onSchemaDropped(String schemaName) {
            lsnrs.forEach(lsnr -> lsnr.onSchemaDropped(schemaName));
        }

        /**
         * {@inheritDoc}
         */
        @Override public void onSqlTypeCreated(
            String schemaName,
            GridQueryTypeDescriptor typeDesc,
            GridCacheContextInfo<?, ?> cacheInfo
        ) {
            lsnrs.forEach(lsnr -> lsnr.onSqlTypeCreated(schemaName, typeDesc, cacheInfo));
        }

        /**
         * {@inheritDoc}
         */
        @Override public void onSqlTypeUpdated(
            String schemaName,
            GridQueryTypeDescriptor typeDesc,
            GridCacheContextInfo<?, ?> cacheInfo
        ) {
            lsnrs.forEach(lsnr -> lsnr.onSqlTypeUpdated(schemaName, typeDesc, cacheInfo));
        }

        /**
         * {@inheritDoc}
         */
        @Override public void onSqlTypeDropped(String schemaName, GridQueryTypeDescriptor typeDescriptor) {
            lsnrs.forEach(lsnr -> lsnr.onSqlTypeDropped(schemaName, typeDescriptor));
        }

        /**
         * {@inheritDoc}
         */
        @Override public void onIndexCreated(String schemaName, String tblName, String idxName,
            GridQueryIndexDescriptor idxDesc, org.apache.ignite.internal.cache.query.index.Index idx) {
            lsnrs.forEach(lsnr -> lsnr.onIndexCreated(schemaName, tblName, idxName, idxDesc, idx));
        }

        /**
         * {@inheritDoc}
         */
        @Override public void onIndexDropped(String schemaName, String tblName, String idxName) {
            lsnrs.forEach(lsnr -> lsnr.onIndexDropped(schemaName, tblName, idxName));
        }

        /** {@inheritDoc} */
<<<<<<< HEAD
=======
        @Override public void onIndexRebuildStarted(String schemaName, String tblName) {
            lsnrs.forEach(lsnr -> lsnr.onIndexRebuildStarted(schemaName, tblName));
        }

        /** {@inheritDoc} */
        @Override public void onIndexRebuildFinished(String schemaName, String tblName) {
            lsnrs.forEach(lsnr -> lsnr.onIndexRebuildFinished(schemaName, tblName));
        }

        /** {@inheritDoc} */
>>>>>>> 9cf06362
        @Override public void onFunctionCreated(String schemaName, String name, Method method) {
            lsnrs.forEach(lsnr -> lsnr.onFunctionCreated(schemaName, name, method));
        }

        /** {@inheritDoc} */
        @Override public void onSystemViewCreated(String schemaName, SystemView<?> sysView) {
            lsnrs.forEach(lsnr -> lsnr.onSystemViewCreated(schemaName, sysView));
        }
    }

    /**
     * Register listener for drop columns event.
     *
     * @param lsnr Drop columns event listener.
     */
    public void registerDropColumnsListener(@NotNull BiConsumer<GridH2Table, List<String>> lsnr) {
        requireNonNull(lsnr, "Drop columns listener should be not-null.");

        dropColsLsnrs.add(lsnr);
    }

    /**
     * Unregister listener for drop columns event.
     *
     * @param lsnr Drop columns event listener.
     */
    public void unregisterDropColumnsListener(@NotNull BiConsumer<GridH2Table, List<String>> lsnr) {
        requireNonNull(lsnr, "Drop columns listener should be not-null.");

        dropColsLsnrs.remove(lsnr);
    }

    /**
     * Register listener for drop table event.
     *
     * @param lsnr Drop table event listener.
     */
    public void registerDropTableListener(@NotNull BiConsumer<String, String> lsnr) {
        requireNonNull(lsnr, "Drop table listener should be not-null.");

        dropTblLsnrs.add(lsnr);
    }

    /**
     * Unregister listener for drop table event.
     *
     * @param lsnr Drop table event listener.
     */
    public void unregisterDropTableListener(@NotNull BiConsumer<String, String> lsnr) {
        requireNonNull(lsnr, "Drop table listener should be not-null.");

        dropTblLsnrs.remove(lsnr);
    }

    /**
     * Fire each listener after table drop.
     *
     * @param schema Dropped table schema.
     * @param tblName Dropped table name.
     */
    private void afterDropTable(String schema, String tblName) {
        dropTblLsnrs.forEach(l -> l.accept(schema, tblName));
    }
}<|MERGE_RESOLUTION|>--- conflicted
+++ resolved
@@ -479,11 +479,6 @@
 
                     createSqlFunction(schema, alias, ann.deterministic(), cls.getName() + '.' + m.getName());
 
-<<<<<<< HEAD
-                    connMgr.executeStatement(schema, clause);
-
-=======
->>>>>>> 9cf06362
                     lsnr.onFunctionCreated(schema, alias, m);
                 }
             }
@@ -718,8 +713,6 @@
         h2Tbl.proposeUserIndex(h2Idx);
 
         try {
-<<<<<<< HEAD
-=======
             // At this point index is in consistent state, promote it through H2 SQL statement, so that cached
             // prepared statements are re-built.
             String sql = H2Utils.indexCreateSql(desc.fullTableName(), h2Idx, ifNotExists);
@@ -762,7 +755,6 @@
         h2Tbl.proposeUserIndex(h2Idx);
 
         try {
->>>>>>> 9cf06362
             // At this point index is in consistent state, promote it through H2 SQL statement, so that cached
             // prepared statements are re-built.
             String sql = H2Utils.indexCreateSql(desc.fullTableName(), h2Idx, ifNotExists);
@@ -775,9 +767,6 @@
 
             throw e;
         }
-
-        lsnr.onIndexCreated(schemaName, desc.tableName(), h2Idx.getName(), idxDesc,
-            h2Idx.unwrap(org.apache.ignite.internal.cache.query.index.Index.class));
     }
 
     /**
@@ -949,8 +938,6 @@
         return null;
     }
 
-<<<<<<< HEAD
-=======
     /**
      * Mark tables for index rebuild, so that their indexes are not used.
      *
@@ -970,7 +957,6 @@
         }
     }
 
->>>>>>> 9cf06362
     /** {@inheritDoc} */
     @Override public GridQueryTypeDescriptor typeDescriptorForTable(String schemaName, String tableName) {
         GridH2Table dataTable = dataTable(schemaName, tableName);
@@ -1018,15 +1004,12 @@
         @Override public void onIndexDropped(String schemaName, String tblName, String idxName) {}
 
         /** {@inheritDoc} */
-<<<<<<< HEAD
-=======
         @Override public void onIndexRebuildStarted(String schemaName, String tblName) {}
 
         /** {@inheritDoc} */
         @Override public void onIndexRebuildFinished(String schemaName, String tblName) {}
 
         /** {@inheritDoc} */
->>>>>>> 9cf06362
         @Override public void onSqlTypeCreated(
             String schemaName,
             GridQueryTypeDescriptor typeDesc,
@@ -1123,8 +1106,6 @@
         }
 
         /** {@inheritDoc} */
-<<<<<<< HEAD
-=======
         @Override public void onIndexRebuildStarted(String schemaName, String tblName) {
             lsnrs.forEach(lsnr -> lsnr.onIndexRebuildStarted(schemaName, tblName));
         }
@@ -1135,7 +1116,6 @@
         }
 
         /** {@inheritDoc} */
->>>>>>> 9cf06362
         @Override public void onFunctionCreated(String schemaName, String name, Method method) {
             lsnrs.forEach(lsnr -> lsnr.onFunctionCreated(schemaName, name, method));
         }
