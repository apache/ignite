/*
 * Licensed to the Apache Software Foundation (ASF) under one or more
 * contributor license agreements.  See the NOTICE file distributed with
 * this work for additional information regarding copyright ownership.
 * The ASF licenses this file to You under the Apache License, Version 2.0
 * (the "License"); you may not use this file except in compliance with
 * the License.  You may obtain a copy of the License at
 *
 *      http://www.apache.org/licenses/LICENSE-2.0
 *
 * Unless required by applicable law or agreed to in writing, software
 * distributed under the License is distributed on an "AS IS" BASIS,
 * WITHOUT WARRANTIES OR CONDITIONS OF ANY KIND, either express or implied.
 * See the License for the specific language governing permissions and
 * limitations under the License.
 */

package org.apache.ignite.internal.processors.query.h2;

import java.lang.reflect.Method;
import java.lang.reflect.Modifier;
import java.sql.SQLException;
import java.sql.Statement;
import java.util.ArrayList;
import java.util.Collection;
import java.util.Collections;
import java.util.HashSet;
import java.util.LinkedHashSet;
import java.util.List;
import java.util.Map;
import java.util.Set;
import java.util.concurrent.ConcurrentHashMap;
import java.util.concurrent.ConcurrentMap;
<<<<<<< HEAD
import java.util.stream.Collectors;
import java.util.stream.Stream;
=======
import java.util.function.BiConsumer;

>>>>>>> 102c64f3
import org.apache.ignite.IgniteCheckedException;
import org.apache.ignite.IgniteException;
import org.apache.ignite.IgniteLogger;
import org.apache.ignite.IgniteSystemProperties;
import org.apache.ignite.cache.query.annotations.QuerySqlFunction;
import org.apache.ignite.internal.GridKernalContext;
import org.apache.ignite.internal.managers.systemview.walker.SqlIndexViewWalker;
import org.apache.ignite.internal.managers.systemview.walker.SqlSchemaViewWalker;
import org.apache.ignite.internal.managers.systemview.walker.SqlTableColumnViewWalker;
import org.apache.ignite.internal.managers.systemview.walker.SqlTableViewWalker;
import org.apache.ignite.internal.managers.systemview.walker.SqlViewColumnViewWalker;
import org.apache.ignite.internal.managers.systemview.walker.SqlViewViewWalker;
import org.apache.ignite.internal.processors.cache.GridCacheContextInfo;
import org.apache.ignite.internal.processors.cache.query.IgniteQueryErrorCode;
import org.apache.ignite.internal.processors.cache.query.QueryTable;
import org.apache.ignite.internal.processors.query.GridQueryIndexDescriptor;
import org.apache.ignite.internal.processors.query.GridQueryTypeDescriptor;
import org.apache.ignite.internal.processors.query.IgniteSQLException;
import org.apache.ignite.internal.processors.query.QueryField;
import org.apache.ignite.internal.processors.query.QueryIndexDescriptorImpl;
import org.apache.ignite.internal.processors.query.QuerySysIndexDescriptorImpl;
import org.apache.ignite.internal.processors.query.QueryUtils;
import org.apache.ignite.internal.processors.query.h2.database.H2TreeIndexBase;
import org.apache.ignite.internal.processors.query.h2.opt.GridH2IndexBase;
import org.apache.ignite.internal.processors.query.h2.opt.GridH2ProxyIndex;
import org.apache.ignite.internal.processors.query.h2.opt.GridH2RowDescriptor;
import org.apache.ignite.internal.processors.query.h2.opt.GridH2Table;
import org.apache.ignite.internal.processors.query.h2.sys.SqlSystemTableEngine;
import org.apache.ignite.internal.processors.query.h2.sys.view.SqlSystemView;
import org.apache.ignite.internal.processors.query.h2.sys.view.SqlSystemViewBaselineNodes;
import org.apache.ignite.internal.processors.query.h2.sys.view.SqlSystemViewCacheGroupsIOStatistics;
import org.apache.ignite.internal.processors.query.h2.sys.view.SqlSystemViewNodeAttributes;
import org.apache.ignite.internal.processors.query.h2.sys.view.SqlSystemViewNodeMetrics;
import org.apache.ignite.internal.processors.query.schema.SchemaChangeListener;
import org.apache.ignite.internal.processors.query.schema.SchemaIndexCacheVisitor;
import org.apache.ignite.internal.util.GridConcurrentHashSet;
import org.apache.ignite.internal.util.typedef.F;
import org.apache.ignite.internal.util.typedef.internal.U;
import org.apache.ignite.spi.systemview.view.SqlIndexView;
import org.apache.ignite.spi.systemview.view.SqlSchemaView;
import org.apache.ignite.spi.systemview.view.SqlTableColumnView;
import org.apache.ignite.spi.systemview.view.SqlTableView;
import org.apache.ignite.spi.systemview.view.SqlViewColumnView;
import org.apache.ignite.spi.systemview.view.SqlViewView;
import org.h2.index.Index;
<<<<<<< HEAD
import org.h2.table.Column;
=======
import org.jetbrains.annotations.NotNull;
>>>>>>> 102c64f3
import org.jetbrains.annotations.Nullable;

import static java.util.Objects.requireNonNull;
import static org.apache.ignite.internal.processors.metric.impl.MetricUtils.metricName;

/**
 * Schema manager. Responsible for all manipulations on schema objects.
 */
public class SchemaManager {
    /** */
    public static final String SQL_SCHEMA_VIEW = "schemas";

    /** */
    public static final String SQL_SCHEMA_VIEW_DESC = "SQL schemas";

    /** */
    public static final String SQL_TBLS_VIEW = "tables";

    /** */
    public static final String SQL_TBLS_VIEW_DESC = "SQL tables";

    /** */
    public static final String SQL_VIEWS_VIEW = "views";

    /** */
    public static final String SQL_VIEWS_VIEW_DESC = "SQL views";

    /** */
    public static final String SQL_IDXS_VIEW = "indexes";

    /** */
    public static final String SQL_IDXS_VIEW_DESC = "SQL indexes";

    /** */
    public static final String SQL_TBL_COLS_VIEW = metricName("table", "columns");

    /** */
    public static final String SQL_TBL_COLS_VIEW_DESC = "SQL table columns";

    /** */
    public static final String SQL_VIEW_COLS_VIEW = metricName("view", "columns");

    /** */
    public static final String SQL_VIEW_COLS_VIEW_DESC = "SQL view columns";

    /** */
    private final SchemaChangeListener lsnr;

    /** Connection manager. */
    private final ConnectionManager connMgr;

    /** Collection of schemaNames and registered tables. */
    private final ConcurrentMap<String, H2Schema> schemas = new ConcurrentHashMap<>();

    /** Cache name -> schema name */
    private final Map<String, String> cacheName2schema = new ConcurrentHashMap<>();

    /** Data tables. */
    private final ConcurrentMap<QueryTable, GridH2Table> dataTables = new ConcurrentHashMap<>();

    /** System VIEW collection. */
    private final Set<SqlSystemView> systemViews = new GridConcurrentHashSet<>();

    /** Mutex to synchronize schema operations. */
    private final Object schemaMux = new Object();

    /** Kernal context. */
    private final GridKernalContext ctx;

    /** Logger. */
    private final IgniteLogger log;

    /** Drop column listeners. */
    private final Set<BiConsumer<GridH2Table, List<String>>> dropColsLsnrs = ConcurrentHashMap.newKeySet();

    /** Drop table listeners. */
    private final Set<BiConsumer<String, String>> dropTblLsnrs = ConcurrentHashMap.newKeySet();

    /**
     * Constructor.
     *
     * @param ctx Kernal context.
     * @param connMgr Connection manager.
     */
    public SchemaManager(GridKernalContext ctx, ConnectionManager connMgr) {
        this.ctx = ctx;
        this.connMgr = connMgr;

        lsnr = schemaChangeListener(ctx);
        log = ctx.log(SchemaManager.class);

        ctx.systemView().registerView(SQL_SCHEMA_VIEW, SQL_SCHEMA_VIEW_DESC,
            new SqlSchemaViewWalker(),
            schemas.values(),
            SqlSchemaView::new);

        ctx.systemView().registerView(SQL_TBLS_VIEW, SQL_TBLS_VIEW_DESC,
            new SqlTableViewWalker(),
            dataTables.values(),
            SqlTableView::new);

        ctx.systemView().registerView(SQL_VIEWS_VIEW, SQL_VIEWS_VIEW_DESC,
            new SqlViewViewWalker(),
            systemViews,
            SqlViewView::new);

        ctx.systemView().registerInnerCollectionView(SQL_IDXS_VIEW, SQL_IDXS_VIEW_DESC,
            new SqlIndexViewWalker(),
            dataTables.values(),
            GridH2Table::indexesInformation,
            SqlIndexView::new);

        ctx.systemView().registerInnerArrayView(SQL_TBL_COLS_VIEW, SQL_TBL_COLS_VIEW_DESC,
            new SqlTableColumnViewWalker(),
            dataTables.values(),
            GridH2Table::getColumns,
            SqlTableColumnView::new);

        ctx.systemView().registerInnerArrayView(SQL_VIEW_COLS_VIEW, SQL_VIEW_COLS_VIEW_DESC,
            new SqlViewColumnViewWalker(),
            systemViews,
            SqlSystemView::getColumns,
            SqlViewColumnView::new);
    }

    /**
     * Handle node start.
     *
     * @param schemaNames Schema names.
     */
    public void start(String[] schemaNames) throws IgniteCheckedException {
        // Register PUBLIC schema which is always present.
        schemas.put(QueryUtils.DFLT_SCHEMA, new H2Schema(QueryUtils.DFLT_SCHEMA, true));

        // Create system views.
        createSystemViews();

        // Create schemas listed in node's configuration.
        createPredefinedSchemas(schemaNames);
    }

    /**
     * Handle node stop.
     */
    public void stop() {
        schemas.clear();
        cacheName2schema.clear();
    }

    /**
     * Registers new system view.
     *
     * @param schema Schema to create view in.
     * @param view System view.
     */
    public void createSystemView(String schema, SqlSystemView view) {

        boolean disabled = IgniteSystemProperties.getBoolean(IgniteSystemProperties.IGNITE_SQL_DISABLE_SYSTEM_VIEWS);

        if (disabled) {
            if (log.isInfoEnabled()) {
                log.info("SQL system views will not be created because they are disabled (see " +
                    IgniteSystemProperties.IGNITE_SQL_DISABLE_SYSTEM_VIEWS + " system property)");
            }

            return;
        }

        try {
            synchronized (schemaMux) {
                createSchema(schema, true);
            }

            try (H2PooledConnection c = connMgr.connection(schema)) {
                SqlSystemTableEngine.registerView(c.connection(), view);

                systemViews.add(view);
            }
        }
        catch (IgniteCheckedException | SQLException e) {
            throw new IgniteException("Failed to register system view.", e);
        }
    }

    /**
     * Create system views.
     */
    private void createSystemViews() throws IgniteCheckedException {
        for (SqlSystemView view : systemViews(ctx))
            createSystemView(QueryUtils.SCHEMA_SYS, view);
    }

    /**
     * @param ctx Context.
     * @return Predefined system views.
     */
    private Collection<SqlSystemView> systemViews(GridKernalContext ctx) {
        Collection<SqlSystemView> views = new ArrayList<>();

        views.add(new SqlSystemViewNodeAttributes(ctx));
        views.add(new SqlSystemViewBaselineNodes(ctx));
        views.add(new SqlSystemViewNodeMetrics(ctx));
        views.add(new SqlSystemViewCacheGroupsIOStatistics(ctx));

        return views;
    }

    /**
     * Create predefined schemas.
     *
     * @param schemaNames Schema names.
     */
    private void createPredefinedSchemas(String[] schemaNames) throws IgniteCheckedException {
        if (F.isEmpty(schemaNames))
            return;

        Collection<String> schemaNames0 = new LinkedHashSet<>();

        for (String schemaName : schemaNames) {
            if (F.isEmpty(schemaName))
                continue;

            schemaName = QueryUtils.normalizeSchemaName(null, schemaName);

            schemaNames0.add(schemaName);
        }

        synchronized (schemaMux) {
            for (String schemaName : schemaNames0)
                createSchema(schemaName, true);
        }
    }

    /**
     * Invoked when cache is created.
     *
     * @param cacheName Cache name.
     * @param schemaName Schema name.
     * @param sqlFuncs Custom SQL functions.
     * @throws IgniteCheckedException If failed.
     */
    public void onCacheCreated(String cacheName, String schemaName, Class<?>[] sqlFuncs) throws IgniteCheckedException {
        synchronized (schemaMux) {
            createSchema(schemaName, false);
        }

        cacheName2schema.put(cacheName, schemaName);

        createSqlFunctions(schemaName, sqlFuncs);
    }

    /**
     * Registers new class description.
     *
     * @param cacheInfo Cache info.
     * @param idx Indexing.
     * @param type Type descriptor.
     * @param isSql Whether SQL enabled.
     * @throws IgniteCheckedException If failed.
     */
    public void onCacheTypeCreated(GridCacheContextInfo cacheInfo, IgniteH2Indexing idx,
        GridQueryTypeDescriptor type, boolean isSql) throws IgniteCheckedException {
        String schemaName = schemaName(cacheInfo.name());

        H2TableDescriptor tblDesc = new H2TableDescriptor(idx, schemaName, type, cacheInfo, isSql);

        H2Schema schema = schema(schemaName);

        try (H2PooledConnection conn = connMgr.connection(schema.schemaName())) {
            GridH2Table h2tbl = createTable(schema.schemaName(), schema, tblDesc, conn);

            schema.add(tblDesc);

            if (dataTables.putIfAbsent(h2tbl.identifier(), h2tbl) != null)
                throw new IllegalStateException("Table already exists: " + h2tbl.identifierString());
        }
        catch (SQLException e) {
            throw new IgniteCheckedException("Failed to register query type: " + tblDesc, e);
        }
    }

    /**
     * Handle cache destroy.
     *
     * @param cacheName Cache name.
     * @param rmvIdx Whether to remove indexes.
     */
    public void onCacheDestroyed(String cacheName, boolean rmvIdx) {
        String schemaName = schemaName(cacheName);

        H2Schema schema = schemas.get(schemaName);

        // Remove this mapping only after callback to DML proc - it needs that mapping internally
        cacheName2schema.remove(cacheName);

        // Drop tables.
        Collection<H2TableDescriptor> rmvTbls = new HashSet<>();

        for (H2TableDescriptor tbl : schema.tables()) {
            if (F.eq(tbl.cacheName(), cacheName)) {
                try {
                    tbl.table().setRemoveIndexOnDestroy(rmvIdx);

<<<<<<< HEAD
                    dropTable(tbl);
                    lsnr.onSqlTypeDropped(schemaName, tbl.type());
=======
                    dropTable(tbl, rmvIdx);
>>>>>>> 102c64f3
                }
                catch (Exception e) {
                    U.error(log, "Failed to drop table on cache stop (will ignore): " + tbl.fullTableName(), e);
                }

                schema.drop(tbl);

                rmvTbls.add(tbl);

                GridH2Table h2Tbl = tbl.table();

                dataTables.remove(h2Tbl.identifier(), h2Tbl);
            }
        }

        synchronized (schemaMux) {
            if (schema.decrementUsageCount()) {
                schemas.remove(schemaName);

                try {
                    dropSchema(schemaName);
                }
                catch (Exception e) {
                    U.error(log, "Failed to drop schema on cache stop (will ignore): " + cacheName, e);
                }
            }
        }

        for (H2TableDescriptor tbl : rmvTbls) {
            for (Index idx : tbl.table().getIndexes())
                idx.close(null);
        }
    }

    /**
     * Create and register schema if needed.
     *
     * @param schemaName Schema name.
     * @param predefined Whether this is predefined schema.
     */
    private void createSchema(String schemaName, boolean predefined) throws IgniteCheckedException {
        assert Thread.holdsLock(schemaMux);

        if (!predefined)
            predefined = isSchemaPredefined(schemaName);

        H2Schema schema = new H2Schema(schemaName, predefined);

        H2Schema oldSchema = schemas.putIfAbsent(schemaName, schema);

        if (oldSchema == null)
            createSchema0(schemaName);
        else
            schema = oldSchema;

        schema.incrementUsageCount();
    }

    /**
     * Creates DB schema if it has not been created yet.
     *
     * @param schema Schema name.
     */
    private void createSchema0(String schema) throws IgniteCheckedException {
        connMgr.executeSystemStatement("CREATE SCHEMA IF NOT EXISTS " + H2Utils.withQuotes(schema));
        lsnr.onSchemaCreated(schema);

        if (log.isDebugEnabled())
            log.debug("Created H2 schema for index database: " + schema);
    }

    /**
     * Check if schema is predefined.
     *
     * @param schemaName Schema name.
     * @return {@code True} if predefined.
     */
    private boolean isSchemaPredefined(String schemaName) {
        if (F.eq(QueryUtils.DFLT_SCHEMA, schemaName))
            return true;

        for (H2Schema schema : schemas.values()) {
            if (F.eq(schema.schemaName(), schemaName) && schema.predefined())
                return true;
        }

        return false;
    }

    /**
     * Registers SQL functions.
     *
     * @param schema Schema.
     * @param clss Classes.
     * @throws IgniteCheckedException If failed.
     */
    private void createSqlFunctions(String schema, Class<?>[] clss) throws IgniteCheckedException {
        if (F.isEmpty(clss))
            return;

        for (Class<?> cls : clss) {
            for (Method m : cls.getDeclaredMethods()) {
                QuerySqlFunction ann = m.getAnnotation(QuerySqlFunction.class);

                if (ann != null) {
                    int modifiers = m.getModifiers();

                    if (!Modifier.isStatic(modifiers) || !Modifier.isPublic(modifiers))
                        throw new IgniteCheckedException("Method " + m.getName() + " must be public static.");

                    String alias = ann.alias().isEmpty() ? m.getName() : ann.alias();

                    String clause = "CREATE ALIAS IF NOT EXISTS " + alias + (ann.deterministic() ?
                        " DETERMINISTIC FOR \"" :
                        " FOR \"") +
                        cls.getName() + '.' + m.getName() + '"';

                    connMgr.executeStatement(schema, clause);
                }
            }
        }
    }

    /**
     * Get schema name for cache.
     *
     * @param cacheName Cache name.
     * @return Schema name.
     */
    public String schemaName(String cacheName) {
        String res = cacheName2schema.get(cacheName);

        if (res == null)
            res = "";

        return res;
    }

    /**
     * Get schemas names.
     *
     * @return Schemas names.
     */
    public Set<String> schemaNames() {
        return new HashSet<>(schemas.keySet());
    }

    /**
     * Get schema by name.
     *
     * @param schemaName Schema name.
     * @return Schema.
     */
    private H2Schema schema(String schemaName) {
        return schemas.get(schemaName);
    }

    /**
     * Create db table by using given table descriptor.
     *
     * @param schemaName Schema name.
     * @param schema Schema.
     * @param tbl Table descriptor.
     * @param conn Connection.
     * @throws SQLException If failed to create db table.
     * @throws IgniteCheckedException If failed.
     */
    private GridH2Table createTable(String schemaName, H2Schema schema, H2TableDescriptor tbl, H2PooledConnection conn)
        throws SQLException, IgniteCheckedException {
        assert schema != null;
        assert tbl != null;

        String sql = H2Utils.tableCreateSql(tbl);

        if (log.isDebugEnabled())
            log.debug("Creating DB table with SQL: " + sql);

        GridH2RowDescriptor rowDesc = new GridH2RowDescriptor(tbl, tbl.type());

        GridH2Table h2Tbl = H2TableEngine.createTable(conn.connection(), sql, rowDesc, tbl, ctx.indexProcessor());

        lsnr.onSqlTypeCreated(schemaName, tbl.type(), tbl.cacheInfo());

        registerSystemIndexes(h2Tbl, schemaName, tbl);

        for (GridH2IndexBase usrIdx : tbl.createUserIndexes())
            createInitialUserIndex(schemaName, tbl, usrIdx);

        return h2Tbl;
    }

    /**
     * Registers all available indexes.
     *
     * @param h2Tbl Table representation.
     * @param schemaName Current schema.
     * @param tbl Table descriptor.
     */
    private void registerSystemIndexes(GridH2Table h2Tbl, String schemaName, H2TableDescriptor tbl) {
        Collection<Index> sysIdxs = h2Tbl.getIndexes().stream()
            .filter(idx -> (idx instanceof H2TreeIndexBase) || ((idx instanceof GridH2ProxyIndex)
                && ((GridH2ProxyIndex)idx).underlyingIndex() instanceof H2TreeIndexBase))
            .collect(Collectors.toList());

        for (Index idx : sysIdxs) {
            Collection<String> idxCols = Stream.of(idx.getColumns())
                .map(Column::getName)
                .collect(Collectors.toList());

            String idxName = idx.getName();

            if (idx instanceof GridH2ProxyIndex)
                idx = ((GridH2ProxyIndex)idx).underlyingIndex();

            QuerySysIndexDescriptorImpl desc = new QuerySysIndexDescriptorImpl(idxName, idxCols);

            lsnr.onIndexCreated(schemaName, tbl.tableName(), idxName, desc,
                ((GridH2IndexBase)idx).unwrap(org.apache.ignite.internal.cache.query.index.Index.class));
        }
    }

    /**
     * Drops table form h2 database and clear all related indexes (h2 text, lucene).
     *
     * @param tbl Table to unregister.
     * @param destroy {@code true} when table destroyed (cache destroyed) otherwise {@code false}.
     */
    private void dropTable(H2TableDescriptor tbl, boolean destroy) {
        assert tbl != null;

        if (log.isDebugEnabled())
            log.debug("Removing query index table: " + tbl.fullTableName());

        try (H2PooledConnection c = connMgr.connection(tbl.schemaName())) {
            Statement stmt = null;

            try {
                stmt = c.connection().createStatement();

                String sql = "DROP TABLE IF EXISTS " + tbl.fullTableName();

                if (log.isDebugEnabled())
                    log.debug("Dropping database index table with SQL: " + sql);

                stmt.executeUpdate(sql);

                if (destroy)
                    afterDropTable(tbl.schemaName(), tbl.tableName());
            }
            catch (SQLException e) {
                throw new IgniteSQLException("Failed to drop database index table [type=" + tbl.type().name() +
                    ", table=" + tbl.fullTableName() + "]", IgniteQueryErrorCode.TABLE_DROP_FAILED, e);
            }
            finally {
                U.close(stmt, log);
            }
        }
    }

    /**
     * Creates DB schema if it has not been created yet.
     *
     * @param schema Schema name.
     */
    private void dropSchema(String schema) throws IgniteCheckedException {
        connMgr.executeSystemStatement("DROP SCHEMA IF EXISTS " + H2Utils.withQuotes(schema));
        lsnr.onSchemaDropped(schema);

        if (log.isDebugEnabled())
            log.debug("Dropped H2 schema for index database: " + schema);
    }

    /**
     * Add initial user index.
     *
     * @param schemaName Schema name.
     * @param desc Table descriptor.
     * @param h2Idx User index.
     * @throws IgniteCheckedException If failed.
     */
    private void createInitialUserIndex(String schemaName, H2TableDescriptor desc, GridH2IndexBase h2Idx)
        throws IgniteCheckedException {
        GridH2Table h2Tbl = desc.table();

        h2Tbl.proposeUserIndex(h2Idx);

        try {
            String sql = H2Utils.indexCreateSql(desc.fullTableName(), h2Idx, false);

            connMgr.executeStatement(schemaName, sql);
        }
        catch (Exception e) {
            // Rollback and re-throw.
            h2Tbl.rollbackUserIndex(h2Idx.getName());

            throw e;
        }

        GridQueryIndexDescriptor idxDesc = desc.type().indexes().get(h2Idx.getName());

        lsnr.onIndexCreated(schemaName, desc.tableName(), h2Idx.getName(), idxDesc,
            h2Idx.unwrap(org.apache.ignite.internal.cache.query.index.Index.class));
    }

    /**
     * Create index dynamically.
     *
     * @param schemaName Schema name.
     * @param tblName Table name.
     * @param idxDesc Index descriptor.
     * @param ifNotExists If-not-exists.
     * @param cacheVisitor Cache visitor.
     * @throws IgniteCheckedException If failed.
     */
    public void createIndex(String schemaName, String tblName, QueryIndexDescriptorImpl idxDesc, boolean ifNotExists,
        SchemaIndexCacheVisitor cacheVisitor) throws IgniteCheckedException {
        // Locate table.
        H2Schema schema = schema(schemaName);

        H2TableDescriptor desc = (schema != null ? schema.tableByName(tblName) : null);

        if (desc == null)
            throw new IgniteCheckedException("Table not found in internal H2 database [schemaName=" + schemaName +
                ", tblName=" + tblName + ']');

        GridH2Table h2Tbl = desc.table();

        // Create index.
        final GridH2IndexBase h2Idx = desc.createUserIndex(idxDesc, cacheVisitor);

        h2Tbl.proposeUserIndex(h2Idx);

        try {
            // At this point index is in consistent state, promote it through H2 SQL statement, so that cached
            // prepared statements are re-built.
            String sql = H2Utils.indexCreateSql(desc.fullTableName(), h2Idx, ifNotExists);

            connMgr.executeStatement(schemaName, sql);
        }
        catch (Exception e) {
            // Rollback and re-throw.
            h2Tbl.rollbackUserIndex(h2Idx.getName());

            throw e;
        }

        lsnr.onIndexCreated(schemaName, desc.tableName(), h2Idx.getName(), idxDesc,
            h2Idx.unwrap(org.apache.ignite.internal.cache.query.index.Index.class));
    }

    /**
     * Drop index.
     *
     * @param schemaName Schema name.
     * @param idxName Index name.
     * @param ifExists If exists.
     * @throws IgniteCheckedException If failed.
     */
    public void dropIndex(final String schemaName, String idxName, boolean ifExists)
        throws IgniteCheckedException {
        String sql = H2Utils.indexDropSql(schemaName, idxName, ifExists);

        GridH2Table tbl = dataTableForIndex(schemaName, idxName);

        assert tbl != null;

        tbl.setRemoveIndexOnDestroy(true);

        connMgr.executeStatement(schemaName, sql);

        lsnr.onIndexDropped(schemaName, tbl.getName(), idxName);
    }

    /**
     * Add column.
     *
     * @param schemaName Schema name.
     * @param tblName Table name.
     * @param cols Columns.
     * @param ifTblExists If table exists.
     * @param ifColNotExists If column not exists.
     * @throws IgniteCheckedException If failed.
     */
    public void addColumn(String schemaName, String tblName, List<QueryField> cols,
        boolean ifTblExists, boolean ifColNotExists) throws IgniteCheckedException {
        // Locate table.
        H2Schema schema = schema(schemaName);

        H2TableDescriptor desc = (schema != null ? schema.tableByName(tblName) : null);

        if (desc == null) {
            if (!ifTblExists)
                throw new IgniteCheckedException("Table not found in internal H2 database [schemaName=" + schemaName +
                    ", tblName=" + tblName + ']');
            else
                return;
        }

        desc.table().addColumns(cols, ifColNotExists);

        lsnr.onSqlTypeUpdated(schemaName, desc.type(), desc.table().cacheInfo());
    }

    /**
     * Drop column.
     *
     * @param schemaName Schema name.
     * @param tblName Table name.
     * @param cols Columns.
     * @param ifTblExists If table exists.
     * @param ifColExists If column exists.
     * @throws IgniteCheckedException If failed.
     */
    public void dropColumn(String schemaName, String tblName, List<String> cols, boolean ifTblExists,
        boolean ifColExists) throws IgniteCheckedException {
        // Locate table.
        H2Schema schema = schema(schemaName);

        H2TableDescriptor desc = (schema != null ? schema.tableByName(tblName) : null);

        if (desc == null) {
            if (!ifTblExists)
                throw new IgniteCheckedException("Table not found in internal H2 database [schemaName=" + schemaName +
                    ",tblName=" + tblName + ']');
            else
                return;
        }

        desc.table().dropColumns(cols, ifColExists);

<<<<<<< HEAD
        lsnr.onSqlTypeUpdated(schemaName, desc.type(), desc.table().cacheInfo());
=======
        dropColsLsnrs.forEach(l -> l.accept(desc.table(), cols));
>>>>>>> 102c64f3
    }

    /**
     * Get table descriptor.
     *
     * @param schemaName Schema name.
     * @param cacheName Cache name.
     * @param type Type name.
     * @return Descriptor.
     */
    @Nullable public H2TableDescriptor tableForType(String schemaName, String cacheName, String type) {
        H2Schema schema = schema(schemaName);

        if (schema == null)
            return null;

        return schema.tableByTypeName(cacheName, type);
    }

    /**
     * Gets collection of table for given schema name.
     *
     * @param cacheName Cache name.
     * @return Collection of table descriptors.
     */
    public Collection<H2TableDescriptor> tablesForCache(String cacheName) {
        H2Schema schema = schema(schemaName(cacheName));

        if (schema == null)
            return Collections.emptySet();

        List<H2TableDescriptor> tbls = new ArrayList<>();

        for (H2TableDescriptor tbl : schema.tables()) {
            if (F.eq(tbl.cacheName(), cacheName))
                tbls.add(tbl);
        }

        return tbls;
    }

    /**
     * Find table by it's identifier.
     *
     * @param schemaName Schema name.
     * @param tblName Table name.
     * @return Table or {@code null} if none found.
     */
    public GridH2Table dataTable(String schemaName, String tblName) {
        return dataTables.get(new QueryTable(schemaName, tblName));
    }

    /**
     * @return all known tables.
     */
    public Collection<GridH2Table> dataTables() {
        return dataTables.values();
    }

    /**
     * @return all known system views.
     */
    public Collection<SqlSystemView> systemViews() {
        return Collections.unmodifiableSet(systemViews);
    }

    /**
     * Find table for index.
     *
     * @param schemaName Schema name.
     * @param idxName Index name.
     * @return Table or {@code null} if index is not found.
     */
    public GridH2Table dataTableForIndex(String schemaName, String idxName) {
        for (Map.Entry<QueryTable, GridH2Table> dataTableEntry : dataTables.entrySet()) {
            if (F.eq(dataTableEntry.getKey().schema(), schemaName)) {
                GridH2Table h2Tbl = dataTableEntry.getValue();

                if (h2Tbl.userIndex(idxName) != null)
                    return h2Tbl;
            }
        }

        return null;
    }

<<<<<<< HEAD
    /** */
    private SchemaChangeListener schemaChangeListener(GridKernalContext ctx) {
        List<SchemaChangeListener> subscribers = new ArrayList<>(ctx.internalSubscriptionProcessor().getSchemaChangeSubscribers());

        if (F.isEmpty(subscribers))
            return new NoOpSchemaChangeListener();

        return subscribers.size() == 1 ? subscribers.get(0) : new CompoundSchemaChangeListener(subscribers);
    }

    /** */
    private static final class NoOpSchemaChangeListener implements SchemaChangeListener {
        /** {@inheritDoc} */
        @Override public void onSchemaCreated(String schemaName) {}

        /** {@inheritDoc} */
        @Override public void onSchemaDropped(String schemaName) {}

        /** {@inheritDoc} */
        @Override public void onIndexCreated(String schemaName, String tblName, String idxName,
            GridQueryIndexDescriptor idxDesc, org.apache.ignite.internal.cache.query.index.Index idx) {}

        /** {@inheritDoc} */
        @Override public void onIndexDropped(String schemaName, String tblName, String idxName) {}

        /** {@inheritDoc} */
        @Override public void onSqlTypeCreated(
            String schemaName,
            GridQueryTypeDescriptor typeDesc,
            GridCacheContextInfo<?, ?> cacheInfo
        ) {}

        /** {@inheritDoc} */
        @Override public void onSqlTypeUpdated(
            String schemaName,
            GridQueryTypeDescriptor typeDesc,
            GridCacheContextInfo<?, ?> cacheInfo
        ) {}

        /** {@inheritDoc} */
        @Override public void onSqlTypeDropped(String schemaName, GridQueryTypeDescriptor typeDescriptor) {}
    }

    /** */
    private static final class CompoundSchemaChangeListener implements SchemaChangeListener {
        /** */
        private final List<SchemaChangeListener> lsnrs;

        /**
         * @param lsnrs Lsnrs.
         */
        private CompoundSchemaChangeListener(List<SchemaChangeListener> lsnrs) {
            this.lsnrs = lsnrs;
        }

        /** {@inheritDoc} */
        @Override public void onSchemaCreated(String schemaName) {
            lsnrs.forEach(lsnr -> lsnr.onSchemaCreated(schemaName));
        }

        /** {@inheritDoc} */
        @Override public void onSchemaDropped(String schemaName) {
            lsnrs.forEach(lsnr -> lsnr.onSchemaCreated(schemaName));
        }

        /** {@inheritDoc} */
        @Override public void onSqlTypeCreated(
            String schemaName,
            GridQueryTypeDescriptor typeDesc,
            GridCacheContextInfo<?, ?> cacheInfo
        ) {
            lsnrs.forEach(lsnr -> lsnr.onSqlTypeCreated(schemaName, typeDesc, cacheInfo));
        }

        /** {@inheritDoc} */
        @Override public void onSqlTypeUpdated(
            String schemaName,
            GridQueryTypeDescriptor typeDesc,
            GridCacheContextInfo<?, ?> cacheInfo
        ) {
            lsnrs.forEach(lsnr -> lsnr.onSqlTypeUpdated(schemaName, typeDesc, cacheInfo));
        }

        /** {@inheritDoc} */
        @Override public void onSqlTypeDropped(String schemaName, GridQueryTypeDescriptor typeDescriptor) {
            lsnrs.forEach(lsnr -> lsnr.onSqlTypeDropped(schemaName, typeDescriptor));
        }

        /** {@inheritDoc} */
        @Override public void onIndexCreated(String schemaName, String tblName, String idxName,
            GridQueryIndexDescriptor idxDesc, org.apache.ignite.internal.cache.query.index.Index idx) {
            lsnrs.forEach(lsnr -> lsnr.onIndexCreated(schemaName, tblName, idxName, idxDesc, idx));
        }

        /** {@inheritDoc} */
        @Override public void onIndexDropped(String schemaName, String tblName, String idxName) {
            lsnrs.forEach(lsnr -> lsnr.onIndexDropped(schemaName, tblName, idxName));
        }
=======
    /**
     * Register listener for drop columns event.
     *
     * @param lsnr Drop columns event listener.
     */
    public void registerDropColumnsListener(@NotNull BiConsumer<GridH2Table, List<String>> lsnr) {
        requireNonNull(lsnr, "Drop columns listener should be not-null.");

        dropColsLsnrs.add(lsnr);
    }

    /**
     * Unregister listener for drop columns event.
     *
     * @param lsnr Drop columns event listener.
     */
    public void unregisterDropColumnsListener(@NotNull BiConsumer<GridH2Table, List<String>> lsnr) {
        requireNonNull(lsnr, "Drop columns listener should be not-null.");

        dropColsLsnrs.remove(lsnr);
    }

    /**
     * Register listener for drop table event.
     *
     * @param lsnr Drop table event listener.
     */
    public void registerDropTableListener(@NotNull BiConsumer<String, String> lsnr) {
        requireNonNull(lsnr, "Drop table listener should be not-null.");

        dropTblLsnrs.add(lsnr);
    }

    /**
     * Unregister listener for drop table event.
     *
     * @param lsnr Drop table event listener.
     */
    public void unregisterDropTableListener(@NotNull BiConsumer<String, String> lsnr) {
        requireNonNull(lsnr, "Drop table listener should be not-null.");

        dropTblLsnrs.remove(lsnr);
    }

    /**
     * Fire each listener after table drop.
     *
     * @param schema Dropped table schema.
     * @param tblName Dropped table name.
     */
    private void afterDropTable(String schema, String tblName) {
        dropTblLsnrs.forEach(l -> l.accept(schema, tblName));
>>>>>>> 102c64f3
    }
}<|MERGE_RESOLUTION|>--- conflicted
+++ resolved
@@ -31,13 +31,10 @@
 import java.util.Set;
 import java.util.concurrent.ConcurrentHashMap;
 import java.util.concurrent.ConcurrentMap;
-<<<<<<< HEAD
+import java.util.function.BiConsumer;
 import java.util.stream.Collectors;
 import java.util.stream.Stream;
-=======
-import java.util.function.BiConsumer;
-
->>>>>>> 102c64f3
+
 import org.apache.ignite.IgniteCheckedException;
 import org.apache.ignite.IgniteException;
 import org.apache.ignite.IgniteLogger;
@@ -83,11 +80,8 @@
 import org.apache.ignite.spi.systemview.view.SqlViewColumnView;
 import org.apache.ignite.spi.systemview.view.SqlViewView;
 import org.h2.index.Index;
-<<<<<<< HEAD
 import org.h2.table.Column;
-=======
 import org.jetbrains.annotations.NotNull;
->>>>>>> 102c64f3
 import org.jetbrains.annotations.Nullable;
 
 import static java.util.Objects.requireNonNull;
@@ -391,12 +385,8 @@
                 try {
                     tbl.table().setRemoveIndexOnDestroy(rmvIdx);
 
-<<<<<<< HEAD
-                    dropTable(tbl);
+                    dropTable(tbl, rmvIdx);
                     lsnr.onSqlTypeDropped(schemaName, tbl.type());
-=======
-                    dropTable(tbl, rmvIdx);
->>>>>>> 102c64f3
                 }
                 catch (Exception e) {
                     U.error(log, "Failed to drop table on cache stop (will ignore): " + tbl.fullTableName(), e);
@@ -827,11 +817,9 @@
 
         desc.table().dropColumns(cols, ifColExists);
 
-<<<<<<< HEAD
         lsnr.onSqlTypeUpdated(schemaName, desc.type(), desc.table().cacheInfo());
-=======
+
         dropColsLsnrs.forEach(l -> l.accept(desc.table(), cols));
->>>>>>> 102c64f3
     }
 
     /**
@@ -918,7 +906,6 @@
         return null;
     }
 
-<<<<<<< HEAD
     /** */
     private SchemaChangeListener schemaChangeListener(GridKernalContext ctx) {
         List<SchemaChangeListener> subscribers = new ArrayList<>(ctx.internalSubscriptionProcessor().getSchemaChangeSubscribers());
@@ -964,7 +951,9 @@
 
     /** */
     private static final class CompoundSchemaChangeListener implements SchemaChangeListener {
-        /** */
+        /**
+         *
+         */
         private final List<SchemaChangeListener> lsnrs;
 
         /**
@@ -974,17 +963,23 @@
             this.lsnrs = lsnrs;
         }
 
-        /** {@inheritDoc} */
+        /**
+         * {@inheritDoc}
+         */
         @Override public void onSchemaCreated(String schemaName) {
             lsnrs.forEach(lsnr -> lsnr.onSchemaCreated(schemaName));
         }
 
-        /** {@inheritDoc} */
+        /**
+         * {@inheritDoc}
+         */
         @Override public void onSchemaDropped(String schemaName) {
             lsnrs.forEach(lsnr -> lsnr.onSchemaCreated(schemaName));
         }
 
-        /** {@inheritDoc} */
+        /**
+         * {@inheritDoc}
+         */
         @Override public void onSqlTypeCreated(
             String schemaName,
             GridQueryTypeDescriptor typeDesc,
@@ -993,7 +988,9 @@
             lsnrs.forEach(lsnr -> lsnr.onSqlTypeCreated(schemaName, typeDesc, cacheInfo));
         }
 
-        /** {@inheritDoc} */
+        /**
+         * {@inheritDoc}
+         */
         @Override public void onSqlTypeUpdated(
             String schemaName,
             GridQueryTypeDescriptor typeDesc,
@@ -1002,22 +999,29 @@
             lsnrs.forEach(lsnr -> lsnr.onSqlTypeUpdated(schemaName, typeDesc, cacheInfo));
         }
 
-        /** {@inheritDoc} */
+        /**
+         * {@inheritDoc}
+         */
         @Override public void onSqlTypeDropped(String schemaName, GridQueryTypeDescriptor typeDescriptor) {
             lsnrs.forEach(lsnr -> lsnr.onSqlTypeDropped(schemaName, typeDescriptor));
         }
 
-        /** {@inheritDoc} */
+        /**
+         * {@inheritDoc}
+         */
         @Override public void onIndexCreated(String schemaName, String tblName, String idxName,
             GridQueryIndexDescriptor idxDesc, org.apache.ignite.internal.cache.query.index.Index idx) {
             lsnrs.forEach(lsnr -> lsnr.onIndexCreated(schemaName, tblName, idxName, idxDesc, idx));
         }
 
-        /** {@inheritDoc} */
+        /**
+         * {@inheritDoc}
+         */
         @Override public void onIndexDropped(String schemaName, String tblName, String idxName) {
             lsnrs.forEach(lsnr -> lsnr.onIndexDropped(schemaName, tblName, idxName));
         }
-=======
+    }
+
     /**
      * Register listener for drop columns event.
      *
@@ -1070,6 +1074,5 @@
      */
     private void afterDropTable(String schema, String tblName) {
         dropTblLsnrs.forEach(l -> l.accept(schema, tblName));
->>>>>>> 102c64f3
     }
 }