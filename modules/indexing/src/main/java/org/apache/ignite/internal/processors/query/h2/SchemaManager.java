--- conflicted
+++ resolved
@@ -177,11 +177,8 @@
         views.add(new SqlSystemViewQueryHistoryMetrics(ctx));
         views.add(new SqlSystemViewTables(ctx, this));
         views.add(new SqlSystemViewIndexes(ctx, this));
-<<<<<<< HEAD
+        views.add(new SqlSystemViewSchemas(ctx, this));
         views.add(new SqlSystemViewColumns(ctx, this));
-=======
-        views.add(new SqlSystemViewSchemas(ctx, this));
->>>>>>> 963a40b7
 
         return views;
     }
