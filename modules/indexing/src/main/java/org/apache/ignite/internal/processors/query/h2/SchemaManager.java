--- conflicted
+++ resolved
@@ -168,11 +168,8 @@
         views.add(new SqlSystemViewNodeMetrics(ctx));
         views.add(new SqlSystemViewCaches(ctx));
         views.add(new SqlSystemViewCacheGroups(ctx));
-<<<<<<< HEAD
+        views.add(new SqlSystemViewCacheGroupsIOStatistics(ctx));
         views.add(new SqlSystemViewRunningQueries(ctx));
-=======
-        views.add(new SqlSystemViewCacheGroupsIOStatistics(ctx));
->>>>>>> 4712f9bd
         views.add(new SqlSystemViewTables(ctx, this));
 
         return views;
