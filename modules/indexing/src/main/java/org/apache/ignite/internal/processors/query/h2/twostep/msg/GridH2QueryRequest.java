--- conflicted
+++ resolved
@@ -338,19 +338,18 @@
                 writer.incrementState();
 
             case 8:
-<<<<<<< HEAD
+                if (!writer.writeInt("timeout", timeout))
+                    return false;
+
+                writer.incrementState();
+
+            case 9:
                 if (!writer.writeInt("threadIdx", threadIdx))
                     return false;
 
                 writer.incrementState();
 
 
-=======
-                if (!writer.writeInt("timeout", timeout))
-                    return false;
-
-                writer.incrementState();
->>>>>>> f8aa9573
         }
 
         return true;
@@ -429,11 +428,15 @@
                 reader.incrementState();
 
             case 8:
-<<<<<<< HEAD
+                timeout = reader.readInt("timeout");
+
+                if (!reader.isLastRead())
+                    return false;
+
+                reader.incrementState();
+
+            case 9:
                 threadIdx = reader.readInt("threadIdx");
-=======
-                timeout = reader.readInt("timeout");
->>>>>>> f8aa9573
 
                 if (!reader.isLastRead())
                     return false;
@@ -451,7 +454,7 @@
 
     /** {@inheritDoc} */
     @Override public byte fieldsCount() {
-        return 9;
+        return 10;
     }
 
     /** {@inheritDoc} */
