/*
 * Licensed to the Apache Software Foundation (ASF) under one or more
 * contributor license agreements.  See the NOTICE file distributed with
 * this work for additional information regarding copyright ownership.
 * The ASF licenses this file to You under the Apache License, Version 2.0
 * (the "License"); you may not use this file except in compliance with
 * the License.  You may obtain a copy of the License at
 *
 *      http://www.apache.org/licenses/LICENSE-2.0
 *
 * Unless required by applicable law or agreed to in writing, software
 * distributed under the License is distributed on an "AS IS" BASIS,
 * WITHOUT WARRANTIES OR CONDITIONS OF ANY KIND, either express or implied.
 * See the License for the specific language governing permissions and
 * limitations under the License.
 */

package org.apache.ignite.internal.processors.query.h2.twostep.msg;

import java.io.Externalizable;
import java.nio.ByteBuffer;
import java.util.Collection;
import java.util.List;
import java.util.Map;
import java.util.UUID;
import org.apache.ignite.IgniteCheckedException;
import org.apache.ignite.IgniteException;
import org.apache.ignite.binary.BinaryObject;
import org.apache.ignite.binary.BinaryObjectException;
import org.apache.ignite.internal.GridDirectCollection;
import org.apache.ignite.internal.GridDirectMap;
import org.apache.ignite.internal.GridDirectTransient;
import org.apache.ignite.internal.GridKernalContext;
import org.apache.ignite.internal.IgniteCodeGeneratingFail;
import org.apache.ignite.internal.binary.BinaryMarshaller;
import org.apache.ignite.internal.binary.BinaryUtils;
import org.apache.ignite.internal.processors.affinity.AffinityTopologyVersion;
import org.apache.ignite.internal.processors.cache.query.GridCacheQueryMarshallable;
import org.apache.ignite.internal.processors.cache.query.GridCacheSqlQuery;
import org.apache.ignite.internal.processors.query.h2.QueryTable;
import org.apache.ignite.internal.processors.query.running.RunningQueryManager;
import org.apache.ignite.internal.util.tostring.GridToStringInclude;
import org.apache.ignite.internal.util.typedef.internal.S;
import org.apache.ignite.internal.util.typedef.internal.U;
import org.apache.ignite.plugin.extensions.communication.Message;
import org.apache.ignite.plugin.extensions.communication.MessageCollectionItemType;
import org.apache.ignite.plugin.extensions.communication.MessageReader;
import org.apache.ignite.plugin.extensions.communication.MessageWriter;

import static org.apache.ignite.internal.processors.cache.query.GridCacheSqlQuery.EMPTY_PARAMS;

/**
 * Query request.
 */
@IgniteCodeGeneratingFail
public class GridH2QueryRequest implements Message, GridCacheQueryMarshallable {
    /** */
    private static final long serialVersionUID = 0L;

    /**
     * Map query will not destroy context until explicit query cancel request will be received because distributed join
     * requests can be received.
     */
    public static final int FLAG_DISTRIBUTED_JOINS = 1;

    /**
     * Remote map query executor will enforce join order for the received map queries.
     */
    public static final int FLAG_ENFORCE_JOIN_ORDER = 1 << 1;

    /**
     * Whether to treat replicated as partitioned (for outer joins).
     */
    public static final int FLAG_REPLICATED_AS_PARTITIONED = 1 << 2;

    /**
     * If it is an EXPLAIN command.
     */
    public static final int FLAG_EXPLAIN = 1 << 3;

    /**
     * If it is a REPLICATED query.
     */
    public static final int FLAG_REPLICATED = 1 << 4;

    /**
     * If lazy execution is enabled.
     */
    public static final int FLAG_LAZY = 1 << 5;

    /** */
    private static final int FLAG_DATA_PAGE_SCAN_SHIFT = 6;

    /** */
    private static final int FLAG_DATA_PAGE_SCAN_MASK = 0b11 << FLAG_DATA_PAGE_SCAN_SHIFT;

    /** */
    @SuppressWarnings("PointlessBitwiseExpression")
    private static final int FLAG_DATA_PAGE_SCAN_DFLT = 0b00 << FLAG_DATA_PAGE_SCAN_SHIFT;

    /** */
    private static final int FLAG_DATA_PAGE_SCAN_ENABLED = 0b01 << FLAG_DATA_PAGE_SCAN_SHIFT;

    /** */
    private static final int FLAG_DATA_PAGE_SCAN_DISABLED = 0b10 << FLAG_DATA_PAGE_SCAN_SHIFT;

    /** */
    private long reqId;

    /** */
    @GridToStringInclude
    @GridDirectCollection(Integer.class)
    private List<Integer> caches;

    /** Topology version. */
    private AffinityTopologyVersion topVer;

    /** Explicit partitions mappings for nodes. */
    @GridToStringInclude
    @GridDirectMap(keyType = UUID.class, valueType = int[].class)
    private Map<UUID, int[]> parts;

    /** Query partitions. */
    @GridToStringInclude
    private int[] qryParts;

    /** */
    private int pageSize;

    /** */
    @GridToStringInclude
    @GridDirectCollection(Message.class)
    private List<GridCacheSqlQuery> qrys;

    /** */
    private byte flags;

    /** */
    @GridToStringInclude
    @GridDirectCollection(Message.class)
    private Collection<QueryTable> tbls;

    /** */
    private int timeout;

    /** */
    @GridToStringInclude(sensitive = true)
    @GridDirectTransient
    private Object[] params;

    /** */
    private byte[] paramsBytes;

    /** Schema name. */
    private String schemaName;

    /** Id of the query assigned by {@link RunningQueryManager} on originator node. */
    private long qryId;

    /** */
    private boolean explicitTimeout;

    /**
     * Required by {@link Externalizable}
     */
    public GridH2QueryRequest() {
        // No-op.
    }

    /**
     * @param req Request.
     */
    public GridH2QueryRequest(GridH2QueryRequest req) {
        reqId = req.reqId;
        caches = req.caches;
        topVer = req.topVer;
        parts = req.parts;
        qryParts = req.qryParts;
        pageSize = req.pageSize;
        qrys = req.qrys;
        flags = req.flags;
        tbls = req.tbls;
        timeout = req.timeout;
        params = req.params;
        paramsBytes = req.paramsBytes;
        schemaName = req.schemaName;
        qryId = req.qryId;
        explicitTimeout = req.explicitTimeout;
    }

    /**
     * @return Parameters.
     */
    public Object[] parameters() {
        return params;
    }

    /**
     * @param params Parameters.
     * @return {@code this}.
     */
    public GridH2QueryRequest parameters(Object[] params) {
        if (params == null)
            params = EMPTY_PARAMS;

        this.params = params;

        return this;
    }

    /**
     * @param tbls Tables.
     * @return {@code this}.
     */
    public GridH2QueryRequest tables(Collection<QueryTable> tbls) {
        this.tbls = tbls;

        return this;
    }

    /**
     * Get tables.
     * <p>
     * N.B.: Was used in AI 1.9 for snapshots. Unused at the moment, but should be kept for compatibility reasons.
     *
     * @return Tables.
     */
    public Collection<QueryTable> tables() {
        return tbls;
    }

    /**
     * @param reqId Request ID.
     * @return {@code this}.
     */
    public GridH2QueryRequest requestId(long reqId) {
        this.reqId = reqId;

        return this;
    }

    /**
     * @return Request ID.
     */
    public long requestId() {
        return reqId;
    }

    /**
     * @param caches Caches.
     * @return {@code this}.
     */
    public GridH2QueryRequest caches(List<Integer> caches) {
        this.caches = caches;

        return this;
    }

    /**
     * @return Caches.
     */
    public List<Integer> caches() {
        return caches;
    }

    /**
     * @param topVer Topology version.
     * @return {@code this}.
     */
    public GridH2QueryRequest topologyVersion(AffinityTopologyVersion topVer) {
        this.topVer = topVer;

        return this;
    }

    /**
     * @return Topology version.
     */
    public AffinityTopologyVersion topologyVersion() {
        return topVer;
    }

    /**
     * @return Explicit partitions mapping.
     */
    public Map<UUID, int[]> partitions() {
        return parts;
    }

    /**
     * @param parts Explicit partitions mapping.
     * @return {@code this}.
     */
    public GridH2QueryRequest partitions(Map<UUID, int[]> parts) {
        this.parts = parts;

        return this;
    }

    /**
     * @return Query partitions.
     */
    public int[] queryPartitions() {
        return qryParts;
    }

    /**
     * @param qryParts Query partitions.
     * @return {@code this}.
     */
    public GridH2QueryRequest queryPartitions(int[] qryParts) {
        this.qryParts = qryParts;

        return this;
    }

    /**
     * @param pageSize Page size.
     * @return {@code this}.
     */
    public GridH2QueryRequest pageSize(int pageSize) {
        this.pageSize = pageSize;

        return this;
    }

    /**
     * @return Page size.
     */
    public int pageSize() {
        return pageSize;
    }

    /**
     * @param qrys SQL Queries.
     * @return {@code this}.
     */
    public GridH2QueryRequest queries(List<GridCacheSqlQuery> qrys) {
        this.qrys = qrys;

        return this;
    }

    /**
     * @return SQL Queries.
     */
    public List<GridCacheSqlQuery> queries() {
        return qrys;
    }

    /**
     * @param flags Flags.
     * @return {@code this}.
     */
    public GridH2QueryRequest flags(int flags) {
        assert flags >= 0 && flags <= 255 : flags;

        this.flags = (byte)flags;

        return this;
    }

    /**
     * @param flags Flags to check.
     * @return {@code true} If all the requested flags are set to {@code true}.
     */
    public boolean isFlagSet(int flags) {
        return (this.flags & flags) == flags;
    }

    /**
     * @return Timeout.
     */
    public int timeout() {
        return timeout;
    }

    /**
     * @param timeout New timeout.
     * @return {@code this}.
     */
    public GridH2QueryRequest timeout(int timeout) {
        this.timeout = timeout;

        return this;
    }

    /**
     * @return {@code true} if query timeout is set explicitly.
     */
    public boolean explicitTimeout() {
        return explicitTimeout;
    }

    /**
     * @param explicitTimeout Explicit timeout flag.
     * @return {@code this}.
     */
    public GridH2QueryRequest explicitTimeout(boolean explicitTimeout) {
        this.explicitTimeout = explicitTimeout;

        return this;
    }

    /**
     * @return Schema name.
     */
    public String schemaName() {
        return schemaName;
    }

    /**
     * @param schemaName Schema name.
     * @return {@code this}.
     */
    public GridH2QueryRequest schemaName(String schemaName) {
        this.schemaName = schemaName;

        return this;
    }

    /**
     * @param flags Flags.
     * @param dataPageScanEnabled {@code true} If data page scan enabled, {@code false} if not, and {@code null} if not set.
     * @return Updated flags.
     */
    public static int setDataPageScanEnabled(int flags, Boolean dataPageScanEnabled) {
        int x = dataPageScanEnabled == null ? FLAG_DATA_PAGE_SCAN_DFLT :
            dataPageScanEnabled ? FLAG_DATA_PAGE_SCAN_ENABLED : FLAG_DATA_PAGE_SCAN_DISABLED;

        flags &= ~FLAG_DATA_PAGE_SCAN_MASK; // Clear old bits.
        flags |= x; // Set new bits.

        return flags;
    }

    /**
     * Build query flags.
     *
     * @return  Query flags.
     */
    public static int queryFlags(boolean distributedJoins,
        boolean enforceJoinOrder,
        boolean lazy,
        boolean replicatedOnly,
        boolean explain,
        Boolean dataPageScanEnabled,
        boolean treatReplicatedAsPartitioned) {
        int flags = enforceJoinOrder ? FLAG_ENFORCE_JOIN_ORDER : 0;

        // Distributed joins flag is set if it is either reald
        if (distributedJoins)
            flags |= FLAG_DISTRIBUTED_JOINS;

        if (explain)
            flags |= FLAG_EXPLAIN;

        if (replicatedOnly)
            flags |= FLAG_REPLICATED;

        if (lazy)
            flags |= FLAG_LAZY;

        flags = setDataPageScanEnabled(flags, dataPageScanEnabled);

        if (treatReplicatedAsPartitioned)
            flags |= FLAG_REPLICATED_AS_PARTITIONED;

        return flags;
    }

    /**
     * Id of the query assigned by {@link RunningQueryManager} on originator node.
     *
     * @return Query id.
     */
    public long queryId() {
        return qryId;
    }

    /**
     * Sets id of the query assigned by {@link RunningQueryManager}.
     *
     * @param queryId Query id.
     * @return {@code this} for chaining.
     */
    public GridH2QueryRequest queryId(long queryId) {
        this.qryId = queryId;

        return this;
    }

    /**
     * Checks if data page scan enabled.
     *
     * @return {@code true} If data page scan enabled, {@code false} if not, and {@code null} if not set.
     */
    public Boolean isDataPageScanEnabled() {
        return isDataPageScanEnabled(flags);
    }

    /**
     * Checks if data page scan enabled.
     *
     * @param flags Flags.
     * @return {@code true} If data page scan enabled, {@code false} if not, and {@code null} if not set.
     */
    public static Boolean isDataPageScanEnabled(int flags) {
        switch (flags & FLAG_DATA_PAGE_SCAN_MASK) {
            case FLAG_DATA_PAGE_SCAN_ENABLED:
                return true;

            case FLAG_DATA_PAGE_SCAN_DISABLED:
                return false;
        }

        return null;
    }

    /** {@inheritDoc} */
    @Override public void marshall(BinaryMarshaller m) {
        if (paramsBytes != null)
            return;

        assert params != null;

        try {
            paramsBytes = U.marshal(m, params);
        }
        catch (IgniteCheckedException e) {
            throw new IgniteException(e);
        }
    }

    /** {@inheritDoc} */
    @SuppressWarnings("IfMayBeConditional")
    @Override public void unmarshall(GridKernalContext ctx) {
        assert paramsBytes != null;

        final ClassLoader ldr = U.resolveClassLoader(ctx.config());

<<<<<<< HEAD
            if (m instanceof BinaryMarshaller)
                // To avoid deserializing of enum types.
                params = BinaryUtils.rawArrayFromBinary(((BinaryMarshaller)m).binaryMarshaller().unmarshal(paramsBytes, ldr));
            else
                params = U.unmarshal(m, paramsBytes, ldr);
            
            // add@byron
            for(int i=0;i<params.length;i++) {
            	if(params[i] instanceof BinaryObject) {
            		params[i] = ((BinaryObject)params[i]).deserialize();
            	}
            }
            // end@
        }
        catch (IgniteCheckedException e) {
            throw new IgniteException(e);
        }
        catch (BinaryObjectException e) {
           // ignore
        }
=======
        // To avoid deserializing of enum types.
        params = BinaryUtils.rawArrayFromBinary(ctx.marshaller().binaryMarshaller().unmarshal(paramsBytes, ldr));
>>>>>>> 709829ad
    }

    /** {@inheritDoc} */
    @Override public boolean writeTo(ByteBuffer buf, MessageWriter writer) {
        writer.setBuffer(buf);

        if (!writer.isHeaderWritten()) {
            if (!writer.writeHeader(directType(), fieldsCount()))
                return false;

            writer.onHeaderWritten();
        }

        switch (writer.state()) {
            case 0:
                if (!writer.writeCollection("caches", caches, MessageCollectionItemType.INT))
                    return false;

                writer.incrementState();

            case 1:
                if (!writer.writeByte("flags", flags))
                    return false;

                writer.incrementState();

            case 2:
                if (!writer.writeInt("pageSize", pageSize))
                    return false;

                writer.incrementState();

            case 3:
                if (!writer.writeByteArray("paramsBytes", paramsBytes))
                    return false;

                writer.incrementState();

            case 4:
                if (!writer.writeMap("parts", parts, MessageCollectionItemType.UUID, MessageCollectionItemType.INT_ARR))
                    return false;

                writer.incrementState();

            case 5:
                if (!writer.writeCollection("qrys", qrys, MessageCollectionItemType.MSG))
                    return false;

                writer.incrementState();

            case 6:
                if (!writer.writeLong("reqId", reqId))
                    return false;

                writer.incrementState();

            case 7:
                if (!writer.writeCollection("tbls", tbls, MessageCollectionItemType.MSG))
                    return false;

                writer.incrementState();

            case 8:
                if (!writer.writeInt("timeout", timeout))
                    return false;

                writer.incrementState();

            case 9:
                if (!writer.writeAffinityTopologyVersion("topVer", topVer))
                    return false;

                writer.incrementState();

            case 10:
                if (!writer.writeIntArray("qryParts", qryParts))
                    return false;

                writer.incrementState();

            case 11:
                if (!writer.writeString("schemaName", schemaName))
                    return false;

                writer.incrementState();

            case 12:
                if (!writer.writeBoolean("explicitTimeout", explicitTimeout))
                    return false;

                writer.incrementState();

            case 13:
                if (!writer.writeLong("qryId", qryId))
                    return false;

                writer.incrementState();
        }

        return true;
    }

    /** {@inheritDoc} */
    @Override public boolean readFrom(ByteBuffer buf, MessageReader reader) {
        reader.setBuffer(buf);

        if (!reader.beforeMessageRead())
            return false;

        switch (reader.state()) {
            case 0:
                caches = reader.readCollection("caches", MessageCollectionItemType.INT);

                if (!reader.isLastRead())
                    return false;

                reader.incrementState();

            case 1:
                flags = reader.readByte("flags");

                if (!reader.isLastRead())
                    return false;

                reader.incrementState();

            case 2:
                pageSize = reader.readInt("pageSize");

                if (!reader.isLastRead())
                    return false;

                reader.incrementState();

            case 3:
                paramsBytes = reader.readByteArray("paramsBytes");

                if (!reader.isLastRead())
                    return false;

                reader.incrementState();

            case 4:
                parts = reader.readMap("parts", MessageCollectionItemType.UUID, MessageCollectionItemType.INT_ARR, false);

                if (!reader.isLastRead())
                    return false;

                reader.incrementState();

            case 5:
                qrys = reader.readCollection("qrys", MessageCollectionItemType.MSG);

                if (!reader.isLastRead())
                    return false;

                reader.incrementState();

            case 6:
                reqId = reader.readLong("reqId");

                if (!reader.isLastRead())
                    return false;

                reader.incrementState();

            case 7:
                tbls = reader.readCollection("tbls", MessageCollectionItemType.MSG);

                if (!reader.isLastRead())
                    return false;

                reader.incrementState();

            case 8:
                timeout = reader.readInt("timeout");

                if (!reader.isLastRead())
                    return false;

                reader.incrementState();

            case 9:
                topVer = reader.readAffinityTopologyVersion("topVer");

                if (!reader.isLastRead())
                    return false;

                reader.incrementState();

            case 10:
                qryParts = reader.readIntArray("qryParts");

                if (!reader.isLastRead())
                    return false;

                reader.incrementState();

            case 11:
                schemaName = reader.readString("schemaName");

                if (!reader.isLastRead())
                    return false;

                reader.incrementState();

            case 12:
                explicitTimeout = reader.readBoolean("explicitTimeout");

                if (!reader.isLastRead())
                    return false;

                reader.incrementState();

            case 13:
                qryId = reader.readLong("qryId");

                if (!reader.isLastRead())
                    return false;

                reader.incrementState();
        }

        return reader.afterMessageRead(GridH2QueryRequest.class);
    }

    /** {@inheritDoc} */
    @Override public short directType() {
        return -33;
    }

    /** {@inheritDoc} */
    @Override public byte fieldsCount() {
        return 14;
    }

    /** {@inheritDoc} */
    @Override public void onAckReceived() {
        // No-op.
    }

    /** {@inheritDoc} */
    @Override public String toString() {
        return S.toString(GridH2QueryRequest.class, this);
    }
}<|MERGE_RESOLUTION|>--- conflicted
+++ resolved
@@ -539,31 +539,21 @@
 
         final ClassLoader ldr = U.resolveClassLoader(ctx.config());
 
-<<<<<<< HEAD
-            if (m instanceof BinaryMarshaller)
-                // To avoid deserializing of enum types.
-                params = BinaryUtils.rawArrayFromBinary(((BinaryMarshaller)m).binaryMarshaller().unmarshal(paramsBytes, ldr));
-            else
-                params = U.unmarshal(m, paramsBytes, ldr);
-            
-            // add@byron
+        // To avoid deserializing of enum types.
+        params = BinaryUtils.rawArrayFromBinary(ctx.marshaller().binaryMarshaller().unmarshal(paramsBytes, ldr));
+		try{
+
+			// add@byron
             for(int i=0;i<params.length;i++) {
             	if(params[i] instanceof BinaryObject) {
             		params[i] = ((BinaryObject)params[i]).deserialize();
             	}
             }
             // end@
-        }
-        catch (IgniteCheckedException e) {
-            throw new IgniteException(e);
-        }
+        }        
         catch (BinaryObjectException e) {
            // ignore
         }
-=======
-        // To avoid deserializing of enum types.
-        params = BinaryUtils.rawArrayFromBinary(ctx.marshaller().binaryMarshaller().unmarshal(paramsBytes, ldr));
->>>>>>> 709829ad
     }
 
     /** {@inheritDoc} */
