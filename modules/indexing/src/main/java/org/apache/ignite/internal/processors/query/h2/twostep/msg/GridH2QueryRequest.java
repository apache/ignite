/*
 * Licensed to the Apache Software Foundation (ASF) under one or more
 * contributor license agreements.  See the NOTICE file distributed with
 * this work for additional information regarding copyright ownership.
 * The ASF licenses this file to You under the Apache License, Version 2.0
 * (the "License"); you may not use this file except in compliance with
 * the License.  You may obtain a copy of the License at
 *
 *      http://www.apache.org/licenses/LICENSE-2.0
 *
 * Unless required by applicable law or agreed to in writing, software
 * distributed under the License is distributed on an "AS IS" BASIS,
 * WITHOUT WARRANTIES OR CONDITIONS OF ANY KIND, either express or implied.
 * See the License for the specific language governing permissions and
 * limitations under the License.
 */

package org.apache.ignite.internal.processors.query.h2.twostep.msg;

import java.io.Externalizable;
import java.nio.ByteBuffer;
import java.util.Collection;
import java.util.List;
import java.util.Map;
import java.util.UUID;
import org.apache.ignite.IgniteCheckedException;
import org.apache.ignite.IgniteException;
import org.apache.ignite.internal.GridDirectCollection;
import org.apache.ignite.internal.GridDirectMap;
import org.apache.ignite.internal.GridDirectTransient;
import org.apache.ignite.internal.GridKernalContext;
import org.apache.ignite.internal.IgniteCodeGeneratingFail;
import org.apache.ignite.internal.binary.BinaryMarshaller;
import org.apache.ignite.internal.binary.BinaryUtils;
import org.apache.ignite.internal.processors.affinity.AffinityTopologyVersion;
import org.apache.ignite.internal.processors.cache.mvcc.MvccSnapshot;
import org.apache.ignite.internal.processors.cache.query.GridCacheQueryMarshallable;
import org.apache.ignite.internal.processors.cache.query.GridCacheSqlQuery;
import org.apache.ignite.internal.processors.cache.query.QueryTable;
import org.apache.ignite.internal.processors.query.RunningQueryManager;
import org.apache.ignite.internal.util.tostring.GridToStringInclude;
import org.apache.ignite.internal.util.typedef.internal.S;
import org.apache.ignite.internal.util.typedef.internal.U;
import org.apache.ignite.marshaller.Marshaller;
import org.apache.ignite.plugin.extensions.communication.Message;
import org.apache.ignite.plugin.extensions.communication.MessageCollectionItemType;
import org.apache.ignite.plugin.extensions.communication.MessageReader;
import org.apache.ignite.plugin.extensions.communication.MessageWriter;
import org.jetbrains.annotations.Nullable;

import static org.apache.ignite.internal.processors.cache.query.GridCacheSqlQuery.EMPTY_PARAMS;

/**
 * Query request.
 */
@IgniteCodeGeneratingFail
public class GridH2QueryRequest implements Message, GridCacheQueryMarshallable {
    /** */
    private static final long serialVersionUID = 0L;

    /**
     * Map query will not destroy context until explicit query cancel request will be received because distributed join
     * requests can be received.
     */
    public static final int FLAG_DISTRIBUTED_JOINS = 1;

    /**
     * Remote map query executor will enforce join order for the received map queries.
     */
    public static final int FLAG_ENFORCE_JOIN_ORDER = 1 << 1;

    /**
     * Whether to treat replicated as partitioned (for outer joins).
     */
    public static final int FLAG_REPLICATED_AS_PARTITIONED = 1 << 2;

    /**
     * If it is an EXPLAIN command.
     */
    public static final int FLAG_EXPLAIN = 1 << 3;

    /**
     * If it is a REPLICATED query.
     */
    public static final int FLAG_REPLICATED = 1 << 4;

    /**
     * If lazy execution is enabled.
     */
    public static final int FLAG_LAZY = 1 << 5;

    /** */
    private static final int FLAG_DATA_PAGE_SCAN_SHIFT = 6;

    /** */
    private static final int FLAG_DATA_PAGE_SCAN_MASK = 0b11 << FLAG_DATA_PAGE_SCAN_SHIFT;

    /** */
    @SuppressWarnings("PointlessBitwiseExpression")
    private static final int FLAG_DATA_PAGE_SCAN_DFLT = 0b00 << FLAG_DATA_PAGE_SCAN_SHIFT;

    /** */
    private static final int FLAG_DATA_PAGE_SCAN_ENABLED = 0b01 << FLAG_DATA_PAGE_SCAN_SHIFT;

    /** */
    private static final int FLAG_DATA_PAGE_SCAN_DISABLED = 0b10 << FLAG_DATA_PAGE_SCAN_SHIFT;

    /** */
    private long reqId;

    /** */
    @GridToStringInclude
    @GridDirectCollection(Integer.class)
    private List<Integer> caches;

    /** Topology version. */
    private AffinityTopologyVersion topVer;

    /** Explicit partitions mappings for nodes. */
    @GridToStringInclude
    @GridDirectMap(keyType = UUID.class, valueType = int[].class)
    private Map<UUID, int[]> parts;

    /** Query partitions. */
    @GridToStringInclude
    private int[] qryParts;

    /** */
    private int pageSize;

    /** */
    @GridToStringInclude
    @GridDirectCollection(Message.class)
    private List<GridCacheSqlQuery> qrys;

    /** */
    private byte flags;

    /** */
    @GridToStringInclude
    @GridDirectCollection(Message.class)
    private Collection<QueryTable> tbls;

    /** */
    private int timeout;

    /** */
    @GridToStringInclude(sensitive = true)
    @GridDirectTransient
    private Object[] params;

    /** */
    private byte[] paramsBytes;

    /** Schema name. */
    private String schemaName;

    /** */
    private MvccSnapshot mvccSnapshot;

    /** TX details holder for {@code SELECT FOR UPDATE}, or {@code null} if not applicable. */
    private GridH2SelectForUpdateTxDetails txReq;

<<<<<<< HEAD
=======
    /** Id of the query assigned by {@link RunningQueryManager} on originator node. */
    private long qryId;

>>>>>>> 9cf06362
    /** */
    private boolean explicitTimeout;

    /**
     * Required by {@link Externalizable}
     */
    public GridH2QueryRequest() {
        // No-op.
    }

    /**
     * @param req Request.
     */
    public GridH2QueryRequest(GridH2QueryRequest req) {
        reqId = req.reqId;
        caches = req.caches;
        topVer = req.topVer;
        parts = req.parts;
        qryParts = req.qryParts;
        pageSize = req.pageSize;
        qrys = req.qrys;
        flags = req.flags;
        tbls = req.tbls;
        timeout = req.timeout;
        params = req.params;
        paramsBytes = req.paramsBytes;
        schemaName = req.schemaName;
        mvccSnapshot = req.mvccSnapshot;
        txReq = req.txReq;
<<<<<<< HEAD
=======
        qryId = req.qryId;
>>>>>>> 9cf06362
        explicitTimeout = req.explicitTimeout;
    }

    /**
     * @return MVCC snapshot.
     */
    @Nullable public MvccSnapshot mvccSnapshot() {
        return mvccSnapshot;
    }

    /**
     * @param mvccSnapshot MVCC snapshot version.
     * @return {@code this}.
     */
    public GridH2QueryRequest mvccSnapshot(MvccSnapshot mvccSnapshot) {
        this.mvccSnapshot = mvccSnapshot;

        return this;
    }

    /**
     * @return Parameters.
     */
    public Object[] parameters() {
        return params;
    }

    /**
     * @param params Parameters.
     * @return {@code this}.
     */
    public GridH2QueryRequest parameters(Object[] params) {
        if (params == null)
            params = EMPTY_PARAMS;

        this.params = params;

        return this;
    }

    /**
     * @param tbls Tables.
     * @return {@code this}.
     */
    public GridH2QueryRequest tables(Collection<QueryTable> tbls) {
        this.tbls = tbls;

        return this;
    }

    /**
     * Get tables.
     * <p>
     * N.B.: Was used in AI 1.9 for snapshots. Unused at the moment, but should be kept for compatibility reasons.
     *
     * @return Tables.
     */
    public Collection<QueryTable> tables() {
        return tbls;
    }

    /**
     * @param reqId Request ID.
     * @return {@code this}.
     */
    public GridH2QueryRequest requestId(long reqId) {
        this.reqId = reqId;

        return this;
    }

    /**
     * @return Request ID.
     */
    public long requestId() {
        return reqId;
    }

    /**
     * @param caches Caches.
     * @return {@code this}.
     */
    public GridH2QueryRequest caches(List<Integer> caches) {
        this.caches = caches;

        return this;
    }

    /**
     * @return Caches.
     */
    public List<Integer> caches() {
        return caches;
    }

    /**
     * @param topVer Topology version.
     * @return {@code this}.
     */
    public GridH2QueryRequest topologyVersion(AffinityTopologyVersion topVer) {
        this.topVer = topVer;

        return this;
    }

    /**
     * @return Topology version.
     */
    public AffinityTopologyVersion topologyVersion() {
        return topVer;
    }

    /**
     * @return Explicit partitions mapping.
     */
    public Map<UUID, int[]> partitions() {
        return parts;
    }

    /**
     * @param parts Explicit partitions mapping.
     * @return {@code this}.
     */
    public GridH2QueryRequest partitions(Map<UUID, int[]> parts) {
        this.parts = parts;

        return this;
    }

    /**
     * @return Query partitions.
     */
    public int[] queryPartitions() {
        return qryParts;
    }

    /**
     * @param qryParts Query partitions.
     * @return {@code this}.
     */
    public GridH2QueryRequest queryPartitions(int[] qryParts) {
        this.qryParts = qryParts;

        return this;
    }

    /**
     * @param pageSize Page size.
     * @return {@code this}.
     */
    public GridH2QueryRequest pageSize(int pageSize) {
        this.pageSize = pageSize;

        return this;
    }

    /**
     * @return Page size.
     */
    public int pageSize() {
        return pageSize;
    }

    /**
     * @param qrys SQL Queries.
     * @return {@code this}.
     */
    public GridH2QueryRequest queries(List<GridCacheSqlQuery> qrys) {
        this.qrys = qrys;

        return this;
    }

    /**
     * @return SQL Queries.
     */
    public List<GridCacheSqlQuery> queries() {
        return qrys;
    }

    /**
     * @param flags Flags.
     * @return {@code this}.
     */
    public GridH2QueryRequest flags(int flags) {
        assert flags >= 0 && flags <= 255 : flags;

        this.flags = (byte)flags;

        return this;
    }

    /**
     * @param flags Flags to check.
     * @return {@code true} If all the requested flags are set to {@code true}.
     */
    public boolean isFlagSet(int flags) {
        return (this.flags & flags) == flags;
    }

    /**
     * @return Timeout.
     */
    public int timeout() {
        return timeout;
    }

    /**
     * @param timeout New timeout.
     * @return {@code this}.
     */
    public GridH2QueryRequest timeout(int timeout) {
        this.timeout = timeout;

        return this;
    }

    /**
     * @return {@code true} if query timeout is set explicitly.
     */
    public boolean explicitTimeout() {
        return explicitTimeout;
    }

    /**
     * @param explicitTimeout Explicit timeout flag.
     * @return {@code this}.
     */
    public GridH2QueryRequest explicitTimeout(boolean explicitTimeout) {
        this.explicitTimeout = explicitTimeout;

        return this;
    }

    /**
     * @return Schema name.
     */
    public String schemaName() {
        return schemaName;
    }

    /**
     * @param schemaName Schema name.
     * @return {@code this}.
     */
    public GridH2QueryRequest schemaName(String schemaName) {
        this.schemaName = schemaName;

        return this;
    }

    /**
     * @return TX details holder for {@code SELECT FOR UPDATE}, or {@code null} if not applicable.
     */
    public GridH2SelectForUpdateTxDetails txDetails() {
        return txReq;
    }

    /**
     * @param txReq TX details holder for {@code SELECT FOR UPDATE}, or {@code null} if not applicable.
     */
    public void txDetails(GridH2SelectForUpdateTxDetails txReq) {
        this.txReq = txReq;
    }

    /**
     * @param flags Flags.
     * @param dataPageScanEnabled {@code true} If data page scan enabled, {@code false} if not, and {@code null} if not set.
     * @return Updated flags.
     */
    public static int setDataPageScanEnabled(int flags, Boolean dataPageScanEnabled) {
        int x = dataPageScanEnabled == null ? FLAG_DATA_PAGE_SCAN_DFLT :
            dataPageScanEnabled ? FLAG_DATA_PAGE_SCAN_ENABLED : FLAG_DATA_PAGE_SCAN_DISABLED;

        flags &= ~FLAG_DATA_PAGE_SCAN_MASK; // Clear old bits.
        flags |= x; // Set new bits.

        return flags;
    }

    /**
     * Build query flags.
     *
     * @return  Query flags.
     */
    public static int queryFlags(boolean distributedJoins,
        boolean enforceJoinOrder,
        boolean lazy,
        boolean replicatedOnly,
        boolean explain,
        Boolean dataPageScanEnabled,
        boolean treatReplicatedAsPartitioned) {
        int flags = enforceJoinOrder ? FLAG_ENFORCE_JOIN_ORDER : 0;

        // Distributed joins flag is set if it is either reald
        if (distributedJoins)
            flags |= FLAG_DISTRIBUTED_JOINS;

        if (explain)
            flags |= FLAG_EXPLAIN;

        if (replicatedOnly)
            flags |= FLAG_REPLICATED;

        if (lazy)
            flags |= FLAG_LAZY;

        flags = setDataPageScanEnabled(flags, dataPageScanEnabled);

        if (treatReplicatedAsPartitioned)
            flags |= FLAG_REPLICATED_AS_PARTITIONED;

        return flags;
    }

    /**
     * Id of the query assigned by {@link RunningQueryManager} on originator node.
     *
     * @return Query id.
     */
    public long queryId() {
        return qryId;
    }

    /**
     * Sets id of the query assigned by {@link RunningQueryManager}.
     *
     * @param queryId Query id.
     * @return {@code this} for chaining.
     */
    public GridH2QueryRequest queryId(long queryId) {
        this.qryId = queryId;

        return this;
    }

    /**
     * Checks if data page scan enabled.
     *
     * @return {@code true} If data page scan enabled, {@code false} if not, and {@code null} if not set.
     */
    public Boolean isDataPageScanEnabled() {
        return isDataPageScanEnabled(flags);
    }

    /**
     * Checks if data page scan enabled.
     *
     * @param flags Flags.
     * @return {@code true} If data page scan enabled, {@code false} if not, and {@code null} if not set.
     */
    public static Boolean isDataPageScanEnabled(int flags) {
        switch (flags & FLAG_DATA_PAGE_SCAN_MASK) {
            case FLAG_DATA_PAGE_SCAN_ENABLED:
                return true;

            case FLAG_DATA_PAGE_SCAN_DISABLED:
                return false;
        }

        return null;
    }

    /** {@inheritDoc} */
    @Override public void marshall(Marshaller m) {
        if (paramsBytes != null)
            return;

        assert params != null;

        try {
            paramsBytes = U.marshal(m, params);
        }
        catch (IgniteCheckedException e) {
            throw new IgniteException(e);
        }
    }

    /** {@inheritDoc} */
    @SuppressWarnings("IfMayBeConditional")
    @Override public void unmarshall(Marshaller m, GridKernalContext ctx) {
        assert paramsBytes != null;

        try {
            final ClassLoader ldr = U.resolveClassLoader(ctx.config());

            if (m instanceof BinaryMarshaller)
                // To avoid deserializing of enum types.
                params = BinaryUtils.rawArrayFromBinary(((BinaryMarshaller)m).binaryMarshaller().unmarshal(paramsBytes, ldr));
            else
                params = U.unmarshal(m, paramsBytes, ldr);
        }
        catch (IgniteCheckedException e) {
            throw new IgniteException(e);
        }
    }

    /** {@inheritDoc} */
    @Override public boolean writeTo(ByteBuffer buf, MessageWriter writer) {
        writer.setBuffer(buf);

        if (!writer.isHeaderWritten()) {
            if (!writer.writeHeader(directType(), fieldsCount()))
                return false;

            writer.onHeaderWritten();
        }

        switch (writer.state()) {
            case 0:
                if (!writer.writeCollection("caches", caches, MessageCollectionItemType.INT))
                    return false;

                writer.incrementState();

            case 1:
                if (!writer.writeByte("flags", flags))
                    return false;

                writer.incrementState();

            case 2:
                if (!writer.writeInt("pageSize", pageSize))
                    return false;

                writer.incrementState();

            case 3:
                if (!writer.writeByteArray("paramsBytes", paramsBytes))
                    return false;

                writer.incrementState();

            case 4:
                if (!writer.writeMap("parts", parts, MessageCollectionItemType.UUID, MessageCollectionItemType.INT_ARR))
                    return false;

                writer.incrementState();

            case 5:
                if (!writer.writeCollection("qrys", qrys, MessageCollectionItemType.MSG))
                    return false;

                writer.incrementState();

            case 6:
                if (!writer.writeLong("reqId", reqId))
                    return false;

                writer.incrementState();

            case 7:
                if (!writer.writeCollection("tbls", tbls, MessageCollectionItemType.MSG))
                    return false;

                writer.incrementState();

            case 8:
                if (!writer.writeInt("timeout", timeout))
                    return false;

                writer.incrementState();

            case 9:
                if (!writer.writeAffinityTopologyVersion("topVer", topVer))
                    return false;

                writer.incrementState();

            case 10:
                if (!writer.writeIntArray("qryParts", qryParts))
                    return false;

                writer.incrementState();

            case 11:
                if (!writer.writeString("schemaName", schemaName))
                    return false;

                writer.incrementState();

            case 12:
                if (!writer.writeMessage("mvccSnapshot", mvccSnapshot))
                    return false;

                writer.incrementState();

            case 13:
                if (!writer.writeMessage("txReq", txReq))
                    return false;

                writer.incrementState();

            case 14:
                if (!writer.writeBoolean("explicitTimeout", explicitTimeout))
                    return false;

                writer.incrementState();

<<<<<<< HEAD
=======
            case 15:
                if (!writer.writeLong("qryId", qryId))
                    return false;

                writer.incrementState();
>>>>>>> 9cf06362
        }

        return true;
    }

    /** {@inheritDoc} */
    @Override public boolean readFrom(ByteBuffer buf, MessageReader reader) {
        reader.setBuffer(buf);

        if (!reader.beforeMessageRead())
            return false;

        switch (reader.state()) {
            case 0:
                caches = reader.readCollection("caches", MessageCollectionItemType.INT);

                if (!reader.isLastRead())
                    return false;

                reader.incrementState();

            case 1:
                flags = reader.readByte("flags");

                if (!reader.isLastRead())
                    return false;

                reader.incrementState();

            case 2:
                pageSize = reader.readInt("pageSize");

                if (!reader.isLastRead())
                    return false;

                reader.incrementState();

            case 3:
                paramsBytes = reader.readByteArray("paramsBytes");

                if (!reader.isLastRead())
                    return false;

                reader.incrementState();

            case 4:
                parts = reader.readMap("parts", MessageCollectionItemType.UUID, MessageCollectionItemType.INT_ARR, false);

                if (!reader.isLastRead())
                    return false;

                reader.incrementState();

            case 5:
                qrys = reader.readCollection("qrys", MessageCollectionItemType.MSG);

                if (!reader.isLastRead())
                    return false;

                reader.incrementState();

            case 6:
                reqId = reader.readLong("reqId");

                if (!reader.isLastRead())
                    return false;

                reader.incrementState();

            case 7:
                tbls = reader.readCollection("tbls", MessageCollectionItemType.MSG);

                if (!reader.isLastRead())
                    return false;

                reader.incrementState();

            case 8:
                timeout = reader.readInt("timeout");

                if (!reader.isLastRead())
                    return false;

                reader.incrementState();

            case 9:
                topVer = reader.readAffinityTopologyVersion("topVer");

                if (!reader.isLastRead())
                    return false;

                reader.incrementState();

            case 10:
                qryParts = reader.readIntArray("qryParts");

                if (!reader.isLastRead())
                    return false;

                reader.incrementState();

            case 11:
                schemaName = reader.readString("schemaName");

                if (!reader.isLastRead())
                    return false;

                reader.incrementState();

            case 12:
                mvccSnapshot = reader.readMessage("mvccSnapshot");

                if (!reader.isLastRead())
                    return false;

                reader.incrementState();

            case 13:
                txReq = reader.readMessage("txReq");

                if (!reader.isLastRead())
                    return false;

                reader.incrementState();

            case 14:
                explicitTimeout = reader.readBoolean("explicitTimeout");

                if (!reader.isLastRead())
                    return false;

                reader.incrementState();

<<<<<<< HEAD
=======
            case 15:
                qryId = reader.readLong("qryId");

                if (!reader.isLastRead())
                    return false;

                reader.incrementState();
>>>>>>> 9cf06362
        }

        return reader.afterMessageRead(GridH2QueryRequest.class);
    }

    /** {@inheritDoc} */
    @Override public short directType() {
        return -33;
    }

    /** {@inheritDoc} */
    @Override public byte fieldsCount() {
<<<<<<< HEAD
        return 15;
=======
        return 16;
>>>>>>> 9cf06362
    }

    /** {@inheritDoc} */
    @Override public void onAckReceived() {
        // No-op.
    }

    /** {@inheritDoc} */
    @Override public String toString() {
        return S.toString(GridH2QueryRequest.class, this);
    }
}<|MERGE_RESOLUTION|>--- conflicted
+++ resolved
@@ -161,12 +161,9 @@
     /** TX details holder for {@code SELECT FOR UPDATE}, or {@code null} if not applicable. */
     private GridH2SelectForUpdateTxDetails txReq;
 
-<<<<<<< HEAD
-=======
     /** Id of the query assigned by {@link RunningQueryManager} on originator node. */
     private long qryId;
 
->>>>>>> 9cf06362
     /** */
     private boolean explicitTimeout;
 
@@ -196,10 +193,7 @@
         schemaName = req.schemaName;
         mvccSnapshot = req.mvccSnapshot;
         txReq = req.txReq;
-<<<<<<< HEAD
-=======
         qryId = req.qryId;
->>>>>>> 9cf06362
         explicitTimeout = req.explicitTimeout;
     }
 
@@ -699,14 +693,11 @@
 
                 writer.incrementState();
 
-<<<<<<< HEAD
-=======
             case 15:
                 if (!writer.writeLong("qryId", qryId))
                     return false;
 
                 writer.incrementState();
->>>>>>> 9cf06362
         }
 
         return true;
@@ -840,8 +831,6 @@
 
                 reader.incrementState();
 
-<<<<<<< HEAD
-=======
             case 15:
                 qryId = reader.readLong("qryId");
 
@@ -849,7 +838,6 @@
                     return false;
 
                 reader.incrementState();
->>>>>>> 9cf06362
         }
 
         return reader.afterMessageRead(GridH2QueryRequest.class);
@@ -862,11 +850,7 @@
 
     /** {@inheritDoc} */
     @Override public byte fieldsCount() {
-<<<<<<< HEAD
-        return 15;
-=======
         return 16;
->>>>>>> 9cf06362
     }
 
     /** {@inheritDoc} */
