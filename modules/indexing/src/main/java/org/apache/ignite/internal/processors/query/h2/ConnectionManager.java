/*
 * Licensed to the Apache Software Foundation (ASF) under one or more
 * contributor license agreements.  See the NOTICE file distributed with
 * this work for additional information regarding copyright ownership.
 * The ASF licenses this file to You under the Apache License, Version 2.0
 * (the "License"); you may not use this file except in compliance with
 * the License.  You may obtain a copy of the License at
 *
 *      http://www.apache.org/licenses/LICENSE-2.0
 *
 * Unless required by applicable law or agreed to in writing, software
 * distributed under the License is distributed on an "AS IS" BASIS,
 * WITHOUT WARRANTIES OR CONDITIONS OF ANY KIND, either express or implied.
 * See the License for the specific language governing permissions and
 * limitations under the License.
 */

package org.apache.ignite.internal.processors.query.h2;

import java.sql.Connection;
import java.sql.DriverManager;
import java.sql.SQLException;
import java.sql.Statement;
import java.util.concurrent.ConcurrentHashMap;
import java.util.concurrent.ConcurrentMap;
import org.apache.ignite.IgniteCheckedException;
import org.apache.ignite.IgniteLogger;
import org.apache.ignite.internal.GridKernalContext;
import org.apache.ignite.internal.processors.query.IgniteSQLException;
import org.apache.ignite.internal.processors.query.QueryUtils;
import org.apache.ignite.internal.processors.query.h2.opt.GridH2DefaultTableEngine;
import org.apache.ignite.internal.processors.query.h2.opt.GridH2PlainRowFactory;
import org.apache.ignite.internal.processors.query.h2.opt.GridH2Table;
import org.apache.ignite.internal.processors.query.h2.sql.GridSqlQueryParser;
import org.apache.ignite.internal.processors.timeout.GridTimeoutProcessor;
import org.apache.ignite.internal.util.typedef.F;
import org.apache.ignite.internal.util.typedef.internal.U;
import org.h2.jdbc.JdbcStatement;
import org.h2.server.web.WebServer;
import org.h2.tools.Server;
import org.jetbrains.annotations.Nullable;

<<<<<<< HEAD
=======
import java.sql.Connection;
import java.sql.DriverManager;
import java.sql.PreparedStatement;
import java.sql.ResultSet;
import java.sql.SQLException;
import java.sql.Statement;
import java.util.Iterator;
import java.util.Map;
import java.util.concurrent.ConcurrentHashMap;
import java.util.concurrent.ConcurrentMap;

>>>>>>> 36a1ae0f
import static org.apache.ignite.IgniteSystemProperties.IGNITE_H2_DEBUG_CONSOLE;
import static org.apache.ignite.IgniteSystemProperties.IGNITE_H2_DEBUG_CONSOLE_PORT;
import static org.apache.ignite.IgniteSystemProperties.IGNITE_H2_INDEXING_CACHE_CLEANUP_PERIOD;
import static org.apache.ignite.IgniteSystemProperties.IGNITE_H2_INDEXING_CACHE_THREAD_USAGE_TIMEOUT;
import static org.apache.ignite.IgniteSystemProperties.getInteger;
import static org.apache.ignite.IgniteSystemProperties.getString;

/**
 * H2 connection manager.
 */
public class ConnectionManager {
    /** Default DB options. */
    private static final String DB_OPTIONS = ";LOCK_MODE=3;MULTI_THREADED=1;DB_CLOSE_ON_EXIT=FALSE" +
        ";DEFAULT_LOCK_TIMEOUT=10000;FUNCTIONS_IN_SCHEMA=true;OPTIMIZE_REUSE_RESULTS=0;QUERY_CACHE_SIZE=0" +
        ";MAX_OPERATION_MEMORY=0;BATCH_JOINS=1" +
        ";ROW_FACTORY=\"" + GridH2PlainRowFactory.class.getName() + "\"" +
        ";DEFAULT_TABLE_ENGINE=" + GridH2DefaultTableEngine.class.getName();

    /** The period of clean up the {@link #threadConns}. */
    private static final Long CONN_CLEANUP_PERIOD = 2000L;

    /** The period of clean up the statement cache. */
    @SuppressWarnings("FieldCanBeLocal")
    private final Long stmtCleanupPeriod = Long.getLong(IGNITE_H2_INDEXING_CACHE_CLEANUP_PERIOD, 10_000);

    /** The timeout to remove entry from the statement cache if the thread doesn't perform any queries. */
    private final Long stmtTimeout = Long.getLong(IGNITE_H2_INDEXING_CACHE_THREAD_USAGE_TIMEOUT, 600 * 1000);

    /*
     * Initialize system properties for H2.
     */
    static {
        System.setProperty("h2.objectCache", "false");
        System.setProperty("h2.serializeJavaObject", "false");
        System.setProperty("h2.objectCacheMaxPerElementSize", "0"); // Avoid ValueJavaObject caching.
        System.setProperty("h2.optimizeTwoEquals", "false"); // Makes splitter fail on subqueries in WHERE.
        System.setProperty("h2.dropRestrict", "false"); // Drop schema with cascade semantics.
    }

    /** Shared connection pool. */
    private final ThreadLocal<ObjectPool<H2ConnectionWrapper>> connPool
        = new ThreadLocal<ObjectPool<H2ConnectionWrapper>>() {
        @Override protected ObjectPool<H2ConnectionWrapper> initialValue() {
            return new ObjectPool<>(
                ConnectionManager.this::newConnectionWrapper,
                50,
                ConnectionManager.this::closePooledConnectionWrapper);
        }
    };

    /** All connections are used by Ignite instance. */
    private final ConcurrentMap<Thread, ConcurrentMap<Connection, H2ConnectionWrapper>> threadConns = new ConcurrentHashMap<>();

    /** Connection cache. */
    private final ThreadLocal<ObjectPoolReusable<H2ConnectionWrapper>> connCache
        = new ThreadLocal<ObjectPoolReusable<H2ConnectionWrapper>>() {
        @Override public ObjectPoolReusable<H2ConnectionWrapper> get() {
            ObjectPoolReusable<H2ConnectionWrapper> reusable = super.get();

            boolean reconnect = true;

            try {
                reconnect = reusable == null || reusable.object().connection().isClosed();
            }
            catch (SQLException e) {
                U.warn(log, "Failed to check connection status.", e);
            }

            if (reconnect) {
                reusable = initialValue();

                set(reusable);
            }

            return reusable;
        }

        @Override protected ObjectPoolReusable<H2ConnectionWrapper> initialValue() {
            ObjectPool<H2ConnectionWrapper> pool = connPool.get();

            ObjectPoolReusable<H2ConnectionWrapper> reusableConn = pool.borrow();

            ConcurrentMap<Connection, H2ConnectionWrapper> newMap = new ConcurrentHashMap<>();

            ConcurrentMap<Connection, H2ConnectionWrapper> perThreadConns = threadConns.putIfAbsent(
                Thread.currentThread(), newMap);

            if (perThreadConns == null)
                perThreadConns = newMap;

            perThreadConns.put(reusableConn.object().connection(), reusableConn.object());

            return reusableConn;
        }
    };

    /** Database URL. */
    private final String dbUrl;

    /** Connection cleanup task. */
    private final GridTimeoutProcessor.CancelableTask connCleanupTask;

    /** Statement cleanup task. */
    private final GridTimeoutProcessor.CancelableTask stmtCleanupTask;

    /** H2 connection for INFORMATION_SCHEMA. Holds H2 open until node is stopped. */
    private volatile Connection sysConn;

    /** Logger. */
    private final IgniteLogger log;

    /**
     * Constructor.
     *
     * @param ctx Context.
     * @throws IgniteCheckedException On error.
     */
    public ConnectionManager(GridKernalContext ctx) throws IgniteCheckedException {
        dbUrl = "jdbc:h2:mem:" + ctx.localNodeId() + DB_OPTIONS;

        log = ctx.log(ConnectionManager.class);

        org.h2.Driver.load();

        sysConn = connectionNoCache(QueryUtils.SCHEMA_INFORMATION);

        stmtCleanupTask = ctx.timeout().schedule(this::cleanupStatements, stmtCleanupPeriod, stmtCleanupPeriod);
        connCleanupTask = ctx.timeout().schedule(this::cleanupConnections, CONN_CLEANUP_PERIOD, CONN_CLEANUP_PERIOD);

        startDebugConsole();
    }

    /**
     * Gets DB connection.
     *
     * @param schema Whether to set schema for connection or not.
     * @return DB connection.
     */
    public Connection connectionForThread(@Nullable String schema) {
        H2ConnectionWrapper c = connCache.get().object();

        if (c == null)
            throw new IgniteSQLException("Failed to get DB connection for thread (check log for details).");

        if (schema != null && !F.eq(c.schema(), schema)) {
            try {
                c.connection().setSchema(schema);
                c.schema(schema);

                if (log.isDebugEnabled())
                    log.debug("Set schema: " + schema);
            }
            catch (SQLException e) {
                throw new IgniteSQLException("Failed to set schema for DB connection for thread [schema=" +
                    schema + "]", e);
            }
        }

        return c.connection();
    }

    /**
     * @return Per-thread connections (for testing purposes only).
     */
    public ConcurrentMap<Thread, ConcurrentMap<Connection, H2ConnectionWrapper>> connectionsForThread() {
        return threadConns;
    }

    /**
     * Removes from cache and returns associated with current thread connection.
     *
     * @return Connection associated with current thread.
     */
    public ObjectPoolReusable<H2ConnectionWrapper> detachConnection() {
        ObjectPoolReusable<H2ConnectionWrapper> reusableConnection = connCache.get();

        connCache.remove();

        return reusableConnection;
    }

    /**
     * Get connection without cache.
     *
     * @param schema Schema name.
     * @return Connection.
     * @throws IgniteSQLException On error.
     */
    public Connection connectionNoCache(String schema) throws IgniteSQLException {
        try {
            Connection conn = DriverManager.getConnection(dbUrl);

            conn.setSchema(schema);

            return conn;
        }
        catch (SQLException e) {
            throw new IgniteSQLException("Failed to initialize system DB connection: " + dbUrl, e);
        }
    }

    /**
     * @return {@link H2StatementCache} associated with current thread.
     */
    public H2StatementCache statementCacheForThread() {
        H2StatementCache statementCache = connCache.get().object().statementCache();

        statementCache.updateLastUsage();

        return statementCache;
    }

    /**
     * Execute SQL statement on specific schema.
     *
     * @param schema Schema
     * @param sql SQL statement.
     * @throws IgniteCheckedException If failed.
     */
    public void executeStatement(String schema, String sql) throws IgniteCheckedException {
        Statement stmt = null;

        Connection c = null;

        try {
            c = connectionForThread(schema);

            stmt = c.createStatement();

            stmt.executeUpdate(sql);
        }
        catch (SQLException e) {
            onSqlException(c);

            throw new IgniteCheckedException("Failed to execute statement: " + sql, e);
        }
        finally {
            U.close(stmt, log);
        }
    }

    /**
     * Execute statement on H2 INFORMATION_SCHEMA.
     *
     * @param sql SQL statement.
     */
<<<<<<< HEAD
    public void executeSystemStatement(String sql) {
        assert sysConn != null;

=======
    public void executeSystemStatement(String sql) throws IgniteCheckedException {
>>>>>>> 36a1ae0f
        Statement stmt = null;

        try {
            stmt = sysConn.createStatement();

            stmt.executeUpdate(sql);
        }
        catch (SQLException e) {
            U.close(sysConn, log);

            IgniteSQLException ex = new IgniteSQLException("Failed to execute system statement: " + sql, e);

            try {
                sysConn = connectionNoCache(QueryUtils.SCHEMA_INFORMATION);
            }
            catch (IgniteSQLException exOnReopenSysConn) {
                sysConn = null;

<<<<<<< HEAD
                ex.addSuppressed(exOnReopenSysConn);
            }

            throw ex;
=======
            throw new IgniteCheckedException("Failed to execute system statement: " + sql, e);
>>>>>>> 36a1ae0f
        }
        finally {
            U.close(stmt, log);
        }
    }

    /**
     * Get cached prepared statement (if any).
     *
     * @param c Connection.
     * @param sql SQL.
     * @return Prepared statement or {@code null}.
     */
    @Nullable public PreparedStatement cachedPreparedStatement(Connection c, String sql) throws SQLException {
        H2StatementCache cache = statementCacheForThread();

        H2CachedStatementKey key = new H2CachedStatementKey(c.getSchema(), sql);

        PreparedStatement stmt = cache.get(key);

        if (stmt != null && !stmt.isClosed() && !stmt.unwrap(JdbcStatement.class).isCancelled() &&
            !GridSqlQueryParser.prepared(stmt).needRecompile()) {
            assert stmt.getConnection() == c;

            return stmt;
        }

        return null;
    }

    /**
     * Prepare statement caching it if needed.
     *
     * @param c Connection.
     * @param sql SQL.
     * @return Prepared statement.
     * @throws SQLException If failed.
     */
    public PreparedStatement prepareStatement(Connection c, String sql) throws SQLException {
        PreparedStatement stmt = cachedPreparedStatement(c, sql);

        if (stmt == null) {
            H2StatementCache cache = statementCacheForThread();

            H2CachedStatementKey key = new H2CachedStatementKey(c.getSchema(), sql);

            stmt = PreparedStatementExImpl.wrap(prepareStatementNoCache(c, sql));

            cache.put(key, stmt);
        }

        return stmt;
    }

    /**
     * Get prepared statement without caching.
     *
     * @param c Connection.
     * @param sql SQL.
     * @return Prepared statement.
     * @throws SQLException If failed.
     */
    public PreparedStatement prepareStatementNoCache(Connection c, String sql) throws SQLException {
        boolean insertHack = GridH2Table.insertHackRequired(sql);

        if (insertHack) {
            GridH2Table.insertHack(true);

            try {
                return c.prepareStatement(sql, ResultSet.TYPE_SCROLL_INSENSITIVE, ResultSet.CONCUR_READ_ONLY);
            }
            finally {
                GridH2Table.insertHack(false);
            }
        }
        else
            return c.prepareStatement(sql, ResultSet.TYPE_SCROLL_INSENSITIVE, ResultSet.CONCUR_READ_ONLY);
    }

    /**
     * Clear statement cache when cache is unregistered..
     */
    public void onCacheUnregistered() {
        threadConns.values().forEach(map -> map.values().forEach(H2ConnectionWrapper::clearStatementCache));
    }

    /**
     * Cancel all queries.
     */
    public void onKernalStop() {
        threadConns.values().forEach(map -> map.keySet().forEach(c -> {U.close(c, log);}));
    }

    /**
     * Close executor.
     */
    public void stop() {
        threadConns.values().forEach(map -> map.keySet().forEach(c -> {U.close(c, log);}));

        threadConns.clear();

        try (Connection c = connectionNoCache(QueryUtils.SCHEMA_INFORMATION); Statement s = c.createStatement()) {
            s.execute("SHUTDOWN");
        }
        catch (SQLException e) {
            U.error(log, "Failed to shutdown database.", e);
        }

        if (stmtCleanupTask != null)
            stmtCleanupTask.close();

        if (connCleanupTask != null)
            connCleanupTask.close();

        if (sysConn != null) {
            U.close(sysConn, log);

            sysConn = null;
        }
    }

    /**
     * Handles SQL exception.
     * @param c H2 Connection.
     */
    public void onSqlException(Connection c) {
        H2ConnectionWrapper conn = connCache.get().object();

        // Clear thread local cache if connection not detached.
        if (conn.connection() == c)
            connCache.remove();

        if (c != null) {
            threadConns.get(Thread.currentThread()).remove(c);

            // Reset connection to receive new one at next call.
            U.close(c, log);
        }
    }

    /**
     * Start debug console if needed.
     *
     * @throws IgniteCheckedException If failed.
     */
    private void startDebugConsole() throws IgniteCheckedException {
        try {
            if (getString(IGNITE_H2_DEBUG_CONSOLE) != null) {
                Connection c = DriverManager.getConnection(dbUrl);

                int port = getInteger(IGNITE_H2_DEBUG_CONSOLE_PORT, 0);

                WebServer webSrv = new WebServer();
                Server web = new Server(webSrv, "-webPort", Integer.toString(port));
                web.start();
                String url = webSrv.addSession(c);

                U.quietAndInfo(log, "H2 debug console URL: " + url);

                try {
                    Server.openBrowser(url);
                }
                catch (Exception e) {
                    U.warn(log, "Failed to open browser: " + e.getMessage());
                }
            }
        }
        catch (SQLException e) {
            throw new IgniteCheckedException(e);
        }
    }

    /**
     * Create new connection wrapper.
     *
     * @return Connection wrapper.
     */
    private H2ConnectionWrapper newConnectionWrapper() {
        try {
            return new H2ConnectionWrapper(DriverManager.getConnection(dbUrl));
        }
        catch (SQLException e) {
            throw new IgniteSQLException("Failed to initialize DB connection: " + dbUrl, e);
        }
    }

    /**
     * @param conn Connection wrapper to close.
     */
    private void closePooledConnectionWrapper(H2ConnectionWrapper conn) {
        threadConns.get(conn.initialThread()).remove(conn.connection());

        U.closeQuiet(conn);
    }

    /**
     * Called periodically to cleanup connections.
     */
    private void cleanupConnections() {
        threadConns.entrySet().removeIf(e -> {
            Thread t = e.getKey();

            if (t.getState() != Thread.State.TERMINATED)
                return false;

            for (H2ConnectionWrapper c : e.getValue().values())
                U.close(c, log);

            return true;
        });
    }

    /**
     * Called periodically to clean up the statement cache.
     */
    private void cleanupStatements() {
        long now = U.currentTimeMillis();

        threadConns.values().forEach(map -> map.values().forEach(connWrp -> {
            if (now - connWrp.statementCache().lastUsage() > stmtTimeout)
                connWrp.clearStatementCache();
        }));
    }
}<|MERGE_RESOLUTION|>--- conflicted
+++ resolved
@@ -19,6 +19,8 @@
 
 import java.sql.Connection;
 import java.sql.DriverManager;
+import java.sql.PreparedStatement;
+import java.sql.ResultSet;
 import java.sql.SQLException;
 import java.sql.Statement;
 import java.util.concurrent.ConcurrentHashMap;
@@ -40,20 +42,6 @@
 import org.h2.tools.Server;
 import org.jetbrains.annotations.Nullable;
 
-<<<<<<< HEAD
-=======
-import java.sql.Connection;
-import java.sql.DriverManager;
-import java.sql.PreparedStatement;
-import java.sql.ResultSet;
-import java.sql.SQLException;
-import java.sql.Statement;
-import java.util.Iterator;
-import java.util.Map;
-import java.util.concurrent.ConcurrentHashMap;
-import java.util.concurrent.ConcurrentMap;
-
->>>>>>> 36a1ae0f
 import static org.apache.ignite.IgniteSystemProperties.IGNITE_H2_DEBUG_CONSOLE;
 import static org.apache.ignite.IgniteSystemProperties.IGNITE_H2_DEBUG_CONSOLE_PORT;
 import static org.apache.ignite.IgniteSystemProperties.IGNITE_H2_INDEXING_CACHE_CLEANUP_PERIOD;
@@ -227,7 +215,7 @@
      *
      * @return Connection associated with current thread.
      */
-    public ObjectPoolReusable<H2ConnectionWrapper> detachConnection() {
+    public ObjectPoolReusable<H2ConnectionWrapper> detachThreadConnection() {
         ObjectPoolReusable<H2ConnectionWrapper> reusableConnection = connCache.get();
 
         connCache.remove();
@@ -300,13 +288,7 @@
      *
      * @param sql SQL statement.
      */
-<<<<<<< HEAD
-    public void executeSystemStatement(String sql) {
-        assert sysConn != null;
-
-=======
     public void executeSystemStatement(String sql) throws IgniteCheckedException {
->>>>>>> 36a1ae0f
         Statement stmt = null;
 
         try {
@@ -319,20 +301,7 @@
 
             IgniteSQLException ex = new IgniteSQLException("Failed to execute system statement: " + sql, e);
 
-            try {
-                sysConn = connectionNoCache(QueryUtils.SCHEMA_INFORMATION);
-            }
-            catch (IgniteSQLException exOnReopenSysConn) {
-                sysConn = null;
-
-<<<<<<< HEAD
-                ex.addSuppressed(exOnReopenSysConn);
-            }
-
-            throw ex;
-=======
             throw new IgniteCheckedException("Failed to execute system statement: " + sql, e);
->>>>>>> 36a1ae0f
         }
         finally {
             U.close(stmt, log);
