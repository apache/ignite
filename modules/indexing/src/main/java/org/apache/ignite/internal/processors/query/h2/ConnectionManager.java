/*
 * Licensed to the Apache Software Foundation (ASF) under one or more
 * contributor license agreements.  See the NOTICE file distributed with
 * this work for additional information regarding copyright ownership.
 * The ASF licenses this file to You under the Apache License, Version 2.0
 * (the "License"); you may not use this file except in compliance with
 * the License.  You may obtain a copy of the License at
 *
 *      http://www.apache.org/licenses/LICENSE-2.0
 *
 * Unless required by applicable law or agreed to in writing, software
 * distributed under the License is distributed on an "AS IS" BASIS,
 * WITHOUT WARRANTIES OR CONDITIONS OF ANY KIND, either express or implied.
 * See the License for the specific language governing permissions and
 * limitations under the License.
 */

package org.apache.ignite.internal.processors.query.h2;

import java.sql.Connection;
import java.sql.DriverManager;
import java.sql.PreparedStatement;
import java.sql.ResultSet;
import java.sql.SQLException;
import java.sql.Statement;
import java.util.Map;
import java.util.concurrent.ConcurrentHashMap;
import java.util.concurrent.ConcurrentMap;
import org.apache.ignite.IgniteCheckedException;
import org.apache.ignite.IgniteLogger;
import org.apache.ignite.internal.GridKernalContext;
import org.apache.ignite.internal.processors.query.IgniteSQLException;
import org.apache.ignite.internal.processors.query.QueryUtils;
import org.apache.ignite.internal.processors.query.h2.opt.GridH2DefaultTableEngine;
import org.apache.ignite.internal.processors.query.h2.opt.GridH2Table;
import org.apache.ignite.internal.processors.query.h2.opt.H2PlainRowFactory;
import org.apache.ignite.internal.processors.query.h2.sql.GridSqlQueryParser;
import org.apache.ignite.internal.processors.timeout.GridTimeoutProcessor;
import org.apache.ignite.internal.util.typedef.internal.U;
import org.h2.jdbc.JdbcStatement;
import org.h2.server.web.WebServer;
import org.h2.tools.Server;
import org.jetbrains.annotations.Nullable;

import static org.apache.ignite.IgniteSystemProperties.IGNITE_H2_DEBUG_CONSOLE;
import static org.apache.ignite.IgniteSystemProperties.IGNITE_H2_DEBUG_CONSOLE_PORT;
import static org.apache.ignite.IgniteSystemProperties.IGNITE_H2_INDEXING_CACHE_CLEANUP_PERIOD;
import static org.apache.ignite.IgniteSystemProperties.IGNITE_H2_INDEXING_CACHE_THREAD_USAGE_TIMEOUT;
import static org.apache.ignite.IgniteSystemProperties.getInteger;
import static org.apache.ignite.IgniteSystemProperties.getString;

/**
 * H2 connection manager.
 */
public class ConnectionManager {
    /** Default DB options. */
    private static final String DB_OPTIONS = ";LOCK_MODE=3;MULTI_THREADED=1;DB_CLOSE_ON_EXIT=FALSE" +
        ";DEFAULT_LOCK_TIMEOUT=10000;FUNCTIONS_IN_SCHEMA=true;OPTIMIZE_REUSE_RESULTS=0;QUERY_CACHE_SIZE=0" +
        ";MAX_OPERATION_MEMORY=0;BATCH_JOINS=1" +
        ";ROW_FACTORY=\"" + H2PlainRowFactory.class.getName() + "\"" +
        ";DEFAULT_TABLE_ENGINE=" + GridH2DefaultTableEngine.class.getName();

    /** The period of clean up the {@link #threadConns}. */
    private static final Long CONN_CLEANUP_PERIOD = 2000L;

    /** The period of clean up the statement cache. */
    @SuppressWarnings("FieldCanBeLocal")
    private final Long stmtCleanupPeriod = Long.getLong(IGNITE_H2_INDEXING_CACHE_CLEANUP_PERIOD, 10_000);

    /** The timeout to remove entry from the statement cache if the thread doesn't perform any queries. */
    private final Long stmtTimeout = Long.getLong(IGNITE_H2_INDEXING_CACHE_THREAD_USAGE_TIMEOUT, 600 * 1000);

    /*
     * Initialize system properties for H2.
     */
    static {
        System.setProperty("h2.objectCache", "false");
        System.setProperty("h2.serializeJavaObject", "false");
        System.setProperty("h2.objectCacheMaxPerElementSize", "0"); // Avoid ValueJavaObject caching.
        System.setProperty("h2.optimizeTwoEquals", "false"); // Makes splitter fail on subqueries in WHERE.
        System.setProperty("h2.dropRestrict", "false"); // Drop schema with cascade semantics.
    }

    /** Shared connection pool. */
    private final ThreadLocalObjectPool<H2ConnectionWrapper> connPool =
        new ThreadLocalObjectPool<>(
            5,
            this::newConnectionWrapper,
            this::closeDetachedConnection,
            this::addConnectionToThreaded);

    /** Per-thread connections. */
    private final ConcurrentMap<Thread, ConcurrentMap<H2ConnectionWrapper, Boolean>> threadConns = new ConcurrentHashMap<>();

    /** Track detached connections to close on node stop. */
    private final ConcurrentMap<H2ConnectionWrapper, Boolean> detachedConns = new ConcurrentHashMap<>();

    /** Connection cache. */
    private final ThreadLocal<ThreadLocalObjectPool<H2ConnectionWrapper>.Reusable> threadConn =
        new ThreadLocal<ThreadLocalObjectPool<H2ConnectionWrapper>.Reusable>() {
        @Override public ThreadLocalObjectPool<H2ConnectionWrapper>.Reusable get() {
            ThreadLocalObjectPool<H2ConnectionWrapper>.Reusable reusable = super.get();

            boolean reconnect = true;

            try {
                reconnect = reusable == null || reusable.object().connection().isClosed();
            }
            catch (SQLException e) {
                U.warn(log, "Failed to check connection status.", e);
            }

            if (reconnect) {
                reusable = initialValue();

                set(reusable);
            }

            return reusable;
        }

        @Override protected ThreadLocalObjectPool<H2ConnectionWrapper>.Reusable initialValue() {
            ThreadLocalObjectPool<H2ConnectionWrapper>.Reusable reusableConnection = connPool.borrow();

            addConnectionToThreaded(reusableConnection.object());

            return reusableConnection;
        }
    };

    /** Database URL. */
    private final String dbUrl;

    /** Connection cleanup task. */
    private final GridTimeoutProcessor.CancelableTask connCleanupTask;

    /** Statement cleanup task. */
    private final GridTimeoutProcessor.CancelableTask stmtCleanupTask;

    /** H2 connection for INFORMATION_SCHEMA. Holds H2 open until node is stopped. */
    private volatile Connection sysConn;

    /** Logger. */
    private final IgniteLogger log;

    /**
     * Constructor.
     *
     * @param ctx Context.
     * @throws IgniteCheckedException On error.
     */
    public ConnectionManager(GridKernalContext ctx) throws IgniteCheckedException {
        dbUrl = "jdbc:h2:mem:" + ctx.localNodeId() + DB_OPTIONS;

        log = ctx.log(ConnectionManager.class);

        org.h2.Driver.load();

        sysConn = connectionNoCache(QueryUtils.SCHEMA_INFORMATION);

        stmtCleanupTask = ctx.timeout().schedule(this::cleanupStatements, stmtCleanupPeriod, stmtCleanupPeriod);
        connCleanupTask = ctx.timeout().schedule(this::cleanupConnections, CONN_CLEANUP_PERIOD, CONN_CLEANUP_PERIOD);

        startDebugConsole();
    }

    /**
     * @return H2 connection wrapper.
     */
    public H2ConnectionWrapper connectionForThread() {
        return threadConn.get().object();
    }

    /**
     * @return Per-thread connections (for testing purposes only).
     */
    public Map<Thread, ConcurrentMap<H2ConnectionWrapper, Boolean>> connectionsForThread() {
        return threadConns;
    }

    /**
     * Removes from cache and returns associated with current thread connection.
     *
     * @return Connection associated with current thread.
     */
    public ThreadLocalObjectPool<H2ConnectionWrapper>.Reusable detachThreadConnection() {
        Thread key = Thread.currentThread();

        ThreadLocalObjectPool<H2ConnectionWrapper>.Reusable reusableConn = threadConn.get();

        ConcurrentMap<H2ConnectionWrapper, Boolean> connSet = threadConns.get(key);

        assert connSet != null;

        Boolean rmv = connSet.remove(reusableConn.object());

        assert rmv != null;

        threadConn.remove();

        detachedConns.putIfAbsent(reusableConn.object(), false);

        return reusableConn;
    }

    /**
     * Get connection without cache.
     *
     * @param schema Schema name.
     * @return Connection.
     * @throws IgniteSQLException On error.
     */
    public Connection connectionNoCache(String schema) throws IgniteSQLException {
        try {
            Connection conn = DriverManager.getConnection(dbUrl);

            conn.setSchema(schema);

            return conn;
        }
        catch (SQLException e) {
            throw new IgniteSQLException("Failed to initialize system DB connection: " + dbUrl, e);
        }
    }

    /**
     * @return {@link H2StatementCache} associated with current thread.
     */
    public H2StatementCache statementCacheForThread() {
        H2StatementCache statementCache = threadConn.get().object().statementCache();

        statementCache.updateLastUsage();

        return statementCache;
    }

    /**
     * Execute SQL statement on specific schema.
     *
     * @param schema Schema
     * @param sql SQL statement.
     * @throws IgniteCheckedException If failed.
     */
    public void executeStatement(String schema, String sql) throws IgniteCheckedException {
        Statement stmt = null;

        Connection c = null;

        try {
            c = connectionForThread().connection(schema);

            stmt = c.createStatement();

            stmt.executeUpdate(sql);
        }
        catch (SQLException e) {
            onSqlException(c);

            throw new IgniteCheckedException("Failed to execute statement: " + sql, e);
        }
        finally {
            U.close(stmt, log);
        }
    }

    /**
     * Execute statement on H2 INFORMATION_SCHEMA.
     *
     * @param sql SQL statement.
     * @throws IgniteCheckedException On error.
     */
    public void executeSystemStatement(String sql) throws IgniteCheckedException {
        Statement stmt = null;

        try {
            stmt = sysConn.createStatement();

            stmt.executeUpdate(sql);
        }
        catch (SQLException e) {
            U.close(sysConn, log);

            throw new IgniteCheckedException("Failed to execute system statement: " + sql, e);
        }
        finally {
            U.close(stmt, log);
        }
    }

    /**
     * Get cached prepared statement (if any).
     *
     * @param c Connection.
     * @param sql SQL.
     * @return Prepared statement or {@code null}.
     * @throws SQLException On error.
     */
    @Nullable public PreparedStatement cachedPreparedStatement(Connection c, String sql) throws SQLException {
        H2StatementCache cache = statementCacheForThread();

        H2CachedStatementKey key = new H2CachedStatementKey(c.getSchema(), sql);

        PreparedStatement stmt = cache.get(key);

        // Nothing found.
        if (stmt == null)
            return null;

        // TODO: Remove thread local caching at all. Just keep per-connection statement cache.
        // TODO: https://issues.apache.org/jira/browse/IGNITE-11211
        // Statement is not from the given connection.
        if (stmt.getConnection() != c)
            return null;

        // Is statement still valid?
        if (
            stmt.isClosed() ||                                 // Closed.
            stmt.unwrap(JdbcStatement.class).isCancelled() ||  // Cancelled.
            GridSqlQueryParser.prepared(stmt).needRecompile() // Outdated (schema has been changed concurrently).
        )
            return null;

        return stmt;
    }

    /**
     * Prepare statement caching it if needed.
     *
     * @param c Connection.
     * @param sql SQL.
     * @return Prepared statement.
     * @throws SQLException If failed.
     */
    public PreparedStatement prepareStatement(Connection c, String sql) throws SQLException {
        PreparedStatement stmt = cachedPreparedStatement(c, sql);

        if (stmt == null) {
            H2StatementCache cache = statementCacheForThread();

            H2CachedStatementKey key = new H2CachedStatementKey(c.getSchema(), sql);

            stmt = prepareStatementNoCache(c, sql);

            cache.put(key, stmt);
        }

        return stmt;
    }

    /**
     * Get prepared statement without caching.
     *
     * @param c Connection.
     * @param sql SQL.
     * @return Prepared statement.
     * @throws SQLException If failed.
     */
    public PreparedStatement prepareStatementNoCache(Connection c, String sql) throws SQLException {
        boolean insertHack = GridH2Table.insertHackRequired(sql);

        if (insertHack) {
            GridH2Table.insertHack(true);

            try {
                return c.prepareStatement(sql, ResultSet.TYPE_SCROLL_INSENSITIVE, ResultSet.CONCUR_READ_ONLY);
            }
            finally {
                GridH2Table.insertHack(false);
            }
        }
        else
            return c.prepareStatement(sql, ResultSet.TYPE_SCROLL_INSENSITIVE, ResultSet.CONCUR_READ_ONLY);
    }

    /**
     * Clear statement cache when cache is unregistered..
     */
    public void onCacheDestroyed() {
        threadConns.values().forEach(set -> set.keySet().forEach(H2ConnectionWrapper::clearStatementCache));
    }

    /**
     * Close all connections.
     */
    private void closeConnections() {
        threadConns.values().forEach(set -> set.keySet().forEach(U::closeQuiet));
        detachedConns.keySet().forEach(U::closeQuiet);

        threadConns.clear();
        detachedConns.clear();
    }

    /**
     * Cancel all queries.
     */
    public void onKernalStop() {
        closeConnections();
    }

    /**
     * Close executor.
     */
    public void stop() {
        if (stmtCleanupTask != null)
            stmtCleanupTask.close();

        if (connCleanupTask != null)
            connCleanupTask.close();

<<<<<<< HEAD
=======
        // Needs to be released before SHUTDOWN.
>>>>>>> 6db24b01
        closeConnections();

        try (Connection c = connectionNoCache(QueryUtils.SCHEMA_INFORMATION); Statement s = c.createStatement()) {
            s.execute("SHUTDOWN");
        }
        catch (SQLException e) {
            U.error(log, "Failed to shutdown database.", e);
        }

        if (sysConn != null) {
            U.close(sysConn, log);

            sysConn = null;
        }
    }

    /**
     * Handles SQL exception.
     * @param c Connection to close.
     */
    public void onSqlException(Connection c) {
        H2ConnectionWrapper conn = threadConn.get().object();

        // Clear thread local cache if connection not detached.
        if (conn.connection() == c)
            threadConn.remove();

        if (c != null) {
            threadConns.remove(Thread.currentThread());

            // Reset connection to receive new one at next call.
            U.close(c, log);
        }
    }

    /**
     * Start debug console if needed.
     *
     * @throws IgniteCheckedException If failed.
     */
    private void startDebugConsole() throws IgniteCheckedException {
        try {
            if (getString(IGNITE_H2_DEBUG_CONSOLE) != null) {
                Connection c = DriverManager.getConnection(dbUrl);

                int port = getInteger(IGNITE_H2_DEBUG_CONSOLE_PORT, 0);

                WebServer webSrv = new WebServer();
                Server web = new Server(webSrv, "-webPort", Integer.toString(port));
                web.start();
                String url = webSrv.addSession(c);

                U.quietAndInfo(log, "H2 debug console URL: " + url);

                try {
                    Server.openBrowser(url);
                }
                catch (Exception e) {
                    U.warn(log, "Failed to open browser: " + e.getMessage());
                }
            }
        }
        catch (SQLException e) {
            throw new IgniteCheckedException(e);
        }
    }

    /**
     * Create new connection wrapper.
     *
     * @return Connection wrapper.
     */
    private H2ConnectionWrapper newConnectionWrapper() {
        try {
            return new H2ConnectionWrapper(DriverManager.getConnection(dbUrl));
        }
        catch (SQLException e) {
            throw new IgniteSQLException("Failed to initialize DB connection: " + dbUrl, e);
        }
    }

    /**
     * Called by connection bool on connection recycle.
     *
     * @param conn recycled connection.
     */
    private void addConnectionToThreaded(H2ConnectionWrapper conn) {
        Thread cur = Thread.currentThread();

        ConcurrentMap<H2ConnectionWrapper, Boolean> setConn = threadConns.get(cur);

        if (setConn == null) {
            setConn = new ConcurrentHashMap<>();

            threadConns.putIfAbsent(cur, setConn);
        }

        setConn.put(conn, false);
    }

    /**
     * Called by connection bool on connection close.
     *
     * @param conn closed connection.
     */
    private void closeDetachedConnection(H2ConnectionWrapper conn) {
        U.close(conn, log);

        detachedConns.remove(conn);
    }

    /**
     * Called periodically to cleanup connections.
     */
    private void cleanupConnections() {
        threadConns.entrySet().removeIf(e -> {
            Thread t = e.getKey();

            if (t.getState() == Thread.State.TERMINATED) {
                e.getValue().keySet().forEach(c -> U.close(c, log));

                return true;
            }

            return false;
        });
    }

    /**
     * Called periodically to clean up the statement cache.
     */
    private void cleanupStatements() {
        long now = U.currentTimeMillis();

        threadConns.values().forEach(set -> set.keySet().forEach(c ->{
            if (now - c.statementCache().lastUsage() > stmtTimeout)
                c.clearStatementCache();
        }));
    }
}<|MERGE_RESOLUTION|>--- conflicted
+++ resolved
@@ -407,10 +407,7 @@
         if (connCleanupTask != null)
             connCleanupTask.close();
 
-<<<<<<< HEAD
-=======
         // Needs to be released before SHUTDOWN.
->>>>>>> 6db24b01
         closeConnections();
 
         try (Connection c = connectionNoCache(QueryUtils.SCHEMA_INFORMATION); Statement s = c.createStatement()) {
@@ -425,6 +422,8 @@
 
             sysConn = null;
         }
+
+        closeConnections();
     }
 
     /**
