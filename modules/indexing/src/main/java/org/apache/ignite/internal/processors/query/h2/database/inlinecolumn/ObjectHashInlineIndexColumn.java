--- conflicted
+++ resolved
@@ -64,12 +64,8 @@
     /** {@inheritDoc} */
     @Override protected Value get0(long pageAddr, int off) {
         int hashCode = PageUtils.getInt(pageAddr, off + 1);
-<<<<<<< HEAD
-        return new ValueObjectHashCode(hashCode); //TODO Is this ok?
-=======
 
         return new ValueObjectHashCode(hashCode);
->>>>>>> 431f7e76
     }
 
     /**
