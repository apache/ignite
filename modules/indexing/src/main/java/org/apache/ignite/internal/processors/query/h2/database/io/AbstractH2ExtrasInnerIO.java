/*
 * Licensed to the Apache Software Foundation (ASF) under one or more
 * contributor license agreements.  See the NOTICE file distributed with
 * this work for additional information regarding copyright ownership.
 * The ASF licenses this file to You under the Apache License, Version 2.0
 * (the "License"); you may not use this file except in compliance with
 * the License.  You may obtain a copy of the License at
 *
 *      http://www.apache.org/licenses/LICENSE-2.0
 *
 * Unless required by applicable law or agreed to in writing, software
 * distributed under the License is distributed on an "AS IS" BASIS,
 * WITHOUT WARRANTIES OR CONDITIONS OF ANY KIND, either express or implied.
 * See the License for the specific language governing permissions and
 * limitations under the License.
 */

package org.apache.ignite.internal.processors.query.h2.database.io;

import java.util.List;
import org.apache.ignite.IgniteCheckedException;
import org.apache.ignite.internal.pagemem.PageUtils;
import org.apache.ignite.internal.processors.cache.persistence.tree.BPlusTree;
import org.apache.ignite.internal.processors.cache.persistence.tree.io.BPlusIO;
import org.apache.ignite.internal.processors.cache.persistence.tree.io.BPlusInnerIO;
import org.apache.ignite.internal.processors.cache.persistence.tree.io.IOVersions;
import org.apache.ignite.internal.processors.cache.persistence.tree.io.PageIO;
import org.apache.ignite.internal.processors.query.h2.database.InlineIndexHelper;
import org.apache.ignite.internal.processors.query.h2.opt.H2CacheRow;
import org.apache.ignite.internal.processors.query.h2.opt.H2Row;

/**
 * Inner page for H2 row references.
 */
public abstract class AbstractH2ExtrasInnerIO extends BPlusInnerIO<H2Row> implements H2RowLinkIO {
    /** Payload size. */
    protected final int payloadSize;

    /** */
    public static void register() {
        register(false);

        register(true);
    }

    /**
     * @param mvcc Mvcc flag.
     */
    private static void register(boolean mvcc) {
        short type = mvcc ? PageIO.T_H2_EX_REF_MVCC_INNER_START : PageIO.T_H2_EX_REF_INNER_START;

        for (short payload = 1; payload <= PageIO.MAX_PAYLOAD_SIZE; payload++) {
            IOVersions<? extends AbstractH2ExtrasInnerIO> io =
                getVersions((short)(type + payload - 1), payload, mvcc);

            PageIO.registerH2ExtraInner(io, mvcc);
        }
    }

    /**
     * @param payload Payload size.
     * @param mvccEnabled Mvcc flag.
     * @return IOVersions for given payload.
     */
    @SuppressWarnings("unchecked")
    public static IOVersions<? extends BPlusInnerIO<H2Row>> getVersions(int payload, boolean mvccEnabled) {
        assert payload >= 0 && payload <= PageIO.MAX_PAYLOAD_SIZE;

        if (payload == 0)
            return mvccEnabled ? H2MvccInnerIO.VERSIONS : H2InnerIO.VERSIONS;
        else
            return (IOVersions<BPlusInnerIO<H2Row>>)PageIO.getInnerVersions((short)(payload - 1), mvccEnabled);
    }

    /**
     * @param type Type.
     * @param payload Payload size.
     * @param mvcc Mvcc flag.
     * @return Instance of IO versions.
     */
    private static IOVersions<? extends AbstractH2ExtrasInnerIO> getVersions(short type, short payload, boolean mvcc) {
        return new IOVersions<>(mvcc ? new H2MvccExtrasInnerIO(type, 1, payload) : new H2ExtrasInnerIO(type, 1, payload));
    }

    /**
     * @param type Page type.
     * @param ver Page format version.
     * @param itemSize Item size.
     * @param payloadSize Payload size.
     */
    AbstractH2ExtrasInnerIO(short type, int ver, int itemSize, int payloadSize) {
        super(type, ver, true, itemSize + payloadSize);

        this.payloadSize = payloadSize;
    }

    /** {@inheritDoc} */
    @SuppressWarnings("ForLoopReplaceableByForEach")
    @Override public final void storeByOffset(long pageAddr, int off, H2Row row) {
        H2CacheRow row0 = (H2CacheRow)row;

        assert row0.link() != 0 : row0;

        List<InlineIndexHelper> inlineIdxs = InlineIndexHelper.getCurrentInlineIndexes();

        assert inlineIdxs != null : "no inline index helpers";


        int fieldOff = 0;

        for (int i = 0; i < inlineIdxs.size(); i++) {
            InlineIndexHelper idx = inlineIdxs.get(i);

            int size = idx.put(pageAddr, off + fieldOff, row.getValue(idx.columnIndex()), payloadSize - fieldOff);

            if (size == 0)
                break;

            fieldOff += size;
        }

        H2IOUtils.storeRow(row0, pageAddr, off + payloadSize, storeMvccInfo());
    }

    /** {@inheritDoc} */
    @Override public final H2Row getLookupRow(BPlusTree<H2Row, ?> tree, long pageAddr, int idx)
        throws IgniteCheckedException {
<<<<<<< HEAD
        return getLookupRow(tree, pageAddr, idx, null);
=======
        long link = getLink(pageAddr, idx);

        assert link != 0;

        if (storeMvccInfo()) {
            long mvccCrdVer = getMvccCoordinatorVersion(pageAddr, idx);
            long mvccCntr = getMvccCounter(pageAddr, idx);
            int mvccOpCntr = getMvccOperationCounter(pageAddr, idx);

            return ((H2Tree)tree).createMvccRow(link, mvccCrdVer, mvccCntr, mvccOpCntr);
        }

        return ((H2Tree)tree).createRow(link);
>>>>>>> 693a6e88
    }

    /** {@inheritDoc} */
    @Override public final void store(long dstPageAddr, int dstIdx, BPlusIO<H2Row> srcIo, long srcPageAddr, int srcIdx) {
        int srcOff = srcIo.offset(srcIdx);

        byte[] payload = PageUtils.getBytes(srcPageAddr, srcOff, payloadSize);
        long link = PageUtils.getLong(srcPageAddr, srcOff + payloadSize);

        assert link != 0;

        int dstOff = offset(dstIdx);

        PageUtils.putBytes(dstPageAddr, dstOff, payload);

        H2IOUtils.store(dstPageAddr, dstOff + payloadSize, srcIo, srcPageAddr, srcIdx, storeMvccInfo());
    }

    /** {@inheritDoc} */
    @Override public final long getLink(long pageAddr, int idx) {
        return PageUtils.getLong(pageAddr, offset(idx) + payloadSize);
    }
}<|MERGE_RESOLUTION|>--- conflicted
+++ resolved
@@ -25,6 +25,7 @@
 import org.apache.ignite.internal.processors.cache.persistence.tree.io.BPlusInnerIO;
 import org.apache.ignite.internal.processors.cache.persistence.tree.io.IOVersions;
 import org.apache.ignite.internal.processors.cache.persistence.tree.io.PageIO;
+import org.apache.ignite.internal.processors.query.h2.database.H2Tree;
 import org.apache.ignite.internal.processors.query.h2.database.InlineIndexHelper;
 import org.apache.ignite.internal.processors.query.h2.opt.H2CacheRow;
 import org.apache.ignite.internal.processors.query.h2.opt.H2Row;
@@ -125,9 +126,6 @@
     /** {@inheritDoc} */
     @Override public final H2Row getLookupRow(BPlusTree<H2Row, ?> tree, long pageAddr, int idx)
         throws IgniteCheckedException {
-<<<<<<< HEAD
-        return getLookupRow(tree, pageAddr, idx, null);
-=======
         long link = getLink(pageAddr, idx);
 
         assert link != 0;
@@ -137,11 +135,10 @@
             long mvccCntr = getMvccCounter(pageAddr, idx);
             int mvccOpCntr = getMvccOperationCounter(pageAddr, idx);
 
-            return ((H2Tree)tree).createMvccRow(link, mvccCrdVer, mvccCntr, mvccOpCntr);
+            return ((H2Tree)tree).createMvccRow(link, mvccCrdVer, mvccCntr, mvccOpCntr, null);
         }
 
-        return ((H2Tree)tree).createRow(link);
->>>>>>> 693a6e88
+        return ((H2Tree)tree).createRow(link, null);
     }
 
     /** {@inheritDoc} */
