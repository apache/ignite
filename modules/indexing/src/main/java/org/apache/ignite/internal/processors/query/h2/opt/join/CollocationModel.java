--- conflicted
+++ resolved
@@ -516,17 +516,6 @@
     }
 
     /**
-<<<<<<< HEAD
-     * @return Multiplier.
-     */
-    public int calculateMultiplier() {
-        // We don't need multiplier for union here because it will be summarized in H2.
-        return multiplier(false).multiplier();
-    }
-
-    /**
-=======
->>>>>>> 1602cc7e
      * @param withUnion With respect to union.
      * @return Multiplier.
      */
@@ -805,8 +794,6 @@
             "with custom AffinityKeyMapper configured. " +
             "Please use AffinityKeyMapped annotation instead [cache=" + cacheName + ']');
     }
-<<<<<<< HEAD
-=======
 
     /**
      * @param ses Session.
@@ -820,76 +807,4 @@
         if (!viewIdxCache.isEmpty())
             viewIdxCache.clear();
     }
-
-    /**
-     * Collocation type.
-     */
-    private enum Type {
-        /** */
-        PARTITIONED_COLLOCATED(true, true),
-
-        /** */
-        PARTITIONED_NOT_COLLOCATED(true, false),
-
-        /** */
-        REPLICATED(false, true);
-
-        /** */
-        private final boolean partitioned;
-
-        /** */
-        private final boolean collocated;
-
-        /**
-         * @param partitioned Partitioned.
-         * @param collocated Collocated.
-         */
-        Type(boolean partitioned, boolean collocated) {
-            this.partitioned = partitioned;
-            this.collocated = collocated;
-        }
-
-        /**
-         * @return {@code true} If partitioned.
-         */
-        public boolean isPartitioned() {
-            return partitioned;
-        }
-
-        /**
-         * @return {@code true} If collocated.
-         */
-        public boolean isCollocated() {
-            return collocated;
-        }
-
-        /**
-         * @param partitioned Partitioned.
-         * @param collocated Collocated.
-         * @return Type.
-         */
-        static Type of(boolean partitioned, boolean collocated) {
-            if (collocated)
-                return partitioned ? Type.PARTITIONED_COLLOCATED : Type.REPLICATED;
-
-            assert partitioned;
-
-            return Type.PARTITIONED_NOT_COLLOCATED;
-        }
-    }
-
-    /**
-     * Affinity of a table relative to previous joined tables.
-     */
-    private enum Affinity {
-        /** */
-        NONE,
-
-        /** */
-        HAS_AFFINITY_CONDITION,
-
-        /** */
-        COLLOCATED_JOIN
-    }
->>>>>>> 1602cc7e
 }