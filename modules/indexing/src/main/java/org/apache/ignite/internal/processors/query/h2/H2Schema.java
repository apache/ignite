/*
 * Licensed to the Apache Software Foundation (ASF) under one or more
 * contributor license agreements.  See the NOTICE file distributed with
 * this work for additional information regarding copyright ownership.
 * The ASF licenses this file to You under the Apache License, Version 2.0
 * (the "License"); you may not use this file except in compliance with
 * the License.  You may obtain a copy of the License at
 *
 *      http://www.apache.org/licenses/LICENSE-2.0
 *
 * Unless required by applicable law or agreed to in writing, software
 * distributed under the License is distributed on an "AS IS" BASIS,
 * WITHOUT WARRANTIES OR CONDITIONS OF ANY KIND, either express or implied.
 * See the License for the specific language governing permissions and
 * limitations under the License.
 */

package org.apache.ignite.internal.processors.query.h2;

import java.util.Collection;
import java.util.concurrent.ConcurrentHashMap;
import java.util.concurrent.ConcurrentMap;
import org.jsr166.ConcurrentHashMap8;

/**
 * Database schema object.
 */
public class H2Schema {
    /** */
    private final String schemaName;

    /** */
    private final ConcurrentMap<String, H2TableDescriptor> tbls = new ConcurrentHashMap<>();

    /** */
<<<<<<< HEAD
    private final ConcurrentMap<TypeKey, H2TableDescriptor> typeToTbl = new ConcurrentHashMap8<>();
=======
    private final ConcurrentMap<H2TypeKey, H2TableDescriptor> typeToTbl = new ConcurrentHashMap<>();
>>>>>>> 3f664f08

    /**
     * Constructor.
     *
     * @param schemaName Schema name.
     */
    public H2Schema(String schemaName) {
        this.schemaName = schemaName;
    }

    /**
     * @return Schema name.
     */
    public String schemaName() {
        return schemaName;
    }

    /**
     * @return Tables.
     */
    public Collection<H2TableDescriptor> tables() {
        return tbls.values();
    }

    /**
     * @param tblName Table name.
     * @return Table.
     */
    public H2TableDescriptor tableByName(String tblName) {
        return tbls.get(tblName);
    }

    /**
     * @param typeName Type name.
     * @return Table.
     */
    public H2TableDescriptor tableByTypeName(String cacheName, String typeName) {
<<<<<<< HEAD
        return typeToTbl.get(new TypeKey(cacheName, typeName));
=======
        return typeToTbl.get(new H2TypeKey(cacheName, typeName));
>>>>>>> 3f664f08
    }

    /**
     * @param tbl Table descriptor.
     */
    public void add(H2TableDescriptor tbl) {
        if (tbls.putIfAbsent(tbl.tableName(), tbl) != null)
            throw new IllegalStateException("Table already registered: " + tbl.fullTableName());

<<<<<<< HEAD
        if (typeToTbl.putIfAbsent(new TypeKey(tbl.cache().name(), tbl.typeName()), tbl) != null)
=======
        if (typeToTbl.putIfAbsent(new H2TypeKey(tbl.cache().name(), tbl.typeName()), tbl) != null)
>>>>>>> 3f664f08
            throw new IllegalStateException("Table already registered: " + tbl.fullTableName());
    }

    /**
     * @param tbl Table descriptor.
     */
    public void remove(H2TableDescriptor tbl) {
        tbls.remove(tbl.tableName());

<<<<<<< HEAD
        typeToTbl.remove(new TypeKey(tbl.cache().name(), tbl.typeName()));
=======
        typeToTbl.remove(new H2TypeKey(tbl.cache().name(), tbl.typeName()));
>>>>>>> 3f664f08
    }

    /**
     * Drop table.
     *
     * @param tbl Table to be removed.
     */
    public void drop(H2TableDescriptor tbl) {
        tbl.onDrop();

        tbls.remove(tbl.tableName());

<<<<<<< HEAD
        typeToTbl.remove(new TypeKey(tbl.cache().name(), tbl.typeName()));
=======
        typeToTbl.remove(new H2TypeKey(tbl.cache().name(), tbl.typeName()));
>>>>>>> 3f664f08
    }

    /**
     * Called after the schema was dropped.
     */
    public void dropAll() {
        for (H2TableDescriptor tbl : tbls.values())
            tbl.onDrop();

        tbls.clear();

        typeToTbl.clear();
    }

}<|MERGE_RESOLUTION|>--- conflicted
+++ resolved
@@ -20,7 +20,6 @@
 import java.util.Collection;
 import java.util.concurrent.ConcurrentHashMap;
 import java.util.concurrent.ConcurrentMap;
-import org.jsr166.ConcurrentHashMap8;
 
 /**
  * Database schema object.
@@ -33,11 +32,7 @@
     private final ConcurrentMap<String, H2TableDescriptor> tbls = new ConcurrentHashMap<>();
 
     /** */
-<<<<<<< HEAD
-    private final ConcurrentMap<TypeKey, H2TableDescriptor> typeToTbl = new ConcurrentHashMap8<>();
-=======
     private final ConcurrentMap<H2TypeKey, H2TableDescriptor> typeToTbl = new ConcurrentHashMap<>();
->>>>>>> 3f664f08
 
     /**
      * Constructor.
@@ -75,11 +70,7 @@
      * @return Table.
      */
     public H2TableDescriptor tableByTypeName(String cacheName, String typeName) {
-<<<<<<< HEAD
-        return typeToTbl.get(new TypeKey(cacheName, typeName));
-=======
         return typeToTbl.get(new H2TypeKey(cacheName, typeName));
->>>>>>> 3f664f08
     }
 
     /**
@@ -89,11 +80,7 @@
         if (tbls.putIfAbsent(tbl.tableName(), tbl) != null)
             throw new IllegalStateException("Table already registered: " + tbl.fullTableName());
 
-<<<<<<< HEAD
-        if (typeToTbl.putIfAbsent(new TypeKey(tbl.cache().name(), tbl.typeName()), tbl) != null)
-=======
         if (typeToTbl.putIfAbsent(new H2TypeKey(tbl.cache().name(), tbl.typeName()), tbl) != null)
->>>>>>> 3f664f08
             throw new IllegalStateException("Table already registered: " + tbl.fullTableName());
     }
 
@@ -103,11 +90,7 @@
     public void remove(H2TableDescriptor tbl) {
         tbls.remove(tbl.tableName());
 
-<<<<<<< HEAD
-        typeToTbl.remove(new TypeKey(tbl.cache().name(), tbl.typeName()));
-=======
         typeToTbl.remove(new H2TypeKey(tbl.cache().name(), tbl.typeName()));
->>>>>>> 3f664f08
     }
 
     /**
@@ -120,11 +103,7 @@
 
         tbls.remove(tbl.tableName());
 
-<<<<<<< HEAD
-        typeToTbl.remove(new TypeKey(tbl.cache().name(), tbl.typeName()));
-=======
         typeToTbl.remove(new H2TypeKey(tbl.cache().name(), tbl.typeName()));
->>>>>>> 3f664f08
     }
 
     /**
@@ -138,5 +117,4 @@
 
         typeToTbl.clear();
     }
-
 }