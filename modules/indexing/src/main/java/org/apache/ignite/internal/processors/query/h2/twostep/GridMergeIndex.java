--- conflicted
+++ resolved
@@ -46,11 +46,7 @@
 import org.h2.message.DbException;
 import org.h2.result.Row;
 import org.h2.result.SearchRow;
-<<<<<<< HEAD
-=======
-import org.h2.result.SortOrder;
 import org.h2.table.Column;
->>>>>>> 143a0946
 import org.h2.table.IndexColumn;
 import org.h2.value.Value;
 import org.jetbrains.annotations.Nullable;
@@ -442,15 +438,6 @@
     }
 
     /** {@inheritDoc} */
-<<<<<<< HEAD
-=======
-    @Override public double getCost(Session ses, int[] masks, TableFilter[] filters, int filter,
-        SortOrder sortOrder, HashSet<Column> cols) {
-        return getCostRangeIndex(masks, getRowCountApproximation(), filters, filter, sortOrder, true, cols);
-    }
-
-    /** {@inheritDoc} */
->>>>>>> 143a0946
     @Override public void remove(Session ses) {
         throw DbException.getUnsupportedException("remove index");
     }
