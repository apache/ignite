/*
* Licensed to the Apache Software Foundation (ASF) under one or more
* contributor license agreements.  See the NOTICE file distributed with
* this work for additional information regarding copyright ownership.
* The ASF licenses this file to You under the Apache License, Version 2.0
* (the "License"); you may not use this file except in compliance with
* the License.  You may obtain a copy of the License at
*
*      http://www.apache.org/licenses/LICENSE-2.0
*
* Unless required by applicable law or agreed to in writing, software
* distributed under the License is distributed on an "AS IS" BASIS,
* WITHOUT WARRANTIES OR CONDITIONS OF ANY KIND, either express or implied.
* See the License for the specific language governing permissions and
* limitations under the License.
*/

package org.apache.ignite.internal.visor.verify;

import java.util.ArrayList;
import java.util.Collection;
import java.util.HashMap;
import java.util.HashSet;
import java.util.List;
import java.util.Map;
import java.util.Set;
import java.util.UUID;
import org.apache.ignite.IgniteException;
import org.apache.ignite.cluster.ClusterNode;
import org.apache.ignite.compute.ComputeJobResult;
import org.apache.ignite.internal.processors.task.GridInternal;
import org.apache.ignite.internal.util.typedef.internal.S;
import org.apache.ignite.internal.visor.VisorJob;
import org.apache.ignite.internal.visor.VisorMultiNodeTask;
import org.apache.ignite.internal.visor.VisorTaskArgument;
import org.jetbrains.annotations.Nullable;

/**
 *
 */
@GridInternal
public class VisorValidateIndexesTask extends VisorMultiNodeTask<VisorValidateIndexesTaskArg,
    VisorValidateIndexesTaskResult, VisorValidateIndexesJobResult> {
    /** */
    private static final long serialVersionUID = 0L;

    /** {@inheritDoc} */
    @Nullable @Override protected VisorValidateIndexesTaskResult reduce0(List<ComputeJobResult> list) throws IgniteException {
        Map<UUID, Exception> exceptions = new HashMap<>();
        Map<UUID, VisorValidateIndexesJobResult> jobResults = new HashMap<>();

        for (ComputeJobResult res : list) {
            if (res.getException() != null)
                exceptions.put(res.getNode().id(), res.getException());
            else
                jobResults.put(res.getNode().id(), res.getData());
        }

        return new VisorValidateIndexesTaskResult(jobResults, exceptions);
    }

    /** {@inheritDoc} */
    @Override protected VisorJob<VisorValidateIndexesTaskArg, VisorValidateIndexesJobResult> job(VisorValidateIndexesTaskArg arg) {
        return new VisorValidateIndexesJob(arg, debug);
    }

    /** {@inheritDoc} */
    @Override protected Collection<UUID> jobNodes(VisorTaskArgument<VisorValidateIndexesTaskArg> arg) {
        Collection<ClusterNode> srvNodes = ignite.cluster().forServers().nodes();
        Collection<UUID> ret = new ArrayList<>(srvNodes.size());

        VisorValidateIndexesTaskArg taskArg = arg.getArgument();

        Set<UUID> nodeIds = taskArg.getNodes() != null ? new HashSet<>(taskArg.getNodes()) : null;

        if (nodeIds == null) {
            for (ClusterNode node : srvNodes)
                ret.add(node.id());
        }
        else {
            for (ClusterNode node : srvNodes) {
                if (nodeIds.contains(node.id()))
                    ret.add(node.id());
            }
        }

        return ret;
    }

    /**
     *
     */
    private static class VisorValidateIndexesJob extends VisorJob<VisorValidateIndexesTaskArg, VisorValidateIndexesJobResult> {
        /** */
        private static final long serialVersionUID = 0L;

        /**
         * @param arg Argument.
         * @param debug Debug.
         */
        protected VisorValidateIndexesJob(@Nullable VisorValidateIndexesTaskArg arg, boolean debug) {
            super(arg, debug);
        }

        /** {@inheritDoc} */
        @Override protected VisorValidateIndexesJobResult run(@Nullable VisorValidateIndexesTaskArg arg) throws IgniteException {
            try {
                ValidateIndexesClosure clo = new ValidateIndexesClosure(
                    arg.getCaches(),
                    arg.getCheckFirst(),
                    arg.getCheckThrough(),
<<<<<<< HEAD
                    arg.сheckCrc()
=======
                    arg.сheckCrc(),
                    arg.checkSizes()
>>>>>>> 1e84d448
                );

                ignite.context().resource().injectGeneric(clo);

                return clo.call();
            }
            catch (Exception e) {
                throw new IgniteException(e);
            }
        }

        /** {@inheritDoc} */
        @Override public String toString() {
            return S.toString(VisorValidateIndexesJob.class, this);
        }
    }
}<|MERGE_RESOLUTION|>--- conflicted
+++ resolved
@@ -109,12 +109,8 @@
                     arg.getCaches(),
                     arg.getCheckFirst(),
                     arg.getCheckThrough(),
-<<<<<<< HEAD
-                    arg.сheckCrc()
-=======
                     arg.сheckCrc(),
                     arg.checkSizes()
->>>>>>> 1e84d448
                 );
 
                 ignite.context().resource().injectGeneric(clo);
