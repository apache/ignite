/*
* Licensed to the Apache Software Foundation (ASF) under one or more
* contributor license agreements.  See the NOTICE file distributed with
* this work for additional information regarding copyright ownership.
* The ASF licenses this file to You under the Apache License, Version 2.0
* (the "License"); you may not use this file except in compliance with
* the License.  You may obtain a copy of the License at
*
*      http://www.apache.org/licenses/LICENSE-2.0
*
* Unless required by applicable law or agreed to in writing, software
* distributed under the License is distributed on an "AS IS" BASIS,
* WITHOUT WARRANTIES OR CONDITIONS OF ANY KIND, either express or implied.
* See the License for the specific language governing permissions and
* limitations under the License.
*/
package org.apache.ignite.internal.visor.verify;

import java.util.ArrayList;
import java.util.Collection;
import java.util.Collections;
import java.util.HashMap;
import java.util.HashSet;
import java.util.List;
import java.util.Map;
import java.util.Map.Entry;
import java.util.Set;
import java.util.concurrent.Callable;
import java.util.concurrent.ConcurrentHashMap;
import java.util.concurrent.ExecutionException;
import java.util.concurrent.ExecutorService;
import java.util.concurrent.Executors;
import java.util.concurrent.Future;
import java.util.concurrent.atomic.AtomicInteger;
import java.util.concurrent.atomic.AtomicLong;
import java.util.function.Supplier;

import org.apache.ignite.IgniteCheckedException;
import org.apache.ignite.IgniteException;
import org.apache.ignite.IgniteInterruptedException;
import org.apache.ignite.IgniteLogger;
import org.apache.ignite.internal.GridKernalContext;
import org.apache.ignite.internal.IgniteEx;
import org.apache.ignite.internal.processors.cache.CacheGroupContext;
import org.apache.ignite.internal.processors.cache.CacheObjectUtils;
import org.apache.ignite.internal.processors.cache.DynamicCacheDescriptor;
import org.apache.ignite.internal.processors.cache.GridCacheContext;
import org.apache.ignite.internal.processors.cache.GridCacheSharedContext;
import org.apache.ignite.internal.processors.cache.KeyCacheObject;
import org.apache.ignite.internal.processors.cache.PartitionUpdateCounter;
import org.apache.ignite.internal.processors.cache.distributed.dht.topology.GridDhtLocalPartition;
import org.apache.ignite.internal.processors.cache.persistence.CacheDataRow;
import org.apache.ignite.internal.processors.cache.persistence.DbCheckpointListener;
import org.apache.ignite.internal.processors.cache.persistence.GridCacheDatabaseSharedManager;
import org.apache.ignite.internal.processors.cache.persistence.IgniteCacheDatabaseSharedManager;
import org.apache.ignite.internal.processors.cache.persistence.file.FilePageStoreManager;
import org.apache.ignite.internal.processors.cache.persistence.tree.CorruptedTreeException;
import org.apache.ignite.internal.processors.cache.verify.GridNotIdleException;
import org.apache.ignite.internal.processors.cache.verify.IdleVerifyUtility;
import org.apache.ignite.internal.processors.cache.verify.PartitionKey;
import org.apache.ignite.internal.processors.query.GridQueryProcessor;
import org.apache.ignite.internal.processors.query.GridQueryTypeDescriptor;
import org.apache.ignite.internal.processors.query.QueryTypeDescriptorImpl;
import org.apache.ignite.internal.processors.query.h2.IgniteH2Indexing;
import org.apache.ignite.internal.processors.query.h2.database.H2TreeIndexBase;
import org.apache.ignite.internal.processors.query.h2.opt.GridH2RowDescriptor;
import org.apache.ignite.internal.processors.query.h2.opt.GridH2Table;
import org.apache.ignite.internal.processors.query.h2.opt.H2CacheRow;
import org.apache.ignite.internal.util.lang.GridIterator;
import org.apache.ignite.internal.util.typedef.F;
import org.apache.ignite.internal.util.typedef.T2;
<<<<<<< HEAD
=======
import org.apache.ignite.internal.util.typedef.T3;
>>>>>>> 1e84d448
import org.apache.ignite.internal.util.typedef.X;
import org.apache.ignite.internal.util.typedef.internal.U;
import org.apache.ignite.lang.IgniteCallable;
import org.apache.ignite.lang.IgniteInClosure;
import org.apache.ignite.resources.IgniteInstanceResource;
import org.apache.ignite.resources.LoggerResource;
import org.h2.engine.Session;
import org.h2.index.Cursor;
import org.h2.index.Index;
import org.h2.message.DbException;
<<<<<<< HEAD

=======
import org.jetbrains.annotations.Nullable;

import static java.util.Collections.emptyMap;
import static java.util.Collections.newSetFromMap;
import static java.util.Collections.shuffle;
import static java.util.Objects.isNull;
import static java.util.Objects.nonNull;
>>>>>>> 1e84d448
import static org.apache.ignite.internal.pagemem.PageIdAllocator.FLAG_IDX;
import static org.apache.ignite.internal.pagemem.PageIdAllocator.INDEX_PARTITION;
import static org.apache.ignite.internal.processors.cache.distributed.dht.topology.GridDhtPartitionState.OWNING;
import static org.apache.ignite.internal.processors.cache.verify.IdleVerifyUtility.GRID_NOT_IDLE_MSG;
import static org.apache.ignite.internal.processors.cache.verify.IdleVerifyUtility.compareUpdateCounters;
import static org.apache.ignite.internal.processors.cache.verify.IdleVerifyUtility.formatUpdateCountersDiff;
import static org.apache.ignite.internal.util.IgniteUtils.error;
import static org.apache.ignite.internal.processors.cache.verify.IdleVerifyUtility.getUpdateCountersSnapshot;

/**
 * Closure that locally validates indexes of given caches.
 * Validation consists of four checks:
 * 1. If entry is present in cache data tree, it's reachable from all cache SQL indexes
 * 2. If entry is present in cache SQL index, it can be dereferenced with link from index
 * 3. If entry is present in cache SQL index, it's present in cache data tree
 * 4. If size of cache and index on same table are not same
 */
public class ValidateIndexesClosure implements IgniteCallable<VisorValidateIndexesJobResult> {
    /** */
    private static final long serialVersionUID = 0L;

    /** Ignite. */
    @IgniteInstanceResource
    private transient IgniteEx ignite;

    /** Injected logger. */
    @LoggerResource
    private IgniteLogger log;

    /** Cache names. */
    private final Set<String> cacheNames;

    /** If provided only first K elements will be validated. */
    private final int checkFirst;

    /** If provided only each Kth element will be validated. */
    private final int checkThrough;

<<<<<<< HEAD
    /** Check CRC */
    private boolean checkCrc;
=======
    /** Check CRC. */
    private final boolean checkCrc;

    /** Check that index size and cache size are same. */
    private final boolean checkSizes;
>>>>>>> 1e84d448

    /** Counter of processed partitions. */
    private final AtomicInteger processedPartitions = new AtomicInteger(0);

    /** Total partitions. */
    private volatile int totalPartitions;

    /** Counter of processed indexes. */
    private final AtomicInteger processedIndexes = new AtomicInteger(0);

    /** Counter of integrity checked indexes. */
    private final AtomicInteger integrityCheckedIndexes = new AtomicInteger(0);

    /** Counter of calculated sizes of caches per partitions. */
    private final AtomicInteger processedCacheSizePartitions = new AtomicInteger(0);

    /** Counter of calculated index sizes. */
    private final AtomicInteger processedIdxSizes = new AtomicInteger(0);

    /** Total partitions. */
    private volatile int totalIndexes;

    /** Total cache groups. */
    private volatile int totalCacheGrps;

    /** Last progress print timestamp. */
    private final AtomicLong lastProgressPrintTs = new AtomicLong(0);

    /** Calculation executor. */
    private volatile ExecutorService calcExecutor;

    /** Group cache ids when calculating cache size was an error. */
    private final Set<Integer> failCalcCacheSizeGrpIds = newSetFromMap(new ConcurrentHashMap<>());

    /**
     * Constructor.
     *
     * @param cacheNames Cache names.
     * @param checkFirst If positive only first K elements will be validated.
     * @param checkThrough If positive only each Kth element will be validated.
     * @param checkCrc Check CRC sum on stored pages on disk.
<<<<<<< HEAD
     */
    public ValidateIndexesClosure(Set<String> cacheNames, int checkFirst, int checkThrough, boolean checkCrc) {
=======
     * @param checkSizes Check that index size and cache size are same.
     */
    public ValidateIndexesClosure(Set<String> cacheNames, int checkFirst, int checkThrough, boolean checkCrc, boolean checkSizes) {
>>>>>>> 1e84d448
        this.cacheNames = cacheNames;
        this.checkFirst = checkFirst;
        this.checkThrough = checkThrough;
        this.checkCrc = checkCrc;
<<<<<<< HEAD
=======
        this.checkSizes = checkSizes;
>>>>>>> 1e84d448
    }

    /** {@inheritDoc} */
    @Override public VisorValidateIndexesJobResult call() throws Exception {
        calcExecutor = Executors.newFixedThreadPool(Runtime.getRuntime().availableProcessors());

        try {
            return call0();
        }
        finally {
            calcExecutor.shutdown();
        }
    }

    /**
     * Detect groups for further analysis.
     *
     * @return Collection of group id.
     */
    private Set<Integer> collectGroupIds() {
        Set<Integer> grpIds = new HashSet<>();

        Set<String> missingCaches = new HashSet<>();

        if (cacheNames != null) {
            for (String cacheName : cacheNames) {
                DynamicCacheDescriptor desc = ignite.context().cache().cacheDescriptor(cacheName);

                if (desc == null)
                    missingCaches.add(cacheName);
                else
                    if (ignite.context().cache().cacheGroup(desc.groupId()).affinityNode())
                        grpIds.add(desc.groupId());
            }

            if (!missingCaches.isEmpty()) {
                String errStr = "The following caches do not exist: " + String.join(", ", missingCaches);

                throw new IgniteException(errStr);
            }
        }
        else {
            Collection<CacheGroupContext> groups = ignite.context().cache().cacheGroups();

            for (CacheGroupContext grp : groups) {
                if (!grp.systemCache() && !grp.isLocal() && grp.affinityNode())
                    grpIds.add(grp.groupId());
            }
        }

        return grpIds;
    }

    /**
     *
     */
    private VisorValidateIndexesJobResult call0() {
        Set<Integer> grpIds = collectGroupIds();

        /** Update counters per partition per group. */
        final Map<Integer, Map<Integer, PartitionUpdateCounter>> partsWithCntrsPerGrp =
            getUpdateCountersSnapshot(ignite, grpIds);

        IdleVerifyUtility.IdleChecker idleChecker = new IdleVerifyUtility.IdleChecker(ignite, partsWithCntrsPerGrp);

        List<T2<CacheGroupContext, GridDhtLocalPartition>> partArgs = new ArrayList<>();
        List<T2<GridCacheContext, Index>> idxArgs = new ArrayList<>();

        totalCacheGrps = grpIds.size();

        Map<Integer, IndexIntegrityCheckIssue> integrityCheckResults = integrityCheckIndexesPartitions(grpIds, idleChecker);

        GridQueryProcessor qryProcessor = ignite.context().query();
        IgniteH2Indexing h2Indexing = (IgniteH2Indexing)qryProcessor.getIndexing();

        for (Integer grpId : grpIds) {
            CacheGroupContext grpCtx = ignite.context().cache().cacheGroup(grpId);

            if (isNull(grpCtx) || integrityCheckResults.containsKey(grpId))
                continue;

            for (GridDhtLocalPartition part : grpCtx.topology().localPartitions())
                partArgs.add(new T2<>(grpCtx, part));

            for (GridCacheContext ctx : grpCtx.caches()) {
                String cacheName = ctx.name();

                if (cacheNames == null || cacheNames.contains(cacheName)) {
                    Collection<GridQueryTypeDescriptor> types = qryProcessor.types(cacheName);

<<<<<<< HEAD
            for (GridCacheContext ctx : grpCtx.caches()) {
                if (cacheNames == null || cacheNames.contains(ctx.name())) {
                    Collection<GridQueryTypeDescriptor> types = qry.types(ctx.name());

                    if (!F.isEmpty(types)) {
                        for (GridQueryTypeDescriptor type : types) {
                            GridH2Table gridH2Tbl = indexing.schemaManager().dataTable(ctx.name(), type.tableName());

                            if (gridH2Tbl == null)
                                continue;

                            ArrayList<Index> indexes = gridH2Tbl.getIndexes();

                            for (Index idx : indexes)
                                if (idx instanceof H2TreeIndexBase)
                                    idxArgs.add(new T2<>(ctx, idx));
=======
                    if (F.isEmpty(types))
                        continue;

                    for (GridQueryTypeDescriptor type : types) {
                        GridH2Table gridH2Tbl = h2Indexing.schemaManager().dataTable(cacheName, type.tableName());

                        if (isNull(gridH2Tbl))
                            continue;

                        for (Index idx : gridH2Tbl.getIndexes()) {
                            if (idx instanceof H2TreeIndexBase)
                                idxArgs.add(new T2<>(ctx, idx));
>>>>>>> 1e84d448
                        }
                    }
                }
            }
        }

        // To decrease contention on same indexes.
        shuffle(partArgs);
        shuffle(idxArgs);

        totalPartitions = partArgs.size();
        totalIndexes = idxArgs.size();

        List<Future<Map<PartitionKey, ValidateIndexesPartitionResult>>> procPartFutures = new ArrayList<>(partArgs.size());
        List<Future<Map<String, ValidateIndexesPartitionResult>>> procIdxFutures = new ArrayList<>(idxArgs.size());

        List<T3<CacheGroupContext, GridDhtLocalPartition, Future<CacheSize>>> cacheSizeFutures = new ArrayList<>(partArgs.size());
        List<T3<GridCacheContext, Index, Future<T2<Throwable, Long>>>> idxSizeFutures = new ArrayList<>(idxArgs.size());

        partArgs.forEach(k -> procPartFutures.add(processPartitionAsync(k.get1(), k.get2())));

        idxArgs.forEach(k -> procIdxFutures.add(processIndexAsync(k, idleChecker)));

        if (checkSizes) {
            for (T2<CacheGroupContext, GridDhtLocalPartition> partArg : partArgs) {
                CacheGroupContext cacheGrpCtx = partArg.get1();
                GridDhtLocalPartition locPart = partArg.get2();

                cacheSizeFutures.add(new T3<>(cacheGrpCtx, locPart, calcCacheSizeAsync(cacheGrpCtx, locPart)));
            }

            for (T2<GridCacheContext, Index> idxArg : idxArgs) {
                GridCacheContext cacheCtx = idxArg.get1();
                Index idx = idxArg.get2();

                idxSizeFutures.add(new T3<>(cacheCtx, idx, calcIndexSizeAsync(cacheCtx, idx, idleChecker)));
            }
        }

        Map<PartitionKey, ValidateIndexesPartitionResult> partResults = new HashMap<>();
        Map<String, ValidateIndexesPartitionResult> idxResults = new HashMap<>();
        Map<String, ValidateIndexesCheckSizeResult> checkSizeResults = new HashMap<>();

        int curPart = 0;
        int curIdx = 0;
        int curCacheSize = 0;
        int curIdxSize = 0;
        try {
            for (; curPart < procPartFutures.size(); curPart++) {
                Future<Map<PartitionKey, ValidateIndexesPartitionResult>> fut = procPartFutures.get(curPart);

                Map<PartitionKey, ValidateIndexesPartitionResult> partRes = fut.get();

                if (!partRes.isEmpty() && partRes.entrySet().stream().anyMatch(e -> !e.getValue().issues().isEmpty()))
                    partResults.putAll(partRes);
            }

            for (; curIdx < procIdxFutures.size(); curIdx++) {
                Future<Map<String, ValidateIndexesPartitionResult>> fut = procIdxFutures.get(curIdx);

                Map<String, ValidateIndexesPartitionResult> idxRes = fut.get();

                if (!idxRes.isEmpty() && idxRes.entrySet().stream().anyMatch(e -> !e.getValue().issues().isEmpty()))
                    idxResults.putAll(idxRes);
            }

            if (checkSizes) {
                for (; curCacheSize < cacheSizeFutures.size(); curCacheSize++)
                    cacheSizeFutures.get(curCacheSize).get3().get();

                for (; curIdxSize < idxSizeFutures.size(); curIdxSize++)
                    idxSizeFutures.get(curIdxSize).get3().get();

                checkSizes(cacheSizeFutures, idxSizeFutures, checkSizeResults);

                Map<Integer, Map<Integer, PartitionUpdateCounter>> partsWithCntrsPerGrpAfterChecks =
                    getUpdateCountersSnapshot(ignite, grpIds);

                List<Integer> diff = compareUpdateCounters(ignite, partsWithCntrsPerGrp, partsWithCntrsPerGrpAfterChecks);

                if (!F.isEmpty(diff)) {
                    String res = formatUpdateCountersDiff(ignite, diff);

                    if (!res.isEmpty())
                        throw new GridNotIdleException(GRID_NOT_IDLE_MSG + "[" + res + "]");
                }
            }

            log.warning("ValidateIndexesClosure finished: processed " + totalPartitions + " partitions and "
                    + totalIndexes + " indexes.");
        }
        catch (InterruptedException | ExecutionException e) {
            for (int j = curPart; j < procPartFutures.size(); j++)
                procPartFutures.get(j).cancel(false);

            for (int j = curIdx; j < procIdxFutures.size(); j++)
                procIdxFutures.get(j).cancel(false);

            for (int j = curCacheSize; j < cacheSizeFutures.size(); j++)
                 cacheSizeFutures.get(j).get3().cancel(false);

            for (int j = curIdxSize; j < idxSizeFutures.size(); j++)
                idxSizeFutures.get(j).get3().cancel(false);

            throw unwrapFutureException(e);
        }

        return new VisorValidateIndexesJobResult(
            partResults,
            idxResults,
            integrityCheckResults.values(),
            checkSizeResults
        );
    }

    /**
     * @param grpIds Group ids.
     * @param idleChecker Idle check closure.
     */
    private Map<Integer, IndexIntegrityCheckIssue> integrityCheckIndexesPartitions(
        Set<Integer> grpIds,
        IgniteInClosure<Integer> idleChecker) {
        if (!checkCrc)
            return Collections.emptyMap();

        List<Future<T2<Integer, IndexIntegrityCheckIssue>>> integrityCheckFutures = new ArrayList<>(grpIds.size());

        Map<Integer, IndexIntegrityCheckIssue> integrityCheckResults = new HashMap<>();

        int curFut = 0;

        IgniteCacheDatabaseSharedManager db = ignite.context().cache().context().database();

        DbCheckpointListener lsnr = null;

        try {
<<<<<<< HEAD
            AtomicBoolean cpFlag = new AtomicBoolean();

            if (db instanceof GridCacheDatabaseSharedManager) {
                lsnr = new DbCheckpointListener() {
                    @Override public void onMarkCheckpointBegin(Context ctx) {
                        /* No-op. */
                    }

                    @Override public void onCheckpointBegin(Context ctx) {
                        if (ctx.hasPages())
                            cpFlag.set(true);
                    }

                    @Override public void beforeCheckpointBegin(Context ctx) throws IgniteCheckedException {
                        /* No-op. */
                    }
                };

                ((GridCacheDatabaseSharedManager)db).addCheckpointListener(lsnr);

                if (IdleVerifyUtility.isCheckpointNow(db))
                    throw new GridNotIdleException(IdleVerifyUtility.CLUSTER_NOT_IDLE_MSG);
            }

            if (checkCrc) {
                for (Integer grpId: grpIds) {
                    final CacheGroupContext grpCtx = ignite.context().cache().cacheGroup(grpId);
=======
            for (Integer grpId: grpIds) {
                final CacheGroupContext grpCtx = ignite.context().cache().cacheGroup(grpId);
>>>>>>> 1e84d448

                    if (grpCtx == null || !grpCtx.persistenceEnabled()) {
                        integrityCheckedIndexes.incrementAndGet();

                        continue;
                    }

<<<<<<< HEAD
                    Future<T2<Integer, IndexIntegrityCheckIssue>> checkFut =
                            calcExecutor.submit(new Callable<T2<Integer, IndexIntegrityCheckIssue>>() {
                                @Override public T2<Integer, IndexIntegrityCheckIssue> call() throws Exception {
                                    IndexIntegrityCheckIssue issue = integrityCheckIndexPartition(grpCtx, cpFlag);
=======
                Future<T2<Integer, IndexIntegrityCheckIssue>> checkFut =
                        calcExecutor.submit(new Callable<T2<Integer, IndexIntegrityCheckIssue>>() {
                            @Override public T2<Integer, IndexIntegrityCheckIssue> call() {
                                IndexIntegrityCheckIssue issue = integrityCheckIndexPartition(grpCtx, idleChecker);
>>>>>>> 1e84d448

                                    return new T2<>(grpCtx.groupId(), issue);
                                }
                            });

                    integrityCheckFutures.add(checkFut);
                }
            }

            for (Future<T2<Integer, IndexIntegrityCheckIssue>> fut : integrityCheckFutures) {
                T2<Integer, IndexIntegrityCheckIssue> res = fut.get();

                if (res.getValue() != null)
                    integrityCheckResults.put(res.getKey(), res.getValue());
            }
        }
        catch (InterruptedException | ExecutionException e) {
            for (int j = curFut; j < integrityCheckFutures.size(); j++)
                integrityCheckFutures.get(j).cancel(false);

            throw unwrapFutureException(e);
        }
        finally {
            if (db instanceof GridCacheDatabaseSharedManager && lsnr != null)
                ((GridCacheDatabaseSharedManager)db).removeCheckpointListener(lsnr);
        }

        return integrityCheckResults;
    }

    /**
     * @param gctx Cache group context.
     * @param idleChecker Idle check closure.
     */
    private IndexIntegrityCheckIssue integrityCheckIndexPartition(
        CacheGroupContext gctx,
        IgniteInClosure<Integer> idleChecker
    ) {
        GridKernalContext ctx = ignite.context();
        GridCacheSharedContext cctx = ctx.cache().context();

        try {
            FilePageStoreManager pageStoreMgr = (FilePageStoreManager)cctx.pageStore();

            IdleVerifyUtility.checkPartitionsPageCrcSum(pageStoreMgr, gctx, INDEX_PARTITION, FLAG_IDX);

            idleChecker.apply(gctx.groupId());

            return null;
        }
        catch (Throwable t) {
            log.error("Integrity check of index partition of cache group " + gctx.cacheOrGroupName() + " failed", t);

            return new IndexIntegrityCheckIssue(gctx.cacheOrGroupName(), t);
        }
        finally {
            integrityCheckedIndexes.incrementAndGet();

            printProgressIfNeeded(() -> "Current progress of ValidateIndexesClosure: checked integrity of "
                    + integrityCheckedIndexes.get() + " index partitions of " + totalCacheGrps + " cache groups");
        }
    }

    /**
     * @param grpCtx Group context.
     * @param part Local partition.
     */
    private Future<Map<PartitionKey, ValidateIndexesPartitionResult>> processPartitionAsync(
        CacheGroupContext grpCtx,
        GridDhtLocalPartition part
    ) {
        return calcExecutor.submit(new Callable<Map<PartitionKey, ValidateIndexesPartitionResult>>() {
            @Override public Map<PartitionKey, ValidateIndexesPartitionResult> call() {
                return processPartition(grpCtx, part);
            }
        });
    }

    /**
     * @param grpCtx Group context.
     * @param part Local partition.
     */
    private Map<PartitionKey, ValidateIndexesPartitionResult> processPartition(
        CacheGroupContext grpCtx,
        GridDhtLocalPartition part
    ) {
        if (!part.reserve())
            return emptyMap();

        ValidateIndexesPartitionResult partRes;

        try {
            if (part.state() != OWNING)
                return emptyMap();

            @Nullable PartitionUpdateCounter updCntr = part.dataStore().partUpdateCounter();

            PartitionUpdateCounter updateCntrBefore = updCntr == null ? null : updCntr.copy();

            GridIterator<CacheDataRow> it = grpCtx.offheap().partitionIterator(part.id());

            partRes = new ValidateIndexesPartitionResult();

            boolean enoughIssues = false;

            GridQueryProcessor qryProcessor = ignite.context().query();

            final boolean skipConditions = checkFirst > 0 || checkThrough > 0;
            final boolean bothSkipConditions = checkFirst > 0 && checkThrough > 0;

            long current = 0;
            long processedNumber = 0;

            while (it.hasNextX()) {
                if (enoughIssues)
                    break;

                CacheDataRow row = it.nextX();

                if (skipConditions) {
                    if (bothSkipConditions) {
                        if (processedNumber > checkFirst)
                            break;
                        else if (current++ % checkThrough > 0)
                            continue;
                        else
                            processedNumber++;
                    }
                    else {
                        if (checkFirst > 0) {
                            if (current++ > checkFirst)
                                break;
                        }
                        else {
                            if (current++ % checkThrough > 0)
                                continue;
                        }
                    }
                }

                int cacheId = row.cacheId() == 0 ? grpCtx.groupId() : row.cacheId();

                GridCacheContext cacheCtx = row.cacheId() == 0 ?
                    grpCtx.singleCacheContext() : grpCtx.shared().cacheContext(row.cacheId());

                if (cacheCtx == null)
                    throw new IgniteException("Unknown cacheId of CacheDataRow: " + cacheId);

                if (row.link() == 0L) {
                    String errMsg = "Invalid partition row, possibly deleted";

                    log.error(errMsg);

                    IndexValidationIssue is = new IndexValidationIssue(null, cacheCtx.name(), null,
                            new IgniteCheckedException(errMsg));

                    enoughIssues |= partRes.reportIssue(is);

                    continue;
                }

                QueryTypeDescriptorImpl res = qryProcessor.typeByValue(
                    cacheCtx.name(),
                    cacheCtx.cacheObjectContext(),
                    row.key(),
                    row.value(),
                    true
                );

                if (res == null)
                    continue; // Tolerate - (k, v) is just not indexed.

                IgniteH2Indexing indexing = (IgniteH2Indexing)qryProcessor.getIndexing();

                GridH2Table gridH2Tbl = indexing.schemaManager().dataTable(cacheCtx.name(), res.tableName());

                if (gridH2Tbl == null)
                    continue; // Tolerate - (k, v) is just not indexed.

                GridH2RowDescriptor gridH2RowDesc = gridH2Tbl.rowDescriptor();

                H2CacheRow h2Row = gridH2RowDesc.createRow(row);

                ArrayList<Index> indexes = gridH2Tbl.getIndexes();

                for (Index idx : indexes) {
                    if (!(idx instanceof H2TreeIndexBase))
                        continue;

                    try {
                        Cursor cursor = idx.find((Session)null, h2Row, h2Row);

                        if (cursor == null || !cursor.next())
                            throw new IgniteCheckedException("Key is present in CacheDataTree, but can't be found in SQL index.");
                    }
                    catch (Throwable t) {
                        Object o = CacheObjectUtils.unwrapBinaryIfNeeded(
                            grpCtx.cacheObjectContext(), row.key(), true, true);

                        IndexValidationIssue is = new IndexValidationIssue(
                            o.toString(), cacheCtx.name(), idx.getName(), t);

                        log.error("Failed to lookup key: " + is.toString(), t);

                        enoughIssues |= partRes.reportIssue(is);
                    }
                }
            }

            PartitionUpdateCounter updateCntrAfter = part.dataStore().partUpdateCounter();

            if (updateCntrAfter != null && !updateCntrAfter.equals(updateCntrBefore)) {
                throw new GridNotIdleException(GRID_NOT_IDLE_MSG + "[grpName=" + grpCtx.cacheOrGroupName() +
                    ", grpId=" + grpCtx.groupId() + ", partId=" + part.id() + "] changed during index validation " +
                    "[before=" + updateCntrBefore + ", after=" + updateCntrAfter + "]");
            }
        }
        catch (IgniteCheckedException e) {
            error(log, "Failed to process partition [grpId=" + grpCtx.groupId() +
                ", partId=" + part.id() + "]", e);

            return emptyMap();
        }
        finally {
            part.release();

            printProgressOfIndexValidationIfNeeded();
        }

        PartitionKey partKey = new PartitionKey(grpCtx.groupId(), part.id(), grpCtx.cacheOrGroupName());

        processedPartitions.incrementAndGet();

        return Collections.singletonMap(partKey, partRes);
    }

    /**
     *
     */
    private void printProgressOfIndexValidationIfNeeded() {
        printProgressIfNeeded(() -> "Current progress of ValidateIndexesClosure: processed " +
            processedPartitions.get() + " of " + totalPartitions + " partitions, " +
            processedIndexes.get() + " of " + totalIndexes + " SQL indexes" +
            (checkSizes ? ", " + processedCacheSizePartitions.get() + " of " + totalPartitions +
                " calculate cache size per partitions, " + processedIdxSizes.get() + " of " + totalIndexes +
                "calculate index size" : ""));
    }

    /**
     *
     */
    private void printProgressIfNeeded(Supplier<String> msgSup) {
        long curTs = U.currentTimeMillis();
        long lastTs = lastProgressPrintTs.get();

        if (curTs - lastTs >= 60_000 && lastProgressPrintTs.compareAndSet(lastTs, curTs))
            log.warning(msgSup.get());
    }

    /**
     * @param cacheCtxWithIdx Cache context and appropriate index.
     * @param idleChecker Idle check closure.
     */
    private Future<Map<String, ValidateIndexesPartitionResult>> processIndexAsync(
        T2<GridCacheContext, Index> cacheCtxWithIdx,
        IgniteInClosure<Integer> idleChecker
    ) {
        return calcExecutor.submit(new Callable<Map<String, ValidateIndexesPartitionResult>>() {
            /** {@inheritDoc} */
            @Override public Map<String, ValidateIndexesPartitionResult> call() {
                return processIndex(cacheCtxWithIdx, idleChecker);
            }
        });
    }

    /**
     * @param cacheCtxWithIdx Cache context and appropriate index.
     * @param idleChecker Idle check closure.
     */
    private Map<String, ValidateIndexesPartitionResult> processIndex(
        T2<GridCacheContext, Index> cacheCtxWithIdx,
        IgniteInClosure<Integer> idleChecker
    ) {
        GridCacheContext ctx = cacheCtxWithIdx.get1();

        Index idx = cacheCtxWithIdx.get2();

        ValidateIndexesPartitionResult idxValidationRes = new ValidateIndexesPartitionResult();

        boolean enoughIssues = false;

        Cursor cursor = null;

        try {
            cursor = idx.find((Session)null, null, null);

            if (cursor == null)
                throw new IgniteCheckedException("Can't iterate through index: " + idx);
        }
        catch (Throwable t) {
            IndexValidationIssue is = new IndexValidationIssue(null, ctx.name(), idx.getName(), t);

            log.error("Find in index failed: " + is.toString());

            idxValidationRes.reportIssue(is);

            enoughIssues = true;
        }

        final boolean skipConditions = checkFirst > 0 || checkThrough > 0;
        final boolean bothSkipConditions = checkFirst > 0 && checkThrough > 0;

        long current = 0;
        long processedNumber = 0;

        KeyCacheObject previousKey = null;

        while (!enoughIssues) {
            KeyCacheObject h2key = null;

            try {
                try {
                    if (!cursor.next())
                        break;
                }
                catch (DbException e) {
                    if (X.hasCause(e, CorruptedTreeException.class))
                        throw new IgniteCheckedException("Key is present in SQL index, but is missing in corresponding " +
                            "data page. Previous successfully read key: " +
                            CacheObjectUtils.unwrapBinaryIfNeeded(ctx.cacheObjectContext(), previousKey, true, true),
                            X.cause(e, CorruptedTreeException.class)
                        );

                    throw e;
                }

                H2CacheRow h2Row = (H2CacheRow)cursor.get();

                if (skipConditions) {
                    if (bothSkipConditions) {
                        if (processedNumber > checkFirst)
                            break;
                        else if (current++ % checkThrough > 0)
                            continue;
                        else
                            processedNumber++;
                    }
                    else {
                        if (checkFirst > 0) {
                            if (current++ > checkFirst)
                                break;
                        }
                        else {
                            if (current++ % checkThrough > 0)
                                continue;
                        }
                    }
                }

                h2key = h2Row.key();

                if (h2Row.link() != 0L) {
                    CacheDataRow cacheDataStoreRow = ctx.group().offheap().read(ctx, h2key);

                    if (cacheDataStoreRow == null)
                        throw new IgniteCheckedException("Key is present in SQL index, but can't be found in CacheDataTree.");
                }
                else
                    throw new IgniteCheckedException("Invalid index row, possibly deleted " + h2Row);
            }
            catch (Throwable t) {
                Object o = CacheObjectUtils.unwrapBinaryIfNeeded(
                    ctx.cacheObjectContext(), h2key, true, true);

                IndexValidationIssue is = new IndexValidationIssue(
                    String.valueOf(o), ctx.name(), idx.getName(), t);

                log.error("Failed to lookup key: " + is.toString());

                enoughIssues |= idxValidationRes.reportIssue(is);
            }
            finally {
                previousKey = h2key;
            }
        }

        CacheGroupContext group = ctx.group();

        String uniqueIdxName = String.format(
            "[cacheGroup=%s, cacheGroupId=%s, cache=%s, cacheId=%s, idx=%s]",
            group.name(),
            group.groupId(),
            ctx.name(),
            ctx.cacheId(),
            idx.getName()
        );
<<<<<<< HEAD
=======

        idleChecker.apply(group.groupId());
>>>>>>> 1e84d448

        processedIndexes.incrementAndGet();

        printProgressOfIndexValidationIfNeeded();

        return Collections.singletonMap(uniqueIdxName, idxValidationRes);
    }

    /**
     * @param e Future result exception.
     * @return Unwrapped exception.
     */
    private IgniteException unwrapFutureException(Exception e) {
        assert e instanceof InterruptedException || e instanceof ExecutionException : "Expecting either InterruptedException " +
                "or ExecutionException";

        if (e instanceof InterruptedException)
            return new IgniteInterruptedException((InterruptedException)e);
        else if (e.getCause() instanceof IgniteException)
            return (IgniteException)e.getCause();
        else
            return new IgniteException(e.getCause());
    }

    /**
     * Asynchronous calculation of caches size with divided by tables.
     *
     * @param grpCtx Cache group context.
     * @param locPart Local partition.
     * @return Future with cache sizes.
     */
    private Future<CacheSize> calcCacheSizeAsync(
        CacheGroupContext grpCtx,
        GridDhtLocalPartition locPart
    ) {
        return calcExecutor.submit(() -> {
            try {
                @Nullable PartitionUpdateCounter updCntr = locPart.dataStore().partUpdateCounter();

                PartitionUpdateCounter updateCntrBefore = updCntr == null ? updCntr : updCntr.copy();

                int grpId = grpCtx.groupId();

                if (failCalcCacheSizeGrpIds.contains(grpId))
                    return new CacheSize(null, null);

                boolean reserve = false;

                int partId = locPart.id();

                try {
                    if (!(reserve = locPart.reserve()))
                        throw new IgniteException("Can't reserve partition");

                    if (locPart.state() != OWNING)
                        throw new IgniteException("Partition not in state " + OWNING);

                    Map<Integer, Map<String, AtomicLong>> cacheSizeByTbl = new HashMap<>();

                    GridIterator<CacheDataRow> partIter = grpCtx.offheap().partitionIterator(partId);

                    GridQueryProcessor qryProcessor = ignite.context().query();
                    IgniteH2Indexing h2Indexing = (IgniteH2Indexing)qryProcessor.getIndexing();

                    while (partIter.hasNextX() && !failCalcCacheSizeGrpIds.contains(grpId)) {
                        CacheDataRow cacheDataRow = partIter.nextX();

                        int cacheId = cacheDataRow.cacheId();

                        GridCacheContext cacheCtx = cacheId == 0 ?
                            grpCtx.singleCacheContext() : grpCtx.shared().cacheContext(cacheId);

                        if (cacheCtx == null)
                            throw new IgniteException("Unknown cacheId of CacheDataRow: " + cacheId);

                        if (cacheDataRow.link() == 0L)
                            throw new IgniteException("Contains invalid partition row, possibly deleted");

                        String cacheName = cacheCtx.name();

                        QueryTypeDescriptorImpl qryTypeDesc = qryProcessor.typeByValue(
                            cacheName,
                            cacheCtx.cacheObjectContext(),
                            cacheDataRow.key(),
                            cacheDataRow.value(),
                            true
                        );

                        if (isNull(qryTypeDesc))
                            continue; // Tolerate - (k, v) is just not indexed.

                        String tableName = qryTypeDesc.tableName();

                        GridH2Table gridH2Tbl = h2Indexing.schemaManager().dataTable(cacheName, tableName);

                        if (isNull(gridH2Tbl))
                            continue; // Tolerate - (k, v) is just not indexed.

                        cacheSizeByTbl.computeIfAbsent(cacheCtx.cacheId(), i -> new HashMap<>())
                            .computeIfAbsent(tableName, s -> new AtomicLong()).incrementAndGet();
                    }

                    PartitionUpdateCounter updateCntrAfter = locPart.dataStore().partUpdateCounter();

                    if (updateCntrAfter != null && !updateCntrAfter.equals(updateCntrBefore)) {
                        throw new GridNotIdleException(GRID_NOT_IDLE_MSG + "[grpName=" + grpCtx.cacheOrGroupName() +
                            ", grpId=" + grpCtx.groupId() + ", partId=" + locPart.id() + "] changed during size " +
                            "calculation [updCntrBefore=" + updateCntrBefore + ", updCntrAfter=" + updateCntrAfter + "]");
                    }

                    return new CacheSize(null, cacheSizeByTbl);
                }
                catch (Throwable t) {
                    IgniteException cacheSizeErr = new IgniteException("Cache size calculation error [" +
                        cacheGrpInfo(grpCtx) + ", locParId=" + partId + ", err=" + t.getMessage() + "]", t);

                    error(log, cacheSizeErr);

                    failCalcCacheSizeGrpIds.add(grpId);

                    return new CacheSize(cacheSizeErr, null);
                }
                finally {
                    if (reserve)
                        locPart.release();
                }
            }
            finally {
                processedCacheSizePartitions.incrementAndGet();

                printProgressOfIndexValidationIfNeeded();
            }
        });
    }

    /**
     * Asynchronous calculation of the index size for cache.
     *
     * @param cacheCtx Cache context.
     * @param idx      Index.
     * @param idleChecker Idle check closure.
     * @return Future with index size.
     */
    private Future<T2<Throwable, Long>> calcIndexSizeAsync(
        GridCacheContext cacheCtx,
        Index idx,
        IgniteInClosure<Integer> idleChecker
    ) {
        return calcExecutor.submit(() -> {
            try {
                if (failCalcCacheSizeGrpIds.contains(cacheCtx.groupId()))
                    return new T2<>(null, 0L);

                String cacheName = cacheCtx.name();
                String tblName = idx.getTable().getName();
                String idxName = idx.getName();

                try {
                    long indexSize = ignite.context().query().getIndexing().indexSize(cacheName, tblName, idxName);

                    idleChecker.apply(cacheCtx.groupId());

                    return new T2<>(null, indexSize);
                }
                catch (Throwable t) {
                    Throwable idxSizeErr = new IgniteException("Index size calculation error [" +
                        cacheGrpInfo(cacheCtx.group()) + ", " + cacheInfo(cacheCtx) + ", tableName=" +
                        tblName + ", idxName=" + idxName + ", err=" + t.getMessage() + "]", t);

                    error(log, idxSizeErr);

                    return new T2<>(idxSizeErr, 0L);
                }
            }
            finally {
                processedIdxSizes.incrementAndGet();

                printProgressOfIndexValidationIfNeeded();
            }
        });
    }

    /**
     * Return cache group info string.
     *
     * @param cacheGrpCtx Cache group context.
     * @return Cache group info string.
     */
    private String cacheGrpInfo(CacheGroupContext cacheGrpCtx) {
        return "cacheGrpName=" + cacheGrpCtx.name() + ", cacheGrpId=" + cacheGrpCtx.groupId();
    }

    /**
     * Return cache info string.
     *
     * @param cacheCtx Cache context.
     * @return Cache info string.
     */
    private String cacheInfo(GridCacheContext cacheCtx) {
        return "cacheName=" + cacheCtx.name() + ", cacheId=" + cacheCtx.cacheId();
    }

    /**
     * Checking size of records in cache and indexes with a record into
     * {@code checkSizeRes} if they are not equal.
     *
     * @param cacheSizesFutures Futures calculating size of records in caches.
     * @param idxSizeFutures Futures calculating size of indexes of caches.
     * @param checkSizeRes Result of size check.
     */
    private void checkSizes(
        List<T3<CacheGroupContext, GridDhtLocalPartition, Future<CacheSize>>> cacheSizesFutures,
        List<T3<GridCacheContext, Index, Future<T2<Throwable, Long>>>> idxSizeFutures,
        Map<String, ValidateIndexesCheckSizeResult> checkSizeRes
    ) throws ExecutionException, InterruptedException {
        if (!checkSizes)
            return;

        Map<Integer, CacheSize> cacheSizeTotal = new HashMap<>();

        for (T3<CacheGroupContext, GridDhtLocalPartition, Future<CacheSize>> cacheSizeFut : cacheSizesFutures) {
            CacheGroupContext cacheGrpCtx = cacheSizeFut.get1();
            CacheSize cacheSize = cacheSizeFut.get3().get();

            Throwable cacheSizeErr = cacheSize.err;

            int grpId = cacheGrpCtx.groupId();

            if (failCalcCacheSizeGrpIds.contains(grpId) && nonNull(cacheSizeErr)) {
                checkSizeRes.computeIfAbsent(
                    cacheGrpInfo(cacheGrpCtx),
                    s -> new ValidateIndexesCheckSizeResult(0, new ArrayList<>())
                ).issues().add(new ValidateIndexesCheckSizeIssue(null, 0, cacheSizeErr));
            } else {
                cacheSizeTotal.computeIfAbsent(grpId, i -> new CacheSize(null, new HashMap<>()))
                    .merge(cacheSize.cacheSizePerTbl);
            }
        }

        for (T3<GridCacheContext, Index, Future<T2<Throwable, Long>>> idxSizeFut : idxSizeFutures) {
            GridCacheContext cacheCtx = idxSizeFut.get1();

            int grpId = cacheCtx.groupId();

            if (failCalcCacheSizeGrpIds.contains(grpId))
                continue;

            Index idx = idxSizeFut.get2();
            String tblName = idx.getTable().getName();

            AtomicLong cacheSizeObj = cacheSizeTotal.get(grpId).cacheSizePerTbl
                .getOrDefault(cacheCtx.cacheId(), emptyMap()).get(tblName);

            long cacheSizeByTbl = isNull(cacheSizeObj) ? 0L : cacheSizeObj.get();

            T2<Throwable, Long> idxSizeRes = idxSizeFut.get3().get();

            Throwable err = idxSizeRes.get1();
            long idxSize = idxSizeRes.get2();

            if (isNull(err) && idxSize != cacheSizeByTbl)
                err = new IgniteException("Cache and index size not same.");

            if (nonNull(err)) {
                checkSizeRes.computeIfAbsent(
                    "[" + cacheGrpInfo(cacheCtx.group()) + ", " + cacheInfo(cacheCtx) + ", tableName=" + tblName + "]",
                    s -> new ValidateIndexesCheckSizeResult(cacheSizeByTbl, new ArrayList<>()))
                    .issues().add(new ValidateIndexesCheckSizeIssue(idx.getName(), idxSize, err));
            }
        }
    }

    /**
     * Container class for calculating the size of cache, divided by tables.
     */
    private static class CacheSize {
        /** Error calculating size of the cache. */
        final Throwable err;

        /** Table split cache size, {@code Map<CacheId, Map<TableName, Size>>}. */
        final Map<Integer, Map<String, AtomicLong>> cacheSizePerTbl;

        /**
         * Constructor.
         *
         * @param err Error calculating size of the cache.
         * @param cacheSizePerTbl Table split cache size.
         */
        public CacheSize(
            @Nullable Throwable err,
            @Nullable Map<Integer, Map<String, AtomicLong>> cacheSizePerTbl
        ) {
            this.err = err;
            this.cacheSizePerTbl = cacheSizePerTbl;
        }

        /**
         * Merging cache sizes separated by tables.
         *
         * @param other Other table split cache size.
         */
        void merge(Map<Integer, Map<String, AtomicLong>> other) {
            assert nonNull(cacheSizePerTbl);

            for (Entry<Integer, Map<String, AtomicLong>> cacheEntry : other.entrySet()) {
                for (Entry<String, AtomicLong> tableEntry : cacheEntry.getValue().entrySet()) {
                    cacheSizePerTbl.computeIfAbsent(cacheEntry.getKey(), i -> new HashMap<>())
                        .computeIfAbsent(tableEntry.getKey(), s -> new AtomicLong())
                        .addAndGet(tableEntry.getValue().get());
                }
            }
        }
    }
}<|MERGE_RESOLUTION|>--- conflicted
+++ resolved
@@ -69,10 +69,7 @@
 import org.apache.ignite.internal.util.lang.GridIterator;
 import org.apache.ignite.internal.util.typedef.F;
 import org.apache.ignite.internal.util.typedef.T2;
-<<<<<<< HEAD
-=======
 import org.apache.ignite.internal.util.typedef.T3;
->>>>>>> 1e84d448
 import org.apache.ignite.internal.util.typedef.X;
 import org.apache.ignite.internal.util.typedef.internal.U;
 import org.apache.ignite.lang.IgniteCallable;
@@ -83,9 +80,6 @@
 import org.h2.index.Cursor;
 import org.h2.index.Index;
 import org.h2.message.DbException;
-<<<<<<< HEAD
-
-=======
 import org.jetbrains.annotations.Nullable;
 
 import static java.util.Collections.emptyMap;
@@ -93,7 +87,6 @@
 import static java.util.Collections.shuffle;
 import static java.util.Objects.isNull;
 import static java.util.Objects.nonNull;
->>>>>>> 1e84d448
 import static org.apache.ignite.internal.pagemem.PageIdAllocator.FLAG_IDX;
 import static org.apache.ignite.internal.pagemem.PageIdAllocator.INDEX_PARTITION;
 import static org.apache.ignite.internal.processors.cache.distributed.dht.topology.GridDhtPartitionState.OWNING;
@@ -132,16 +125,11 @@
     /** If provided only each Kth element will be validated. */
     private final int checkThrough;
 
-<<<<<<< HEAD
-    /** Check CRC */
-    private boolean checkCrc;
-=======
     /** Check CRC. */
     private final boolean checkCrc;
 
     /** Check that index size and cache size are same. */
     private final boolean checkSizes;
->>>>>>> 1e84d448
 
     /** Counter of processed partitions. */
     private final AtomicInteger processedPartitions = new AtomicInteger(0);
@@ -183,22 +171,14 @@
      * @param checkFirst If positive only first K elements will be validated.
      * @param checkThrough If positive only each Kth element will be validated.
      * @param checkCrc Check CRC sum on stored pages on disk.
-<<<<<<< HEAD
-     */
-    public ValidateIndexesClosure(Set<String> cacheNames, int checkFirst, int checkThrough, boolean checkCrc) {
-=======
      * @param checkSizes Check that index size and cache size are same.
      */
     public ValidateIndexesClosure(Set<String> cacheNames, int checkFirst, int checkThrough, boolean checkCrc, boolean checkSizes) {
->>>>>>> 1e84d448
         this.cacheNames = cacheNames;
         this.checkFirst = checkFirst;
         this.checkThrough = checkThrough;
         this.checkCrc = checkCrc;
-<<<<<<< HEAD
-=======
         this.checkSizes = checkSizes;
->>>>>>> 1e84d448
     }
 
     /** {@inheritDoc} */
@@ -289,24 +269,6 @@
                 if (cacheNames == null || cacheNames.contains(cacheName)) {
                     Collection<GridQueryTypeDescriptor> types = qryProcessor.types(cacheName);
 
-<<<<<<< HEAD
-            for (GridCacheContext ctx : grpCtx.caches()) {
-                if (cacheNames == null || cacheNames.contains(ctx.name())) {
-                    Collection<GridQueryTypeDescriptor> types = qry.types(ctx.name());
-
-                    if (!F.isEmpty(types)) {
-                        for (GridQueryTypeDescriptor type : types) {
-                            GridH2Table gridH2Tbl = indexing.schemaManager().dataTable(ctx.name(), type.tableName());
-
-                            if (gridH2Tbl == null)
-                                continue;
-
-                            ArrayList<Index> indexes = gridH2Tbl.getIndexes();
-
-                            for (Index idx : indexes)
-                                if (idx instanceof H2TreeIndexBase)
-                                    idxArgs.add(new T2<>(ctx, idx));
-=======
                     if (F.isEmpty(types))
                         continue;
 
@@ -319,7 +281,6 @@
                         for (Index idx : gridH2Tbl.getIndexes()) {
                             if (idx instanceof H2TreeIndexBase)
                                 idxArgs.add(new T2<>(ctx, idx));
->>>>>>> 1e84d448
                         }
                     }
                 }
@@ -456,63 +417,25 @@
         DbCheckpointListener lsnr = null;
 
         try {
-<<<<<<< HEAD
-            AtomicBoolean cpFlag = new AtomicBoolean();
-
-            if (db instanceof GridCacheDatabaseSharedManager) {
-                lsnr = new DbCheckpointListener() {
-                    @Override public void onMarkCheckpointBegin(Context ctx) {
-                        /* No-op. */
-                    }
-
-                    @Override public void onCheckpointBegin(Context ctx) {
-                        if (ctx.hasPages())
-                            cpFlag.set(true);
-                    }
-
-                    @Override public void beforeCheckpointBegin(Context ctx) throws IgniteCheckedException {
-                        /* No-op. */
-                    }
-                };
-
-                ((GridCacheDatabaseSharedManager)db).addCheckpointListener(lsnr);
-
-                if (IdleVerifyUtility.isCheckpointNow(db))
-                    throw new GridNotIdleException(IdleVerifyUtility.CLUSTER_NOT_IDLE_MSG);
-            }
-
-            if (checkCrc) {
-                for (Integer grpId: grpIds) {
-                    final CacheGroupContext grpCtx = ignite.context().cache().cacheGroup(grpId);
-=======
             for (Integer grpId: grpIds) {
                 final CacheGroupContext grpCtx = ignite.context().cache().cacheGroup(grpId);
->>>>>>> 1e84d448
-
-                    if (grpCtx == null || !grpCtx.persistenceEnabled()) {
-                        integrityCheckedIndexes.incrementAndGet();
-
-                        continue;
-                    }
-
-<<<<<<< HEAD
-                    Future<T2<Integer, IndexIntegrityCheckIssue>> checkFut =
-                            calcExecutor.submit(new Callable<T2<Integer, IndexIntegrityCheckIssue>>() {
-                                @Override public T2<Integer, IndexIntegrityCheckIssue> call() throws Exception {
-                                    IndexIntegrityCheckIssue issue = integrityCheckIndexPartition(grpCtx, cpFlag);
-=======
+
+                if (grpCtx == null || !grpCtx.persistenceEnabled()) {
+                    integrityCheckedIndexes.incrementAndGet();
+
+                    continue;
+                }
+
                 Future<T2<Integer, IndexIntegrityCheckIssue>> checkFut =
                         calcExecutor.submit(new Callable<T2<Integer, IndexIntegrityCheckIssue>>() {
                             @Override public T2<Integer, IndexIntegrityCheckIssue> call() {
                                 IndexIntegrityCheckIssue issue = integrityCheckIndexPartition(grpCtx, idleChecker);
->>>>>>> 1e84d448
-
-                                    return new T2<>(grpCtx.groupId(), issue);
-                                }
-                            });
-
-                    integrityCheckFutures.add(checkFut);
-                }
+
+                                return new T2<>(grpCtx.groupId(), issue);
+                            }
+                        });
+
+                integrityCheckFutures.add(checkFut);
             }
 
             for (Future<T2<Integer, IndexIntegrityCheckIssue>> fut : integrityCheckFutures) {
@@ -902,11 +825,8 @@
             ctx.cacheId(),
             idx.getName()
         );
-<<<<<<< HEAD
-=======
 
         idleChecker.apply(group.groupId());
->>>>>>> 1e84d448
 
         processedIndexes.incrementAndGet();
 
