/*
* Licensed to the Apache Software Foundation (ASF) under one or more
* contributor license agreements.  See the NOTICE file distributed with
* this work for additional information regarding copyright ownership.
* The ASF licenses this file to You under the Apache License, Version 2.0
* (the "License"); you may not use this file except in compliance with
* the License.  You may obtain a copy of the License at
*
*      http://www.apache.org/licenses/LICENSE-2.0
*
* Unless required by applicable law or agreed to in writing, software
* distributed under the License is distributed on an "AS IS" BASIS,
* WITHOUT WARRANTIES OR CONDITIONS OF ANY KIND, either express or implied.
* See the License for the specific language governing permissions and
* limitations under the License.
*/
package org.apache.ignite.internal.visor.verify;

import java.util.ArrayList;
import java.util.Collection;
import java.util.Collections;
import java.util.HashMap;
import java.util.HashSet;
import java.util.List;
import java.util.Map;
import java.util.Map.Entry;
import java.util.Set;
import java.util.concurrent.Callable;
import java.util.concurrent.ConcurrentHashMap;
import java.util.concurrent.ExecutionException;
import java.util.concurrent.ExecutorService;
import java.util.concurrent.Executors;
import java.util.concurrent.Future;
import java.util.concurrent.atomic.AtomicInteger;
import java.util.concurrent.atomic.AtomicLong;
import java.util.function.Supplier;
import org.apache.ignite.IgniteCheckedException;
import org.apache.ignite.IgniteException;
import org.apache.ignite.IgniteInterruptedException;
import org.apache.ignite.IgniteLogger;
import org.apache.ignite.internal.GridKernalContext;
import org.apache.ignite.internal.IgniteEx;
import org.apache.ignite.internal.processors.cache.CacheGroupContext;
import org.apache.ignite.internal.processors.cache.CacheObjectUtils;
import org.apache.ignite.internal.processors.cache.DynamicCacheDescriptor;
import org.apache.ignite.internal.processors.cache.GridCacheContext;
import org.apache.ignite.internal.processors.cache.GridCacheSharedContext;
import org.apache.ignite.internal.processors.cache.KeyCacheObject;
import org.apache.ignite.internal.processors.cache.PartitionUpdateCounter;
import org.apache.ignite.internal.processors.cache.distributed.dht.topology.GridDhtLocalPartition;
import org.apache.ignite.internal.processors.cache.mvcc.MvccQueryTracker;
import org.apache.ignite.internal.processors.cache.mvcc.MvccSnapshot;
import org.apache.ignite.internal.processors.cache.mvcc.MvccUtils;
import org.apache.ignite.internal.processors.cache.persistence.CacheDataRow;
import org.apache.ignite.internal.processors.cache.persistence.IgniteCacheDatabaseSharedManager;
import org.apache.ignite.internal.processors.cache.persistence.file.FilePageStoreManager;
import org.apache.ignite.internal.processors.cache.persistence.tree.CorruptedTreeException;
import org.apache.ignite.internal.processors.cache.verify.GridNotIdleException;
import org.apache.ignite.internal.processors.cache.verify.IdleVerifyUtility;
import org.apache.ignite.internal.processors.cache.verify.PartitionKey;
import org.apache.ignite.internal.processors.query.GridQueryProcessor;
import org.apache.ignite.internal.processors.query.GridQueryTypeDescriptor;
import org.apache.ignite.internal.processors.query.QueryTypeDescriptorImpl;
import org.apache.ignite.internal.processors.query.h2.ConnectionManager;
import org.apache.ignite.internal.processors.query.h2.H2Utils;
import org.apache.ignite.internal.processors.query.h2.IgniteH2Indexing;
import org.apache.ignite.internal.processors.query.h2.database.H2TreeIndexBase;
import org.apache.ignite.internal.processors.query.h2.opt.GridH2RowDescriptor;
import org.apache.ignite.internal.processors.query.h2.opt.GridH2Table;
import org.apache.ignite.internal.processors.query.h2.opt.H2CacheRow;
import org.apache.ignite.internal.processors.query.h2.opt.QueryContext;
import org.apache.ignite.internal.util.lang.GridIterator;
import org.apache.ignite.internal.util.typedef.F;
import org.apache.ignite.internal.util.typedef.T2;
import org.apache.ignite.internal.util.typedef.T3;
import org.apache.ignite.internal.util.typedef.X;
import org.apache.ignite.internal.util.typedef.internal.U;
import org.apache.ignite.lang.IgniteCallable;
import org.apache.ignite.lang.IgniteInClosure;
import org.apache.ignite.resources.IgniteInstanceResource;
import org.apache.ignite.resources.LoggerResource;
import org.h2.engine.Session;
import org.h2.index.Cursor;
import org.h2.index.Index;
import org.h2.jdbc.JdbcConnection;
import org.h2.message.DbException;
import org.jetbrains.annotations.Nullable;

import static java.util.Collections.emptyMap;
import static java.util.Collections.newSetFromMap;
import static java.util.Collections.shuffle;
import static java.util.Objects.isNull;
import static java.util.Objects.nonNull;
import static org.apache.ignite.internal.pagemem.PageIdAllocator.FLAG_IDX;
import static org.apache.ignite.internal.pagemem.PageIdAllocator.INDEX_PARTITION;
import static org.apache.ignite.internal.processors.cache.distributed.dht.topology.GridDhtPartitionState.OWNING;
import static org.apache.ignite.internal.processors.cache.verify.IdleVerifyUtility.GRID_NOT_IDLE_MSG;
import static org.apache.ignite.internal.processors.cache.verify.IdleVerifyUtility.compareUpdateCounters;
import static org.apache.ignite.internal.processors.cache.verify.IdleVerifyUtility.formatUpdateCountersDiff;
import static org.apache.ignite.internal.processors.cache.verify.IdleVerifyUtility.getUpdateCountersSnapshot;
import static org.apache.ignite.internal.util.IgniteUtils.error;

/**
 * Closure that locally validates indexes of given caches.
 * Validation consists of four checks:
 * 1. If entry is present in cache data tree, it's reachable from all cache SQL indexes
 * 2. If entry is present in cache SQL index, it can be dereferenced with link from index
 * 3. If entry is present in cache SQL index, it's present in cache data tree
 * 4. If size of cache and index on same table are not same
 */
public class ValidateIndexesClosure implements IgniteCallable<VisorValidateIndexesJobResult> {
    /** */
    private static final long serialVersionUID = 0L;

    /** Ignite. */
    @IgniteInstanceResource
    private transient IgniteEx ignite;

    /** Injected logger. */
    @LoggerResource
    private IgniteLogger log;

    /** Cache names. */
    private final Set<String> cacheNames;

    /** If provided only first K elements will be validated. */
    private final int checkFirst;

    /** If provided only each Kth element will be validated. */
    private final int checkThrough;

    /** Check CRC. */
    private final boolean checkCrc;

    /** Check that index size and cache size are same. */
    private final boolean checkSizes;

    /** Counter of processed partitions. */
    private final AtomicInteger processedPartitions = new AtomicInteger(0);

    /** Total partitions. */
    private volatile int totalPartitions;

    /** Counter of processed indexes. */
    private final AtomicInteger processedIndexes = new AtomicInteger(0);

    /** Counter of integrity checked indexes. */
    private final AtomicInteger integrityCheckedIndexes = new AtomicInteger(0);

    /** Counter of calculated sizes of caches per partitions. */
    private final AtomicInteger processedCacheSizePartitions = new AtomicInteger(0);

    /** Counter of calculated index sizes. */
    private final AtomicInteger processedIdxSizes = new AtomicInteger(0);

    /** Total partitions. */
    private volatile int totalIndexes;

    /** Total cache groups. */
    private volatile int totalCacheGrps;

    /** Last progress print timestamp. */
    private final AtomicLong lastProgressPrintTs = new AtomicLong(0);

    /** Calculation executor. */
    private volatile ExecutorService calcExecutor;

    /** Group cache ids when calculating cache size was an error. */
    private final Set<Integer> failCalcCacheSizeGrpIds = newSetFromMap(new ConcurrentHashMap<>());

    /**
     * Constructor.
     *
     * @param cacheNames Cache names.
     * @param checkFirst If positive only first K elements will be validated.
     * @param checkThrough If positive only each Kth element will be validated.
     * @param checkCrc Check CRC sum on stored pages on disk.
     * @param checkSizes Check that index size and cache size are same.
     */
    public ValidateIndexesClosure(Set<String> cacheNames, int checkFirst, int checkThrough, boolean checkCrc, boolean checkSizes) {
        this.cacheNames = cacheNames;
        this.checkFirst = checkFirst;
        this.checkThrough = checkThrough;
        this.checkCrc = checkCrc;
        this.checkSizes = checkSizes;
    }

    /** {@inheritDoc} */
    @Override public VisorValidateIndexesJobResult call() throws Exception {
        calcExecutor = Executors.newFixedThreadPool(Runtime.getRuntime().availableProcessors());

        try {
            return call0();
        }
        finally {
            calcExecutor.shutdown();
        }
    }

    /**
     * Detect groups for further analysis.
     *
     * @return Collection of group id.
     */
    private Set<Integer> collectGroupIds() {
        Set<Integer> grpIds = new HashSet<>();

        Set<String> missingCaches = new HashSet<>();

        if (cacheNames != null) {
            for (String cacheName : cacheNames) {
                DynamicCacheDescriptor desc = ignite.context().cache().cacheDescriptor(cacheName);

                if (desc == null)
                    missingCaches.add(cacheName);
                else
                    if (ignite.context().cache().cacheGroup(desc.groupId()).affinityNode())
                        grpIds.add(desc.groupId());
            }

            if (!missingCaches.isEmpty()) {
                String errStr = "The following caches do not exist: " + String.join(", ", missingCaches);

                throw new IgniteException(errStr);
            }
        }
        else {
            Collection<CacheGroupContext> groups = ignite.context().cache().cacheGroups();

            for (CacheGroupContext grp : groups) {
                if (!grp.systemCache() && !grp.isLocal() && grp.affinityNode())
                    grpIds.add(grp.groupId());
            }
        }

        return grpIds;
    }

    /**
     *
     */
    private VisorValidateIndexesJobResult call0() {
        Set<Integer> grpIds = collectGroupIds();

        /** Update counters per partition per group. */
        final Map<Integer, Map<Integer, PartitionUpdateCounter>> partsWithCntrsPerGrp =
            getUpdateCountersSnapshot(ignite, grpIds);

        IdleVerifyUtility.IdleChecker idleChecker = new IdleVerifyUtility.IdleChecker(ignite, partsWithCntrsPerGrp);

        List<T2<CacheGroupContext, GridDhtLocalPartition>> partArgs = new ArrayList<>();
        List<T2<GridCacheContext, Index>> idxArgs = new ArrayList<>();

        totalCacheGrps = grpIds.size();

        Map<Integer, IndexIntegrityCheckIssue> integrityCheckResults = integrityCheckIndexesPartitions(grpIds, idleChecker);

        GridQueryProcessor qryProcessor = ignite.context().query();
        IgniteH2Indexing h2Indexing = (IgniteH2Indexing)qryProcessor.getIndexing();

        for (Integer grpId : grpIds) {
            CacheGroupContext grpCtx = ignite.context().cache().cacheGroup(grpId);

            if (isNull(grpCtx) || integrityCheckResults.containsKey(grpId))
                continue;

            for (GridDhtLocalPartition part : grpCtx.topology().localPartitions())
                partArgs.add(new T2<>(grpCtx, part));

            for (GridCacheContext ctx : grpCtx.caches()) {
                String cacheName = ctx.name();

                if (cacheNames == null || cacheNames.contains(cacheName)) {
                    Collection<GridQueryTypeDescriptor> types = qryProcessor.types(cacheName);

                    if (F.isEmpty(types))
                        continue;

                    for (GridQueryTypeDescriptor type : types) {
                        GridH2Table gridH2Tbl = h2Indexing.schemaManager().dataTable(cacheName, type.tableName());

                        if (isNull(gridH2Tbl))
                            continue;

                        for (Index idx : gridH2Tbl.getIndexes()) {
                            if (idx instanceof H2TreeIndexBase)
                                idxArgs.add(new T2<>(ctx, idx));
                        }
                    }
                }
            }
        }

        // To decrease contention on same indexes.
        shuffle(partArgs);
        shuffle(idxArgs);

        totalPartitions = partArgs.size();
        totalIndexes = idxArgs.size();

        List<Future<Map<PartitionKey, ValidateIndexesPartitionResult>>> procPartFutures = new ArrayList<>(partArgs.size());
        List<Future<Map<String, ValidateIndexesPartitionResult>>> procIdxFutures = new ArrayList<>(idxArgs.size());

        List<T3<CacheGroupContext, GridDhtLocalPartition, Future<CacheSize>>> cacheSizeFutures = new ArrayList<>(partArgs.size());
        List<T3<GridCacheContext, Index, Future<T2<Throwable, Long>>>> idxSizeFutures = new ArrayList<>(idxArgs.size());

        partArgs.forEach(k -> procPartFutures.add(processPartitionAsync(k.get1(), k.get2())));

        idxArgs.forEach(k -> procIdxFutures.add(processIndexAsync(k, idleChecker)));

        if (checkSizes) {
            for (T2<CacheGroupContext, GridDhtLocalPartition> partArg : partArgs) {
                CacheGroupContext cacheGrpCtx = partArg.get1();
                GridDhtLocalPartition locPart = partArg.get2();

                cacheSizeFutures.add(new T3<>(cacheGrpCtx, locPart, calcCacheSizeAsync(cacheGrpCtx, locPart)));
            }

            for (T2<GridCacheContext, Index> idxArg : idxArgs) {
                GridCacheContext cacheCtx = idxArg.get1();
                Index idx = idxArg.get2();

                idxSizeFutures.add(new T3<>(cacheCtx, idx, calcIndexSizeAsync(cacheCtx, idx, idleChecker)));
            }
        }

        Map<PartitionKey, ValidateIndexesPartitionResult> partResults = new HashMap<>();
        Map<String, ValidateIndexesPartitionResult> idxResults = new HashMap<>();
        Map<String, ValidateIndexesCheckSizeResult> checkSizeResults = new HashMap<>();

        int curPart = 0;
        int curIdx = 0;
        int curCacheSize = 0;
        int curIdxSize = 0;
        try {
            for (; curPart < procPartFutures.size(); curPart++) {
                Future<Map<PartitionKey, ValidateIndexesPartitionResult>> fut = procPartFutures.get(curPart);

                Map<PartitionKey, ValidateIndexesPartitionResult> partRes = fut.get();

                if (!partRes.isEmpty() && partRes.entrySet().stream().anyMatch(e -> !e.getValue().issues().isEmpty()))
                    partResults.putAll(partRes);
            }

            for (; curIdx < procIdxFutures.size(); curIdx++) {
                Future<Map<String, ValidateIndexesPartitionResult>> fut = procIdxFutures.get(curIdx);

                Map<String, ValidateIndexesPartitionResult> idxRes = fut.get();

                if (!idxRes.isEmpty() && idxRes.entrySet().stream().anyMatch(e -> !e.getValue().issues().isEmpty()))
                    idxResults.putAll(idxRes);
            }

            if (checkSizes) {
                for (; curCacheSize < cacheSizeFutures.size(); curCacheSize++)
                    cacheSizeFutures.get(curCacheSize).get3().get();

                for (; curIdxSize < idxSizeFutures.size(); curIdxSize++)
                    idxSizeFutures.get(curIdxSize).get3().get();

                checkSizes(cacheSizeFutures, idxSizeFutures, checkSizeResults);

                Map<Integer, Map<Integer, PartitionUpdateCounter>> partsWithCntrsPerGrpAfterChecks =
                    getUpdateCountersSnapshot(ignite, grpIds);

                List<Integer> diff = compareUpdateCounters(ignite, partsWithCntrsPerGrp, partsWithCntrsPerGrpAfterChecks);

                if (!F.isEmpty(diff)) {
                    String res = formatUpdateCountersDiff(ignite, diff);

                    if (!res.isEmpty())
                        throw new GridNotIdleException(GRID_NOT_IDLE_MSG + "[" + res + "]");
                }
            }

            log.warning("ValidateIndexesClosure finished: processed " + totalPartitions + " partitions and "
                    + totalIndexes + " indexes.");
        }
        catch (InterruptedException | ExecutionException e) {
            for (int j = curPart; j < procPartFutures.size(); j++)
                procPartFutures.get(j).cancel(false);

            for (int j = curIdx; j < procIdxFutures.size(); j++)
                procIdxFutures.get(j).cancel(false);

            for (int j = curCacheSize; j < cacheSizeFutures.size(); j++)
                 cacheSizeFutures.get(j).get3().cancel(false);

            for (int j = curIdxSize; j < idxSizeFutures.size(); j++)
                idxSizeFutures.get(j).get3().cancel(false);

            throw unwrapFutureException(e);
        }

        return new VisorValidateIndexesJobResult(
            partResults,
            idxResults,
            integrityCheckResults.values(),
            checkSizeResults
        );
    }

    /**
     * @param grpIds Group ids.
     * @param idleChecker Idle check closure.
     */
    private Map<Integer, IndexIntegrityCheckIssue> integrityCheckIndexesPartitions(
        Set<Integer> grpIds,
        IgniteInClosure<Integer> idleChecker) {
        if (!checkCrc)
            return Collections.emptyMap();

        List<Future<T2<Integer, IndexIntegrityCheckIssue>>> integrityCheckFutures = new ArrayList<>(grpIds.size());

        Map<Integer, IndexIntegrityCheckIssue> integrityCheckResults = new HashMap<>();

        int curFut = 0;

        IgniteCacheDatabaseSharedManager db = ignite.context().cache().context().database();

        try {
            for (Integer grpId: grpIds) {
                final CacheGroupContext grpCtx = ignite.context().cache().cacheGroup(grpId);

                if (grpCtx == null || !grpCtx.persistenceEnabled()) {
                    integrityCheckedIndexes.incrementAndGet();

                    continue;
                }

                Future<T2<Integer, IndexIntegrityCheckIssue>> checkFut =
                        calcExecutor.submit(new Callable<T2<Integer, IndexIntegrityCheckIssue>>() {
                            @Override public T2<Integer, IndexIntegrityCheckIssue> call() {
                                IndexIntegrityCheckIssue issue = integrityCheckIndexPartition(grpCtx, idleChecker);

                                return new T2<>(grpCtx.groupId(), issue);
                            }
                        });

                integrityCheckFutures.add(checkFut);
            }

            for (Future<T2<Integer, IndexIntegrityCheckIssue>> fut : integrityCheckFutures) {
                T2<Integer, IndexIntegrityCheckIssue> res = fut.get();

                if (res.getValue() != null)
                    integrityCheckResults.put(res.getKey(), res.getValue());
            }
        }
        catch (InterruptedException | ExecutionException e) {
            for (int j = curFut; j < integrityCheckFutures.size(); j++)
                integrityCheckFutures.get(j).cancel(false);

            throw unwrapFutureException(e);
        }

        return integrityCheckResults;
    }

    /**
     * @param gctx Cache group context.
     * @param idleChecker Idle check closure.
     */
    private IndexIntegrityCheckIssue integrityCheckIndexPartition(
        CacheGroupContext gctx,
        IgniteInClosure<Integer> idleChecker
    ) {
        GridKernalContext ctx = ignite.context();
        GridCacheSharedContext cctx = ctx.cache().context();

        try {
            FilePageStoreManager pageStoreMgr = (FilePageStoreManager)cctx.pageStore();

            IdleVerifyUtility.checkPartitionsPageCrcSum(pageStoreMgr, gctx, INDEX_PARTITION, FLAG_IDX);

            idleChecker.apply(gctx.groupId());

            return null;
        }
        catch (Throwable t) {
            log.error("Integrity check of index partition of cache group " + gctx.cacheOrGroupName() + " failed", t);

            return new IndexIntegrityCheckIssue(gctx.cacheOrGroupName(), t);
        }
        finally {
            integrityCheckedIndexes.incrementAndGet();

            printProgressIfNeeded(() -> "Current progress of ValidateIndexesClosure: checked integrity of "
                    + integrityCheckedIndexes.get() + " index partitions of " + totalCacheGrps + " cache groups");
        }
    }

    /**
     * @param grpCtx Group context.
     * @param part Local partition.
     */
    private Future<Map<PartitionKey, ValidateIndexesPartitionResult>> processPartitionAsync(
        CacheGroupContext grpCtx,
        GridDhtLocalPartition part
    ) {
        return calcExecutor.submit(new Callable<Map<PartitionKey, ValidateIndexesPartitionResult>>() {
            @Override public Map<PartitionKey, ValidateIndexesPartitionResult> call() {
                return processPartition(grpCtx, part);
            }
        });
    }

    /**
     * @param grpCtx Group context.
     * @param part Local partition.
     */
    private Map<PartitionKey, ValidateIndexesPartitionResult> processPartition(
        CacheGroupContext grpCtx,
        GridDhtLocalPartition part
    ) {
        if (!part.reserve())
            return emptyMap();

        ValidateIndexesPartitionResult partRes;

        try {
            if (part.state() != OWNING)
                return emptyMap();

            @Nullable PartitionUpdateCounter updCntr = part.dataStore().partUpdateCounter();

            PartitionUpdateCounter updateCntrBefore = updCntr == null ? null : updCntr.copy();

            partRes = new ValidateIndexesPartitionResult();

<<<<<<< HEAD
            for (GridCacheContext context : grpCtx.caches()) {
                try (Session session = mvccSession(context)) {
                    MvccSnapshot mvccSnapshot = null;

                    boolean mvccEnabled = context.mvccEnabled();

                    if (mvccEnabled)
                        mvccSnapshot = ((QueryContext) session.getVariable(H2Utils.QCTX_VARIABLE_NAME).getObject()).mvccSnapshot();

                    GridIterator<CacheDataRow> it = grpCtx.offheap().cachePartitionIterator(
                        context.cacheId(),
                        part.id(),
                        mvccSnapshot,
                        null
                    );

                    boolean enoughIssues = false;

                    GridQueryProcessor qryProcessor = ignite.context().query();

                    final boolean skipConditions = checkFirst > 0 || checkThrough > 0;
                    final boolean bothSkipConditions = checkFirst > 0 && checkThrough > 0;

                    long current = 0;
                    long processedNumber = 0;

                    while (it.hasNextX()) {
                        if (enoughIssues)
                            break;

                        CacheDataRow row = it.nextX();

                        if (skipConditions) {
                            if (bothSkipConditions) {
                                if (processedNumber > checkFirst)
                                    break;
                                else if (current++ % checkThrough > 0)
                                    continue;
                                else
                                    processedNumber++;
                            } else {
                                if (checkFirst > 0) {
                                    if (current++ > checkFirst)
                                        break;
                                } else {
                                    if (current++ % checkThrough > 0)
                                        continue;
                                }
                            }
                        }

                        int cacheId = row.cacheId() == 0 ? grpCtx.groupId() : row.cacheId();

                        GridCacheContext cacheCtx = row.cacheId() == 0 ?
                                grpCtx.singleCacheContext() : grpCtx.shared().cacheContext(row.cacheId());

                        if (cacheCtx == null)
                            throw new IgniteException("Unknown cacheId of CacheDataRow: " + cacheId);

                        if (row.link() == 0L) {
                            String errMsg = "Invalid partition row, possibly deleted";

                            log.error(errMsg);

                            IndexValidationIssue is = new IndexValidationIssue(null, cacheCtx.name(), null,
                                    new IgniteCheckedException(errMsg));

                            enoughIssues |= partRes.reportIssue(is);

                            continue;
                        }

                        QueryTypeDescriptorImpl res = qryProcessor.typeByValue(
                            cacheCtx.name(),
                            cacheCtx.cacheObjectContext(),
                            row.key(),
                            row.value(),
                            true
                        );

                        if (res == null)
                            continue; // Tolerate - (k, v) is just not indexed.

                        IgniteH2Indexing indexing = (IgniteH2Indexing) qryProcessor.getIndexing();

                        GridH2Table gridH2Tbl = indexing.schemaManager().dataTable(cacheCtx.name(), res.tableName());

                        if (gridH2Tbl == null)
                            continue; // Tolerate - (k, v) is just not indexed.

                        GridH2RowDescriptor gridH2RowDesc = gridH2Tbl.rowDescriptor();

                        H2CacheRow h2Row = gridH2RowDesc.createRow(row);

                        ArrayList<Index> indexes = gridH2Tbl.getIndexes();

                        for (Index idx : indexes) {
                            if (!(idx instanceof H2TreeIndexBase))
                                continue;

                            try {
                                Cursor cursor = idx.find(session, h2Row, h2Row);

                                if (cursor == null || !cursor.next())
                                    throw new IgniteCheckedException("Key is present in CacheDataTree, but can't be found in SQL index.");
                            } catch (Throwable t) {
                                Object o = CacheObjectUtils.unwrapBinaryIfNeeded(
                                        grpCtx.cacheObjectContext(), row.key(), true, true);

                                IndexValidationIssue is = new IndexValidationIssue(
                                        o.toString(), cacheCtx.name(), idx.getName(), t);

                                log.error("Failed to lookup key: " + is.toString(), t);

                                enoughIssues |= partRes.reportIssue(is);
                            }
                        }
                    }
=======
            boolean hasMvcc = grpCtx.caches().stream().anyMatch(GridCacheContext::mvccEnabled);

            if (hasMvcc) {
                for (GridCacheContext<?, ?> context : grpCtx.caches()) {
                    try (Session session = mvccSession(context)) {
                        MvccSnapshot mvccSnapshot = null;

                        boolean mvccEnabled = context.mvccEnabled();

                        if (mvccEnabled)
                            mvccSnapshot = ((QueryContext) session.getVariable(H2Utils.QCTX_VARIABLE_NAME).getObject()).mvccSnapshot();

                        GridIterator<CacheDataRow> iterator = grpCtx.offheap().cachePartitionIterator(
                            context.cacheId(),
                            part.id(),
                            mvccSnapshot,
                            null
                        );

                        processPartIterator(grpCtx, partRes, session, iterator);
                    }
                }
            }
            else
                processPartIterator(grpCtx, partRes, null, grpCtx.offheap().partitionIterator(part.id()));

            PartitionUpdateCounter updateCntrAfter = part.dataStore().partUpdateCounter();

            if (updateCntrAfter != null && !updateCntrAfter.equals(updateCntrBefore)) {
                throw new GridNotIdleException(GRID_NOT_IDLE_MSG + "[grpName=" + grpCtx.cacheOrGroupName() +
                    ", grpId=" + grpCtx.groupId() + ", partId=" + part.id() + "] changed during index validation " +
                    "[before=" + updateCntrBefore + ", after=" + updateCntrAfter + "]");
            }
        }
        catch (IgniteCheckedException e) {
            error(log, "Failed to process partition [grpId=" + grpCtx.groupId() +
                ", partId=" + part.id() + "]", e);

            return emptyMap();
        }
        finally {
            part.release();

            printProgressOfIndexValidationIfNeeded();
        }

        PartitionKey partKey = new PartitionKey(grpCtx.groupId(), part.id(), grpCtx.cacheOrGroupName());

        processedPartitions.incrementAndGet();

        return Collections.singletonMap(partKey, partRes);
    }

    /**
     * Process partition iterator.
     *
     * @param grpCtx Cache group context.
     * @param partRes Result object.
     * @param session H2 session.
     * @param it Partition iterator.
     * @throws IgniteCheckedException
     */
    private void processPartIterator(
        CacheGroupContext grpCtx,
        ValidateIndexesPartitionResult partRes,
        Session session,
        GridIterator<CacheDataRow> it
    ) throws IgniteCheckedException {
        boolean enoughIssues = false;

        GridQueryProcessor qryProcessor = ignite.context().query();

        final boolean skipConditions = checkFirst > 0 || checkThrough > 0;
        final boolean bothSkipConditions = checkFirst > 0 && checkThrough > 0;

        long current = 0;
        long processedNumber = 0;

        while (it.hasNextX()) {
            if (enoughIssues)
                break;

            CacheDataRow row = it.nextX();

            if (skipConditions) {
                if (bothSkipConditions) {
                    if (processedNumber > checkFirst)
                        break;
                    else if (current++ % checkThrough > 0)
                        continue;
                    else
                        processedNumber++;
                } else {
                    if (checkFirst > 0) {
                        if (current++ > checkFirst)
                            break;
                    } else {
                        if (current++ % checkThrough > 0)
                            continue;
                    }
                }
            }

            int cacheId = row.cacheId() == 0 ? grpCtx.groupId() : row.cacheId();

            GridCacheContext<?, ?> cacheCtx = row.cacheId() == 0 ?
                grpCtx.singleCacheContext() : grpCtx.shared().cacheContext(row.cacheId());

            if (cacheCtx == null)
                throw new IgniteException("Unknown cacheId of CacheDataRow: " + cacheId);

            if (row.link() == 0L) {
                String errMsg = "Invalid partition row, possibly deleted";

                log.error(errMsg);

                IndexValidationIssue is = new IndexValidationIssue(null, cacheCtx.name(), null,
                        new IgniteCheckedException(errMsg));

                enoughIssues |= partRes.reportIssue(is);

                continue;
            }

            QueryTypeDescriptorImpl res = qryProcessor.typeByValue(
                cacheCtx.name(),
                cacheCtx.cacheObjectContext(),
                row.key(),
                row.value(),
                true
            );

            if (res == null)
                continue; // Tolerate - (k, v) is just not indexed.

            IgniteH2Indexing indexing = (IgniteH2Indexing) qryProcessor.getIndexing();

            GridH2Table gridH2Tbl = indexing.schemaManager().dataTable(cacheCtx.name(), res.tableName());

            if (gridH2Tbl == null)
                continue; // Tolerate - (k, v) is just not indexed.

            GridH2RowDescriptor gridH2RowDesc = gridH2Tbl.rowDescriptor();

            H2CacheRow h2Row = gridH2RowDesc.createRow(row);

            ArrayList<Index> indexes = gridH2Tbl.getIndexes();

            for (Index idx : indexes) {
                if (!(idx instanceof H2TreeIndexBase))
                    continue;

                try {
                    Cursor cursor = idx.find(session, h2Row, h2Row);

                    if (cursor == null || !cursor.next())
                        throw new IgniteCheckedException("Key is present in CacheDataTree, but can't be found in SQL index.");
                } catch (Throwable t) {
                    Object o = CacheObjectUtils.unwrapBinaryIfNeeded(
                            grpCtx.cacheObjectContext(), row.key(), true, true);

                    IndexValidationIssue is = new IndexValidationIssue(
                            o.toString(), cacheCtx.name(), idx.getName(), t);

                    log.error("Failed to lookup key: " + is.toString(), t);

                    enoughIssues |= partRes.reportIssue(is);
>>>>>>> 431f7e76
                }
            }
        }
    }

    /**
     * Get session with MVCC snapshot and QueryContext.
     *
     * @param cctx Cache context.
     * @return Session with QueryContext and MVCC snapshot.
     * @throws IgniteCheckedException If failed.
     */
    private Session mvccSession(GridCacheContext<?, ?> cctx) throws IgniteCheckedException {
        Session session = null;

        boolean mvccEnabled = cctx.mvccEnabled();

        if (mvccEnabled) {
            ConnectionManager connMgr = ((IgniteH2Indexing) ignite.context().query().getIndexing()).connections();

            JdbcConnection connection = (JdbcConnection) connMgr.connection().connection();

            session = (Session) connection.getSession();

            MvccQueryTracker tracker = MvccUtils.mvccTracker(cctx, true);

            MvccSnapshot mvccSnapshot = tracker.snapshot();

            final QueryContext qctx = new QueryContext(
                0,
                cacheName -> null,
                null,
                mvccSnapshot,
                null,
                true
            );

            session.setVariable(H2Utils.QCTX_VARIABLE_NAME, new H2Utils.ValueRuntimeSimpleObject<>(qctx));
        }
        return session;
    }

    /**
     * Get session with MVCC snapshot and QueryContext.
     *
     * @param cctx Cache context.
     * @return Session with QueryContext and MVCC snapshot.
     * @throws IgniteCheckedException If failed.
     */
    private Session mvccSession(GridCacheContext<Object, Object> cctx) throws IgniteCheckedException {
        Session session = null;

        boolean mvccEnabled = cctx.mvccEnabled();

        if (mvccEnabled) {
            ConnectionManager connMgr = ((IgniteH2Indexing) ignite.context().query().getIndexing()).connections();

            JdbcConnection connection = (JdbcConnection) connMgr.connection().connection();

            session = (Session) connection.getSession();

            MvccQueryTracker tracker = MvccUtils.mvccTracker(cctx, true);

            MvccSnapshot mvccSnapshot = tracker.snapshot();

            final QueryContext qctx = new QueryContext(
                0,
                cacheName -> null,
                null,
                mvccSnapshot,
                null,
                true
            );

            session.setVariable(H2Utils.QCTX_VARIABLE_NAME, new H2Utils.ValueRuntimeSimpleObject<>(qctx));
        }
        return session;
    }

    /**
     *
     */
    private void printProgressOfIndexValidationIfNeeded() {
        printProgressIfNeeded(() -> "Current progress of ValidateIndexesClosure: processed " +
            processedPartitions.get() + " of " + totalPartitions + " partitions, " +
            processedIndexes.get() + " of " + totalIndexes + " SQL indexes" +
            (checkSizes ? ", " + processedCacheSizePartitions.get() + " of " + totalPartitions +
                " calculate cache size per partitions, " + processedIdxSizes.get() + " of " + totalIndexes +
                "calculate index size" : ""));
    }

    /**
     *
     */
    private void printProgressIfNeeded(Supplier<String> msgSup) {
        long curTs = U.currentTimeMillis();
        long lastTs = lastProgressPrintTs.get();

        if (curTs - lastTs >= 60_000 && lastProgressPrintTs.compareAndSet(lastTs, curTs))
            log.warning(msgSup.get());
    }

    /**
     * @param cacheCtxWithIdx Cache context and appropriate index.
     * @param idleChecker Idle check closure.
     */
    private Future<Map<String, ValidateIndexesPartitionResult>> processIndexAsync(
        T2<GridCacheContext, Index> cacheCtxWithIdx,
        IgniteInClosure<Integer> idleChecker
    ) {
        return calcExecutor.submit(new Callable<Map<String, ValidateIndexesPartitionResult>>() {
            /** {@inheritDoc} */
            @Override public Map<String, ValidateIndexesPartitionResult> call() {
                return processIndex(cacheCtxWithIdx, idleChecker);
            }
        });
    }

    /**
     * @param cacheCtxWithIdx Cache context and appropriate index.
     * @param idleChecker Idle check closure.
     */
    private Map<String, ValidateIndexesPartitionResult> processIndex(
        T2<GridCacheContext, Index> cacheCtxWithIdx,
        IgniteInClosure<Integer> idleChecker
    ) {
        GridCacheContext ctx = cacheCtxWithIdx.get1();

        Index idx = cacheCtxWithIdx.get2();

        ValidateIndexesPartitionResult idxValidationRes = new ValidateIndexesPartitionResult();

        boolean enoughIssues = false;

        Cursor cursor = null;

        try (Session session = mvccSession(cacheCtxWithIdx.get1())) {
            cursor = idx.find(session, null, null);

            if (cursor == null)
                throw new IgniteCheckedException("Can't iterate through index: " + idx);
        }
        catch (Throwable t) {
            IndexValidationIssue is = new IndexValidationIssue(null, ctx.name(), idx.getName(), t);

            log.error("Find in index failed: " + is.toString());

            idxValidationRes.reportIssue(is);

            enoughIssues = true;
        }

        final boolean skipConditions = checkFirst > 0 || checkThrough > 0;
        final boolean bothSkipConditions = checkFirst > 0 && checkThrough > 0;

        long current = 0;
        long processedNumber = 0;

        KeyCacheObject previousKey = null;

        while (!enoughIssues) {
            KeyCacheObject h2key = null;

            try {
                try {
                    if (!cursor.next())
                        break;
                }
                catch (DbException e) {
                    if (X.hasCause(e, CorruptedTreeException.class))
                        throw new IgniteCheckedException("Key is present in SQL index, but is missing in corresponding " +
                            "data page. Previous successfully read key: " +
                            CacheObjectUtils.unwrapBinaryIfNeeded(ctx.cacheObjectContext(), previousKey, true, true),
                            X.cause(e, CorruptedTreeException.class)
                        );

                    throw e;
                }

                H2CacheRow h2Row = (H2CacheRow)cursor.get();

                if (skipConditions) {
                    if (bothSkipConditions) {
                        if (processedNumber > checkFirst)
                            break;
                        else if (current++ % checkThrough > 0)
                            continue;
                        else
                            processedNumber++;
                    }
                    else {
                        if (checkFirst > 0) {
                            if (current++ > checkFirst)
                                break;
                        }
                        else {
                            if (current++ % checkThrough > 0)
                                continue;
                        }
                    }
                }

                h2key = h2Row.key();

                if (h2Row.link() != 0L) {
                    CacheDataRow cacheDataStoreRow = ctx.group().offheap().read(ctx, h2key);

                    if (cacheDataStoreRow == null)
                        throw new IgniteCheckedException("Key is present in SQL index, but can't be found in CacheDataTree.");
                }
                else
                    throw new IgniteCheckedException("Invalid index row, possibly deleted " + h2Row);
            }
            catch (Throwable t) {
                Object o = CacheObjectUtils.unwrapBinaryIfNeeded(
                    ctx.cacheObjectContext(), h2key, true, true);

                IndexValidationIssue is = new IndexValidationIssue(
                    String.valueOf(o), ctx.name(), idx.getName(), t);

                log.error("Failed to lookup key: " + is.toString());

                enoughIssues |= idxValidationRes.reportIssue(is);
            }
            finally {
                previousKey = h2key;
            }
        }

        CacheGroupContext group = ctx.group();

        String uniqueIdxName = String.format(
            "[cacheGroup=%s, cacheGroupId=%s, cache=%s, cacheId=%s, idx=%s]",
            group.name(),
            group.groupId(),
            ctx.name(),
            ctx.cacheId(),
            idx.getName()
        );

        idleChecker.apply(group.groupId());

        processedIndexes.incrementAndGet();

        printProgressOfIndexValidationIfNeeded();

        return Collections.singletonMap(uniqueIdxName, idxValidationRes);
    }

    /**
     * @param e Future result exception.
     * @return Unwrapped exception.
     */
    private IgniteException unwrapFutureException(Exception e) {
        assert e instanceof InterruptedException || e instanceof ExecutionException : "Expecting either InterruptedException " +
                "or ExecutionException";

        if (e instanceof InterruptedException)
            return new IgniteInterruptedException((InterruptedException)e);
        else if (e.getCause() instanceof IgniteException)
            return (IgniteException)e.getCause();
        else
            return new IgniteException(e.getCause());
    }

    /**
     * Asynchronous calculation of caches size with divided by tables.
     *
     * @param grpCtx Cache group context.
     * @param locPart Local partition.
     * @return Future with cache sizes.
     */
    private Future<CacheSize> calcCacheSizeAsync(
        CacheGroupContext grpCtx,
        GridDhtLocalPartition locPart
    ) {
        return calcExecutor.submit(() -> {
            try {
                @Nullable PartitionUpdateCounter updCntr = locPart.dataStore().partUpdateCounter();

                PartitionUpdateCounter updateCntrBefore = updCntr == null ? updCntr : updCntr.copy();

                int grpId = grpCtx.groupId();

                if (failCalcCacheSizeGrpIds.contains(grpId))
                    return new CacheSize(null, null);

                boolean reserve = false;

                int partId = locPart.id();

                try {
                    if (!(reserve = locPart.reserve()))
                        throw new IgniteException("Can't reserve partition");

                    if (locPart.state() != OWNING)
                        throw new IgniteException("Partition not in state " + OWNING);

                    Map<Integer, Map<String, AtomicLong>> cacheSizeByTbl = new HashMap<>();

                    GridIterator<CacheDataRow> partIter = grpCtx.offheap().partitionIterator(partId);

                    GridQueryProcessor qryProcessor = ignite.context().query();
                    IgniteH2Indexing h2Indexing = (IgniteH2Indexing)qryProcessor.getIndexing();

                    while (partIter.hasNextX() && !failCalcCacheSizeGrpIds.contains(grpId)) {
                        CacheDataRow cacheDataRow = partIter.nextX();

                        int cacheId = cacheDataRow.cacheId();

                        GridCacheContext cacheCtx = cacheId == 0 ?
                            grpCtx.singleCacheContext() : grpCtx.shared().cacheContext(cacheId);

                        if (cacheCtx == null)
                            throw new IgniteException("Unknown cacheId of CacheDataRow: " + cacheId);

                        if (cacheDataRow.link() == 0L)
                            throw new IgniteException("Contains invalid partition row, possibly deleted");

                        String cacheName = cacheCtx.name();

                        QueryTypeDescriptorImpl qryTypeDesc = qryProcessor.typeByValue(
                            cacheName,
                            cacheCtx.cacheObjectContext(),
                            cacheDataRow.key(),
                            cacheDataRow.value(),
                            true
                        );

                        if (isNull(qryTypeDesc))
                            continue; // Tolerate - (k, v) is just not indexed.

                        String tableName = qryTypeDesc.tableName();

                        GridH2Table gridH2Tbl = h2Indexing.schemaManager().dataTable(cacheName, tableName);

                        if (isNull(gridH2Tbl))
                            continue; // Tolerate - (k, v) is just not indexed.

                        cacheSizeByTbl.computeIfAbsent(cacheCtx.cacheId(), i -> new HashMap<>())
                            .computeIfAbsent(tableName, s -> new AtomicLong()).incrementAndGet();
                    }

                    PartitionUpdateCounter updateCntrAfter = locPart.dataStore().partUpdateCounter();

                    if (updateCntrAfter != null && !updateCntrAfter.equals(updateCntrBefore)) {
                        throw new GridNotIdleException(GRID_NOT_IDLE_MSG + "[grpName=" + grpCtx.cacheOrGroupName() +
                            ", grpId=" + grpCtx.groupId() + ", partId=" + locPart.id() + "] changed during size " +
                            "calculation [updCntrBefore=" + updateCntrBefore + ", updCntrAfter=" + updateCntrAfter + "]");
                    }

                    return new CacheSize(null, cacheSizeByTbl);
                }
                catch (Throwable t) {
                    IgniteException cacheSizeErr = new IgniteException("Cache size calculation error [" +
                        cacheGrpInfo(grpCtx) + ", locParId=" + partId + ", err=" + t.getMessage() + "]", t);

                    error(log, cacheSizeErr);

                    failCalcCacheSizeGrpIds.add(grpId);

                    return new CacheSize(cacheSizeErr, null);
                }
                finally {
                    if (reserve)
                        locPart.release();
                }
            }
            finally {
                processedCacheSizePartitions.incrementAndGet();

                printProgressOfIndexValidationIfNeeded();
            }
        });
    }

    /**
     * Asynchronous calculation of the index size for cache.
     *
     * @param cacheCtx Cache context.
     * @param idx      Index.
     * @param idleChecker Idle check closure.
     * @return Future with index size.
     */
    private Future<T2<Throwable, Long>> calcIndexSizeAsync(
        GridCacheContext cacheCtx,
        Index idx,
        IgniteInClosure<Integer> idleChecker
    ) {
        return calcExecutor.submit(() -> {
            try {
                if (failCalcCacheSizeGrpIds.contains(cacheCtx.groupId()))
                    return new T2<>(null, 0L);

                String cacheName = cacheCtx.name();
                String tblName = idx.getTable().getName();
                String idxName = idx.getName();

                try {
                    long indexSize = ignite.context().query().getIndexing().indexSize(cacheName, tblName, idxName);

                    idleChecker.apply(cacheCtx.groupId());

                    return new T2<>(null, indexSize);
                }
                catch (Throwable t) {
                    Throwable idxSizeErr = new IgniteException("Index size calculation error [" +
                        cacheGrpInfo(cacheCtx.group()) + ", " + cacheInfo(cacheCtx) + ", tableName=" +
                        tblName + ", idxName=" + idxName + ", err=" + t.getMessage() + "]", t);

                    error(log, idxSizeErr);

                    return new T2<>(idxSizeErr, 0L);
                }
            }
            finally {
                processedIdxSizes.incrementAndGet();

                printProgressOfIndexValidationIfNeeded();
            }
        });
    }

    /**
     * Return cache group info string.
     *
     * @param cacheGrpCtx Cache group context.
     * @return Cache group info string.
     */
    private String cacheGrpInfo(CacheGroupContext cacheGrpCtx) {
        return "cacheGrpName=" + cacheGrpCtx.name() + ", cacheGrpId=" + cacheGrpCtx.groupId();
    }

    /**
     * Return cache info string.
     *
     * @param cacheCtx Cache context.
     * @return Cache info string.
     */
    private String cacheInfo(GridCacheContext cacheCtx) {
        return "cacheName=" + cacheCtx.name() + ", cacheId=" + cacheCtx.cacheId();
    }

    /**
     * Checking size of records in cache and indexes with a record into
     * {@code checkSizeRes} if they are not equal.
     *
     * @param cacheSizesFutures Futures calculating size of records in caches.
     * @param idxSizeFutures Futures calculating size of indexes of caches.
     * @param checkSizeRes Result of size check.
     */
    private void checkSizes(
        List<T3<CacheGroupContext, GridDhtLocalPartition, Future<CacheSize>>> cacheSizesFutures,
        List<T3<GridCacheContext, Index, Future<T2<Throwable, Long>>>> idxSizeFutures,
        Map<String, ValidateIndexesCheckSizeResult> checkSizeRes
    ) throws ExecutionException, InterruptedException {
        if (!checkSizes)
            return;

        Map<Integer, CacheSize> cacheSizeTotal = new HashMap<>();

        for (T3<CacheGroupContext, GridDhtLocalPartition, Future<CacheSize>> cacheSizeFut : cacheSizesFutures) {
            CacheGroupContext cacheGrpCtx = cacheSizeFut.get1();
            CacheSize cacheSize = cacheSizeFut.get3().get();

            Throwable cacheSizeErr = cacheSize.err;

            int grpId = cacheGrpCtx.groupId();

            if (failCalcCacheSizeGrpIds.contains(grpId) && nonNull(cacheSizeErr)) {
                checkSizeRes.computeIfAbsent(
                    cacheGrpInfo(cacheGrpCtx),
                    s -> new ValidateIndexesCheckSizeResult(0, new ArrayList<>())
                ).issues().add(new ValidateIndexesCheckSizeIssue(null, 0, cacheSizeErr));
            } else {
                cacheSizeTotal.computeIfAbsent(grpId, i -> new CacheSize(null, new HashMap<>()))
                    .merge(cacheSize.cacheSizePerTbl);
            }
        }

        for (T3<GridCacheContext, Index, Future<T2<Throwable, Long>>> idxSizeFut : idxSizeFutures) {
            GridCacheContext cacheCtx = idxSizeFut.get1();

            int grpId = cacheCtx.groupId();

            if (failCalcCacheSizeGrpIds.contains(grpId))
                continue;

            Index idx = idxSizeFut.get2();
            String tblName = idx.getTable().getName();

            AtomicLong cacheSizeObj = cacheSizeTotal.get(grpId).cacheSizePerTbl
                .getOrDefault(cacheCtx.cacheId(), emptyMap()).get(tblName);

            long cacheSizeByTbl = isNull(cacheSizeObj) ? 0L : cacheSizeObj.get();

            T2<Throwable, Long> idxSizeRes = idxSizeFut.get3().get();

            Throwable err = idxSizeRes.get1();
            long idxSize = idxSizeRes.get2();

            if (isNull(err) && idxSize != cacheSizeByTbl)
                err = new IgniteException("Cache and index size not same.");

            if (nonNull(err)) {
                checkSizeRes.computeIfAbsent(
                    "[" + cacheGrpInfo(cacheCtx.group()) + ", " + cacheInfo(cacheCtx) + ", tableName=" + tblName + "]",
                    s -> new ValidateIndexesCheckSizeResult(cacheSizeByTbl, new ArrayList<>()))
                    .issues().add(new ValidateIndexesCheckSizeIssue(idx.getName(), idxSize, err));
            }
        }
    }

    /**
     * Container class for calculating the size of cache, divided by tables.
     */
    private static class CacheSize {
        /** Error calculating size of the cache. */
        final Throwable err;

        /** Table split cache size, {@code Map<CacheId, Map<TableName, Size>>}. */
        final Map<Integer, Map<String, AtomicLong>> cacheSizePerTbl;

        /**
         * Constructor.
         *
         * @param err Error calculating size of the cache.
         * @param cacheSizePerTbl Table split cache size.
         */
        public CacheSize(
            @Nullable Throwable err,
            @Nullable Map<Integer, Map<String, AtomicLong>> cacheSizePerTbl
        ) {
            this.err = err;
            this.cacheSizePerTbl = cacheSizePerTbl;
        }

        /**
         * Merging cache sizes separated by tables.
         *
         * @param other Other table split cache size.
         */
        void merge(Map<Integer, Map<String, AtomicLong>> other) {
            assert nonNull(cacheSizePerTbl);

            for (Entry<Integer, Map<String, AtomicLong>> cacheEntry : other.entrySet()) {
                for (Entry<String, AtomicLong> tableEntry : cacheEntry.getValue().entrySet()) {
                    cacheSizePerTbl.computeIfAbsent(cacheEntry.getKey(), i -> new HashMap<>())
                        .computeIfAbsent(tableEntry.getKey(), s -> new AtomicLong())
                        .addAndGet(tableEntry.getValue().get());
                }
            }
        }
    }
}<|MERGE_RESOLUTION|>--- conflicted
+++ resolved
@@ -528,126 +528,6 @@
 
             partRes = new ValidateIndexesPartitionResult();
 
-<<<<<<< HEAD
-            for (GridCacheContext context : grpCtx.caches()) {
-                try (Session session = mvccSession(context)) {
-                    MvccSnapshot mvccSnapshot = null;
-
-                    boolean mvccEnabled = context.mvccEnabled();
-
-                    if (mvccEnabled)
-                        mvccSnapshot = ((QueryContext) session.getVariable(H2Utils.QCTX_VARIABLE_NAME).getObject()).mvccSnapshot();
-
-                    GridIterator<CacheDataRow> it = grpCtx.offheap().cachePartitionIterator(
-                        context.cacheId(),
-                        part.id(),
-                        mvccSnapshot,
-                        null
-                    );
-
-                    boolean enoughIssues = false;
-
-                    GridQueryProcessor qryProcessor = ignite.context().query();
-
-                    final boolean skipConditions = checkFirst > 0 || checkThrough > 0;
-                    final boolean bothSkipConditions = checkFirst > 0 && checkThrough > 0;
-
-                    long current = 0;
-                    long processedNumber = 0;
-
-                    while (it.hasNextX()) {
-                        if (enoughIssues)
-                            break;
-
-                        CacheDataRow row = it.nextX();
-
-                        if (skipConditions) {
-                            if (bothSkipConditions) {
-                                if (processedNumber > checkFirst)
-                                    break;
-                                else if (current++ % checkThrough > 0)
-                                    continue;
-                                else
-                                    processedNumber++;
-                            } else {
-                                if (checkFirst > 0) {
-                                    if (current++ > checkFirst)
-                                        break;
-                                } else {
-                                    if (current++ % checkThrough > 0)
-                                        continue;
-                                }
-                            }
-                        }
-
-                        int cacheId = row.cacheId() == 0 ? grpCtx.groupId() : row.cacheId();
-
-                        GridCacheContext cacheCtx = row.cacheId() == 0 ?
-                                grpCtx.singleCacheContext() : grpCtx.shared().cacheContext(row.cacheId());
-
-                        if (cacheCtx == null)
-                            throw new IgniteException("Unknown cacheId of CacheDataRow: " + cacheId);
-
-                        if (row.link() == 0L) {
-                            String errMsg = "Invalid partition row, possibly deleted";
-
-                            log.error(errMsg);
-
-                            IndexValidationIssue is = new IndexValidationIssue(null, cacheCtx.name(), null,
-                                    new IgniteCheckedException(errMsg));
-
-                            enoughIssues |= partRes.reportIssue(is);
-
-                            continue;
-                        }
-
-                        QueryTypeDescriptorImpl res = qryProcessor.typeByValue(
-                            cacheCtx.name(),
-                            cacheCtx.cacheObjectContext(),
-                            row.key(),
-                            row.value(),
-                            true
-                        );
-
-                        if (res == null)
-                            continue; // Tolerate - (k, v) is just not indexed.
-
-                        IgniteH2Indexing indexing = (IgniteH2Indexing) qryProcessor.getIndexing();
-
-                        GridH2Table gridH2Tbl = indexing.schemaManager().dataTable(cacheCtx.name(), res.tableName());
-
-                        if (gridH2Tbl == null)
-                            continue; // Tolerate - (k, v) is just not indexed.
-
-                        GridH2RowDescriptor gridH2RowDesc = gridH2Tbl.rowDescriptor();
-
-                        H2CacheRow h2Row = gridH2RowDesc.createRow(row);
-
-                        ArrayList<Index> indexes = gridH2Tbl.getIndexes();
-
-                        for (Index idx : indexes) {
-                            if (!(idx instanceof H2TreeIndexBase))
-                                continue;
-
-                            try {
-                                Cursor cursor = idx.find(session, h2Row, h2Row);
-
-                                if (cursor == null || !cursor.next())
-                                    throw new IgniteCheckedException("Key is present in CacheDataTree, but can't be found in SQL index.");
-                            } catch (Throwable t) {
-                                Object o = CacheObjectUtils.unwrapBinaryIfNeeded(
-                                        grpCtx.cacheObjectContext(), row.key(), true, true);
-
-                                IndexValidationIssue is = new IndexValidationIssue(
-                                        o.toString(), cacheCtx.name(), idx.getName(), t);
-
-                                log.error("Failed to lookup key: " + is.toString(), t);
-
-                                enoughIssues |= partRes.reportIssue(is);
-                            }
-                        }
-                    }
-=======
             boolean hasMvcc = grpCtx.caches().stream().anyMatch(GridCacheContext::mvccEnabled);
 
             if (hasMvcc) {
@@ -815,7 +695,6 @@
                     log.error("Failed to lookup key: " + is.toString(), t);
 
                     enoughIssues |= partRes.reportIssue(is);
->>>>>>> 431f7e76
                 }
             }
         }
