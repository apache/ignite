--- conflicted
+++ resolved
@@ -19,11 +19,8 @@
 
 import org.apache.ignite.mxbean.MXBeanDescription;
 import org.apache.ignite.mxbean.MXBeanParameter;
-<<<<<<< HEAD
-=======
 import org.apache.ignite.mxbean.MXBeanParametersDescriptions;
 import org.apache.ignite.mxbean.MXBeanParametersNames;
->>>>>>> 1e84d448
 
 /**
  * An MX bean allowing to monitor and tune SQL queries.
@@ -44,11 +41,8 @@
      * @param longQueryWarningTimeout Timeout in milliseconds after which long query warning will be printed.
      */
     @MXBeanDescription("Sets timeout in milliseconds after which long query warning will be printed.")
-<<<<<<< HEAD
-=======
     @MXBeanParametersNames("longQueryWarningTimeout")
     @MXBeanParametersDescriptions("Timeout in milliseconds after which long query warning will be printed.")
->>>>>>> 1e84d448
     void setLongQueryWarningTimeout(
         @MXBeanParameter(name = "longQueryWarningTimeout",
             description = "Timeout in milliseconds after which long query warning will be printed.")
@@ -76,12 +70,6 @@
     @MXBeanDescription("Sets long query timeout multiplier. The warning will be printed after: timeout, " +
         "timeout * multiplier, timeout * multiplier * multiplier, etc. " +
         "If the multiplier <= 1, the warning message is printed once.")
-<<<<<<< HEAD
-    void setLongQueryTimeoutMultiplier(
-        @MXBeanParameter(name = "longQueryTimeoutMultiplier", description = "Long query timeout multiplier.")
-            int longQueryTimeoutMultiplier
-    );
-=======
     @MXBeanParametersNames("longQueryTimeoutMultiplier")
     @MXBeanParametersDescriptions("Long query timeout multiplier.")
     void setLongQueryTimeoutMultiplier(int longQueryTimeoutMultiplier);
@@ -135,5 +123,4 @@
     @MXBeanParametersNames("rsSizeThresholdMultiplier")
     @MXBeanParametersDescriptions("TResult set size threshold multiplier.")
     void setResultSetSizeThresholdMultiplier(int rsSizeThresholdMultiplier);
->>>>>>> 1e84d448
 }