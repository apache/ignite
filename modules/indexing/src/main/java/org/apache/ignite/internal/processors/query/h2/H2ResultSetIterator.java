/*
 * Licensed to the Apache Software Foundation (ASF) under one or more
 * contributor license agreements.  See the NOTICE file distributed with
 * this work for additional information regarding copyright ownership.
 * The ASF licenses this file to You under the Apache License, Version 2.0
 * (the "License"); you may not use this file except in compliance with
 * the License.  You may obtain a copy of the License at
 *
 *      http://www.apache.org/licenses/LICENSE-2.0
 *
 * Unless required by applicable law or agreed to in writing, software
 * distributed under the License is distributed on an "AS IS" BASIS,
 * WITHOUT WARRANTIES OR CONDITIONS OF ANY KIND, either express or implied.
 * See the License for the specific language governing permissions and
 * limitations under the License.
 */

package org.apache.ignite.internal.processors.query.h2;

import java.util.NoSuchElementException;
import org.apache.ignite.IgniteCheckedException;
import org.apache.ignite.internal.processors.cache.GridCacheContext;
import org.apache.ignite.internal.processors.query.IgniteSQLException;
import org.apache.ignite.internal.processors.query.h2.opt.GridH2ValueCacheObject;
import org.apache.ignite.internal.util.GridCloseableIteratorAdapter;
import org.apache.ignite.internal.util.typedef.internal.S;
import org.apache.ignite.internal.util.typedef.internal.U;
import org.h2.value.Value;

/**
 * Iterator over result set.
 */
public abstract class H2ResultSetIterator<T> extends GridCloseableIteratorAdapter<T> {
    /** */
    private static final long serialVersionUID = 0L;

    /** */
    private final H2ResultSet data;

    /** */
    protected final Object[] row;

    /** */
    private boolean hasRow;

    /**
     * @param data Data array.
     * @throws IgniteCheckedException If failed.
     */
    protected H2ResultSetIterator(H2ResultSet data) throws IgniteCheckedException {
        this.data = data;

        if (data != null)
            row = new Object[data.getColumnsCount()];
        else
            row = null;
    }

    /**
     * @return {@code true} If next row was fetched successfully.
     */
    private boolean fetchNext() {
        if (data == null)
            return false;

        try {
            if (!data.next())
                return false;

            Value[] values = data.currentRow();

            for (int c = 0; c < row.length; c++) {
                Value val = values[c];

                if (val instanceof GridH2ValueCacheObject) {
                    GridH2ValueCacheObject valCacheObj = (GridH2ValueCacheObject)values[c];

<<<<<<< HEAD
                    GridCacheContext cctx = valCacheObj.getCacheContext();

                    row[c] = valCacheObj.getObject(cctx != null && cctx.needValueCopy());
=======
                        row[c] = valCacheObj.getObject(true);
                    }
                    else
                        row[c] = val.getObject();
>>>>>>> 52e14ac0
                }
                else
                    row[c] = val.getObject();
            }

            return true;
        }
        catch (Exception e) {
            throw new IgniteSQLException("Failed to execute query.", e);
        }
    }

    /** {@inheritDoc} */
    @Override public boolean onHasNext() {
        return hasRow || (hasRow = fetchNext());
    }

    /** {@inheritDoc} */
    @SuppressWarnings("IteratorNextCanNotThrowNoSuchElementException")
    @Override public T onNext() {
        if (!hasNext())
            throw new NoSuchElementException();

        hasRow = false;

        return createRow();
    }

    /**
     * @return Row.
     */
    protected abstract T createRow();

    /** {@inheritDoc} */
    @Override public void onRemove() {
        throw new UnsupportedOperationException();
    }

    /** {@inheritDoc} */
    @Override public void onClose() throws IgniteCheckedException {
        U.closeQuiet(data);
    }

    /** {@inheritDoc} */
    @Override public String toString() {
        return S.toString(H2ResultSetIterator.class, this);
    }
}<|MERGE_RESOLUTION|>--- conflicted
+++ resolved
@@ -75,19 +75,13 @@
                 if (val instanceof GridH2ValueCacheObject) {
                     GridH2ValueCacheObject valCacheObj = (GridH2ValueCacheObject)values[c];
 
-<<<<<<< HEAD
-                    GridCacheContext cctx = valCacheObj.getCacheContext();
 
-                    row[c] = valCacheObj.getObject(cctx != null && cctx.needValueCopy());
-=======
+
                         row[c] = valCacheObj.getObject(true);
                     }
                     else
                         row[c] = val.getObject();
->>>>>>> 52e14ac0
-                }
-                else
-                    row[c] = val.getObject();
+
             }
 
             return true;
