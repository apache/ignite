/*
 * Licensed to the Apache Software Foundation (ASF) under one or more
 * contributor license agreements.  See the NOTICE file distributed with
 * this work for additional information regarding copyright ownership.
 * The ASF licenses this file to You under the Apache License, Version 2.0
 * (the "License"); you may not use this file except in compliance with
 * the License.  You may obtain a copy of the License at
 *
 *      http://www.apache.org/licenses/LICENSE-2.0
 *
 * Unless required by applicable law or agreed to in writing, software
 * distributed under the License is distributed on an "AS IS" BASIS,
 * WITHOUT WARRANTIES OR CONDITIONS OF ANY KIND, either express or implied.
 * See the License for the specific language governing permissions and
 * limitations under the License.
 */

package org.apache.ignite.internal.processors.query.stat;

import java.util.Arrays;
import java.util.HashSet;
import java.util.List;
import java.util.Set;
import java.util.concurrent.LinkedBlockingQueue;
import java.util.function.Consumer;

import org.apache.ignite.IgniteCheckedException;
import org.apache.ignite.IgniteException;
import org.apache.ignite.IgniteLogger;
import org.apache.ignite.cluster.ClusterState;
import org.apache.ignite.configuration.IgniteConfiguration;
import org.apache.ignite.internal.GridKernalContext;
import org.apache.ignite.internal.managers.communication.GridIoPolicy;
<<<<<<< HEAD
import org.apache.ignite.internal.processors.affinity.AffinityTopologyVersion;
=======
>>>>>>> 4f536c10
import org.apache.ignite.internal.processors.cache.GridCacheUtils;
import org.apache.ignite.internal.processors.cache.distributed.dht.preloader.GridDhtPartitionsExchangeFuture;
import org.apache.ignite.internal.processors.cache.distributed.dht.preloader.PartitionsExchangeAware;
import org.apache.ignite.internal.processors.cache.persistence.IgniteCacheDatabaseSharedManager;
import org.apache.ignite.internal.processors.configuration.distributed.DistributedEnumProperty;
import org.apache.ignite.internal.processors.query.h2.SchemaManager;
import org.apache.ignite.internal.processors.query.h2.opt.GridH2Table;
import org.apache.ignite.internal.processors.query.stat.config.StatisticsObjectConfiguration;
import org.apache.ignite.internal.processors.timeout.GridTimeoutProcessor;
import org.apache.ignite.internal.util.collection.IntMap;
import org.apache.ignite.internal.util.lang.GridTuple3;
import org.apache.ignite.internal.util.typedef.F;
import org.apache.ignite.thread.IgniteThreadPoolExecutor;

import static org.apache.ignite.internal.processors.query.stat.StatisticsUsageState.NO_UPDATE;
import static org.apache.ignite.internal.processors.query.stat.StatisticsUsageState.OFF;
import static org.apache.ignite.internal.processors.query.stat.StatisticsUsageState.ON;

/**
 * Statistics manager implementation.
 */
public class IgniteStatisticsManagerImpl implements IgniteStatisticsManager {
    /** Size of statistics collection pool. */
    private static final int STATS_POOL_SIZE = 4;

    /** Default statistics usage state. */
    private static final StatisticsUsageState DEFAULT_STATISTICS_USAGE_STATE = ON;

    /** Interval to check statistics obsolescence in seconds. */
    private static final int OBSOLESCENCE_INTERVAL = 60;

    /** Logger. */
    private final IgniteLogger log;

    /** Kernal context. */
    private final GridKernalContext ctx;

    /** SchemaManager */
    private final SchemaManager schemaMgr;

    /** Statistics repository. */
    private final IgniteStatisticsRepository statsRepos;

    /** Global statistics repository. */
    private final IgniteGlobalStatisticsManager globalStatsMgr;

    /** Ignite statistics helper. */
    private final IgniteStatisticsHelper helper;

    /** Statistics collector. */
    private final StatisticsProcessor statProc;

    /** Statistics configuration manager. */
    private final IgniteStatisticsConfigurationManager statCfgMgr;

    /** Management pool. */
    private final IgniteThreadPoolExecutor mgmtPool;

    /** Executor to do obsolescence management. */
    private final BusyExecutor obsolescenceBusyExecutor;

    /** Gathering pool. */
    private final IgniteThreadPoolExecutor gatherPool;

    /** Cluster wide statistics usage state. */
    private final DistributedEnumProperty<StatisticsUsageState> usageState = new DistributedEnumProperty<>(
        "statistics.usage.state",
        StatisticsUsageState::fromOrdinal,
        StatisticsUsageState::index,
        StatisticsUsageState.class);

    /** Last known statistics usage state. */
    private volatile StatisticsUsageState lastUsageState = null;

    /** Started flag to prevent double start on change statistics usage state and activation and vice versa. */
    private boolean started = false;

    /** Schedule to process obsolescence statistics. */
    private GridTimeoutProcessor.CancelableTask obsolescenceSchedule;

    /** Exchange listener. */
    private final PartitionsExchangeAware exchAwareLsnr = new PartitionsExchangeAware() {
        @Override public void onDoneAfterTopologyUnlock(GridDhtPartitionsExchangeFuture fut) {
            if (fut.exchangeType() != GridDhtPartitionsExchangeFuture.ExchangeType.ALL)
                return;

            ClusterState newState = ctx.state().clusterState().state();

            if (newState.active() && !started)
                tryStart();

            if (!newState.active() && started)
                tryStop();

            if (started)
                statCfgMgr.afterTopologyUnlock(fut);
        }
    };

    /**
     * Constructor.
     *
     * @param ctx Kernal context.
     * @param schemaMgr Schema manager.
     */
    public IgniteStatisticsManagerImpl(GridKernalContext ctx, SchemaManager schemaMgr) {
        this.ctx = ctx;
        this.schemaMgr = schemaMgr;

        boolean serverNode = !(ctx.config().isClientMode() || ctx.isDaemon());

        helper = new IgniteStatisticsHelper(ctx.localNodeId(), schemaMgr, ctx::log);

        log = ctx.log(IgniteStatisticsManagerImpl.class);

        IgniteCacheDatabaseSharedManager db = (GridCacheUtils.isPersistenceEnabled(ctx.config())) ?
            ctx.cache().context().database() : null;

        if (serverNode) {
            gatherPool = new IgniteThreadPoolExecutor("stat-gather",
                ctx.igniteInstanceName(),
                0,
                STATS_POOL_SIZE,
                IgniteConfiguration.DFLT_THREAD_KEEP_ALIVE_TIME,
                new LinkedBlockingQueue<>(),
                GridIoPolicy.UNDEFINED,
                ctx.uncaughtExceptionHandler()
            );

            mgmtPool = new IgniteThreadPoolExecutor("stat-mgmt",
                ctx.igniteInstanceName(),
                0,
                1,
                IgniteConfiguration.DFLT_THREAD_KEEP_ALIVE_TIME,
                new LinkedBlockingQueue<>(),
                GridIoPolicy.UNDEFINED,
                ctx.uncaughtExceptionHandler()
            );
        }
        else {
            gatherPool = null;
            mgmtPool = null;
        }

        obsolescenceBusyExecutor = new BusyExecutor("obsolescence", mgmtPool, ctx::log);

        IgniteStatisticsStore store;

        if (!serverNode)
            store = new IgniteStatisticsDummyStoreImpl(ctx::log);
        else if (db == null)
            store = new IgniteStatisticsInMemoryStoreImpl(ctx::log);
        else
            store = new IgniteStatisticsPersistenceStoreImpl(ctx.internalSubscriptionProcessor(), db, ctx::log);

        statsRepos = new IgniteStatisticsRepository(store, ctx.systemView(), helper, ctx::log);

        statProc = serverNode ? new StatisticsProcessor(
            statsRepos,
            gatherPool,
            ctx::log
        ) : null;

        statCfgMgr = new IgniteStatisticsConfigurationManager(
            schemaMgr,
            ctx.internalSubscriptionProcessor(),
            ctx.systemView(),
            ctx.state(),
            statProc,
            db != null,
            mgmtPool,
            ctx::log,
            serverNode
        );

        globalStatsMgr = new IgniteGlobalStatisticsManager(
            this,
            ctx.systemView(),
            mgmtPool,
            ctx.discovery(),
            ctx.state(),
            ctx.cache().context().exchange(),
            helper,
            ctx.io(),
            ctx::log);

        ctx.internalSubscriptionProcessor().registerDistributedConfigurationListener(dispatcher -> {
            usageState.addListener((name, oldVal, newVal) -> {
                if (log.isInfoEnabled())
                    log.info(String.format("Statistics usage state was changed from %s to %s", oldVal, newVal));

                lastUsageState = newVal;

                if (oldVal == newVal)
                    return;

                if (newVal == ON || newVal == NO_UPDATE)
                    tryStart();

                if (newVal == OFF)
                    tryStop();
            });

            dispatcher.registerProperty(usageState);
        });

        tryStart();

        if (serverNode) {
            // Use mgmt pool to work with statistics repository in busy lock to schedule some tasks.
            obsolescenceSchedule = ctx.timeout().schedule(() -> {
                obsolescenceBusyExecutor.execute(() -> processObsolescence());
            }, OBSOLESCENCE_INTERVAL * 1000, OBSOLESCENCE_INTERVAL * 1000);
        }

        ctx.cache().context().exchange().registerExchangeAwareComponent(exchAwareLsnr);
    }

    /**
     * Check all preconditions and stop if started and have reason to stop.
     */
    private synchronized void tryStop() {
        StatisticsUsageState statUsageState = usageState();

        if (!(ClusterState.ACTIVE == ctx.state().clusterState().state()
            && !ctx.isStopping()
            && (statUsageState == ON || statUsageState == NO_UPDATE))
            && started)
            stopX();
    }

    /**
     * Stop all statistics related components.
     */
    private void stopX() {
        if (log.isDebugEnabled())
            log.debug("Stopping statistics subsystem");

<<<<<<< HEAD
        globalStatsMgr.stop();
=======
>>>>>>> 4f536c10
        statCfgMgr.stop();

        if (statProc != null)
            statProc.stop();

        statsRepos.stop();

        obsolescenceBusyExecutor.deactivate(() -> {});
        started = false;
    }

    /**
     * Check all preconditions and start if stopped and all preconditions pass.
     */
    private synchronized void tryStart() {
        StatisticsUsageState statUsageState = usageState();

        if (ClusterState.ACTIVE == ctx.state().clusterState().state()
            && !ctx.isStopping()
            && (statUsageState == ON || statUsageState == NO_UPDATE)
            && !started)
            startX();
    }

    /**
     * Start all statistics related components.
     */
    private void startX() {
        if (log.isDebugEnabled())
            log.debug("Starting statistics subsystem...");

        obsolescenceBusyExecutor.activate();

        statsRepos.start();

        if (statProc != null)
            statProc.start();

        statCfgMgr.start();
<<<<<<< HEAD
        globalStatsMgr.start();
=======
>>>>>>> 4f536c10

        started = true;
    }

    /**
     * @return Statistics repository.
     */
    public IgniteStatisticsRepository statisticsRepository() {
        return statsRepos;
    }

    /** {@inheritDoc} */
    @Override public ObjectStatistics getLocalStatistics(StatisticsKey key) {
        StatisticsUsageState currState = usageState();

        return (currState == ON || currState == NO_UPDATE) ? statsRepos.getLocalStatistics(key, null) : null;
    }

    /**
     * Get local statitsics with specified topology version if exists.
     *
     * @param key Key to get statistics by.
     * @param topVer Required topology version.
     * @return Local object statistics or {@code null} if there are no statistics with requested topology version.
     */
    public ObjectStatisticsImpl getLocalStatistics(StatisticsKey key, AffinityTopologyVersion topVer) {
        return statsRepos.getLocalStatistics(key, topVer);
    }

    /** {@inheritDoc} */
    @Override public ObjectStatistics getGlobalStatistics(StatisticsKey key) {
        StatisticsUsageState currState = usageState();

        return (currState == ON || currState == NO_UPDATE) ? globalStatsMgr.getGlobalStatistics(key) : null;
    }

    /** {@inheritDoc} */
    @Override public void collectStatistics(StatisticsObjectConfiguration... targets) throws IgniteCheckedException {
        ensureActive("collect statistics");

        if (usageState() == OFF)
            throw new IgniteException("Can't gather statistics while statistics usage state is OFF.");

        statCfgMgr.updateStatistics(targets);
    }

    /** {@inheritDoc} */
    @Override public void dropStatistics(StatisticsTarget... targets) throws IgniteCheckedException {
        ensureActive("drop statistics");

        if (usageState() == OFF)
            throw new IgniteException("Can't drop statistics while statistics usage state is OFF.");

        statCfgMgr.dropStatistics(Arrays.asList(targets), true);
    }

    /** {@inheritDoc} */
    @Override public void refreshStatistics(StatisticsTarget... targets) throws IgniteCheckedException {
        ensureActive("refresh statistics");

        if (usageState() == OFF)
            throw new IgniteException("Can't refresh statistics while statistics usage state is OFF.");

        statCfgMgr.refreshStatistics(Arrays.asList(targets));
    }

    /** {@inheritDoc} */
    @Override public void dropAll() throws IgniteCheckedException {
        ensureActive("drop all statistics");

        statCfgMgr.dropAll();
    }

    /** {@inheritDoc} */
    @Override public void stop() {
        stopX();

        if (obsolescenceSchedule != null)
            obsolescenceSchedule.close();

        if (gatherPool != null) {
            List<Runnable> unfinishedTasks = gatherPool.shutdownNow();

            if (!unfinishedTasks.isEmpty())
                log.warning(String.format("%d statistics collection cancelled.", unfinishedTasks.size()));
        }

        if (mgmtPool != null) {
            List<Runnable> unfinishedTasks = mgmtPool.shutdownNow();

            if (!unfinishedTasks.isEmpty()) {
                log.warning(String.format("%d statistics configuration change handler cancelled.",
                    unfinishedTasks.size()));
            }
        }
    }

    /**
     * @return Statistics configuration manager.
     */
    public IgniteStatisticsConfigurationManager statisticConfiguration() {
        return statCfgMgr;
    }

    /** {@inheritDoc} */
    @Override public void usageState(StatisticsUsageState state) throws IgniteCheckedException {
        ensureActive("change usage state of statistics");

        try {
            usageState.propagate(state);
        }
        catch (IgniteCheckedException e) {
            log.error("Unable to set usage state value due to " + e.getMessage(), e);
        }
    }

    /** {@inheritDoc} */
    @Override public StatisticsUsageState usageState() {
        return (lastUsageState == null) ? DEFAULT_STATISTICS_USAGE_STATE : lastUsageState;
    }

    /** {@inheritDoc} */
    @Override public void onRowUpdated(String schemaName, String objName, int partId, byte[] keyBytes) {
        ObjectPartitionStatisticsObsolescence statObs = statsRepos.getObsolescence(
            new StatisticsKey(schemaName, objName), partId);

        if (statObs != null)
            statObs.onModified(keyBytes);
    }

    /**
     * Save dirty obsolescence info to local metastore. Check if statistics need to be refreshed and schedule it.
     *
     * 1) Get all dirty partition statistics.
     * 2) Make separate tasks for each key to avoid saving obsolescence info for removed partition (race).
     * 3) Check if partition should be recollected and add it to list in its tables task.
     * 4) Submit tasks. Actually obsolescence info will be stored during task processing.
     */
    public synchronized void processObsolescence() {
        StatisticsUsageState usageState = usageState();

        if (usageState != ON || ctx.isStopping()) {
            if (log.isDebugEnabled())
                log.debug("Skipping obsolescence processing.");

            return;
        }

        if (log.isTraceEnabled())
            log.trace("Process statistics obsolescence started.");

        List<StatisticsKey> keys = statsRepos.getObsolescenceKeys();

        if (F.isEmpty(keys)) {
            if (log.isTraceEnabled())
                log.trace("No obsolescence info found. Finish obsolescence processing.");
<<<<<<< HEAD

            return;
        }
        else {
            if (log.isTraceEnabled())
                log.trace(String.format("Scheduling obsolescence savings for %d targets", keys.size()));
        }

        for (StatisticsKey key : keys) {
            StatisticsObjectConfiguration cfg = null;
            try {
                cfg = statCfgMgr.config(key);
=======

            return;
        }
        else {
            if (log.isTraceEnabled())
                log.trace(String.format("Scheduling obsolescence savings for %d targets", keys.size()));
        }

        for (StatisticsKey key : keys) {
            StatisticsObjectConfiguration cfg = null;
            try {
                 cfg = statCfgMgr.config(key);
>>>>>>> 4f536c10
            }
            catch (IgniteCheckedException e) {
                // No-op/
            }
            Set<Integer> tasksParts = calculateObsolescencedPartitions(cfg, statsRepos.getObsolescence(key));

            GridH2Table tbl = schemaMgr.dataTable(key.schema(), key.obj());

            if (tbl == null) {
                // Table can be removed earlier, but not already processed. Or somethink goes wrong. Try to reschedule.
                if (log.isDebugEnabled())
                    log.debug(String.format("Got obsolescence statistics for unknown table %s", key));
            }

            LocalStatisticsGatheringContext ctx = new LocalStatisticsGatheringContext(true, tbl, cfg,
                tasksParts, null);
            statProc.updateLocalStatistics(ctx);
        }
    }

    /**
     * Calculate targets to refresh obsolescence statistics by map of dirty partitions and actual per partition
     * statistics.
     *
     * @param cfg Statistics configuration
     * @param parts  list of it's obsolescence info paritions.
     * @return Map of statistics cfg to partition to refresh statistics.
     */
    private Set<Integer> calculateObsolescencedPartitions(
        StatisticsObjectConfiguration cfg,
        IntMap<ObjectPartitionStatisticsObsolescence> parts
    ) {
        Set<Integer> res = new HashSet<>();

        parts.forEach((k, v) -> {
            ObjectPartitionStatisticsImpl partStat = statsRepos.getLocalPartitionStatistics(cfg.key(), k);

            if (partStat == null || partStat.rowCount() == 0 ||
                (double)v.modified() * 100 / partStat.rowCount() > cfg.maxPartitionObsolescencePercent())
                res.add(k);
        });
<<<<<<< HEAD

        // Will add even empty list of partitions to recollect just to force obsolescence info to be stored.
        return res;
    }

    /**
     * Check that cluster is active.
     *
     * @param op Operation name.
     */
    public void ensureActive(String op) {
        if (ctx.state().clusterState().state() != ClusterState.ACTIVE)
            throw new IgniteException(String.format(
                "Unable to perform %s due to cluster state [state=%s]", op, ctx.state().clusterState().state()));
    }

    /**
     * Subscribe to all local statistics changes.
     *
     * @param subscriber Local statitics subscriber.
     */
    public void subscribeToLocalStatistics(
        Consumer<GridTuple3<StatisticsKey, ObjectStatisticsImpl, AffinityTopologyVersion>> subscriber
    ) {
        statsRepos.subscribeToLocalStatistics(subscriber);
    }

    /**
     * Subscribe to all statistics configuration changed.
     *
     * @param subscriber Statistics configuration subscriber.
     */
    public void subscribeToStatisticsConfig(Consumer<StatisticsObjectConfiguration> subscriber) {
        statCfgMgr.subscribe(subscriber);
=======

        // Will add even empty list of partitions to recollect just to force obsolescence info to be stored.
        return res;
>>>>>>> 4f536c10
    }

    /**
     * Check that cluster is active.
     *
     * @param op Operation name.
     */
    public void ensureActive(String op) {
        if (ctx.state().clusterState().state() != ClusterState.ACTIVE)
            throw new IgniteException(String.format(
                "Unable to perform %s due to cluster state [state=%s]", op, ctx.state().clusterState().state()));
    }
}<|MERGE_RESOLUTION|>--- conflicted
+++ resolved
@@ -31,10 +31,7 @@
 import org.apache.ignite.configuration.IgniteConfiguration;
 import org.apache.ignite.internal.GridKernalContext;
 import org.apache.ignite.internal.managers.communication.GridIoPolicy;
-<<<<<<< HEAD
 import org.apache.ignite.internal.processors.affinity.AffinityTopologyVersion;
-=======
->>>>>>> 4f536c10
 import org.apache.ignite.internal.processors.cache.GridCacheUtils;
 import org.apache.ignite.internal.processors.cache.distributed.dht.preloader.GridDhtPartitionsExchangeFuture;
 import org.apache.ignite.internal.processors.cache.distributed.dht.preloader.PartitionsExchangeAware;
@@ -153,31 +150,25 @@
         IgniteCacheDatabaseSharedManager db = (GridCacheUtils.isPersistenceEnabled(ctx.config())) ?
             ctx.cache().context().database() : null;
 
-        if (serverNode) {
-            gatherPool = new IgniteThreadPoolExecutor("stat-gather",
-                ctx.igniteInstanceName(),
-                0,
-                STATS_POOL_SIZE,
-                IgniteConfiguration.DFLT_THREAD_KEEP_ALIVE_TIME,
-                new LinkedBlockingQueue<>(),
-                GridIoPolicy.UNDEFINED,
-                ctx.uncaughtExceptionHandler()
-            );
-
-            mgmtPool = new IgniteThreadPoolExecutor("stat-mgmt",
-                ctx.igniteInstanceName(),
-                0,
-                1,
-                IgniteConfiguration.DFLT_THREAD_KEEP_ALIVE_TIME,
-                new LinkedBlockingQueue<>(),
-                GridIoPolicy.UNDEFINED,
-                ctx.uncaughtExceptionHandler()
-            );
-        }
-        else {
-            gatherPool = null;
-            mgmtPool = null;
-        }
+        gatherPool = (serverNode) ? new IgniteThreadPoolExecutor("stat-gather",
+            ctx.igniteInstanceName(),
+            0,
+            STATS_POOL_SIZE,
+            IgniteConfiguration.DFLT_THREAD_KEEP_ALIVE_TIME,
+            new LinkedBlockingQueue<>(),
+            GridIoPolicy.UNDEFINED,
+            ctx.uncaughtExceptionHandler()
+            ) : null;
+
+        mgmtPool = new IgniteThreadPoolExecutor("stat-mgmt",
+            ctx.igniteInstanceName(),
+            0,
+            1,
+            IgniteConfiguration.DFLT_THREAD_KEEP_ALIVE_TIME,
+            new LinkedBlockingQueue<>(),
+            GridIoPolicy.UNDEFINED,
+            ctx.uncaughtExceptionHandler()
+        );
 
         obsolescenceBusyExecutor = new BusyExecutor("obsolescence", mgmtPool, ctx::log);
 
@@ -273,10 +264,7 @@
         if (log.isDebugEnabled())
             log.debug("Stopping statistics subsystem");
 
-<<<<<<< HEAD
         globalStatsMgr.stop();
-=======
->>>>>>> 4f536c10
         statCfgMgr.stop();
 
         if (statProc != null)
@@ -316,10 +304,7 @@
             statProc.start();
 
         statCfgMgr.start();
-<<<<<<< HEAD
         globalStatsMgr.start();
-=======
->>>>>>> 4f536c10
 
         started = true;
     }
@@ -476,7 +461,6 @@
         if (F.isEmpty(keys)) {
             if (log.isTraceEnabled())
                 log.trace("No obsolescence info found. Finish obsolescence processing.");
-<<<<<<< HEAD
 
             return;
         }
@@ -487,26 +471,14 @@
 
         for (StatisticsKey key : keys) {
             StatisticsObjectConfiguration cfg = null;
+
             try {
                 cfg = statCfgMgr.config(key);
-=======
-
-            return;
-        }
-        else {
-            if (log.isTraceEnabled())
-                log.trace(String.format("Scheduling obsolescence savings for %d targets", keys.size()));
-        }
-
-        for (StatisticsKey key : keys) {
-            StatisticsObjectConfiguration cfg = null;
-            try {
-                 cfg = statCfgMgr.config(key);
->>>>>>> 4f536c10
             }
             catch (IgniteCheckedException e) {
                 // No-op/
             }
+
             Set<Integer> tasksParts = calculateObsolescencedPartitions(cfg, statsRepos.getObsolescence(key));
 
             GridH2Table tbl = schemaMgr.dataTable(key.schema(), key.obj());
@@ -544,10 +516,29 @@
                 (double)v.modified() * 100 / partStat.rowCount() > cfg.maxPartitionObsolescencePercent())
                 res.add(k);
         });
-<<<<<<< HEAD
 
         // Will add even empty list of partitions to recollect just to force obsolescence info to be stored.
         return res;
+    }
+
+    /**
+     * Subscribe to all local statistics changes.
+     *
+     * @param subscriber Local statitics subscriber.
+     */
+    public void subscribeToLocalStatistics(
+        Consumer<GridTuple3<StatisticsKey, ObjectStatisticsImpl, AffinityTopologyVersion>> subscriber
+    ) {
+        statsRepos.subscribeToLocalStatistics(subscriber);
+    }
+
+    /**
+     * Subscribe to all statistics configuration changed.
+     *
+     * @param subscriber Statistics configuration subscriber.
+     */
+    public void subscribeToStatisticsConfig(Consumer<StatisticsObjectConfiguration> subscriber) {
+        statCfgMgr.subscribe(subscriber);
     }
 
     /**
@@ -560,40 +551,4 @@
             throw new IgniteException(String.format(
                 "Unable to perform %s due to cluster state [state=%s]", op, ctx.state().clusterState().state()));
     }
-
-    /**
-     * Subscribe to all local statistics changes.
-     *
-     * @param subscriber Local statitics subscriber.
-     */
-    public void subscribeToLocalStatistics(
-        Consumer<GridTuple3<StatisticsKey, ObjectStatisticsImpl, AffinityTopologyVersion>> subscriber
-    ) {
-        statsRepos.subscribeToLocalStatistics(subscriber);
-    }
-
-    /**
-     * Subscribe to all statistics configuration changed.
-     *
-     * @param subscriber Statistics configuration subscriber.
-     */
-    public void subscribeToStatisticsConfig(Consumer<StatisticsObjectConfiguration> subscriber) {
-        statCfgMgr.subscribe(subscriber);
-=======
-
-        // Will add even empty list of partitions to recollect just to force obsolescence info to be stored.
-        return res;
->>>>>>> 4f536c10
-    }
-
-    /**
-     * Check that cluster is active.
-     *
-     * @param op Operation name.
-     */
-    public void ensureActive(String op) {
-        if (ctx.state().clusterState().state() != ClusterState.ACTIVE)
-            throw new IgniteException(String.format(
-                "Unable to perform %s due to cluster state [state=%s]", op, ctx.state().clusterState().state()));
-    }
 }