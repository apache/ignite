/*
 * Licensed to the Apache Software Foundation (ASF) under one or more
 * contributor license agreements.  See the NOTICE file distributed with
 * this work for additional information regarding copyright ownership.
 * The ASF licenses this file to You under the Apache License, Version 2.0
 * (the "License"); you may not use this file except in compliance with
 * the License.  You may obtain a copy of the License at
 *
 *      http://www.apache.org/licenses/LICENSE-2.0
 *
 * Unless required by applicable law or agreed to in writing, software
 * distributed under the License is distributed on an "AS IS" BASIS,
 * WITHOUT WARRANTIES OR CONDITIONS OF ANY KIND, either express or implied.
 * See the License for the specific language governing permissions and
 * limitations under the License.
 */

package org.apache.ignite.internal.processors.query.h2.twostep;

import java.sql.ResultSet;
import java.util.UUID;
import java.util.concurrent.atomic.AtomicReferenceArray;
import org.apache.ignite.IgniteLogger;
import org.apache.ignite.internal.processors.cache.GridCacheContext;
import org.apache.ignite.internal.processors.cache.query.GridCacheSqlQuery;
import org.apache.ignite.internal.processors.query.GridQueryCancel;
import org.apache.ignite.internal.processors.query.h2.IgniteH2Indexing;
import org.jetbrains.annotations.Nullable;

/**
 * Mapper query results.
 */
class MapQueryResults {
    /** Logger. */
    private final IgniteLogger log;

    /** H2 indexing. */
    private final IgniteH2Indexing h2;

    /** */
    private final long qryReqId;

    /** */
    private final AtomicReferenceArray<MapQueryResult> results;

    /** */
    private final GridQueryCancel[] cancels;

    /** */
    private final GridCacheContext<?, ?> cctx;

    /** Lazy worker. */
    private final MapQueryLazyWorker lazyWorker;

    /** */
    private volatile boolean cancelled;

    /** {@code SELECT FOR UPDATE} flag. */
    private final boolean forUpdate;

    /**
     * Constructor.
     * @param h2 Indexing instance.
     * @param qryReqId Query request ID.
     * @param qrys Number of queries.
     * @param cctx Cache context.
     * @param lazyWorker Lazy worker (if any).
     * @param forUpdate {@code SELECT FOR UPDATE} flag.
     */
    @SuppressWarnings("unchecked")
    MapQueryResults(IgniteH2Indexing h2, long qryReqId, int qrys, @Nullable GridCacheContext<?, ?> cctx,
<<<<<<< HEAD
        @Nullable MapQueryLazyWorker lazyWorker) {
        this.log = h2.kernalContext().log(MapQueryResults.class);
=======
        @Nullable MapQueryLazyWorker lazyWorker, boolean forUpdate) {
        this.forUpdate = forUpdate;
>>>>>>> 00bb4d4d
        this.h2 = h2;
        this.qryReqId = qryReqId;
        this.cctx = cctx;
        this.lazyWorker = lazyWorker;

        results = new AtomicReferenceArray<>(qrys);
        cancels = new GridQueryCancel[qrys];

        for (int i = 0; i < cancels.length; i++)
            cancels[i] = new GridQueryCancel();
    }

    /**
     * @param qry Query result index.
     * @return Query result.
     */
    MapQueryResult result(int qry) {
        return results.get(qry);
    }

    /**
     * Get cancel token for query.
     *
     * @param qryIdx Query index.
     * @return Cancel token.
     */
    GridQueryCancel queryCancel(int qryIdx) {
        return cancels[qryIdx];
    }

    /**
     * @return Lazy worker.
     */
    MapQueryLazyWorker lazyWorker() {
        return lazyWorker;
    }

    /**
     * Add result.
     * @param qry Query result index.
     * @param q Query object.
     * @param qrySrcNodeId Query source node.
     * @param rs Result set.
     * @param params Query arguments.
     */
    void addResult(int qry, GridCacheSqlQuery q, UUID qrySrcNodeId, ResultSet rs, Object[] params) {
        MapQueryResult res = new MapQueryResult(h2, rs, cctx, qrySrcNodeId, q, params);

        if (!results.compareAndSet(qry, null, res))
            throw new IllegalStateException();
    }

    /**
     * @return {@code true} If all results are closed.
     */
    boolean isAllClosed() {
        for (int i = 0; i < results.length(); i++) {
            MapQueryResult res = results.get(i);

            if (res == null || !res.closed())
                return false;
        }

        return true;
    }

    /**
     * Cancels the query.
     */
    void cancel() {
        if (cancelled)
            return;

        cancelled = true;

        for (int i = 0; i < results.length(); i++) {
            GridQueryCancel cancel = cancels[i];

            if (cancel != null)
                cancel.cancel();
        }
    }

    /**
     * Close the query.
     */
    void close() {
        if (lazyWorker == null || !lazyWorker.isStarted() || MapQueryLazyWorker.currentWorker() != null) {
            for (int i = 0; i < results.length(); i++) {
                MapQueryResult res = results.get(i);

                if (res != null) {
                    res.close();

                    continue;
                }
            }

            if (lazyWorker != null)
                lazyWorker.stop(false);
        }
        else {
            lazyWorker.submit(new Runnable() {
                @Override public void run() {
                    close();
                }
            });

            lazyWorker.awaitStop();
        }
    }

    /**
     * @return Cancel flag.
     */
    boolean cancelled() {
        return cancelled;
    }

    /**
     * @return Query request ID.
     */
    long queryRequestId() {
        return qryReqId;
    }

    /**
     * @return {@code SELECT FOR UPDATE} flag.
     */
    public boolean isForUpdate() {
        return forUpdate;
    }
}<|MERGE_RESOLUTION|>--- conflicted
+++ resolved
@@ -69,13 +69,9 @@
      */
     @SuppressWarnings("unchecked")
     MapQueryResults(IgniteH2Indexing h2, long qryReqId, int qrys, @Nullable GridCacheContext<?, ?> cctx,
-<<<<<<< HEAD
-        @Nullable MapQueryLazyWorker lazyWorker) {
+        @Nullable MapQueryLazyWorker lazyWorker, boolean forUpdate) {
         this.log = h2.kernalContext().log(MapQueryResults.class);
-=======
-        @Nullable MapQueryLazyWorker lazyWorker, boolean forUpdate) {
         this.forUpdate = forUpdate;
->>>>>>> 00bb4d4d
         this.h2 = h2;
         this.qryReqId = qryReqId;
         this.cctx = cctx;
