--- conflicted
+++ resolved
@@ -161,7 +161,6 @@
                 synchronized (this) {
                     if (!res.closed()) {
                         res.close();
-<<<<<<< HEAD
 
                         // The statement of the closed result must not be canceled
                         // because statement & connection may be reused.
@@ -169,15 +168,6 @@
 
                         active--;
 
-=======
-
-                        // The statement of the closed result must not be canceled
-                        // because statement & connection may be reused.
-                        cancels[idx] = null;
-
-                        active--;
-
->>>>>>> 1e84d448
                         lastClosed = active == 0;
                     }
                 }
