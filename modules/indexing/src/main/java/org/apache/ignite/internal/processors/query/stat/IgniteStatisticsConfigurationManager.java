--- conflicted
+++ resolved
@@ -102,8 +102,7 @@
     /** Is server node flag. */
     private final boolean isServerNode;
 
-<<<<<<< HEAD
-    /** */
+    /** Configuration change subscribers. */
     private List<Consumer<StatisticsObjectConfiguration>> subscribers = new CopyOnWriteArrayList<>();
 
     /** Change statistics configuration listener to update particular object statistics. */
@@ -175,76 +174,6 @@
             Function.identity());
     }
 
-=======
-    /** Change statistics configuration listener to update particular object statistics. */
-    private final DistributedMetastorageLifecycleListener distrMetaStoreLsnr =
-        new DistributedMetastorageLifecycleListener() {
-        @Override public void onReadyForWrite(DistributedMetaStorage metastorage) {
-            distrMetaStorage = metastorage;
-
-            distrMetaStorage.listen(
-                (metaKey) -> metaKey.startsWith(STAT_OBJ_PREFIX),
-                (k, oldV, newV) -> {
-                    // Skip invoke on start node (see 'ReadableDistributedMetaStorage#listen' the second case)
-                    // The update statistics on start node is handled by 'scanAndCheckLocalStatistic' method
-                    // called on exchange done.
-                    if (topVer == null)
-                        return;
-
-                    mgmtBusyExecutor.execute(() -> {
-                        StatisticsObjectConfiguration newStatCfg = (StatisticsObjectConfiguration)newV;
-
-                        updateLocalStatistics(newStatCfg);
-                    });
-                }
-            );
-        }
-    };
-
-    /**
-     * Constructor.
-     *
-     * @param schemaMgr Schema manager.
-     * @param subscriptionProcessor Subscription processor.
-     * @param sysViewMgr System view manager.
-     * @param cluster Cluster state processor.
-     * @param statProc Staitistics processor.
-     * @param persistence Persistence enabled flag.
-     * @param mgmtPool Statistics management pool
-     * @param logSupplier Log supplier.
-     * @param isServerNode Server node flag.
-     */
-    public IgniteStatisticsConfigurationManager(
-        SchemaManager schemaMgr,
-        GridInternalSubscriptionProcessor subscriptionProcessor,
-        GridSystemViewManager sysViewMgr,
-        GridClusterStateProcessor cluster,
-        StatisticsProcessor statProc,
-        boolean persistence,
-        IgniteThreadPoolExecutor mgmtPool,
-        Function<Class<?>, IgniteLogger> logSupplier,
-        boolean isServerNode
-    ) {
-        this.schemaMgr = schemaMgr;
-        log = logSupplier.apply(IgniteStatisticsConfigurationManager.class);
-        this.persistence = persistence;
-        this.mgmtBusyExecutor = new BusyExecutor("configuration", mgmtPool, logSupplier);
-        this.statProc = statProc;
-        this.cluster = cluster;
-        this.isServerNode = isServerNode;
-
-        subscriptionProcessor.registerDistributedMetastorageListener(distrMetaStoreLsnr);
-
-        ColumnConfigurationViewSupplier colCfgViewSupplier = new ColumnConfigurationViewSupplier(this,
-            logSupplier);
-
-        sysViewMgr.registerFiltrableView(STAT_CFG_VIEW_NAME, STAT_CFG_VIEW_DESCRIPTION,
-            new StatisticsColumnConfigurationViewWalker(),
-            colCfgViewSupplier::columnConfigurationViewSupplier,
-            Function.identity());
-    }
-
->>>>>>> 4f536c10
     /**
      * Update statistics after topology change, if necessary.
      *
@@ -257,15 +186,9 @@
         if (fut.exchangeType() != GridDhtPartitionsExchangeFuture.ExchangeType.ALL ||
             (persistence && cluster.clusterState().lastState() != ClusterState.ACTIVE))
             return;
-<<<<<<< HEAD
 
         DiscoveryEvent evt = fut.firstEvent();
 
-=======
-
-        DiscoveryEvent evt = fut.firstEvent();
-
->>>>>>> 4f536c10
         // Skip create/destroy caches.
         if (evt.type() == DiscoveryCustomEvent.EVT_DISCOVERY_CUSTOM_EVT) {
             DiscoveryCustomMessage msg = ((DiscoveryCustomEvent)evt).customMessage();
@@ -287,11 +210,7 @@
          */
         @Override public void accept(GridH2Table tbl, List<String> cols) {
             assert !F.isEmpty(cols);
-<<<<<<< HEAD
             dropStatistics(Collections.singletonList(
-=======
-                dropStatistics(Collections.singletonList(
->>>>>>> 4f536c10
                     new StatisticsTarget(
                         tbl.identifier().schema(),
                         tbl.getName(),
@@ -344,7 +263,6 @@
                 else if (cfg == null)
                     log.debug("Tombstone configuration by key " + cfg.key() + ". Check statistics empty.");
             }
-<<<<<<< HEAD
 
             // Ensure to clean local metastorage.
             LocalStatisticsGatheringContext ctx = new LocalStatisticsGatheringContext(false, tbl, cfg,
@@ -352,15 +270,6 @@
 
             statProc.updateLocalStatistics(ctx);
 
-=======
-
-            // Ensure to clean local metastorage.
-            LocalStatisticsGatheringContext ctx = new LocalStatisticsGatheringContext(false, tbl, cfg,
-                Collections.emptySet(), topVer);
-
-            statProc.updateLocalStatistics(ctx);
-
->>>>>>> 4f536c10
             if (tbl == null && !cfg.columns().isEmpty()) {
                 if (log.isDebugEnabled())
                     log.debug("Removing config for non existing object " + cfg.key());
