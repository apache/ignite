/*
 * Licensed to the Apache Software Foundation (ASF) under one or more
 * contributor license agreements.  See the NOTICE file distributed with
 * this work for additional information regarding copyright ownership.
 * The ASF licenses this file to You under the Apache License, Version 2.0
 * (the "License"); you may not use this file except in compliance with
 * the License.  You may obtain a copy of the License at
 *
 *      http://www.apache.org/licenses/LICENSE-2.0
 *
 * Unless required by applicable law or agreed to in writing, software
 * distributed under the License is distributed on an "AS IS" BASIS,
 * WITHOUT WARRANTIES OR CONDITIONS OF ANY KIND, either express or implied.
 * See the License for the specific language governing permissions and
 * limitations under the License.
 */

package org.apache.ignite.internal.processors.query.h2.database;

import org.apache.ignite.IgniteCheckedException;
import org.apache.ignite.IgniteException;
import org.apache.ignite.internal.processors.cache.GridCacheContext;
import org.apache.ignite.internal.processors.cache.persistence.CacheDataRowAdapter;
import org.apache.ignite.internal.processors.query.h2.opt.GridH2Row;
import org.apache.ignite.internal.processors.query.h2.opt.GridH2RowDescriptor;

/**
 * Data store for H2 rows.
 */
public class H2RowFactory {
    /** */
    private final GridCacheContext<?,?> cctx;

    /** */
    private final GridH2RowDescriptor rowDesc;

    /**
     * @param rowDesc Row descriptor.
     * @param cctx Cache context.
     */
    public H2RowFactory(GridH2RowDescriptor rowDesc, GridCacheContext<?,?> cctx) {
        this.rowDesc = rowDesc;
        this.cctx = cctx;
    }

    /**
     * !!! This method must be invoked in read or write lock of referring index page. It is needed to
     * !!! make sure that row at this link will be invisible, when the link will be removed from
     * !!! from all the index pages, so that row can be safely erased from the data page.
     *
     * @param link Link.
     * @return Row.
     * @throws IgniteCheckedException If failed.
     */
    public GridH2Row getRow(long link) throws IgniteCheckedException {
        // TODO Avoid extra garbage generation. In upcoming H2 1.4.193 Row will become an interface,
        // TODO we need to refactor all this to return CacheDataRowAdapter implementing Row here.

        final CacheDataRowAdapter rowBuilder = new CacheDataRowAdapter(link);

        rowBuilder.initFromLink(cctx.group(), CacheDataRowAdapter.RowData.FULL);

        GridH2Row row;

        try {
<<<<<<< HEAD
            row = rowDesc.createRow(rowBuilder.key(), rowBuilder.partition(), rowBuilder.value(), rowBuilder.version(),
                rowBuilder.expireTime());

            row.link = link;
=======
            row = rowDesc.createRow(rowBuilder);
>>>>>>> 97fc7287
        }
        catch (IgniteCheckedException e) {
            throw new IgniteException(e);
        }

        assert row.version() != null;

        return row;
    }
}<|MERGE_RESOLUTION|>--- conflicted
+++ resolved
@@ -63,14 +63,7 @@
         GridH2Row row;
 
         try {
-<<<<<<< HEAD
-            row = rowDesc.createRow(rowBuilder.key(), rowBuilder.partition(), rowBuilder.value(), rowBuilder.version(),
-                rowBuilder.expireTime());
-
-            row.link = link;
-=======
             row = rowDesc.createRow(rowBuilder);
->>>>>>> 97fc7287
         }
         catch (IgniteCheckedException e) {
             throw new IgniteException(e);
