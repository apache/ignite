--- conflicted
+++ resolved
@@ -17,11 +17,8 @@
 
 package org.apache.ignite.internal.processors.query.h2.opt;
 
-<<<<<<< HEAD
+import org.apache.ignite.internal.processors.query.h2.opt.join.ProxyDistributedLookupBatch;
 import org.h2.command.dml.AllColumnsForPlan;
-=======
-import org.apache.ignite.internal.processors.query.h2.opt.join.ProxyDistributedLookupBatch;
->>>>>>> 5551faa9
 import org.h2.engine.Session;
 import org.h2.index.BaseIndex;
 import org.h2.index.Cursor;
@@ -59,23 +56,14 @@
                             String name,
                             List<IndexColumn> colsList,
                             Index idx) {
-        super(tbl, 0, name, createIndexColumns(colsList, tbl),
+        super(tbl, 0, name, GridH2IndexBase.columnsArray(tbl, colsList),
             IndexType.createNonUnique(false, false, idx instanceof SpatialIndex));
 
-        this.idx = idx;
-    }
-
-    /**
-     * @param colsList Index columns list.
-     * @param tbl Table.
-     * @return Index colums array.
-     */
-    private static IndexColumn[] createIndexColumns(List<IndexColumn> colsList, GridH2Table tbl) {
         IndexColumn[] cols = colsList.toArray(new IndexColumn[colsList.size()]);
 
         IndexColumn.mapColumns(cols, tbl);
 
-        return cols;
+        this.idx = idx;
     }
 
     /**
