/*
 * Licensed to the Apache Software Foundation (ASF) under one or more
 * contributor license agreements.  See the NOTICE file distributed with
 * this work for additional information regarding copyright ownership.
 * The ASF licenses this file to You under the Apache License, Version 2.0
 * (the "License"); you may not use this file except in compliance with
 * the License.  You may obtain a copy of the License at
 *
 *      http://www.apache.org/licenses/LICENSE-2.0
 *
 * Unless required by applicable law or agreed to in writing, software
 * distributed under the License is distributed on an "AS IS" BASIS,
 * WITHOUT WARRANTIES OR CONDITIONS OF ANY KIND, either express or implied.
 * See the License for the specific language governing permissions and
 * limitations under the License.
 */

package org.apache.ignite.internal.processors.query.h2;

import java.sql.Connection;
import java.sql.PreparedStatement;
import java.sql.SQLException;
import java.util.Arrays;
import java.util.Collections;
import java.util.List;
import java.util.Map;
import java.util.regex.Pattern;
import org.apache.ignite.IgniteCheckedException;
import org.apache.ignite.IgniteLogger;
import org.apache.ignite.IgniteSystemProperties;
import org.apache.ignite.cache.CacheAtomicityMode;
import org.apache.ignite.cache.query.SqlFieldsQuery;
import org.apache.ignite.internal.processors.cache.GridCacheContext;
import org.apache.ignite.internal.processors.cache.GridCacheContextInfo;
import org.apache.ignite.internal.processors.cache.mvcc.MvccUtils;
import org.apache.ignite.internal.processors.cache.query.GridCacheTwoStepQuery;
import org.apache.ignite.internal.processors.cache.query.IgniteQueryErrorCode;
import org.apache.ignite.internal.processors.cache.query.SqlFieldsQueryEx;
import org.apache.ignite.internal.processors.odbc.jdbc.JdbcParameterMeta;
import org.apache.ignite.internal.processors.query.GridQueryFieldMetadata;
import org.apache.ignite.internal.processors.query.IgniteSQLException;
import org.apache.ignite.internal.processors.query.NestedTxMode;
import org.apache.ignite.internal.processors.query.QueryUtils;
import org.apache.ignite.internal.processors.query.h2.dml.DmlAstUtils;
import org.apache.ignite.internal.processors.query.h2.dml.UpdatePlan;
import org.apache.ignite.internal.processors.query.h2.dml.UpdatePlanBuilder;
import org.apache.ignite.internal.processors.query.h2.opt.GridH2Table;
import org.apache.ignite.internal.processors.query.h2.opt.QueryContext;
import org.apache.ignite.internal.processors.query.h2.opt.QueryContextRegistry;
import org.apache.ignite.internal.processors.query.h2.sql.GridSqlAlias;
import org.apache.ignite.internal.processors.query.h2.sql.GridSqlAst;
import org.apache.ignite.internal.processors.query.h2.sql.GridSqlInsert;
import org.apache.ignite.internal.processors.query.h2.sql.GridSqlQuery;
import org.apache.ignite.internal.processors.query.h2.sql.GridSqlQueryParser;
import org.apache.ignite.internal.processors.query.h2.sql.GridSqlQuerySplitter;
import org.apache.ignite.internal.processors.query.h2.sql.GridSqlSelect;
import org.apache.ignite.internal.processors.query.h2.sql.GridSqlStatement;
import org.apache.ignite.internal.processors.query.h2.sql.GridSqlTable;
import org.apache.ignite.internal.sql.SqlParseException;
import org.apache.ignite.internal.sql.SqlParser;
import org.apache.ignite.internal.sql.SqlStrictParseException;
import org.apache.ignite.internal.sql.command.SqlAlterTableCommand;
import org.apache.ignite.internal.sql.command.SqlAlterUserCommand;
import org.apache.ignite.internal.sql.command.SqlBeginTransactionCommand;
import org.apache.ignite.internal.sql.command.SqlBulkLoadCommand;
import org.apache.ignite.internal.sql.command.SqlCommand;
import org.apache.ignite.internal.sql.command.SqlCommitTransactionCommand;
import org.apache.ignite.internal.sql.command.SqlCreateIndexCommand;
import org.apache.ignite.internal.sql.command.SqlCreateUserCommand;
import org.apache.ignite.internal.sql.command.SqlDropIndexCommand;
import org.apache.ignite.internal.sql.command.SqlDropUserCommand;
import org.apache.ignite.internal.sql.command.SqlKillComputeTaskCommand;
<<<<<<< HEAD
import org.apache.ignite.internal.sql.command.SqlKillQueryCommand;
import org.apache.ignite.internal.sql.command.SqlKillScanQueryCommand;
import org.apache.ignite.internal.sql.command.SqlKillServiceCommand;
import org.apache.ignite.internal.sql.command.SqlKillTransactionCommand;
=======
import org.apache.ignite.internal.sql.command.SqlKillContinuousQueryCommand;
import org.apache.ignite.internal.sql.command.SqlKillQueryCommand;
import org.apache.ignite.internal.sql.command.SqlKillScanQueryCommand;
import org.apache.ignite.internal.sql.command.SqlKillServiceCommand;
import org.apache.ignite.internal.sql.command.SqlKillTxCommand;
>>>>>>> ab5674ed
import org.apache.ignite.internal.sql.command.SqlRollbackTransactionCommand;
import org.apache.ignite.internal.sql.command.SqlSetStreamingCommand;
import org.apache.ignite.internal.util.GridBoundedConcurrentLinkedHashMap;
import org.apache.ignite.internal.util.typedef.F;
import org.apache.ignite.internal.util.typedef.internal.U;
import org.h2.command.Prepared;
import org.jetbrains.annotations.Nullable;

import static org.apache.ignite.internal.processors.query.h2.sql.GridSqlQuerySplitter.keyColumn;

/**
 * Parser module. Splits incoming request into a series of parsed results.
 */
public class QueryParser {
    /** */
    private static final int CACHE_SIZE = 1024;

    /** A pattern for commands having internal implementation in Ignite. */
    private static final Pattern INTERNAL_CMD_RE = Pattern.compile(
        "^(create|drop)\\s+index|^alter\\s+table|^copy|^set|^begin|^commit|^rollback|^(create|alter|drop)\\s+user" +
<<<<<<< HEAD
            "|^kill\\s+(query|scan|compute|service|transaction)|show|help|grant|revoke",
=======
            "|^kill\\s+(query|scan_query|continuous_query|tx|compute_task|service)|show|help|grant|revoke",
>>>>>>> ab5674ed
        Pattern.CASE_INSENSITIVE);

    /** Indexing. */
    private final IgniteH2Indexing idx;

    /** Connection manager. */
    private final ConnectionManager connMgr;

    /** Logger. */
    private final IgniteLogger log;

    /** Query parser metrics holder. */
    private final QueryParserMetricsHolder metricsHolder;

    /** */
    private volatile GridBoundedConcurrentLinkedHashMap<QueryDescriptor, QueryParserCacheEntry> cache =
        new GridBoundedConcurrentLinkedHashMap<>(CACHE_SIZE);

    /**
     * Constructor.
     *
     * @param idx Indexing instance.
     * @param connMgr Connection manager.
     */
    public QueryParser(IgniteH2Indexing idx, ConnectionManager connMgr) {
        this.idx = idx;
        this.connMgr = connMgr;

        this.log = idx.kernalContext().log(QueryParser.class);
        this.metricsHolder = new QueryParserMetricsHolder(idx.kernalContext().metric());
    }

    /**
     * Parse the query.
     *
     * @param schemaName schema name.
     * @param qry query to parse.
     * @param remainingAllowed Whether multiple statements are allowed.
     * @return Parsing result that contains Parsed leading query and remaining sql script.
     */
    public QueryParserResult parse(String schemaName, SqlFieldsQuery qry, boolean remainingAllowed) {
        QueryParserResult res = parse0(schemaName, qry, remainingAllowed);

        checkQueryType(qry, res.isSelect());

        return res;
    }

    /**
     * Create parameters from query.
     *
     * @param qry Query.
     * @return Parameters.
     */
    public QueryParameters queryParameters(SqlFieldsQuery qry) {
        NestedTxMode nestedTxMode = NestedTxMode.DEFAULT;
        boolean autoCommit = true;
        List<Object[]> batchedArgs = null;

        if (qry instanceof SqlFieldsQueryEx) {
            SqlFieldsQueryEx qry0 = (SqlFieldsQueryEx)qry;

            if (qry0.getNestedTxMode() != null)
                nestedTxMode = qry0.getNestedTxMode();

            autoCommit = qry0.isAutoCommit();

            batchedArgs = qry0.batchedArguments();
        }

        int timeout;

        if (qry.getTimeout() >= 0)
            timeout = qry.getTimeout();
        else
            timeout = (int)idx.kernalContext().config().getDefaultQueryTimeout();

        return new QueryParameters(
            qry.getArgs(),
            qry.getPartitions(),
            timeout,
            qry.isLazy(),
            qry.getPageSize(),
            null,
            nestedTxMode,
            autoCommit,
            batchedArgs,
            qry.getUpdateBatchSize()
        );
    }

    /**
     * Parse the query.
     *
     * @param schemaName schema name.
     * @param qry query to parse.
     * @param remainingAllowed Whether multiple statements are allowed.
     * @return Parsing result that contains Parsed leading query and remaining sql script.
     */
    private QueryParserResult parse0(String schemaName, SqlFieldsQuery qry, boolean remainingAllowed) {
        QueryDescriptor qryDesc = queryDescriptor(schemaName, qry);

        QueryParserCacheEntry cached = cache.get(qryDesc);

        if (cached != null) {
            metricsHolder.countCacheHit();

            return new QueryParserResult(
                qryDesc,
                queryParameters(qry),
                null,
                cached.parametersMeta(),
                cached.select(),
                cached.dml(),
                cached.command()
            );
        }

        metricsHolder.countCacheMiss();

        // Try parsing as native command.
        QueryParserResult parseRes = parseNative(schemaName, qry, remainingAllowed);

        // Otherwise parse with H2.
        if (parseRes == null)
            parseRes = parseH2(schemaName, qry, qryDesc.batched(), remainingAllowed);

        // Add to cache if not multi-statement.
        if (parseRes.remainingQuery() == null) {
            cached = new QueryParserCacheEntry(parseRes.parametersMeta(), parseRes.select(), parseRes.dml(), parseRes.command());

            cache.put(qryDesc, cached);
        }

        // Done.
        return parseRes;
    }

    /**
     * Tries to parse sql query text using native parser. Only first (leading) sql command of the multi-statement is
     * actually parsed.
     *
     * @param schemaName Schema name.
     * @param qry which sql text to parse.
     * @param remainingAllowed Whether multiple statements are allowed.
     * @return Command or {@code null} if cannot parse this query.
     */
    @SuppressWarnings("IfMayBeConditional")
    private @Nullable QueryParserResult parseNative(String schemaName, SqlFieldsQuery qry, boolean remainingAllowed) {
        String sql = qry.getSql();

        // Heuristic check for fast return.
        if (!INTERNAL_CMD_RE.matcher(sql.trim()).find())
            return null;

        try {
            SqlParser parser = new SqlParser(schemaName, sql);

            SqlCommand nativeCmd = parser.nextCommand();

            assert nativeCmd != null : "Empty query. Parser met end of data";

            if (!(nativeCmd instanceof SqlCreateIndexCommand
                || nativeCmd instanceof SqlDropIndexCommand
                || nativeCmd instanceof SqlBeginTransactionCommand
                || nativeCmd instanceof SqlCommitTransactionCommand
                || nativeCmd instanceof SqlRollbackTransactionCommand
                || nativeCmd instanceof SqlBulkLoadCommand
                || nativeCmd instanceof SqlAlterTableCommand
                || nativeCmd instanceof SqlSetStreamingCommand
                || nativeCmd instanceof SqlCreateUserCommand
                || nativeCmd instanceof SqlAlterUserCommand
                || nativeCmd instanceof SqlDropUserCommand
                || nativeCmd instanceof SqlKillQueryCommand
<<<<<<< HEAD
                || nativeCmd instanceof SqlKillComputeTaskCommand
                || nativeCmd instanceof SqlKillServiceCommand
                || nativeCmd instanceof SqlKillTransactionCommand
                || nativeCmd instanceof SqlKillScanQueryCommand)
=======
                || nativeCmd instanceof SqlKillScanQueryCommand
                || nativeCmd instanceof SqlKillContinuousQueryCommand
                || nativeCmd instanceof SqlKillTxCommand
                || nativeCmd instanceof SqlKillComputeTaskCommand
                || nativeCmd instanceof SqlKillServiceCommand)
>>>>>>> ab5674ed
            )
                return null;

            SqlFieldsQuery newQry = cloneFieldsQuery(qry).setSql(parser.lastCommandSql());

            QueryDescriptor newPlanKey = queryDescriptor(schemaName, newQry);

            SqlFieldsQuery remainingQry = null;

            if (!F.isEmpty(parser.remainingSql())) {
                checkRemainingAllowed(remainingAllowed);

                remainingQry = cloneFieldsQuery(qry).setSql(parser.remainingSql()).setArgs(qry.getArgs());
            }

            QueryParserResultCommand cmd = new QueryParserResultCommand(nativeCmd, null, false);

            return new QueryParserResult(
                newPlanKey,
                queryParameters(newQry),
                remainingQry,
                Collections.emptyList(), // Currently none of native statements supports parameters.
                null,
                null,
                cmd
            );
        }
        catch (SqlStrictParseException e) {
            throw new IgniteSQLException(e.getMessage(), e.errorCode(), e);
        }
        catch (Exception e) {
            // Cannot parse, return.
            if (log.isDebugEnabled())
                log.debug("Failed to parse SQL with native parser [qry=" + sql + ", err=" + e + ']');

            if (!IgniteSystemProperties.getBoolean(IgniteSystemProperties.IGNITE_SQL_PARSER_DISABLE_H2_FALLBACK))
                return null;

            int code = IgniteQueryErrorCode.PARSING;

            if (e instanceof SqlParseException)
                code = ((SqlParseException)e).code();

            throw new IgniteSQLException("Failed to parse DDL statement: " + sql + ": " + e.getMessage(),
                code, e);
        }
    }

    /**
     * Parse and split query if needed, cache either two-step query or statement.
     *
     * @param schemaName Schema name.
     * @param qry Query.
     * @param batched Batched flag.
     * @param remainingAllowed Whether multiple statements are allowed.
     * @return Parsing result.
     */
    @SuppressWarnings("IfMayBeConditional")
    private QueryParserResult parseH2(String schemaName, SqlFieldsQuery qry, boolean batched,
        boolean remainingAllowed) {
        Connection c = connMgr.connectionForThread().connection(schemaName);

        // For queries that are explicitly local, we rely on the flag specified in the query
        // because this parsing result will be cached and used for queries directly.
        // For other queries, we enforce join order at this stage to avoid premature optimizations
        // (and therefore longer parsing) as long as there'll be more parsing at split stage.
        boolean enforceJoinOrderOnParsing = (!qry.isLocal() || qry.isEnforceJoinOrder());

        H2Utils.setupConnection(c, /*distributedJoins*/false, /*enforceJoinOrder*/enforceJoinOrderOnParsing);

        QueryContext qctx = new QueryContext(
            0,
            idx.backupFilter(null, null),
            null,
            null,
            null,
            qry.isLocal()
        );

        QueryContextRegistry qryCtxRegistry = idx.queryContextRegistry();

        qryCtxRegistry.setThreadLocal(qctx);

        PreparedStatement stmt = null;

        try {
            stmt = connMgr.prepareStatementNoCache(c, qry.getSql());

            if (qry.isLocal() && GridSqlQueryParser.checkMultipleStatements(stmt))
                throw new IgniteSQLException("Multiple statements queries are not supported for local queries.",
                    IgniteQueryErrorCode.UNSUPPORTED_OPERATION);

            GridSqlQueryParser.PreparedWithRemaining prep = GridSqlQueryParser.preparedWithRemaining(stmt);

            Prepared prepared = prep.prepared();

            if (GridSqlQueryParser.isExplainUpdate(prepared))
                throw new IgniteSQLException("Explains of update queries are not supported.",
                    IgniteQueryErrorCode.UNSUPPORTED_OPERATION);

            // Get remaining query and check if it is allowed.
            SqlFieldsQuery remainingQry = null;

            if (!F.isEmpty(prep.remainingSql())) {
                checkRemainingAllowed(remainingAllowed);

                remainingQry = cloneFieldsQuery(qry).setSql(prep.remainingSql());
            }

            // Prepare new query.
            SqlFieldsQuery newQry = cloneFieldsQuery(qry).setSql(prepared.getSQL());

            final int paramsCnt = prepared.getParameters().size();

            Object[] argsOrig = qry.getArgs();

            Object[] args = null;
            Object[] remainingArgs = null;

            if (!batched && paramsCnt > 0) {
                if (argsOrig == null || argsOrig.length < paramsCnt)
                    // Not enough parameters, but we will handle this later on execution phase.
                    args = argsOrig;
                else {
                    args = Arrays.copyOfRange(argsOrig, 0, paramsCnt);

                    if (paramsCnt != argsOrig.length)
                        remainingArgs = Arrays.copyOfRange(argsOrig, paramsCnt, argsOrig.length);
                }
            }
            else
                remainingArgs = argsOrig;

            newQry.setArgs(args);

            QueryDescriptor newQryDesc = queryDescriptor(schemaName, newQry);

            if (remainingQry != null)
                remainingQry.setArgs(remainingArgs);

            final List<JdbcParameterMeta> paramsMeta;

            try {
                paramsMeta = H2Utils.parametersMeta(stmt.getParameterMetaData());

                assert prepared.getParameters().size() == paramsMeta.size();
            }
            catch (IgniteCheckedException | SQLException e) {
                throw new IgniteSQLException("Failed to get parameters metadata", IgniteQueryErrorCode.UNKNOWN, e);
            }

            // Do actual parsing.
            if (CommandProcessor.isCommand(prepared)) {
                GridSqlStatement cmdH2 = new GridSqlQueryParser(false, log).parse(prepared);

                QueryParserResultCommand cmd = new QueryParserResultCommand(null, cmdH2, false);

                return new QueryParserResult(
                    newQryDesc,
                    queryParameters(newQry),
                    remainingQry,
                    paramsMeta,
                    null,
                    null,
                    cmd
                );
            }
            else if (CommandProcessor.isCommandNoOp(prepared)) {
                QueryParserResultCommand cmd = new QueryParserResultCommand(null, null, true);

                return new QueryParserResult(
                    newQryDesc,
                    queryParameters(newQry),
                    remainingQry,
                    paramsMeta,
                    null,
                    null,
                    cmd
                );
            }
            else if (GridSqlQueryParser.isDml(prepared)) {
                QueryParserResultDml dml = prepareDmlStatement(newQryDesc, prepared);

                return new QueryParserResult(
                    newQryDesc,
                    queryParameters(newQry),
                    remainingQry,
                    paramsMeta,
                    null,
                    dml,
                    null
                );
            }
            else if (!prepared.isQuery()) {
                throw new IgniteSQLException("Unsupported statement: " + newQry.getSql(),
                    IgniteQueryErrorCode.UNSUPPORTED_OPERATION);
            }

            // Parse SELECT.
            GridSqlQueryParser parser = new GridSqlQueryParser(false, log);

            GridSqlQuery selectStmt = (GridSqlQuery)parser.parse(prepared);

            List<Integer> cacheIds = parser.cacheIds();
            Integer mvccCacheId = mvccCacheIdForSelect(parser.objectsMap());

            // Calculate if query is in fact can be executed locally.
            boolean loc = qry.isLocal();

            if (!loc) {
                if (parser.isLocalQuery())
                    loc = true;
            }

            // If this is a local query, check if it must be split.
            boolean locSplit = false;

            if (loc) {
                GridCacheContext cctx = parser.getFirstPartitionedCache();

                if (cctx != null && cctx.config().getQueryParallelism() > 1)
                    locSplit = true;
            }

            // Split is required either if query is distributed, or when it is local, but executed
            // over segmented PARTITIONED case. In this case multiple map queries will be executed against local
            // node stripes in parallel and then merged through reduce process.
            boolean splitNeeded = !loc || locSplit;

            String forUpdateQryOutTx = null;
            String forUpdateQryTx = null;
            GridCacheTwoStepQuery forUpdateTwoStepQry = null;

            boolean forUpdate = GridSqlQueryParser.isForUpdateQuery(prepared);

            // SELECT FOR UPDATE case handling. We need to create extra queries with appended _key
            // column to be able to lock selected rows further.
            if (forUpdate) {
                // We have checked above that it's not an UNION query, so it's got to be SELECT.
                assert selectStmt instanceof GridSqlSelect;

                // Check FOR UPDATE invariants: only one table, MVCC is there.
                if (cacheIds.size() != 1)
                    throw new IgniteSQLException("SELECT FOR UPDATE is supported only for queries " +
                        "that involve single transactional cache.");

                if (mvccCacheId == null)
                    throw new IgniteSQLException("SELECT FOR UPDATE query requires transactional cache " +
                        "with MVCC enabled.", IgniteQueryErrorCode.UNSUPPORTED_OPERATION);

                // We need a copy because we are going to modify AST a bit. We do not want to modify original select.
                GridSqlSelect selForUpdate = ((GridSqlSelect)selectStmt).copySelectForUpdate();

                // Clear forUpdate flag to run it as a plain query.
                selForUpdate.forUpdate(false);
                ((GridSqlSelect)selectStmt).forUpdate(false);

                // Remember sql string without FOR UPDATE clause.
                forUpdateQryOutTx = selForUpdate.getSQL();

                GridSqlAlias keyCol = keyColumn(selForUpdate);

                selForUpdate.addColumn(keyCol, true);

                // Remember sql string without FOR UPDATE clause and with _key column.
                forUpdateQryTx = selForUpdate.getSQL();

                // Prepare additional two-step query for FOR UPDATE case.
                if (splitNeeded) {
                    forUpdateTwoStepQry = GridSqlQuerySplitter.split(
                        connMgr.connectionForThread().connection(newQry.getSchema()),
                        selForUpdate,
                        forUpdateQryTx,
                        newQry.isCollocated(),
                        newQry.isDistributedJoins(),
                        newQry.isEnforceJoinOrder(),
                        locSplit,
                        idx,
                        paramsCnt,
                        log
                    );
                }
            }

            GridCacheTwoStepQuery twoStepQry = null;

            if (splitNeeded) {
                twoStepQry = GridSqlQuerySplitter.split(
                    connMgr.connectionForThread().connection(newQry.getSchema()),
                    selectStmt,
                    newQry.getSql(),
                    newQry.isCollocated(),
                    newQry.isDistributedJoins(),
                    newQry.isEnforceJoinOrder(),
                    locSplit,
                    idx,
                    paramsCnt,
                    log
                );
            }

            List<GridQueryFieldMetadata> meta = H2Utils.meta(stmt.getMetaData());

            QueryParserResultSelect select = new QueryParserResultSelect(
                selectStmt,
                twoStepQry,
                forUpdateTwoStepQry,
                meta,
                cacheIds,
                mvccCacheId,
                forUpdateQryOutTx,
                forUpdateQryTx
            );

            return new QueryParserResult(
                newQryDesc,
                queryParameters(newQry),
                remainingQry,
                paramsMeta,
                select,
                null,
                null
            );
        }
        catch (IgniteCheckedException | SQLException e) {
            throw new IgniteSQLException("Failed to parse query. " + e.getMessage(), IgniteQueryErrorCode.PARSING, e);
        }
        finally {
            qryCtxRegistry.clearThreadLocal();

            U.close(stmt, log);
        }
    }

    /**
     * Throw exception is multiple statements are not allowed.
     *
     * @param allowed Whether multiple statements are allowed.
     */
    private static void checkRemainingAllowed(boolean allowed) {
        if (allowed)
            return;

        throw new IgniteSQLException("Multiple statements queries are not supported.",
            IgniteQueryErrorCode.UNSUPPORTED_OPERATION);
    }

    /**
     * Get ID of the first MVCC cache for SELECT.
     *
     * @param objMap Object map.
     * @return ID of the first MVCC cache or {@code null} if no MVCC caches involved.
     */
    private Integer mvccCacheIdForSelect(Map<Object, Object> objMap) {
        Boolean mvccEnabled = null;
        Integer mvccCacheId = null;
        GridCacheContextInfo cctx = null;

        for (Object o : objMap.values()) {
            if (o instanceof GridSqlAlias)
                o = GridSqlAlias.unwrap((GridSqlAst)o);
            if (o instanceof GridSqlTable && ((GridSqlTable)o).dataTable() != null) {
                GridSqlTable tbl = (GridSqlTable)o;

                if (tbl.dataTable() != null) {
                    GridCacheContextInfo curCctx = tbl.dataTable().cacheInfo();

                    assert curCctx != null;

                    boolean curMvccEnabled =
                        curCctx.config().getAtomicityMode() == CacheAtomicityMode.TRANSACTIONAL_SNAPSHOT;

                    if (mvccEnabled == null) {
                        mvccEnabled = curMvccEnabled;

                        if (mvccEnabled)
                            mvccCacheId = curCctx.cacheId();

                        cctx = curCctx;
                    }
                    else if (mvccEnabled != curMvccEnabled)
                        MvccUtils.throwAtomicityModesMismatchException(cctx.config(), curCctx.config());
                }
            }
        }

        return mvccCacheId;
    }

    /**
     * Prepare DML statement.
     *
     * @param planKey Plan key.
     * @param prepared Prepared.
     * @return Statement.
     */
    private QueryParserResultDml prepareDmlStatement(QueryDescriptor planKey, Prepared prepared) {
        if (F.eq(QueryUtils.SCHEMA_SYS, planKey.schemaName()))
            throw new IgniteSQLException("DML statements are not supported on " + planKey.schemaName() + " schema",
                IgniteQueryErrorCode.UNSUPPORTED_OPERATION);

        // Prepare AST.
        GridSqlQueryParser parser = new GridSqlQueryParser(false, log);

        GridSqlStatement stmt = parser.parse(prepared);

        List<GridH2Table> tbls = parser.tablesForDml();

        // Check if caches are started because we may need to collect affinity info later on, so they needs to be
        // available on local node.
        for (GridH2Table h2tbl : tbls)
            H2Utils.checkAndStartNotStartedCache(idx.kernalContext(), h2tbl);

        // Check MVCC mode.
        GridCacheContextInfo ctx = null;
        boolean mvccEnabled = false;

        for (GridH2Table h2tbl : tbls) {
            GridCacheContextInfo curCtx = h2tbl.cacheInfo();
            boolean curMvccEnabled = curCtx.config().getAtomicityMode() == CacheAtomicityMode.TRANSACTIONAL_SNAPSHOT;

            if (ctx == null) {
                ctx = curCtx;

                mvccEnabled = curMvccEnabled;
            }
            else if (curMvccEnabled != mvccEnabled)
                MvccUtils.throwAtomicityModesMismatchException(ctx.config(), curCtx.config());
        }

        // Get streamer info.
        GridH2Table streamTbl = null;

        if (GridSqlQueryParser.isStreamableInsertStatement(prepared)) {
            GridSqlInsert insert = (GridSqlInsert)stmt;

            streamTbl = DmlAstUtils.gridTableForElement(insert.into()).dataTable();
        }

        // Create update plan.
        UpdatePlan plan;

        try {
            plan = UpdatePlanBuilder.planForStatement(
                planKey,
                stmt,
                mvccEnabled,
                idx,
                log
            );
        }
        catch (Exception e) {
            if (e instanceof IgniteSQLException)
                throw (IgniteSQLException)e;
            else
                throw new IgniteSQLException("Failed to prepare update plan.", e);
        }

        return new QueryParserResultDml(
            stmt,
            mvccEnabled,
            streamTbl,
            plan
        );
    }

    /**
     * Clear cached plans.
     */
    public void clearCache() {
        cache = new GridBoundedConcurrentLinkedHashMap<>(CACHE_SIZE);
    }

    /**
     * Check expected statement type (when it is set by JDBC) and given statement type.
     *
     * @param qry Query.
     * @param isQry {@code true} for select queries, otherwise (DML/DDL queries) {@code false}.
     */
    private static void checkQueryType(SqlFieldsQuery qry, boolean isQry) {
        Boolean qryFlag = qry instanceof SqlFieldsQueryEx ? ((SqlFieldsQueryEx) qry).isQuery() : null;

        if (qryFlag != null && qryFlag != isQry)
            throw new IgniteSQLException("Given statement type does not match that declared by JDBC driver",
                IgniteQueryErrorCode.STMT_TYPE_MISMATCH);
    }

    /**
     * Make a copy of {@link SqlFieldsQuery} with all flags and preserving type.
     *
     * @param oldQry Query to copy.
     * @return Query copy.
     */
    private static SqlFieldsQuery cloneFieldsQuery(SqlFieldsQuery oldQry) {
        return oldQry.copy().setLocal(oldQry.isLocal()).setPageSize(oldQry.getPageSize());
    }

    /**
     * Prepare plan key.
     *
     * @param schemaName Schema name.
     * @param qry Query.
     * @return Plan key.
     */
    private static QueryDescriptor queryDescriptor(String schemaName, SqlFieldsQuery qry) {
        boolean skipReducerOnUpdate = false;
        boolean batched = false;

        if (qry instanceof SqlFieldsQueryEx) {
            SqlFieldsQueryEx qry0 = (SqlFieldsQueryEx)qry;

            skipReducerOnUpdate = !qry.isLocal() && qry0.isSkipReducerOnUpdate();
            batched = qry0.isBatched();
        }

        return new QueryDescriptor(
            schemaName,
            qry.getSql(),
            qry.isCollocated(),
            qry.isDistributedJoins(),
            qry.isEnforceJoinOrder(),
            qry.isLocal(),
            skipReducerOnUpdate,
            batched
        );
    }
}<|MERGE_RESOLUTION|>--- conflicted
+++ resolved
@@ -70,18 +70,11 @@
 import org.apache.ignite.internal.sql.command.SqlDropIndexCommand;
 import org.apache.ignite.internal.sql.command.SqlDropUserCommand;
 import org.apache.ignite.internal.sql.command.SqlKillComputeTaskCommand;
-<<<<<<< HEAD
+import org.apache.ignite.internal.sql.command.SqlKillContinuousQueryCommand;
 import org.apache.ignite.internal.sql.command.SqlKillQueryCommand;
 import org.apache.ignite.internal.sql.command.SqlKillScanQueryCommand;
 import org.apache.ignite.internal.sql.command.SqlKillServiceCommand;
 import org.apache.ignite.internal.sql.command.SqlKillTransactionCommand;
-=======
-import org.apache.ignite.internal.sql.command.SqlKillContinuousQueryCommand;
-import org.apache.ignite.internal.sql.command.SqlKillQueryCommand;
-import org.apache.ignite.internal.sql.command.SqlKillScanQueryCommand;
-import org.apache.ignite.internal.sql.command.SqlKillServiceCommand;
-import org.apache.ignite.internal.sql.command.SqlKillTxCommand;
->>>>>>> ab5674ed
 import org.apache.ignite.internal.sql.command.SqlRollbackTransactionCommand;
 import org.apache.ignite.internal.sql.command.SqlSetStreamingCommand;
 import org.apache.ignite.internal.util.GridBoundedConcurrentLinkedHashMap;
@@ -102,11 +95,7 @@
     /** A pattern for commands having internal implementation in Ignite. */
     private static final Pattern INTERNAL_CMD_RE = Pattern.compile(
         "^(create|drop)\\s+index|^alter\\s+table|^copy|^set|^begin|^commit|^rollback|^(create|alter|drop)\\s+user" +
-<<<<<<< HEAD
-            "|^kill\\s+(query|scan|compute|service|transaction)|show|help|grant|revoke",
-=======
-            "|^kill\\s+(query|scan_query|continuous_query|tx|compute_task|service)|show|help|grant|revoke",
->>>>>>> ab5674ed
+            "|^kill\\s+(query|scan|continuous_query|compute|service|transaction)|show|help|grant|revoke",
         Pattern.CASE_INSENSITIVE);
 
     /** Indexing. */
@@ -281,18 +270,11 @@
                 || nativeCmd instanceof SqlAlterUserCommand
                 || nativeCmd instanceof SqlDropUserCommand
                 || nativeCmd instanceof SqlKillQueryCommand
-<<<<<<< HEAD
                 || nativeCmd instanceof SqlKillComputeTaskCommand
                 || nativeCmd instanceof SqlKillServiceCommand
                 || nativeCmd instanceof SqlKillTransactionCommand
-                || nativeCmd instanceof SqlKillScanQueryCommand)
-=======
                 || nativeCmd instanceof SqlKillScanQueryCommand
-                || nativeCmd instanceof SqlKillContinuousQueryCommand
-                || nativeCmd instanceof SqlKillTxCommand
-                || nativeCmd instanceof SqlKillComputeTaskCommand
-                || nativeCmd instanceof SqlKillServiceCommand)
->>>>>>> ab5674ed
+                || nativeCmd instanceof SqlKillContinuousQueryCommand)
             )
                 return null;
 
