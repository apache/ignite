--- conflicted
+++ resolved
@@ -21,10 +21,14 @@
 import java.sql.PreparedStatement;
 import java.sql.SQLException;
 import java.util.Arrays;
-<<<<<<< HEAD
 import java.util.Collections;
-=======
->>>>>>> 4daa681f
+import java.util.List;
+import java.util.Map;
+import java.util.regex.Pattern;
+import java.sql.Connection;
+import java.sql.PreparedStatement;
+import java.sql.SQLException;
+import java.util.Arrays;
 import java.util.List;
 import java.util.Map;
 import java.util.regex.Pattern;
@@ -77,11 +81,8 @@
 import org.h2.command.Prepared;
 import org.jetbrains.annotations.Nullable;
 
-<<<<<<< HEAD
-=======
 import static org.apache.ignite.internal.processors.query.h2.sql.GridSqlQuerySplitter.keyColumn;
 
->>>>>>> 4daa681f
 /**
  * Parser module. Splits incoming request into a series of parsed results.
  */
@@ -515,10 +516,7 @@
                     twoStepQry,
                     forUpdateTwoStepQry,
                     meta,
-<<<<<<< HEAD
-=======
                     paramsCnt,
->>>>>>> 4daa681f
                     cacheIds,
                     mvccCacheId,
                     forUpdateQryOutTx,
