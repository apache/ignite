--- conflicted
+++ resolved
@@ -92,11 +92,7 @@
     /** A pattern for commands having internal implementation in Ignite. */
     private static final Pattern INTERNAL_CMD_RE = Pattern.compile(
         "^(create|drop)\\s+index|^alter\\s+table|^copy|^set|^begin|^commit|^rollback|^(create|alter|drop)\\s+user" +
-<<<<<<< HEAD
-            "|^kill\\s+(query|service)|show|help|grant|revoke",
-=======
-            "|^kill\\s+(query|compute)|show|help|grant|revoke",
->>>>>>> 5873f288
+            "|^kill\\s+(query|compute|service)|show|help|grant|revoke",
         Pattern.CASE_INSENSITIVE);
 
     /** Indexing. */
@@ -271,11 +267,8 @@
                 || nativeCmd instanceof SqlAlterUserCommand
                 || nativeCmd instanceof SqlDropUserCommand
                 || nativeCmd instanceof SqlKillQueryCommand
-<<<<<<< HEAD
+                || nativeCmd instanceof SqlKillComputeTaskCommand
                 || nativeCmd instanceof SqlKillServiceCommand)
-=======
-                || nativeCmd instanceof SqlKillComputeTaskCommand)
->>>>>>> 5873f288
             )
                 return null;
 
