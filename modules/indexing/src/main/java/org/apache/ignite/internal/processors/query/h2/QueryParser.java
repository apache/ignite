--- conflicted
+++ resolved
@@ -71,11 +71,8 @@
 import org.apache.ignite.internal.sql.command.SqlDropUserCommand;
 import org.apache.ignite.internal.sql.command.SqlKillComputeTaskCommand;
 import org.apache.ignite.internal.sql.command.SqlKillQueryCommand;
-<<<<<<< HEAD
+import org.apache.ignite.internal.sql.command.SqlKillServiceCommand;
 import org.apache.ignite.internal.sql.command.SqlKillTransactionCommand;
-=======
-import org.apache.ignite.internal.sql.command.SqlKillServiceCommand;
->>>>>>> 9f871868
 import org.apache.ignite.internal.sql.command.SqlRollbackTransactionCommand;
 import org.apache.ignite.internal.sql.command.SqlSetStreamingCommand;
 import org.apache.ignite.internal.util.GridBoundedConcurrentLinkedHashMap;
@@ -96,11 +93,7 @@
     /** A pattern for commands having internal implementation in Ignite. */
     private static final Pattern INTERNAL_CMD_RE = Pattern.compile(
         "^(create|drop)\\s+index|^alter\\s+table|^copy|^set|^begin|^commit|^rollback|^(create|alter|drop)\\s+user" +
-<<<<<<< HEAD
-            "|^kill\\s+(query|compute|transaction)|show|help|grant|revoke",
-=======
-            "|^kill\\s+(query|compute|service)|show|help|grant|revoke",
->>>>>>> 9f871868
+            "|^kill\\s+(query|compute|service|transaction)|show|help|grant|revoke",
         Pattern.CASE_INSENSITIVE);
 
     /** Indexing. */
@@ -276,11 +269,8 @@
                 || nativeCmd instanceof SqlDropUserCommand
                 || nativeCmd instanceof SqlKillQueryCommand
                 || nativeCmd instanceof SqlKillComputeTaskCommand
-<<<<<<< HEAD
+                || nativeCmd instanceof SqlKillServiceCommand
                 || nativeCmd instanceof SqlKillTransactionCommand)
-=======
-                || nativeCmd instanceof SqlKillServiceCommand)
->>>>>>> 9f871868
             )
                 return null;
 
