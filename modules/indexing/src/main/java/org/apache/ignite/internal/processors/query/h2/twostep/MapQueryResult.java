--- conflicted
+++ resolved
@@ -28,11 +28,8 @@
 import org.apache.ignite.internal.processors.cache.GridCacheContext;
 import org.apache.ignite.internal.processors.cache.query.CacheQueryType;
 import org.apache.ignite.internal.processors.cache.query.GridCacheSqlQuery;
-<<<<<<< HEAD
+import org.apache.ignite.internal.processors.cache.tree.CacheDataTree;
 import org.apache.ignite.internal.processors.query.h2.H2ConnectionWrapper;
-=======
-import org.apache.ignite.internal.processors.cache.tree.CacheDataTree;
->>>>>>> 82781d1d
 import org.apache.ignite.internal.processors.query.h2.IgniteH2Indexing;
 import org.apache.ignite.internal.processors.query.h2.IgniteH2Session;
 import org.apache.ignite.internal.processors.query.h2.ThreadLocalObjectPool;
@@ -194,13 +191,7 @@
      * @param dataPageScanEnabled If data page scan is enabled.
      * @return {@code true} If there are no more rows available.
      */
-<<<<<<< HEAD
-    boolean fetchNextPage(List<Value[]> rows, int pageSize) {
-=======
-    synchronized boolean fetchNextPage(List<Value[]> rows, int pageSize, Boolean dataPageScanEnabled) {
-        assert lazyWorker == null || lazyWorker == MapQueryLazyWorker.currentWorker();
-
->>>>>>> 82781d1d
+    boolean fetchNextPage(List<Value[]> rows, int pageSize, Boolean dataPageScanEnabled) {
         if (closed)
             return true;
 
@@ -208,13 +199,7 @@
 
         page++;
 
-<<<<<<< HEAD
-        for (int i = 0; i < pageSize; i++) {
-            if (!res.next())
-                return true;
-=======
         h2.enableDataPageScan(dataPageScanEnabled);
->>>>>>> 82781d1d
 
         try {
             for (int i = 0; i < pageSize; i++) {
@@ -273,19 +258,14 @@
                 rows.add(res.currentRow());
             }
 
+            if (detachedConn == null && res.hasNext())
+                detachedConn = h2.connections().detachThreadConnection();
+
             return !res.hasNext();
         }
         finally {
             CacheDataTree.setDataPageScanEnabled(false);
         }
-<<<<<<< HEAD
-
-        if (detachedConn == null && res.hasNext())
-            detachedConn = h2.connections().detachThreadConnection();
-
-        return !res.hasNext();
-=======
->>>>>>> 82781d1d
     }
 
     /**
