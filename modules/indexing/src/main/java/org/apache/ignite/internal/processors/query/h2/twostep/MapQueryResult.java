/*
 * Licensed to the Apache Software Foundation (ASF) under one or more
 * contributor license agreements.  See the NOTICE file distributed with
 * this work for additional information regarding copyright ownership.
 * The ASF licenses this file to You under the Apache License, Version 2.0
 * (the "License"); you may not use this file except in compliance with
 * the License.  You may obtain a copy of the License at
 *
 *      http://www.apache.org/licenses/LICENSE-2.0
 *
 * Unless required by applicable law or agreed to in writing, software
 * distributed under the License is distributed on an "AS IS" BASIS,
 * WITHOUT WARRANTIES OR CONDITIONS OF ANY KIND, either express or implied.
 * See the License for the specific language governing permissions and
 * limitations under the License.
 */

package org.apache.ignite.internal.processors.query.h2.twostep;

import java.lang.reflect.Field;
import java.sql.ResultSet;
import java.util.ArrayList;
import java.util.List;
import java.util.UUID;
import java.util.concurrent.locks.ReentrantLock;
import org.apache.ignite.IgniteLogger;
import org.apache.ignite.events.CacheQueryReadEvent;
import org.apache.ignite.internal.GridKernalContext;
import org.apache.ignite.internal.processors.cache.GridCacheContext;
import org.apache.ignite.internal.processors.cache.query.CacheQueryType;
import org.apache.ignite.internal.processors.cache.query.GridCacheSqlQuery;
import org.apache.ignite.internal.processors.cache.tree.CacheDataTree;
import org.apache.ignite.internal.processors.query.h2.H2PooledConnection;
import org.apache.ignite.internal.processors.query.h2.H2QueryFetchSizeInterceptor;
import org.apache.ignite.internal.processors.query.h2.H2Utils;
import org.apache.ignite.internal.processors.query.h2.IgniteH2Indexing;
import org.apache.ignite.internal.processors.query.h2.MapH2QueryInfo;
import org.apache.ignite.internal.processors.query.h2.opt.GridH2Table;
import org.apache.ignite.internal.processors.query.h2.opt.GridH2ValueCacheObject;
import org.apache.ignite.internal.processors.query.h2.opt.QueryContext;
import org.apache.ignite.internal.util.typedef.F;
import org.apache.ignite.internal.util.typedef.internal.U;
import org.h2.engine.Session;
import org.h2.jdbc.JdbcResultSet;
import org.h2.result.LazyResult;
import org.h2.result.ResultInterface;
import org.h2.value.Value;
import org.jetbrains.annotations.NotNull;
import org.jetbrains.annotations.Nullable;

import static org.apache.ignite.events.EventType.EVT_CACHE_QUERY_OBJECT_READ;

/**
 * Mapper result for a single part of the query.
 */
class MapQueryResult {
    /** */
    private static final Field RESULT_FIELD;

    /*
     * Initialize.
     */
    static {
        try {
            RESULT_FIELD = JdbcResultSet.class.getDeclaredField("result");

            RESULT_FIELD.setAccessible(true);
        }
        catch (NoSuchFieldException e) {
            throw new IllegalStateException("Check H2 version in classpath.", e);
        }
    }

    /** Indexing. */
    private final IgniteH2Indexing h2;

    /** */
    private final GridCacheContext<?, ?> cctx;

    /** */
    private final GridCacheSqlQuery qry;

    /** */
    private final UUID qrySrcNodeId;

    /** */
    private volatile Result res;

    /** */
    private final IgniteLogger log;

    /** */
    private final Object[] params;

    /** */
    private int page;

    /** */
    private boolean cpNeeded;

    /** */
    private volatile boolean closed;

    /** H2 session. */
    private final Session ses;

    /** Detached connection. Used for lazy execution to prevent connection sharing. */
    private H2PooledConnection conn;

    /** */
    private final ReentrantLock lock = new ReentrantLock();

    /**
     * @param h2 H2 indexing.
     * @param cctx Cache context.
     * @param qrySrcNodeId Query source node.
     * @param qry Query.
     * @param params Query params.
     * @param conn H2 connection wrapper.
     * @param log Logger.
     */
    MapQueryResult(IgniteH2Indexing h2, @Nullable GridCacheContext cctx,
        UUID qrySrcNodeId, GridCacheSqlQuery qry, Object[] params, H2PooledConnection conn, IgniteLogger log) {
        this.h2 = h2;
        this.cctx = cctx;
        this.qry = qry;
        this.params = params;
        this.qrySrcNodeId = qrySrcNodeId;
        this.cpNeeded = F.eq(h2.kernalContext().localNodeId(), qrySrcNodeId);
        this.log = log;
        this.conn = conn;

        ses = H2Utils.session(conn.connection());
    }

    /** */
<<<<<<< HEAD
    void openResult(@NotNull ResultSet rs) {
        res = new Result(rs);
=======
    void openResult(@NotNull ResultSet rs, MapH2QueryInfo qryInfo) {
        res = new Result(rs, qryInfo);
>>>>>>> 1e84d448
    }

    /**
     * @return Page number.
     */
    int page() {
        return page;
    }

    /**
     * @return Row count.
     */
    int rowCount() {
        assert res != null;

        return res.rowCnt;
    }

    /**
     * @return Column ocunt.
     */
    int columnCount() {
        assert res != null;

        return res.cols;
    }

    /**
     * @return Closed flag.
     */
    boolean closed() {
        return closed;
    }

    /**
     * @param rows Collection to fetch into.
     * @param pageSize Page size.
     * @param dataPageScanEnabled If data page scan is enabled.
     * @return {@code true} If there are no more rows available.
     */
    boolean fetchNextPage(List<Value[]> rows, int pageSize, Boolean dataPageScanEnabled) {
        assert lock.isHeldByCurrentThread();

        if (closed)
            return true;

        assert res != null;

        boolean readEvt = cctx != null && cctx.name() != null && cctx.events().isRecordable(EVT_CACHE_QUERY_OBJECT_READ);

        QueryContext.threadLocal(H2Utils.context(ses));

        page++;

        h2.enableDataPageScan(dataPageScanEnabled);

        try {
            for (int i = 0; i < pageSize; i++) {
                if (!res.res.next())
                    return true;

                Value[] row = res.res.currentRow();

                if (cpNeeded) {
                    boolean copied = false;

                    for (int j = 0; j < row.length; j++) {
                        Value val = row[j];

                        if (val instanceof GridH2ValueCacheObject) {
                            GridH2ValueCacheObject valCacheObj = (GridH2ValueCacheObject)val;

                            row[j] = new GridH2ValueCacheObject(valCacheObj.getCacheObject(), h2.objectContext()) {
                                @Override public Object getObject() {
                                    return getObject(true);
                                }
                            };

                            copied = true;
                        }
                    }

                    if (i == 0 && !copied)
                        cpNeeded = false; // No copy on read caches, skip next checks.
                }

                assert row != null;

                if (readEvt) {
                    GridKernalContext ctx = h2.kernalContext();

                    ctx.event().record(new CacheQueryReadEvent<>(
                        ctx.discovery().localNode(),
                        "SQL fields query result set row read.",
                        EVT_CACHE_QUERY_OBJECT_READ,
                        CacheQueryType.SQL.name(),
                        cctx.name(),
                        null,
                        qry.query(),
                        null,
                        null,
                        params,
                        qrySrcNodeId,
                        null,
                        null,
                        null,
                        null,
                        row(row)));
                }

                rows.add(res.res.currentRow());

                res.fetchSizeInterceptor.checkOnFetchNext();
            }

            return !res.res.hasNext();
        }
        finally {
            CacheDataTree.setDataPageScanEnabled(false);
        }
    }

    /**
     * @param row Values array row.
     * @return Objects list row.
     */
    private List<?> row(Value[] row) {
        List<Object> res = new ArrayList<>(row.length);

        for (Value v : row)
            res.add(v.getObject());

        return res;
    }

    /**
     * Close the result.
     */
    void close() {
        assert lock.isHeldByCurrentThread();

        if (closed)
            return;

        closed = true;

        if (res != null)
            res.close();

        H2Utils.resetSession(conn);

        conn.close();
    }

    /** */
    public void lock() {
        if (!lock.isHeldByCurrentThread())
            lock.lock();
    }

    /** */
    public void lockTables() {
        if (!closed && ses.isLazyQueryExecution())
            GridH2Table.readLockTables(ses);
    }

    /** */
    public void unlock() {
        if (lock.isHeldByCurrentThread())
            lock.unlock();
    }

    /** */
    public void unlockTables() {
        if (!closed && ses.isLazyQueryExecution())
            GridH2Table.unlockTables(ses);
    }

    /**
     *
     */
    public void checkTablesVersions() {
        if (ses.isLazyQueryExecution())
            GridH2Table.checkTablesVersions(ses);
    }

    /** */
    private class Result {
        /** */
        private final ResultInterface res;

        /** */
        private final ResultSet rs;

        /** */
        private final int cols;

        /** */
        private final int rowCnt;

        /** */
        private final H2QueryFetchSizeInterceptor fetchSizeInterceptor;

        /**
         * Constructor.
         *
         * @param rs H2 result set.
         */
<<<<<<< HEAD
        Result(@NotNull ResultSet rs) {
=======
        Result(@NotNull ResultSet rs, MapH2QueryInfo qryInfo) {
>>>>>>> 1e84d448
            this.rs = rs;

            try {
                res = (ResultInterface)RESULT_FIELD.get(rs);
            }
            catch (IllegalAccessException e) {
                throw new IllegalStateException(e); // Must not happen.
            }

            rowCnt = (res instanceof LazyResult) ? -1 : res.getRowCount();
            cols = res.getVisibleColumnCount();
<<<<<<< HEAD
=======

            fetchSizeInterceptor = new H2QueryFetchSizeInterceptor(h2, qryInfo, log);
>>>>>>> 1e84d448
        }

        /** */
        void close() {
            fetchSizeInterceptor.checkOnClose();

            U.close(rs, log);
        }
    }
}<|MERGE_RESOLUTION|>--- conflicted
+++ resolved
@@ -134,13 +134,8 @@
     }
 
     /** */
-<<<<<<< HEAD
-    void openResult(@NotNull ResultSet rs) {
-        res = new Result(rs);
-=======
     void openResult(@NotNull ResultSet rs, MapH2QueryInfo qryInfo) {
         res = new Result(rs, qryInfo);
->>>>>>> 1e84d448
     }
 
     /**
@@ -349,11 +344,7 @@
          *
          * @param rs H2 result set.
          */
-<<<<<<< HEAD
-        Result(@NotNull ResultSet rs) {
-=======
         Result(@NotNull ResultSet rs, MapH2QueryInfo qryInfo) {
->>>>>>> 1e84d448
             this.rs = rs;
 
             try {
@@ -365,11 +356,8 @@
 
             rowCnt = (res instanceof LazyResult) ? -1 : res.getRowCount();
             cols = res.getVisibleColumnCount();
-<<<<<<< HEAD
-=======
 
             fetchSizeInterceptor = new H2QueryFetchSizeInterceptor(h2, qryInfo, log);
->>>>>>> 1e84d448
         }
 
         /** */
