--- conflicted
+++ resolved
@@ -55,17 +55,6 @@
         super(row);
 
         this.desc = desc;
-<<<<<<< HEAD
-
-        CacheObjectValueContext coCtx = desc.indexing().objectContext();
-
-        if (row.key() != null)
-            this.key = H2Utils.wrap(coCtx, row.key(), keyType);
-
-        if (row.value() != null)
-            this.val = H2Utils.wrap(coCtx, row.value(), valType);
-=======
->>>>>>> 28618511
     }
 
     /** {@inheritDoc} */
@@ -109,11 +98,7 @@
         if (v != null)
             return v;
 
-<<<<<<< HEAD
-        Object res = desc.columnValue(key != null ? key.getObject() : null, val != null ? val.getObject() : null, col);
-=======
         Object res = desc.columnValue(row.key(), row.value(), col);
->>>>>>> 28618511
 
         if (res == null)
             v = ValueNull.INSTANCE;
