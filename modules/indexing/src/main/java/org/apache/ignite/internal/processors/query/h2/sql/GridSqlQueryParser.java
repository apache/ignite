/*
 * Licensed to the Apache Software Foundation (ASF) under one or more
 * contributor license agreements.  See the NOTICE file distributed with
 * this work for additional information regarding copyright ownership.
 * The ASF licenses this file to You under the Apache License, Version 2.0
 * (the "License"); you may not use this file except in compliance with
 * the License.  You may obtain a copy of the License at
 *
 *      http://www.apache.org/licenses/LICENSE-2.0
 *
 * Unless required by applicable law or agreed to in writing, software
 * distributed under the License is distributed on an "AS IS" BASIS,
 * WITHOUT WARRANTIES OR CONDITIONS OF ANY KIND, either express or implied.
 * See the License for the specific language governing permissions and
 * limitations under the License.
 */

package org.apache.ignite.internal.processors.query.h2.sql;

import java.lang.reflect.Field;
import java.sql.PreparedStatement;
import java.util.ArrayList;
import java.util.Collections;
import java.util.HashMap;
import java.util.IdentityHashMap;
import java.util.LinkedHashMap;
import java.util.LinkedHashSet;
import java.util.List;
import java.util.Map;
import javax.cache.CacheException;
import org.apache.ignite.IgniteException;
import org.apache.ignite.cache.CacheAtomicityMode;
import org.apache.ignite.cache.QueryIndex;
import org.apache.ignite.cache.QueryIndexType;
import org.apache.ignite.internal.processors.cache.query.IgniteQueryErrorCode;
import org.apache.ignite.internal.processors.query.IgniteSQLException;
import org.apache.ignite.internal.processors.query.QueryUtils;
import org.apache.ignite.internal.util.typedef.F;
import org.h2.command.Command;
import org.h2.command.CommandContainer;
import org.h2.command.CommandInterface;
import org.h2.command.Prepared;
import org.h2.command.ddl.AlterTableAddConstraint;
import org.h2.command.ddl.AlterTableAlterColumn;
import org.h2.command.ddl.CreateIndex;
import org.h2.command.ddl.CreateTable;
import org.h2.command.ddl.CreateTableData;
import org.h2.command.ddl.DefineCommand;
import org.h2.command.ddl.DropIndex;
import org.h2.command.ddl.DropTable;
import org.h2.command.ddl.SchemaCommand;
import org.h2.command.dml.Delete;
import org.h2.command.dml.Explain;
import org.h2.command.dml.Insert;
import org.h2.command.dml.Merge;
import org.h2.command.dml.Query;
import org.h2.command.dml.Select;
import org.h2.command.dml.SelectUnion;
import org.h2.command.dml.Update;
import org.h2.engine.Constants;
import org.h2.engine.FunctionAlias;
import org.h2.expression.Aggregate;
import org.h2.expression.Alias;
import org.h2.expression.CompareLike;
import org.h2.expression.Comparison;
import org.h2.expression.ConditionAndOr;
import org.h2.expression.ConditionExists;
import org.h2.expression.ConditionIn;
import org.h2.expression.ConditionInConstantSet;
import org.h2.expression.ConditionInSelect;
import org.h2.expression.ConditionNot;
import org.h2.expression.Expression;
import org.h2.expression.ExpressionColumn;
import org.h2.expression.ExpressionList;
import org.h2.expression.Function;
import org.h2.expression.JavaFunction;
import org.h2.expression.Operation;
import org.h2.expression.Parameter;
import org.h2.expression.Subquery;
import org.h2.expression.TableFunction;
import org.h2.expression.ValueExpression;
import org.h2.index.ViewIndex;
import org.h2.jdbc.JdbcPreparedStatement;
import org.h2.result.SortOrder;
import org.h2.schema.Schema;
import org.h2.table.Column;
import org.h2.table.FunctionTable;
import org.h2.table.IndexColumn;
import org.h2.table.RangeTable;
import org.h2.table.Table;
import org.h2.table.TableBase;
import org.h2.table.TableFilter;
import org.h2.table.TableView;
import org.jetbrains.annotations.Nullable;

import static org.apache.ignite.internal.processors.query.h2.sql.GridSqlOperationType.AND;
import static org.apache.ignite.internal.processors.query.h2.sql.GridSqlOperationType.BIGGER;
import static org.apache.ignite.internal.processors.query.h2.sql.GridSqlOperationType.BIGGER_EQUAL;
import static org.apache.ignite.internal.processors.query.h2.sql.GridSqlOperationType.CONCAT;
import static org.apache.ignite.internal.processors.query.h2.sql.GridSqlOperationType.DIVIDE;
import static org.apache.ignite.internal.processors.query.h2.sql.GridSqlOperationType.EQUAL;
import static org.apache.ignite.internal.processors.query.h2.sql.GridSqlOperationType.EQUAL_NULL_SAFE;
import static org.apache.ignite.internal.processors.query.h2.sql.GridSqlOperationType.EXISTS;
import static org.apache.ignite.internal.processors.query.h2.sql.GridSqlOperationType.IN;
import static org.apache.ignite.internal.processors.query.h2.sql.GridSqlOperationType.IS_NOT_NULL;
import static org.apache.ignite.internal.processors.query.h2.sql.GridSqlOperationType.IS_NULL;
import static org.apache.ignite.internal.processors.query.h2.sql.GridSqlOperationType.LIKE;
import static org.apache.ignite.internal.processors.query.h2.sql.GridSqlOperationType.MINUS;
import static org.apache.ignite.internal.processors.query.h2.sql.GridSqlOperationType.MODULUS;
import static org.apache.ignite.internal.processors.query.h2.sql.GridSqlOperationType.MULTIPLY;
import static org.apache.ignite.internal.processors.query.h2.sql.GridSqlOperationType.NOT;
import static org.apache.ignite.internal.processors.query.h2.sql.GridSqlOperationType.NOT_EQUAL;
import static org.apache.ignite.internal.processors.query.h2.sql.GridSqlOperationType.NOT_EQUAL_NULL_SAFE;
import static org.apache.ignite.internal.processors.query.h2.sql.GridSqlOperationType.OR;
import static org.apache.ignite.internal.processors.query.h2.sql.GridSqlOperationType.PLUS;
import static org.apache.ignite.internal.processors.query.h2.sql.GridSqlOperationType.REGEXP;
import static org.apache.ignite.internal.processors.query.h2.sql.GridSqlOperationType.SMALLER;
import static org.apache.ignite.internal.processors.query.h2.sql.GridSqlOperationType.SMALLER_EQUAL;
import static org.apache.ignite.internal.processors.query.h2.sql.GridSqlOperationType.SPATIAL_INTERSECTS;
import static org.apache.ignite.internal.processors.query.h2.sql.GridSqlType.fromColumn;
import static org.apache.ignite.internal.processors.query.h2.sql.GridSqlType.fromExpression;

/**
 * H2 Query parser.
 */
@SuppressWarnings("TypeMayBeWeakened")
public class GridSqlQueryParser {
    /** */
    private static final GridSqlOperationType[] OPERATION_OP_TYPES =
        {CONCAT, PLUS, MINUS, MULTIPLY, DIVIDE, null, MODULUS};

    /** */
    private static final GridSqlOperationType[] COMPARISON_TYPES =
        {EQUAL, BIGGER_EQUAL, BIGGER, SMALLER_EQUAL,
        SMALLER, NOT_EQUAL, IS_NULL, IS_NOT_NULL,
        null, null, null, SPATIAL_INTERSECTS /* 11 */,
        null, null, null, null, EQUAL_NULL_SAFE /* 16 */,
        null, null, null, null, NOT_EQUAL_NULL_SAFE /* 21 */};

    /** */
    private static final Getter<Select, Expression> CONDITION = getter(Select.class, "condition");

    /** */
    private static final Getter<Select, int[]> GROUP_INDEXES = getter(Select.class, "groupIndex");

    /** */
    private static final Getter<Operation, Integer> OPERATION_TYPE = getter(Operation.class, "opType");

    /** */
    private static final Getter<Operation, Expression> OPERATION_LEFT = getter(Operation.class, "left");

    /** */
    private static final Getter<Operation, Expression> OPERATION_RIGHT = getter(Operation.class, "right");

    /** */
    private static final Getter<Comparison, Integer> COMPARISON_TYPE = getter(Comparison.class, "compareType");

    /** */
    private static final Getter<Comparison, Expression> COMPARISON_LEFT = getter(Comparison.class, "left");

    /** */
    private static final Getter<Comparison, Expression> COMPARISON_RIGHT = getter(Comparison.class, "right");

    /** */
    private static final Getter<ConditionAndOr, Integer> ANDOR_TYPE = getter(ConditionAndOr.class, "andOrType");

    /** */
    private static final Getter<ConditionAndOr, Expression> ANDOR_LEFT = getter(ConditionAndOr.class, "left");

    /** */
    private static final Getter<ConditionAndOr, Expression> ANDOR_RIGHT = getter(ConditionAndOr.class, "right");

    /** */
    public static final Getter<TableView, Query> VIEW_QUERY = getter(TableView.class, "viewQuery");

    /** */
    private static final Getter<TableFilter, String> ALIAS = getter(TableFilter.class, "alias");

    /** */
    private static final Getter<Select, Integer> HAVING_INDEX = getter(Select.class, "havingIndex");

    /** */
    private static final Getter<ConditionIn, Expression> LEFT_CI = getter(ConditionIn.class, "left");

    /** */
    private static final Getter<ConditionIn, List<Expression>> VALUE_LIST_CI = getter(ConditionIn.class, "valueList");

    /** */
    private static final Getter<ConditionInConstantSet, Expression> LEFT_CICS =
        getter(ConditionInConstantSet.class, "left");

    /** */
    private static final Getter<ConditionInConstantSet, List<Expression>> VALUE_LIST_CICS =
        getter(ConditionInConstantSet.class, "valueList");

    /** */
    private static final Getter<ExpressionList, Expression[]> EXPR_LIST = getter(ExpressionList.class, "list");

    /** */
    private static final Getter<ConditionInSelect, Expression> LEFT_CIS = getter(ConditionInSelect.class, "left");

    /** */
    private static final Getter<ConditionInSelect, Boolean> ALL = getter(ConditionInSelect.class, "all");

    /** */
    private static final Getter<ConditionInSelect, Integer> COMPARE_TYPE = getter(ConditionInSelect.class,
        "compareType");

    /** */
    private static final Getter<ConditionInSelect, Query> QUERY_IN = getter(ConditionInSelect.class, "query");

    /** */
    private static final Getter<ConditionExists, Query> QUERY_EXISTS = getter(ConditionExists.class, "query");

    /** */
    private static final Getter<CompareLike, Expression> LEFT = getter(CompareLike.class, "left");

    /** */
    private static final Getter<CompareLike, Expression> RIGHT = getter(CompareLike.class, "right");

    /** */
    private static final Getter<CompareLike, Expression> ESCAPE = getter(CompareLike.class, "escape");

    /** */
    private static final Getter<CompareLike, Boolean> REGEXP_CL = getter(CompareLike.class, "regexp");

    /** */
    private static final Getter<Aggregate, Boolean> DISTINCT = getter(Aggregate.class, "distinct");

    /** */
    private static final Getter<Aggregate, Integer> TYPE = getter(Aggregate.class, "type");

    /** */
    private static final Getter<Aggregate, Expression> ON = getter(Aggregate.class, "on");

    /** */
    private static final Getter<RangeTable, Expression> RANGE_MIN = getter(RangeTable.class, "min");

    /** */
    private static final Getter<RangeTable, Expression> RANGE_MAX = getter(RangeTable.class, "max");

    /** */
    private static final Getter<FunctionTable, Expression> FUNC_EXPR = getter(FunctionTable.class, "functionExpr");

    /** */
    private static final Getter<TableFunction, Column[]> FUNC_TBL_COLS = getter(TableFunction.class, "columnList");

    /** */
    private static final Getter<JavaFunction, FunctionAlias> FUNC_ALIAS = getter(JavaFunction.class, "functionAlias");

    /** */
    private static final Getter<ExpressionColumn, String> SCHEMA_NAME = getter(ExpressionColumn.class, "schemaName");

    /** */
    private static final Getter<JdbcPreparedStatement, Command> COMMAND = getter(JdbcPreparedStatement.class, "command");

    /** */
    private static final Getter<SelectUnion, SortOrder> UNION_SORT = getter(SelectUnion.class, "sort");

    /** */
    private static final Getter<Explain, Prepared> EXPLAIN_COMMAND = getter(Explain.class, "command");

    /** */
    private static final Getter<Merge, Table> MERGE_TABLE = getter(Merge.class, "table");

    /** */
    private static final Getter<Merge, Column[]> MERGE_COLUMNS = getter(Merge.class, "columns");

    /** */
    private static final Getter<Merge, Column[]> MERGE_KEYS = getter(Merge.class, "keys");

    /** */
    private static final Getter<Merge, List<Expression[]>> MERGE_ROWS = getter(Merge.class, "list");

    /** */
    private static final Getter<Merge, Query> MERGE_QUERY = getter(Merge.class, "query");

    /** */
    private static final Getter<Insert, Table> INSERT_TABLE = getter(Insert.class, "table");

    /** */
    private static final Getter<Insert, Column[]> INSERT_COLUMNS = getter(Insert.class, "columns");

    /** */
    private static final Getter<Insert, List<Expression[]>> INSERT_ROWS = getter(Insert.class, "list");

    /** */
    private static final Getter<Insert, Query> INSERT_QUERY = getter(Insert.class, "query");

    /** */
    private static final Getter<Insert, Boolean> INSERT_DIRECT = getter(Insert.class, "insertFromSelect");

    /** */
    private static final Getter<Insert, Boolean> INSERT_SORTED = getter(Insert.class, "sortedInsertMode");

    /** */
    private static final Getter<Delete, TableFilter> DELETE_FROM = getter(Delete.class, "tableFilter");

    /** */
    private static final Getter<Delete, Expression> DELETE_WHERE = getter(Delete.class, "condition");

    /** */
    private static final Getter<Delete, Expression> DELETE_LIMIT = getter(Delete.class, "limitExpr");

    /** */
    private static final Getter<Update, TableFilter> UPDATE_TARGET = getter(Update.class, "tableFilter");

    /** */
    private static final Getter<Update, ArrayList<Column>> UPDATE_COLUMNS = getter(Update.class, "columns");

    /** */
    private static final Getter<Update, HashMap<Column, Expression>> UPDATE_SET = getter(Update.class,
        "expressionMap");

    /** */
    private static final Getter<Update, Expression> UPDATE_WHERE = getter(Update.class, "condition");

    /** */
    private static final Getter<Update, Expression> UPDATE_LIMIT = getter(Update.class, "limitExpr");

    /** */
    private static final Getter<Command, Prepared> PREPARED =
        GridSqlQueryParser.<Command, Prepared>getter(CommandContainer.class, "prepared");

    /** */
    private static final Getter<CreateIndex, String> CREATE_INDEX_NAME = getter(CreateIndex.class, "indexName");

    /** */
    private static final Getter<CreateIndex, String> CREATE_INDEX_TABLE_NAME = getter(CreateIndex.class, "tableName");

    /** */
    private static final Getter<CreateIndex, IndexColumn[]> CREATE_INDEX_COLUMNS = getter(CreateIndex.class,
        "indexColumns");

    /** */
    private static final Getter<CreateIndex, Boolean> CREATE_INDEX_SPATIAL = getter(CreateIndex.class, "spatial");

    /** */
    private static final Getter<CreateIndex, Boolean> CREATE_INDEX_PRIMARY_KEY = getter(CreateIndex.class,
        "primaryKey");

    /** */
    private static final Getter<CreateIndex, Boolean> CREATE_INDEX_UNIQUE = getter(CreateIndex.class, "unique");

    /** */
    private static final Getter<CreateIndex, Boolean> CREATE_INDEX_HASH = getter(CreateIndex.class, "hash");

    /** */
    private static final Getter<CreateIndex, Boolean> CREATE_INDEX_IF_NOT_EXISTS = getter(CreateIndex.class,
        "ifNotExists");

    /** */
    private static final Getter<IndexColumn, String> INDEX_COLUMN_NAME = getter(IndexColumn.class, "columnName");

    /** */
    private static final Getter<IndexColumn, Integer> INDEX_COLUMN_SORT_TYPE = getter(IndexColumn.class, "sortType");

    /** */
    private static final Getter<DropIndex, String> DROP_INDEX_NAME = getter(DropIndex.class, "indexName");

    /** */
    private static final Getter<DropIndex, Boolean> DROP_INDEX_IF_EXISTS = getter(DropIndex.class, "ifExists");

    /** */
    private static final Getter<SchemaCommand, Schema> SCHEMA_COMMAND_SCHEMA = getter(SchemaCommand.class, "schema");

    /** */
    private static final Getter<CreateTable, CreateTableData> CREATE_TABLE_DATA = getter(CreateTable.class, "data");

    /** */
    private static final Getter<CreateTable, ArrayList<DefineCommand>> CREATE_TABLE_CONSTRAINTS =
        getter(CreateTable.class, "constraintCommands");

    /** */
    private static final Getter<CreateTable, IndexColumn[]> CREATE_TABLE_PK = getter(CreateTable.class,
        "pkColumns");

    /** */
    private static final Getter<CreateTable, Boolean> CREATE_TABLE_IF_NOT_EXISTS = getter(CreateTable.class,
        "ifNotExists");

    /** */
    private static final Getter<CreateTable, Query> CREATE_TABLE_QUERY = getter(CreateTable.class, "asQuery");

    /** */
    private static final Getter<DropTable, Boolean> DROP_TABLE_IF_EXISTS = getter(DropTable.class, "ifExists");

    /** */
    private static final Getter<DropTable, String> DROP_TABLE_NAME = getter(DropTable.class, "tableName");

    /** */
    private static final Getter<Column, Boolean> COLUMN_IS_COMPUTED = getter(Column.class, "isComputed");

    /** */
    private static final Getter<Column, Expression> COLUMN_CHECK_CONSTRAINT = getter(Column.class, "checkConstraint");

    /** */
    private static final Getter<AlterTableAlterColumn, String> ALTER_COLUMN_TBL_NAME =
        getter(AlterTableAlterColumn.class, "tableName");

    /** */
    private static final Getter<AlterTableAlterColumn, ArrayList<Column>> ALTER_COLUMN_NEW_COLS =
        getter(AlterTableAlterColumn.class, "columnsToAdd");

    /** */
    private static final Getter<AlterTableAlterColumn, Boolean> ALTER_COLUMN_IF_NOT_EXISTS =
        getter(AlterTableAlterColumn.class, "ifNotExists");

    /** */
    private static final Getter<AlterTableAlterColumn, Boolean> ALTER_COLUMN_IF_TBL_EXISTS =
        getter(AlterTableAlterColumn.class, "ifTableExists");

    /** */
    private static final Getter<AlterTableAlterColumn, String> ALTER_COLUMN_BEFORE_COL =
        getter(AlterTableAlterColumn.class, "addBefore");

    /** */
    private static final Getter<AlterTableAlterColumn, String> ALTER_COLUMN_AFTER_COL =
        getter(AlterTableAlterColumn.class, "addAfter");

    /** */
    private static final String PARAM_NAME_VALUE_SEPARATOR = "=";

    /** */
    private static final String PARAM_TEMPLATE = "TEMPLATE";

    /** */
    private static final String PARAM_BACKUPS = "BACKUPS";

    /** */
    private static final String PARAM_ATOMICITY = "ATOMICITY";

    /** */
    private static final String PARAM_CACHE_GROUP = "CACHEGROUP";

    /** */
    private static final String PARAM_AFFINITY_KEY = "AFFINITYKEY";

    /** */
    private final IdentityHashMap<Object, Object> h2ObjToGridObj = new IdentityHashMap<>();

    /** */
    private final Map<String, Integer> optimizedTableFilterOrder;

    /**
     * We have a counter instead of a simple flag, because
     * a flag can be reset earlier than needed in case of
     * deep subquery expression nesting.
     */
    private int parsingSubQryExpression;

    /**
     * @param useOptimizedSubqry If we have to find correct order for table filters in FROM clause.
     *                           Relies on uniqueness of table filter aliases.
     */
    public GridSqlQueryParser(boolean useOptimizedSubqry) {
        optimizedTableFilterOrder = useOptimizedSubqry ? new HashMap<String, Integer>() : null;
    }

    /**
     * @param stmt Prepared statement.
     * @return Parsed select.
     */
    public static Prepared prepared(PreparedStatement stmt) {
        Command cmd = COMMAND.get((JdbcPreparedStatement)stmt);

        assert cmd instanceof CommandContainer;

        return PREPARED.get(cmd);
    }

    /**
     * @param qry Query expression to parse.
     * @return Subquery AST.
     */
    private GridSqlSubquery parseQueryExpression(Query qry) {
        parsingSubQryExpression++;
        GridSqlQuery subQry = parseQuery(qry);
        parsingSubQryExpression--;

        return new GridSqlSubquery(subQry);
    }

    /**
     * @param filter Filter.
     */
    private GridSqlElement parseTableFilter(TableFilter filter) {
        GridSqlElement res = (GridSqlElement)h2ObjToGridObj.get(filter);

        if (res == null) {
            res = parseTable(filter.getTable());

            // Setup index hints.
            if (res instanceof GridSqlTable && filter.getIndexHints() != null)
                ((GridSqlTable)res).useIndexes(new ArrayList<>(filter.getIndexHints().getAllowedIndexes()));

            String alias = ALIAS.get(filter);

            if (alias != null)
                res = new GridSqlAlias(alias, res, false);

            h2ObjToGridObj.put(filter, res);
        }

        return res;
    }


    /**
     * @param tbl Table.
     */
    private GridSqlElement parseTable(Table tbl) {
        GridSqlElement res = (GridSqlElement)h2ObjToGridObj.get(tbl);

        if (res == null) {
            // We can't cache simple tables because otherwise it will be the same instance for all
            // table filters. Thus we will not be able to distinguish one table filter from another.
            // Table here is semantically equivalent to a table filter.
            if (tbl instanceof TableBase)
                return new GridSqlTable(tbl);

            // Other stuff can be cached because we will have separate instances in
            // different table filters anyways. Thus the semantics will be correct.
            if (tbl instanceof TableView) {
                Query qry = VIEW_QUERY.get((TableView) tbl);

                res = new GridSqlSubquery(parseQuery(qry));
            }
            else if (tbl instanceof FunctionTable)
                res = parseExpression(FUNC_EXPR.get((FunctionTable)tbl), false);
            else if (tbl instanceof RangeTable) {
                res = new GridSqlFunction(GridSqlFunctionType.SYSTEM_RANGE);

                res.addChild(parseExpression(RANGE_MIN.get((RangeTable)tbl), false));
                res.addChild(parseExpression(RANGE_MAX.get((RangeTable)tbl), false));
            }
            else
                assert0(false, "Unexpected Table implementation [cls=" + tbl.getClass().getSimpleName() + ']');

            h2ObjToGridObj.put(tbl, res);
        }

        return res;
    }

    /**
     * @param select Select.
     */
    private GridSqlSelect parseSelect(Select select) {
        GridSqlSelect res = (GridSqlSelect)h2ObjToGridObj.get(select);

        if (res != null)
            return res;

        res = new GridSqlSelect();

        h2ObjToGridObj.put(select, res);

        res.distinct(select.isDistinct());

        Expression where = CONDITION.get(select);
        res.where(parseExpression(where, true));

        ArrayList<TableFilter> tableFilters = new ArrayList<>();

        TableFilter filter = select.getTopTableFilter();

        do {
            assert0(filter != null, select);
            assert0(filter.getNestedJoin() == null, select);

            // Can use optimized join order only if we are not inside of an expression.
            if (parsingSubQryExpression == 0 && optimizedTableFilterOrder != null) {
                String tblAlias = filter.getTableAlias();
                int idx = optimizedTableFilterOrder.get(tblAlias);

                setElementAt(tableFilters, idx, filter);
            }
            else
                tableFilters.add(filter);

            filter = filter.getJoin();
        }
        while (filter != null);

        // Build FROM clause from correctly ordered table filters.
        GridSqlElement from = null;

        for (int i = 0; i < tableFilters.size(); i++) {
            TableFilter f = tableFilters.get(i);
            GridSqlElement gridFilter = parseTableFilter(f);

            from = from == null ? gridFilter : new GridSqlJoin(from, gridFilter, f.isJoinOuter(),
                parseExpression(f.getJoinCondition(), true));
        }

        res.from(from);

        ArrayList<Expression> expressions = select.getExpressions();

        for (int i = 0; i < expressions.size(); i++)
            res.addColumn(parseExpression(expressions.get(i), true), i < select.getColumnCount());

        int[] grpIdx = GROUP_INDEXES.get(select);

        if (grpIdx != null)
            res.groupColumns(grpIdx);

        int havingIdx = HAVING_INDEX.get(select);

        if (havingIdx >= 0)
            res.havingColumn(havingIdx);

        processSortOrder(select.getSortOrder(), res);

        res.limit(parseExpression(select.getLimit(), false));
        res.offset(parseExpression(select.getOffset(), false));

        return res;
    }

    /**
     * @param list List.
     * @param idx Index.
     * @param x Element.
     */
    private static <Z> void setElementAt(List<Z> list, int idx, Z x) {
        while (list.size() <= idx)
            list.add(null);

        assert0(list.get(idx) == null, "Element already set: " + idx);

        list.set(idx, x);
    }

    /**
     * @param merge Merge.
     * @see <a href="http://h2database.com/html/grammar.html#merge">H2 merge spec</a>
     */
    private GridSqlMerge parseMerge(Merge merge) {
        GridSqlMerge res = (GridSqlMerge)h2ObjToGridObj.get(merge);

        if (res != null)
            return res;

        res = new GridSqlMerge();
        h2ObjToGridObj.put(merge, res);

        Table srcTbl = MERGE_TABLE.get(merge);
        GridSqlElement tbl = parseTable(srcTbl);

        res.into(tbl);

        Column[] srcCols = MERGE_COLUMNS.get(merge);

        GridSqlColumn[] cols = new GridSqlColumn[srcCols.length];

        for (int i = 0; i < srcCols.length; i++) {
            cols[i] = new GridSqlColumn(srcCols[i], tbl, null, null, srcCols[i].getName());

            cols[i].resultType(fromColumn(srcCols[i]));
        }

        res.columns(cols);

        Column[] srcKeys = MERGE_KEYS.get(merge);

        GridSqlColumn[] keys = new GridSqlColumn[srcKeys.length];
        for (int i = 0; i < srcKeys.length; i++)
            keys[i] = new GridSqlColumn(srcKeys[i], tbl, null, null, srcKeys[i].getName());
        res.keys(keys);

        List<Expression[]> srcRows = MERGE_ROWS.get(merge);
        if (!srcRows.isEmpty()) {
            List<GridSqlElement[]> rows = new ArrayList<>(srcRows.size());
            for (Expression[] srcRow : srcRows) {
                GridSqlElement[] row = new GridSqlElement[srcRow.length];

                for (int i = 0; i < srcRow.length; i++)
                    row[i] = parseExpression(srcRow[i], false);

                rows.add(row);
            }
            res.rows(rows);
        }
        else {
            res.rows(Collections.<GridSqlElement[]>emptyList());
            res.query(parseQuery(MERGE_QUERY.get(merge)));
        }

        return res;
    }

    /**
     * @param insert Insert.
     * @see <a href="http://h2database.com/html/grammar.html#insert">H2 insert spec</a>
     */
    private GridSqlInsert parseInsert(Insert insert) {
        GridSqlInsert res = (GridSqlInsert)h2ObjToGridObj.get(insert);

        if (res != null)
            return res;

        res = new GridSqlInsert();
        h2ObjToGridObj.put(insert, res);

        Table srcTbl = INSERT_TABLE.get(insert);
        GridSqlElement tbl = parseTable(srcTbl);

        res.into(tbl).
            direct(INSERT_DIRECT.get(insert)).
            sorted(INSERT_SORTED.get(insert));

        Column[] srcCols = INSERT_COLUMNS.get(insert);
        GridSqlColumn[] cols = new GridSqlColumn[srcCols.length];

        for (int i = 0; i < srcCols.length; i++) {
            cols[i] = new GridSqlColumn(srcCols[i], tbl, null, null, srcCols[i].getName());

            cols[i].resultType(fromColumn(srcCols[i]));
        }

        res.columns(cols);

        List<Expression[]> srcRows = INSERT_ROWS.get(insert);
        if (!srcRows.isEmpty()) {
            List<GridSqlElement[]> rows = new ArrayList<>(srcRows.size());
            for (Expression[] srcRow : srcRows) {
                GridSqlElement[] row = new GridSqlElement[srcRow.length];

                for (int i = 0; i < srcRow.length; i++)
                    row[i] = parseExpression(srcRow[i], false);

                rows.add(row);
            }
            res.rows(rows);
        }
        else {
            res.rows(Collections.<GridSqlElement[]>emptyList());
            res.query(parseQuery(INSERT_QUERY.get(insert)));
        }

        return res;
    }

    /**
     * @param del Delete.
     * @see <a href="http://h2database.com/html/grammar.html#delete">H2 delete spec</a>
     */
    private GridSqlDelete parseDelete(Delete del) {
        GridSqlDelete res = (GridSqlDelete)h2ObjToGridObj.get(del);

        if (res != null)
            return res;

        res = new GridSqlDelete();
        h2ObjToGridObj.put(del, res);

        GridSqlElement tbl = parseTableFilter(DELETE_FROM.get(del));
        GridSqlElement where = parseExpression(DELETE_WHERE.get(del), true);
        GridSqlElement limit = parseExpression(DELETE_LIMIT.get(del), true);
        res.from(tbl).where(where).limit(limit);
        return res;
    }

    /**
     * @param update Update.
     * @see <a href="http://h2database.com/html/grammar.html#update">H2 update spec</a>
     */
    private GridSqlUpdate parseUpdate(Update update) {
        GridSqlUpdate res = (GridSqlUpdate)h2ObjToGridObj.get(update);

        if (res != null)
            return res;

        res = new GridSqlUpdate();
        h2ObjToGridObj.put(update, res);

        GridSqlElement tbl = parseTableFilter(UPDATE_TARGET.get(update));

        List<Column> srcCols = UPDATE_COLUMNS.get(update);
        Map<Column, Expression> srcSet = UPDATE_SET.get(update);

        ArrayList<GridSqlColumn> cols = new ArrayList<>(srcCols.size());
        LinkedHashMap<String, GridSqlElement> set = new LinkedHashMap<>(srcSet.size());

        for (Column c : srcCols) {
            GridSqlColumn col = new GridSqlColumn(c, tbl, null, null, c.getName());
            col.resultType(fromColumn(c));
            cols.add(col);
            set.put(col.columnName(), parseExpression(srcSet.get(c), true));
        }

        GridSqlElement where = parseExpression(UPDATE_WHERE.get(update), true);
        GridSqlElement limit = parseExpression(UPDATE_LIMIT.get(update), true);

        res.target(tbl).cols(cols).set(set).where(where).limit(limit);
        return res;
    }



    /**
     * Parse {@code DROP INDEX} statement.
     *
     * @param dropIdx {@code DROP INDEX} statement.
     * @see <a href="http://h2database.com/html/grammar.html#drop_index">H2 {@code DROP INDEX} spec.</a>
     */
    private GridSqlDropIndex parseDropIndex(DropIndex dropIdx) {
        GridSqlDropIndex res = new GridSqlDropIndex();

        res.indexName(DROP_INDEX_NAME.get(dropIdx));
        res.schemaName(SCHEMA_COMMAND_SCHEMA.get(dropIdx).getName());
        res.ifExists(DROP_INDEX_IF_EXISTS.get(dropIdx));

        return res;
    }

    /**
     * Parse {@code CREATE INDEX} statement.
     *
     * @param createIdx {@code CREATE INDEX} statement.
     * @see <a href="http://h2database.com/html/grammar.html#create_index">H2 {@code CREATE INDEX} spec.</a>
     */
    private GridSqlCreateIndex parseCreateIndex(CreateIndex createIdx) {
        if (CREATE_INDEX_HASH.get(createIdx) || CREATE_INDEX_PRIMARY_KEY.get(createIdx) ||
            CREATE_INDEX_UNIQUE.get(createIdx))
            throw new IgniteSQLException("Only SPATIAL modifier is supported for CREATE INDEX",
                IgniteQueryErrorCode.UNSUPPORTED_OPERATION);

        GridSqlCreateIndex res = new GridSqlCreateIndex();

        Schema schema = SCHEMA_COMMAND_SCHEMA.get(createIdx);

        String tblName = CREATE_INDEX_TABLE_NAME.get(createIdx);

        res.schemaName(schema.getName());
        res.tableName(tblName);
        res.ifNotExists(CREATE_INDEX_IF_NOT_EXISTS.get(createIdx));

        QueryIndex idx = new QueryIndex();

        idx.setName(CREATE_INDEX_NAME.get(createIdx));
        idx.setIndexType(CREATE_INDEX_SPATIAL.get(createIdx) ? QueryIndexType.GEOSPATIAL : QueryIndexType.SORTED);

        IndexColumn[] cols = CREATE_INDEX_COLUMNS.get(createIdx);

        LinkedHashMap<String, Boolean> flds = new LinkedHashMap<>(cols.length);

        for (IndexColumn col : CREATE_INDEX_COLUMNS.get(createIdx)) {
            int sortType = INDEX_COLUMN_SORT_TYPE.get(col);

            if ((sortType & SortOrder.NULLS_FIRST) != 0 || (sortType & SortOrder.NULLS_LAST) != 0)
                throw new IgniteSQLException("NULLS FIRST and NULLS LAST modifiers are not supported for index columns",
                    IgniteQueryErrorCode.UNSUPPORTED_OPERATION);

            flds.put(INDEX_COLUMN_NAME.get(col), (sortType & SortOrder.DESCENDING) == 0);
        }

        idx.setFields(flds);

        res.index(idx);

        return res;
    }

    /**
     * Parse {@code CREATE TABLE} statement.
     *
     * @param createTbl {@code CREATE TABLE} statement.
     * @see <a href="http://h2database.com/html/grammar.html#create_table">H2 {@code CREATE TABLE} spec.</a>
     */
    private GridSqlCreateTable parseCreateTable(CreateTable createTbl) {
        GridSqlCreateTable res = new GridSqlCreateTable();

        res.templateName(QueryUtils.TEMPLATE_PARTITIONED);

        Query qry = CREATE_TABLE_QUERY.get(createTbl);

        if (qry != null)
            throw new IgniteSQLException("CREATE TABLE ... AS ... syntax is not supported",
                IgniteQueryErrorCode.UNSUPPORTED_OPERATION);

        List<DefineCommand> constraints = CREATE_TABLE_CONSTRAINTS.get(createTbl);

        if (constraints.size() == 0)
            throw new IgniteSQLException("No PRIMARY KEY defined for CREATE TABLE",
                IgniteQueryErrorCode.PARSING);

        if (constraints.size() > 1)
            throw new IgniteSQLException("Too many constraints - only PRIMARY KEY is supported for CREATE TABLE",
                IgniteQueryErrorCode.UNSUPPORTED_OPERATION);

        DefineCommand constraint = constraints.get(0);

        if (!(constraint instanceof AlterTableAddConstraint))
            throw new IgniteSQLException("Unsupported type of constraint for CREATE TABLE - only PRIMARY KEY " +
                "is supported", IgniteQueryErrorCode.UNSUPPORTED_OPERATION);

        AlterTableAddConstraint alterTbl = (AlterTableAddConstraint)constraint;

        if (alterTbl.getType() != Command.ALTER_TABLE_ADD_CONSTRAINT_PRIMARY_KEY)
            throw new IgniteSQLException("Unsupported type of constraint for CREATE TABLE - only PRIMARY KEY " +
                "is supported", IgniteQueryErrorCode.UNSUPPORTED_OPERATION);

        Schema schema = SCHEMA_COMMAND_SCHEMA.get(createTbl);

        res.schemaName(schema.getName());

        CreateTableData data = CREATE_TABLE_DATA.get(createTbl);

        LinkedHashMap<String, GridSqlColumn> cols = new LinkedHashMap<>(data.columns.size());

<<<<<<< HEAD
        for (Column col : data.columns) {
            if (col.isAutoIncrement())
                throw new IgniteSQLException("AUTO_INCREMENT columns are not supported [colName=" + col.getName() + ']',
                    IgniteQueryErrorCode.UNSUPPORTED_OPERATION);

            if (COLUMN_IS_COMPUTED.get(col))
                throw new IgniteSQLException("Computed columns are not supported [colName=" + col.getName() + ']',
                    IgniteQueryErrorCode.UNSUPPORTED_OPERATION);

            if (col.getDefaultExpression() != null)
                throw new IgniteSQLException("DEFAULT expressions are not supported [colName=" + col.getName() + ']',
                    IgniteQueryErrorCode.UNSUPPORTED_OPERATION);

            if (col.getSequence() != null)
                throw new IgniteSQLException("SEQUENCE columns are not supported [colName=" + col.getName() + ']',
                    IgniteQueryErrorCode.UNSUPPORTED_OPERATION);

            if (col.getSelectivity() != Constants.SELECTIVITY_DEFAULT)
                throw new IgniteSQLException("SELECTIVITY column attr is not supported [colName=" + col.getName() + ']',
                    IgniteQueryErrorCode.UNSUPPORTED_OPERATION);

            if (COLUMN_CHECK_CONSTRAINT.get(col) != null)
                throw new IgniteSQLException("Column CHECK constraints are not supported [colName=" + col.getName() +
                    ']', IgniteQueryErrorCode.UNSUPPORTED_OPERATION);

            GridSqlColumn gridCol = new GridSqlColumn(col, null, col.getName());

            gridCol.resultType(GridSqlType.fromColumn(col));

            cols.put(col.getName(), gridCol);
        }
=======
        for (Column col : data.columns)
            cols.put(col.getName(), parseColumn(col));
>>>>>>> c03549e8

        if (cols.containsKey(QueryUtils.KEY_FIELD_NAME.toUpperCase()) ||
            cols.containsKey(QueryUtils.VAL_FIELD_NAME.toUpperCase()))
            throw new IgniteSQLException("Direct specification of _KEY and _VAL columns is forbidden",
                IgniteQueryErrorCode.PARSING);

        IndexColumn[] pkIdxCols = CREATE_TABLE_PK.get(createTbl);

        if (F.isEmpty(pkIdxCols))
            throw new AssertionError("No PRIMARY KEY columns specified");

        LinkedHashSet<String> pkCols = new LinkedHashSet<>();

        for (IndexColumn pkIdxCol : pkIdxCols) {
            GridSqlColumn gridCol = cols.get(pkIdxCol.columnName);

            assert gridCol != null;

            pkCols.add(gridCol.columnName());
        }

        int valColsNum = cols.size() - pkCols.size();

        if (valColsNum == 0)
            throw new IgniteSQLException("No cache value related columns found");

        res.columns(cols);
        res.primaryKeyColumns(pkCols);
        res.tableName(data.tableName);
        res.ifNotExists(CREATE_TABLE_IF_NOT_EXISTS.get(createTbl));

        List<String> extraParams = data.tableEngineParams != null ? new ArrayList<String>() : null;

        if (data.tableEngineParams != null)
            for (String s : data.tableEngineParams)
                extraParams.addAll(F.asList(s.split(",")));

        res.params(extraParams);

        if (!F.isEmpty(extraParams)) {
            Map<String, String> params = new HashMap<>();

            for (String p : extraParams) {
                String[] parts = p.split(PARAM_NAME_VALUE_SEPARATOR);

                if (parts.length > 2)
                    throw new IgniteSQLException("Invalid parameter (key[=value] expected): " + p,
                        IgniteQueryErrorCode.PARSING);

                String name = parts[0].trim().toUpperCase();

                String val = parts.length > 1 ? parts[1].trim() : null;

                if (F.isEmpty(name))
                    throw new IgniteSQLException("Invalid parameter (key[=value] expected): " + p,
                        IgniteQueryErrorCode.PARSING);

                if (params.put(name, val) != null)
                    throw new IgniteSQLException("Duplicate parameter: " + p, IgniteQueryErrorCode.PARSING);
            }

            for (Map.Entry<String, String> e : params.entrySet())
                processExtraParam(e.getKey(), e.getValue(), res);
        }

        return res;
    }

    /**
     * Parse {@code DROP TABLE} statement.
     *
     * @param dropTbl {@code DROP TABLE} statement.
     * @see <a href="http://h2database.com/html/grammar.html#drop_table">H2 {@code DROP TABLE} spec.</a>
     */
    private GridSqlDropTable parseDropTable(DropTable dropTbl) {
        GridSqlDropTable res = new GridSqlDropTable();

        Schema schema = SCHEMA_COMMAND_SCHEMA.get(dropTbl);

        res.schemaName(schema.getName());

        res.ifExists(DROP_TABLE_IF_EXISTS.get(dropTbl));

        res.tableName(DROP_TABLE_NAME.get(dropTbl));

        return res;
    }

    /**
     * Parse {@code ALTER TABLE} statement.
     * @param stmt H2 statement.
     */
    private GridSqlStatement parseAlterColumn(AlterTableAlterColumn stmt) {
        switch (stmt.getType()) {
            case CommandInterface.ALTER_TABLE_ADD_COLUMN:
                return parseAddColumn(stmt);

            default:
                throw new IgniteSQLException("Unsupported operation code: " + stmt.getType());
        }
    }

    /**
     * Turn H2 column to grid column and check requested features.
     * @param col H2 column.
     * @return Grid column.
     */
    private static GridSqlColumn parseColumn(Column col) {
        if (col.isAutoIncrement())
            throw new IgniteSQLException("AUTO_INCREMENT columns are not supported [colName=" + col.getName() + ']',
                IgniteQueryErrorCode.UNSUPPORTED_OPERATION);

        if (!col.isNullable())
            throw new IgniteSQLException("Non nullable columns are not supported [colName=" + col.getName() + ']',
                IgniteQueryErrorCode.UNSUPPORTED_OPERATION);

        if (COLUMN_IS_COMPUTED.get(col))
            throw new IgniteSQLException("Computed columns are not supported [colName=" + col.getName() + ']',
                IgniteQueryErrorCode.UNSUPPORTED_OPERATION);

        if (col.getDefaultExpression() != null)
            throw new IgniteSQLException("DEFAULT expressions are not supported [colName=" + col.getName() + ']',
                IgniteQueryErrorCode.UNSUPPORTED_OPERATION);

        if (col.getSequence() != null)
            throw new IgniteSQLException("SEQUENCE columns are not supported [colName=" + col.getName() + ']',
                IgniteQueryErrorCode.UNSUPPORTED_OPERATION);

        if (col.getSelectivity() != Constants.SELECTIVITY_DEFAULT)
            throw new IgniteSQLException("SELECTIVITY column attribute is not supported [colName=" + col.getName() + ']',
                IgniteQueryErrorCode.UNSUPPORTED_OPERATION);

        if (COLUMN_CHECK_CONSTRAINT.get(col) != null)
            throw new IgniteSQLException("Column CHECK constraints are not supported [colName=" + col.getName() +
                ']', IgniteQueryErrorCode.UNSUPPORTED_OPERATION);

        GridSqlColumn gridCol = new GridSqlColumn(col, null, col.getName());

        gridCol.resultType(GridSqlType.fromColumn(col));

        return gridCol;
    }

    /**
     * Parse {@code ALTER TABLE ... ADD COLUMN} statement.
     * @param addCol H2 statement.
     * @see <a href="http://www.h2database.com/html/grammar.html#alter_table_add"></a>
     */
    private GridSqlStatement parseAddColumn(AlterTableAlterColumn addCol) {
        assert addCol.getType() == CommandInterface.ALTER_TABLE_ADD_COLUMN;

        if (ALTER_COLUMN_BEFORE_COL.get(addCol) != null || ALTER_COLUMN_AFTER_COL.get(addCol) != null)
            throw new IgniteSQLException("ALTER TABLE ADD COLUMN BEFORE/AFTER is not supported",
                IgniteQueryErrorCode.UNSUPPORTED_OPERATION);

        GridSqlAlterTableAddColumn res = new GridSqlAlterTableAddColumn();

        ArrayList<Column> h2NewCols = ALTER_COLUMN_NEW_COLS.get(addCol);

        GridSqlColumn[] gridNewCols = new GridSqlColumn[h2NewCols.size()];

        for (int i = 0; i < h2NewCols.size(); i++)
            gridNewCols[i] = parseColumn(h2NewCols.get(i));

        res.columns(gridNewCols);

        if (gridNewCols.length == 1)
            res.ifNotExists(ALTER_COLUMN_IF_NOT_EXISTS.get(addCol));

        res.ifTableExists(ALTER_COLUMN_IF_TBL_EXISTS.get(addCol));

        Schema schema = SCHEMA_COMMAND_SCHEMA.get(addCol);

        res.schemaName(schema.getName());

        res.tableName(ALTER_COLUMN_TBL_NAME.get(addCol));

        return res;
    }

    /**
     * @param name Param name.
     * @param val Param value.
     * @param res Table params to update.
     */
    private static void processExtraParam(String name, String val, GridSqlCreateTable res) {
        assert !F.isEmpty(name);

        switch (name) {
            case PARAM_TEMPLATE:
                ensureNotEmpty(name, val);

                res.templateName(val);

                break;

            case PARAM_BACKUPS:
                ensureNotEmpty(name, val);

                int backups = parseIntParam(PARAM_BACKUPS, val);

                if (backups < 0)
                    throw new IgniteSQLException("\"" + PARAM_BACKUPS + "\" cannot be negative: " + backups,
                        IgniteQueryErrorCode.PARSING);

                res.backups(backups);

                break;

            case PARAM_ATOMICITY:
                ensureNotEmpty(name, val);

                CacheAtomicityMode mode;

                if (CacheAtomicityMode.TRANSACTIONAL.name().equalsIgnoreCase(val))
                    mode = CacheAtomicityMode.TRANSACTIONAL;
                else if (CacheAtomicityMode.ATOMIC.name().equalsIgnoreCase(val))
                    mode = CacheAtomicityMode.ATOMIC;
                else
                    throw new IgniteSQLException("Invalid value of \"" + PARAM_ATOMICITY + "\" parameter " +
                        "(should be either TRANSACTIONAL or ATOMIC): " + val, IgniteQueryErrorCode.PARSING);

                res.atomicityMode(mode);

                break;

            case PARAM_CACHE_GROUP:
                ensureNotEmpty(name, val);

                res.cacheGroup(val);

                break;

            case PARAM_AFFINITY_KEY:
                ensureNotEmpty(name, val);

                String affColName = null;

                // Either strip column name off its quotes, or uppercase it.
                if (val.startsWith("'")) {
                    if (val.length() == 1 || !val.endsWith("'"))
                        throw new IgniteSQLException("Affinity key column name does not have trailing quote: " + val,
                            IgniteQueryErrorCode.PARSING);

                    val = val.substring(1, val.length() - 1);

                    ensureNotEmpty(name, val);

                    affColName = val;
                }
                else {
                    for (String colName : res.columns().keySet()) {
                        if (val.equalsIgnoreCase(colName)) {
                            if (affColName != null)
                                throw new IgniteSQLException("Ambiguous affinity column name, use single quotes " +
                                    "for case sensitivity: " + val, IgniteQueryErrorCode.PARSING);

                            affColName = colName;
                        }
                    }
                }

                if (affColName == null || !res.columns().containsKey(affColName))
                    throw new IgniteSQLException("Affinity key column with given name not found: " + val,
                        IgniteQueryErrorCode.PARSING);

                if (!res.primaryKeyColumns().contains(affColName))
                    throw new IgniteSQLException("Affinity key column must be one of key columns: " + affColName,
                        IgniteQueryErrorCode.PARSING);

                res.affinityKey(affColName);

                break;

            default:
                throw new IgniteSQLException("Unsupported parameter: " + name, IgniteQueryErrorCode.PARSING);
        }
    }

    /**
     * Check that param with mandatory value has it specified.
     * @param name Param name.
     * @param val Param value to check.
     */
    private static void ensureNotEmpty(String name, String val) {
        if (F.isEmpty(val))
            throw new IgniteSQLException("Parameter value cannot be empty: " + name, IgniteQueryErrorCode.PARSING);
    }

    /**
     * Parse given value as integer, or throw an {@link IgniteSQLException} if it's not of matching format.
     * @param name param name.
     * @param val param value.
     * @return parsed int value.
     */
    private static int parseIntParam(String name, String val) {
        try {
            return Integer.parseInt(val);
        }
        catch (NumberFormatException e) {
            throw new IgniteSQLException("Parameter value must be an integer [name=" + name + ", value=" + val + ']',
                IgniteQueryErrorCode.PARSING);
        }
    }

    /**
     * @param sortOrder Sort order.
     * @param qry Query.
     */
    private void processSortOrder(SortOrder sortOrder, GridSqlQuery qry) {
        if (sortOrder == null)
            return;

        int[] indexes = sortOrder.getQueryColumnIndexes();
        int[] sortTypes = sortOrder.getSortTypes();

        for (int i = 0; i < indexes.length; i++) {
            int colIdx = indexes[i];
            int type = sortTypes[i];

            qry.addSort(new GridSqlSortColumn(colIdx,
                (type & SortOrder.DESCENDING) == 0,
                (type & SortOrder.NULLS_FIRST) != 0,
                (type & SortOrder.NULLS_LAST) != 0));
        }
    }

    /**
     * @param qry Prepared.
     * @return Query.
     */
    public static Query query(Prepared qry) {
        if (qry instanceof Query)
            return (Query)qry;

        if (qry instanceof Explain)
            return query(EXPLAIN_COMMAND.get((Explain)qry));

        throw new CacheException("Unsupported query: " + qry);
    }

    /**
     * @param stmt Prepared statement.
     * @return Parsed AST.
     */
    public final GridSqlStatement parse(Prepared stmt) {
        if (stmt instanceof Query) {
            if (optimizedTableFilterOrder != null)
                collectOptimizedTableFiltersOrder((Query)stmt);

            return parseQuery((Query)stmt);
        }

        if (stmt instanceof Merge)
            return parseMerge((Merge)stmt);

        if (stmt instanceof Insert)
            return parseInsert((Insert)stmt);

        if (stmt instanceof Delete)
            return parseDelete((Delete)stmt);

        if (stmt instanceof Update)
            return parseUpdate((Update)stmt);

        if (stmt instanceof Explain)
            return parse(EXPLAIN_COMMAND.get((Explain)stmt)).explain(true);

        if (stmt instanceof CreateIndex)
            return parseCreateIndex((CreateIndex)stmt);

        if (stmt instanceof DropIndex)
            return parseDropIndex((DropIndex)stmt);

        if (stmt instanceof CreateTable)
            return parseCreateTable((CreateTable)stmt);

        if (stmt instanceof DropTable)
            return parseDropTable((DropTable)stmt);

        if (stmt instanceof AlterTableAlterColumn)
            return parseAlterColumn((AlterTableAlterColumn)stmt);

        throw new CacheException("Unsupported SQL statement: " + stmt);
    }

    /**
     * @param qry Query.
     * @return Parsed query AST.
     */
    private GridSqlQuery parseQuery(Query qry) {
        if (qry instanceof Select)
            return parseSelect((Select)qry);

        if (qry instanceof SelectUnion)
            return parseUnion((SelectUnion)qry);

        throw new UnsupportedOperationException("Unknown query type: " + qry);
    }

    /**
     * @param union Select.
     * @return Parsed AST.
     */
    private GridSqlUnion parseUnion(SelectUnion union) {
        GridSqlUnion res = (GridSqlUnion)h2ObjToGridObj.get(union);

        if (res != null)
            return res;

        res = new GridSqlUnion();

        res.right(parseQuery(union.getRight()));
        res.left(parseQuery(union.getLeft()));

        res.unionType(union.getUnionType());

        res.limit(parseExpression(union.getLimit(), false));
        res.offset(parseExpression(union.getOffset(), false));

        processSortOrder(UNION_SORT.get(union), res);

        h2ObjToGridObj.put(union, res);

        return res;
    }

    /**
     * @param expression Expression.
     * @param calcTypes Calculate types for all the expressions.
     * @return Parsed expression.
     */
    private GridSqlElement parseExpression(@Nullable Expression expression, boolean calcTypes) {
        if (expression == null)
            return null;

        GridSqlElement res = (GridSqlElement)h2ObjToGridObj.get(expression);

        if (res == null) {
            res = parseExpression0(expression, calcTypes);

            if (calcTypes)
                res.resultType(fromExpression(expression));

            h2ObjToGridObj.put(expression, res);
        }

        return res;
    }

    /**
     * @param qry Query.
     */
    private void collectOptimizedTableFiltersOrder(Query qry) {
        if (qry instanceof SelectUnion) {
            collectOptimizedTableFiltersOrder(((SelectUnion)qry).getLeft());
            collectOptimizedTableFiltersOrder(((SelectUnion)qry).getRight());
        }
        else {
            Select select = (Select)qry;

            TableFilter filter = select.getTopTableFilter();

            int i = 0;

            do {
                assert0(filter != null, select);
                assert0(filter.getNestedJoin() == null, select);

                // Here all the table filters must have generated unique aliases,
                // thus we can store them in the same map for all the subqueries.
                optimizedTableFilterOrder.put(filter.getTableAlias(), i++);

                Table tbl = filter.getTable();

                // Go down and collect inside of optimized subqueries.
                if (tbl instanceof TableView) {
                    ViewIndex viewIdx = (ViewIndex)filter.getIndex();

                    collectOptimizedTableFiltersOrder(viewIdx.getQuery());
                }

                filter = filter.getJoin();
            }
            while (filter != null);
        }
    }

    /**
     * @param expression Expression.
     * @param calcTypes Calculate types for all the expressions.
     * @return Parsed expression.
     */
    private GridSqlElement parseExpression0(Expression expression, boolean calcTypes) {
        if (expression instanceof ExpressionColumn) {
            ExpressionColumn expCol = (ExpressionColumn)expression;

            return new GridSqlColumn(expCol.getColumn(),
                parseTableFilter(expCol.getTableFilter()),
                SCHEMA_NAME.get(expCol),
                expCol.getOriginalTableAliasName(),
                expCol.getColumnName());
        }

        if (expression instanceof Alias)
            return new GridSqlAlias(expression.getAlias(),
                parseExpression(expression.getNonAliasExpression(), calcTypes), true);

        if (expression instanceof ValueExpression)
            // == comparison is legit, see ValueExpression#getSQL()
            return expression == ValueExpression.getDefault() ? GridSqlKeyword.DEFAULT :
                new GridSqlConst(expression.getValue(null));

        if (expression instanceof Operation) {
            Operation operation = (Operation)expression;

            Integer type = OPERATION_TYPE.get(operation);

            if (type == Operation.NEGATE) {
                assert OPERATION_RIGHT.get(operation) == null;

                return new GridSqlOperation(GridSqlOperationType.NEGATE,
                    parseExpression(OPERATION_LEFT.get(operation), calcTypes));
            }

            return new GridSqlOperation(OPERATION_OP_TYPES[type],
                parseExpression(OPERATION_LEFT.get(operation), calcTypes),
                parseExpression(OPERATION_RIGHT.get(operation), calcTypes));
        }

        if (expression instanceof Comparison) {
            Comparison cmp = (Comparison)expression;

            GridSqlOperationType opType = COMPARISON_TYPES[COMPARISON_TYPE.get(cmp)];

            assert opType != null : COMPARISON_TYPE.get(cmp);

            Expression leftExp = COMPARISON_LEFT.get(cmp);
            GridSqlElement left = parseExpression(leftExp, calcTypes);

            if (opType.childrenCount() == 1)
                return new GridSqlOperation(opType, left);

            Expression rightExp = COMPARISON_RIGHT.get(cmp);
            GridSqlElement right = parseExpression(rightExp, calcTypes);

            return new GridSqlOperation(opType, left, right);
        }

        if (expression instanceof ConditionNot)
            return new GridSqlOperation(NOT, parseExpression(expression.getNotIfPossible(null), calcTypes));

        if (expression instanceof ConditionAndOr) {
            ConditionAndOr andOr = (ConditionAndOr)expression;

            int type = ANDOR_TYPE.get(andOr);

            assert type == ConditionAndOr.AND || type == ConditionAndOr.OR;

            return new GridSqlOperation(type == ConditionAndOr.AND ? AND : OR,
                parseExpression(ANDOR_LEFT.get(andOr), calcTypes), parseExpression(ANDOR_RIGHT.get(andOr), calcTypes));
        }

        if (expression instanceof Subquery) {
            Query qry = ((Subquery)expression).getQuery();

            return parseQueryExpression(qry);
        }

        if (expression instanceof ConditionIn) {
            GridSqlOperation res = new GridSqlOperation(IN);

            res.addChild(parseExpression(LEFT_CI.get((ConditionIn)expression), calcTypes));

            List<Expression> vals = VALUE_LIST_CI.get((ConditionIn)expression);

            for (Expression val : vals)
                res.addChild(parseExpression(val, calcTypes));

            return res;
        }

        if (expression instanceof ConditionInConstantSet) {
            GridSqlOperation res = new GridSqlOperation(IN);

            res.addChild(parseExpression(LEFT_CICS.get((ConditionInConstantSet)expression), calcTypes));

            List<Expression> vals = VALUE_LIST_CICS.get((ConditionInConstantSet)expression);

            for (Expression val : vals)
                res.addChild(parseExpression(val, calcTypes));

            return res;
        }

        if (expression instanceof ConditionInSelect) {
            GridSqlOperation res = new GridSqlOperation(IN);

            boolean all = ALL.get((ConditionInSelect)expression);
            int compareType = COMPARE_TYPE.get((ConditionInSelect)expression);

            assert0(!all, expression);
            assert0(compareType == Comparison.EQUAL, expression);

            res.addChild(parseExpression(LEFT_CIS.get((ConditionInSelect)expression), calcTypes));

            Query qry = QUERY_IN.get((ConditionInSelect)expression);

            res.addChild(parseQueryExpression(qry));

            return res;
        }

        if (expression instanceof CompareLike) {
            assert0(ESCAPE.get((CompareLike)expression) == null, expression);

            boolean regexp = REGEXP_CL.get((CompareLike)expression);

            return new GridSqlOperation(regexp ? REGEXP : LIKE,
                parseExpression(LEFT.get((CompareLike)expression), calcTypes),
                parseExpression(RIGHT.get((CompareLike)expression), calcTypes));
        }

        if (expression instanceof Function) {
            Function f = (Function)expression;

            GridSqlFunction res = new GridSqlFunction(null, f.getName());

            if (f.getArgs() != null) {
                if (f.getFunctionType() == Function.TABLE || f.getFunctionType() == Function.TABLE_DISTINCT) {
                    Column[] cols = FUNC_TBL_COLS.get((TableFunction)f);
                    Expression[] args = f.getArgs();

                    assert cols.length == args.length;

                    for (int i = 0; i < cols.length; i++) {
                        GridSqlElement arg = parseExpression(args[i], calcTypes);

                        GridSqlAlias alias = new GridSqlAlias(cols[i].getName(), arg, false);

                        alias.resultType(fromColumn(cols[i]));

                        res.addChild(alias);
                    }
                }
                else {
                    for (Expression arg : f.getArgs()) {
                        if (arg == null) {
                            if (f.getFunctionType() != Function.CASE)
                                throw new IllegalStateException("Function type with null arg: " + f.getFunctionType());

                            res.addChild(GridSqlPlaceholder.EMPTY);
                        }
                        else
                            res.addChild(parseExpression(arg, calcTypes));
                    }
                }
            }

            if (f.getFunctionType() == Function.CAST || f.getFunctionType() == Function.CONVERT)
                res.resultType(fromExpression(f));

            return res;
        }

        if (expression instanceof JavaFunction) {
            JavaFunction f = (JavaFunction)expression;

            FunctionAlias alias = FUNC_ALIAS.get(f);

            GridSqlFunction res = new GridSqlFunction(alias.getSchema().getName(), f.getName());

            if (f.getArgs() != null) {
                for (Expression arg : f.getArgs())
                    res.addChild(parseExpression(arg, calcTypes));
            }

            return res;
        }

        if (expression instanceof Parameter)
            return new GridSqlParameter(((Parameter)expression).getIndex());

        if (expression instanceof Aggregate) {
            int typeId = TYPE.get((Aggregate)expression);

            if (GridSqlAggregateFunction.isValidType(typeId)) {
                GridSqlAggregateFunction res = new GridSqlAggregateFunction(DISTINCT.get((Aggregate)expression), typeId);

                Expression on = ON.get((Aggregate)expression);

                if (on != null)
                    res.addChild(parseExpression(on, calcTypes));

                return res;
            }
        }

        if (expression instanceof ExpressionList) {
            Expression[] exprs = EXPR_LIST.get((ExpressionList)expression);

            GridSqlArray res = new GridSqlArray(exprs.length);

            for (Expression expr : exprs)
                res.addChild(parseExpression(expr, calcTypes));

            return res;
        }

        if (expression instanceof ConditionExists) {
            Query qry = QUERY_EXISTS.get((ConditionExists)expression);

            GridSqlOperation res = new GridSqlOperation(EXISTS);

            res.addChild(parseQueryExpression(qry));

            return res;
        }

        throw new IgniteException("Unsupported expression: " + expression + " [type=" +
            expression.getClass().getSimpleName() + ']');
    }

    /**
     * @param cond Condition.
     * @param o Object.
     */
    private static void assert0(boolean cond, Object o) {
        if (!cond)
            throw new IgniteException("Unsupported query: " + o);
    }

    /**
     * @param cls Class.
     * @param fldName Fld name.
     */
    private static <T, R> Getter<T, R> getter(Class<? extends T> cls, String fldName) {
        Field field;

        try {
            field = cls.getDeclaredField(fldName);
        }
        catch (NoSuchFieldException e) {
            throw new RuntimeException(e);
        }

        field.setAccessible(true);

        return new Getter<>(field);
    }

    /**
     * Field getter.
     */
    @SuppressWarnings("unchecked")
    public static class Getter<T, R> {
        /** */
        private final Field fld;

        /**
         * @param fld Fld.
         */
        private Getter(Field fld) {
            this.fld = fld;
        }

        /**
         * @param obj Object.
         * @return Result.
         */
        public R get(T obj) {
            try {
                return (R)fld.get(obj);
            }
            catch (IllegalAccessException e) {
                throw new IgniteException(e);
            }
        }
    }
}<|MERGE_RESOLUTION|>--- conflicted
+++ resolved
@@ -911,42 +911,8 @@
 
         LinkedHashMap<String, GridSqlColumn> cols = new LinkedHashMap<>(data.columns.size());
 
-<<<<<<< HEAD
-        for (Column col : data.columns) {
-            if (col.isAutoIncrement())
-                throw new IgniteSQLException("AUTO_INCREMENT columns are not supported [colName=" + col.getName() + ']',
-                    IgniteQueryErrorCode.UNSUPPORTED_OPERATION);
-
-            if (COLUMN_IS_COMPUTED.get(col))
-                throw new IgniteSQLException("Computed columns are not supported [colName=" + col.getName() + ']',
-                    IgniteQueryErrorCode.UNSUPPORTED_OPERATION);
-
-            if (col.getDefaultExpression() != null)
-                throw new IgniteSQLException("DEFAULT expressions are not supported [colName=" + col.getName() + ']',
-                    IgniteQueryErrorCode.UNSUPPORTED_OPERATION);
-
-            if (col.getSequence() != null)
-                throw new IgniteSQLException("SEQUENCE columns are not supported [colName=" + col.getName() + ']',
-                    IgniteQueryErrorCode.UNSUPPORTED_OPERATION);
-
-            if (col.getSelectivity() != Constants.SELECTIVITY_DEFAULT)
-                throw new IgniteSQLException("SELECTIVITY column attr is not supported [colName=" + col.getName() + ']',
-                    IgniteQueryErrorCode.UNSUPPORTED_OPERATION);
-
-            if (COLUMN_CHECK_CONSTRAINT.get(col) != null)
-                throw new IgniteSQLException("Column CHECK constraints are not supported [colName=" + col.getName() +
-                    ']', IgniteQueryErrorCode.UNSUPPORTED_OPERATION);
-
-            GridSqlColumn gridCol = new GridSqlColumn(col, null, col.getName());
-
-            gridCol.resultType(GridSqlType.fromColumn(col));
-
-            cols.put(col.getName(), gridCol);
-        }
-=======
         for (Column col : data.columns)
             cols.put(col.getName(), parseColumn(col));
->>>>>>> c03549e8
 
         if (cols.containsKey(QueryUtils.KEY_FIELD_NAME.toUpperCase()) ||
             cols.containsKey(QueryUtils.VAL_FIELD_NAME.toUpperCase()))
@@ -1057,10 +1023,6 @@
     private static GridSqlColumn parseColumn(Column col) {
         if (col.isAutoIncrement())
             throw new IgniteSQLException("AUTO_INCREMENT columns are not supported [colName=" + col.getName() + ']',
-                IgniteQueryErrorCode.UNSUPPORTED_OPERATION);
-
-        if (!col.isNullable())
-            throw new IgniteSQLException("Non nullable columns are not supported [colName=" + col.getName() + ']',
                 IgniteQueryErrorCode.UNSUPPORTED_OPERATION);
 
         if (COLUMN_IS_COMPUTED.get(col))
