--- conflicted
+++ resolved
@@ -146,20 +146,16 @@
     private static final Getter<Select, int[]> GROUP_INDEXES = getter(Select.class, "groupIndex");
 
     /** */
-<<<<<<< HEAD
+    private static final Getter<Select, Boolean> SELECT_IS_FOR_UPDATE = getter(Select.class, "isForUpdate");
+
+    /** */
+    private static final Getter<Select, Boolean> SELECT_IS_GROUP_QUERY = getter(Select.class, "isGroupQuery");
+
+    /** */
+    private static final Getter<SelectUnion, Boolean> UNION_IS_FOR_UPDATE = getter(SelectUnion.class, "isForUpdate");
+
+    /** */
     private static final Getter<Operation, Operation.OpType> OPERATION_TYPE = getter(Operation.class, "opType");
-=======
-    private static final Getter<Select, Boolean> SELECT_IS_FOR_UPDATE = getter(Select.class, "isForUpdate");
-
-    /** */
-    private static final Getter<Select, Boolean> SELECT_IS_GROUP_QUERY = getter(Select.class, "isGroupQuery");
-
-    /** */
-    private static final Getter<SelectUnion, Boolean> UNION_IS_FOR_UPDATE = getter(SelectUnion.class, "isForUpdate");
-
-    /** */
-    private static final Getter<Operation, Integer> OPERATION_TYPE = getter(Operation.class, "opType");
->>>>>>> dcefc16b
 
     /** */
     private static final Getter<Operation, Expression> OPERATION_LEFT = getter(Operation.class, "left");
