/*
 * Licensed to the Apache Software Foundation (ASF) under one or more
 * contributor license agreements.  See the NOTICE file distributed with
 * this work for additional information regarding copyright ownership.
 * The ASF licenses this file to You under the Apache License, Version 2.0
 * (the "License"); you may not use this file except in compliance with
 * the License.  You may obtain a copy of the License at
 *
 *      http://www.apache.org/licenses/LICENSE-2.0
 *
 * Unless required by applicable law or agreed to in writing, software
 * distributed under the License is distributed on an "AS IS" BASIS,
 * WITHOUT WARRANTIES OR CONDITIONS OF ANY KIND, either express or implied.
 * See the License for the specific language governing permissions and
 * limitations under the License.
 */

package org.apache.ignite.internal.processors.query.h2.sql;

import java.lang.reflect.Field;
import java.util.ArrayList;
import java.util.Collections;
import java.util.HashMap;
import java.util.IdentityHashMap;
import java.util.List;
<<<<<<< HEAD
import java.util.Map;
=======
import javax.cache.CacheException;
>>>>>>> ca5c8d80
import org.apache.ignite.IgniteException;
import org.apache.ignite.internal.util.typedef.internal.A;
import org.h2.command.Command;
import org.h2.command.CommandContainer;
import org.h2.command.Prepared;
import org.h2.command.dml.Delete;
import org.h2.command.dml.Explain;
import org.h2.command.dml.Insert;
import org.h2.command.dml.Merge;
import org.h2.command.dml.Query;
import org.h2.command.dml.Select;
import org.h2.command.dml.SelectUnion;
import org.h2.command.dml.Update;
import org.h2.engine.FunctionAlias;
import org.h2.expression.Aggregate;
import org.h2.expression.Alias;
import org.h2.expression.CompareLike;
import org.h2.expression.Comparison;
import org.h2.expression.ConditionAndOr;
import org.h2.expression.ConditionIn;
import org.h2.expression.ConditionInConstantSet;
import org.h2.expression.ConditionInSelect;
import org.h2.expression.ConditionNot;
import org.h2.expression.Expression;
import org.h2.expression.ExpressionColumn;
import org.h2.expression.ExpressionList;
import org.h2.expression.Function;
import org.h2.expression.JavaFunction;
import org.h2.expression.Operation;
import org.h2.expression.Parameter;
import org.h2.expression.Subquery;
import org.h2.expression.TableFunction;
import org.h2.expression.ValueExpression;
import org.h2.index.Index;
import org.h2.index.ViewIndex;
import org.h2.jdbc.JdbcPreparedStatement;
import org.h2.result.SortOrder;
import org.h2.table.Column;
import org.h2.table.FunctionTable;
import org.h2.table.RangeTable;
import org.h2.table.Table;
import org.h2.table.TableBase;
import org.h2.table.TableFilter;
import org.h2.table.TableView;
import org.h2.util.IntArray;
import org.h2.value.ValueString;
import org.jetbrains.annotations.Nullable;

import static org.apache.ignite.internal.processors.query.h2.sql.GridSqlOperationType.AND;
import static org.apache.ignite.internal.processors.query.h2.sql.GridSqlOperationType.BIGGER;
import static org.apache.ignite.internal.processors.query.h2.sql.GridSqlOperationType.BIGGER_EQUAL;
import static org.apache.ignite.internal.processors.query.h2.sql.GridSqlOperationType.CONCAT;
import static org.apache.ignite.internal.processors.query.h2.sql.GridSqlOperationType.DIVIDE;
import static org.apache.ignite.internal.processors.query.h2.sql.GridSqlOperationType.EQUAL;
import static org.apache.ignite.internal.processors.query.h2.sql.GridSqlOperationType.EQUAL_NULL_SAFE;
import static org.apache.ignite.internal.processors.query.h2.sql.GridSqlOperationType.IN;
import static org.apache.ignite.internal.processors.query.h2.sql.GridSqlOperationType.IS_NOT_NULL;
import static org.apache.ignite.internal.processors.query.h2.sql.GridSqlOperationType.IS_NULL;
import static org.apache.ignite.internal.processors.query.h2.sql.GridSqlOperationType.LIKE;
import static org.apache.ignite.internal.processors.query.h2.sql.GridSqlOperationType.MINUS;
import static org.apache.ignite.internal.processors.query.h2.sql.GridSqlOperationType.MODULUS;
import static org.apache.ignite.internal.processors.query.h2.sql.GridSqlOperationType.MULTIPLY;
import static org.apache.ignite.internal.processors.query.h2.sql.GridSqlOperationType.NOT;
import static org.apache.ignite.internal.processors.query.h2.sql.GridSqlOperationType.NOT_EQUAL;
import static org.apache.ignite.internal.processors.query.h2.sql.GridSqlOperationType.NOT_EQUAL_NULL_SAFE;
import static org.apache.ignite.internal.processors.query.h2.sql.GridSqlOperationType.OR;
import static org.apache.ignite.internal.processors.query.h2.sql.GridSqlOperationType.PLUS;
import static org.apache.ignite.internal.processors.query.h2.sql.GridSqlOperationType.REGEXP;
import static org.apache.ignite.internal.processors.query.h2.sql.GridSqlOperationType.SMALLER;
import static org.apache.ignite.internal.processors.query.h2.sql.GridSqlOperationType.SMALLER_EQUAL;
import static org.apache.ignite.internal.processors.query.h2.sql.GridSqlOperationType.SPATIAL_INTERSECTS;
import static org.apache.ignite.internal.processors.query.h2.sql.GridSqlType.fromColumn;
import static org.apache.ignite.internal.processors.query.h2.sql.GridSqlType.fromExpression;

/**
 * H2 Query parser.
 */
@SuppressWarnings("TypeMayBeWeakened")
public class GridSqlQueryParser {
    /** */
    private static final GridSqlOperationType[] OPERATION_OP_TYPES =
        {CONCAT, PLUS, MINUS, MULTIPLY, DIVIDE, null, MODULUS};

    /** */
    private static final GridSqlOperationType[] COMPARISON_TYPES =
        {EQUAL, BIGGER_EQUAL, BIGGER, SMALLER_EQUAL,
        SMALLER, NOT_EQUAL, IS_NULL, IS_NOT_NULL,
        null, null, null, SPATIAL_INTERSECTS /* 11 */,
        null, null, null, null, EQUAL_NULL_SAFE /* 16 */,
        null, null, null, null, NOT_EQUAL_NULL_SAFE /* 21 */};

    /** */
    private static final Getter<Select, Expression> CONDITION = getter(Select.class, "condition");

    /** */
    private static final Getter<Select, int[]> GROUP_INDEXES = getter(Select.class, "groupIndex");

    /** */
    private static final Getter<Operation, Integer> OPERATION_TYPE = getter(Operation.class, "opType");

    /** */
    private static final Getter<Operation, Expression> OPERATION_LEFT = getter(Operation.class, "left");

    /** */
    private static final Getter<Operation, Expression> OPERATION_RIGHT = getter(Operation.class, "right");

    /** */
    private static final Getter<Comparison, Integer> COMPARISON_TYPE = getter(Comparison.class, "compareType");

    /** */
    private static final Getter<Comparison, Expression> COMPARISON_LEFT = getter(Comparison.class, "left");

    /** */
    private static final Getter<Comparison, Expression> COMPARISON_RIGHT = getter(Comparison.class, "right");

    /** */
    private static final Getter<ConditionAndOr, Integer> ANDOR_TYPE = getter(ConditionAndOr.class, "andOrType");

    /** */
    private static final Getter<ConditionAndOr, Expression> ANDOR_LEFT = getter(ConditionAndOr.class, "left");

    /** */
    private static final Getter<ConditionAndOr, Expression> ANDOR_RIGHT = getter(ConditionAndOr.class, "right");

    /** */
    public static final Getter<TableView, Query> VIEW_QUERY = getter(TableView.class, "viewQuery");

    /** */
    private static final Getter<TableFilter, String> ALIAS = getter(TableFilter.class, "alias");

    /** */
    private static final Getter<Select, Integer> HAVING_INDEX = getter(Select.class, "havingIndex");

    /** */
    private static final Getter<ConditionIn, Expression> LEFT_CI = getter(ConditionIn.class, "left");

    /** */
    private static final Getter<ConditionIn, List<Expression>> VALUE_LIST_CI = getter(ConditionIn.class, "valueList");

    /** */
    private static final Getter<ConditionInConstantSet, Expression> LEFT_CICS =
        getter(ConditionInConstantSet.class, "left");

    /** */
    private static final Getter<ConditionInConstantSet, List<Expression>> VALUE_LIST_CICS =
        getter(ConditionInConstantSet.class, "valueList");

    /** */
    private static final Getter<ExpressionList, Expression[]> EXPR_LIST = getter(ExpressionList.class, "list");

    /** */
    private static final Getter<ConditionInSelect, Expression> LEFT_CIS = getter(ConditionInSelect.class, "left");

    /** */
    private static final Getter<ConditionInSelect, Boolean> ALL = getter(ConditionInSelect.class, "all");

    /** */
    private static final Getter<ConditionInSelect, Integer> COMPARE_TYPE = getter(ConditionInSelect.class,
        "compareType");

    /** */
    private static final Getter<ConditionInSelect, Query> QUERY = getter(ConditionInSelect.class, "query");

    /** */
    private static final Getter<CompareLike, Expression> LEFT = getter(CompareLike.class, "left");

    /** */
    private static final Getter<CompareLike, Expression> RIGHT = getter(CompareLike.class, "right");

    /** */
    private static final Getter<CompareLike, Expression> ESCAPE = getter(CompareLike.class, "escape");

    /** */
    private static final Getter<CompareLike, Boolean> REGEXP_CL = getter(CompareLike.class, "regexp");

    /** */
    private static final Getter<Aggregate, Boolean> DISTINCT = getter(Aggregate.class, "distinct");

    /** */
    private static final Getter<Aggregate, Integer> TYPE = getter(Aggregate.class, "type");

    /** */
    private static final Getter<Aggregate, Expression> ON = getter(Aggregate.class, "on");

    /** */
    private static final Getter<RangeTable, Expression> RANGE_MIN = getter(RangeTable.class, "min");

    /** */
    private static final Getter<RangeTable, Expression> RANGE_MAX = getter(RangeTable.class, "max");

    /** */
    private static final Getter<FunctionTable, Expression> FUNC_EXPR = getter(FunctionTable.class, "functionExpr");

    /** */
    private static final Getter<TableFunction, Column[]> FUNC_TBL_COLS = getter(TableFunction.class, "columnList");

    /** */
    private static final Getter<JavaFunction, FunctionAlias> FUNC_ALIAS = getter(JavaFunction.class, "functionAlias");

    /** */
    private static final Getter<JdbcPreparedStatement, Command> COMMAND = getter(JdbcPreparedStatement.class, "command");

    /** */
    private static final Getter<SelectUnion, SortOrder> UNION_SORT = getter(SelectUnion.class, "sort");

    /** */
    private static final Getter<Explain, Prepared> EXPLAIN_COMMAND = getter(Explain.class, "command");

    /** */
<<<<<<< HEAD
    private static final Getter<Merge, Table> MERGE_TABLE = getter(Merge.class, "table");

    /** */
    private static final Getter<Merge, Column[]> MERGE_COLUMNS = getter(Merge.class, "columns");

    /** */
    private static final Getter<Merge, Column[]> MERGE_KEYS = getter(Merge.class, "keys");

    /** */
    private static final Getter<Merge, List<Expression[]>> MERGE_ROWS = getter(Merge.class, "list");

    /** */
    private static final Getter<Merge, Query> MERGE_QUERY = getter(Merge.class, "query");

    /** */
    private static final Getter<Insert, Table> INSERT_TABLE = getter(Insert.class, "table");

    /** */
    private static final Getter<Insert, Column[]> INSERT_COLUMNS = getter(Insert.class, "columns");

    /** */
    private static final Getter<Insert, List<Expression[]>> INSERT_ROWS = getter(Insert.class, "list");

    /** */
    private static final Getter<Insert, Query> INSERT_QUERY = getter(Insert.class, "query");

    /** */
    private static final Getter<Insert, Boolean> INSERT_DIRECT = getter(Insert.class, "insertFromSelect");

    /** */
    private static final Getter<Insert, Boolean> INSERT_SORTED = getter(Insert.class, "sortedInsertMode");

    /** */
    private static final Getter<Delete, TableFilter> DELETE_FROM = getter(Delete.class, "tableFilter");

    /** */
    private static final Getter<Delete, Expression> DELETE_WHERE = getter(Delete.class, "condition");

    /** */
    private static final Getter<Delete, Expression> DELETE_LIMIT = getter(Delete.class, "limitExpr");

    /** */
    private static final Getter<Update, TableFilter> UPDATE_TARGET = getter(Update.class, "tableFilter");

    /** */
    private static final Getter<Update, ArrayList<Column>> UPDATE_COLUMNS = getter(Update.class, "columns");

    /** */
    private static final Getter<Update, HashMap<Column, Expression>> UPDATE_SET = getter(Update.class,
        "expressionMap");

    /** */
    private static final Getter<Update, Expression> UPDATE_WHERE = getter(Update.class, "condition");

    /** */
    static final Getter<Update, Expression> UPDATE_LIMIT = getter(Update.class, "limitExpr");

    /** */
    private static volatile Getter<Command, Prepared> prepared;
=======
    private static final Getter<Command, Prepared> PREPARED =
        GridSqlQueryParser.<Command, Prepared>getter(CommandContainer.class, "prepared");
>>>>>>> ca5c8d80

    /** */
    private final IdentityHashMap<Object, Object> h2ObjToGridObj = new IdentityHashMap<>();

    /**
     * @param stmt Prepared statement.
     * @return Parsed select.
     */
<<<<<<< HEAD
    public static GridSqlStatement parse(JdbcPreparedStatement stmt) {
=======
    public static Prepared prepared(JdbcPreparedStatement stmt) {
>>>>>>> ca5c8d80
        Command cmd = COMMAND.get(stmt);

        assert cmd instanceof CommandContainer;

        return PREPARED.get(cmd);
    }

    /**
     * @param filter Filter.
     */
    private GridSqlElement parseTable(TableFilter filter) {
        GridSqlElement res = (GridSqlElement)h2ObjToGridObj.get(filter);

        if (res == null) {
            res = parseTable(filter.getTable(), filter.getSelect() != null ? filter.getSelect().getSQL() : null);

            String alias = ALIAS.get(filter);

            if (alias != null)
                res = new GridSqlAlias(alias, res, false);

            h2ObjToGridObj.put(filter, res);
        }

        return res;
    }


    /**
     * @param tbl Table.
     */
    private GridSqlElement parseTable(Table tbl, String sql) {
        GridSqlElement res = (GridSqlElement)h2ObjToGridObj.get(tbl);

        if (res == null) {
            if (tbl instanceof TableBase)
                res = new GridSqlTable(tbl);
            else if (tbl instanceof TableView) {
                Query qry = VIEW_QUERY.get((TableView) tbl);

                Index idx = filter.getIndex();

                Query idxQry = idx instanceof ViewIndex ? ((ViewIndex)idx).getQuery() : null;

                res = new GridSqlSubquery(parse(qry, idxQry));
            }
            else if (tbl instanceof FunctionTable)
                res = parseExpression(FUNC_EXPR.get((FunctionTable) tbl), false);
            else if (tbl instanceof RangeTable) {
                res = new GridSqlFunction(GridSqlFunctionType.SYSTEM_RANGE);

                res.addChild(parseExpression(RANGE_MIN.get((RangeTable) tbl), false));
                res.addChild(parseExpression(RANGE_MAX.get((RangeTable) tbl), false));
            }
            else
                assert0(false, "Unexpected Table implementation [cls=" + tbl.getClass().getSimpleName() + ", " +
                    "sql=" + sql + ']');

            h2ObjToGridObj.put(tbl, res);
        }

        return res;
    }

    /**
     * @param select Select.
     */
    public GridSqlSelect parse(Select select, @Nullable Query idxQry) {
        GridSqlSelect res = (GridSqlSelect)h2ObjToGridObj.get(select);

        if (res != null)
            return res;

        res = new GridSqlSelect();

        h2ObjToGridObj.put(select, res);

        res.distinct(select.isDistinct());

        Expression where = CONDITION.get(select);
        res.where(parseExpression(where, false));

        GridSqlElement from = null;

        TableFilter filter = select.getTopTableFilter();

        if (idxQry instanceof Select)
            filter = ((Select)idxQry).getTopTableFilter();

        do {
            assert0(filter != null, select);
            assert0(filter.getNestedJoin() == null, select);

            GridSqlElement gridFilter = parseTable(filter);

            from = from == null ? gridFilter : new GridSqlJoin(from, gridFilter, filter.isJoinOuter(),
                parseExpression(filter.getJoinCondition(), false));

            filter = filter.getJoin();
        }
        while (filter != null);

        res.from(from);

        ArrayList<Expression> expressions = select.getExpressions();

        for (int i = 0; i < expressions.size(); i++)
            res.addColumn(parseExpression(expressions.get(i), true), i < select.getColumnCount());

        int[] grpIdx = GROUP_INDEXES.get(select);

        if (grpIdx != null)
            res.groupColumns(grpIdx);

        int havingIdx = HAVING_INDEX.get(select);

        if (havingIdx >= 0)
            res.havingColumn(havingIdx);

        processSortOrder(select.getSortOrder(), res);

        res.limit(parseExpression(select.getLimit(), false));
        res.offset(parseExpression(select.getOffset(), false));

        return res;
    }

    /**
     * @param merge Merge.
     * @see <a href="http://h2database.com/html/grammar.html#merge">H2 merge spec</a>
     */
    public GridSqlMerge parse(Merge merge) {
        GridSqlMerge res = (GridSqlMerge) h2ObjToGridObj.get(merge);

        if (res != null)
            return res;

        res = new GridSqlMerge();
        h2ObjToGridObj.put(merge, res);

        Table srcTbl = MERGE_TABLE.get(merge);
        GridSqlElement tbl = parseTable(srcTbl, merge.getSQL());

        res.into(tbl);

        Column[] srcCols = MERGE_COLUMNS.get(merge);

        GridSqlColumn[] cols = new GridSqlColumn[srcCols.length];
        for (int i = 0; i < srcCols.length; i++)
            cols[i] = new GridSqlColumn(tbl, srcCols[i].getName(), srcCols[i].getSQL());
        res.columns(cols);

        Column[] srcKeys = MERGE_KEYS.get(merge);

        GridSqlColumn[] keys = new GridSqlColumn[srcKeys.length];
        for (int i = 0; i < srcKeys.length; i++)
            keys[i] = new GridSqlColumn(tbl, srcKeys[i].getName(), srcKeys[i].getSQL());
        res.keys(keys);

        List<Expression[]> srcRows = MERGE_ROWS.get(merge);
        if (!srcRows.isEmpty()) {
            List<GridSqlElement[]> rows = new ArrayList<>(srcRows.size());
            for (Expression[] srcRow : srcRows) {
                GridSqlElement[] row = new GridSqlElement[srcRow.length];

                for (int i = 0; i < srcRow.length; i++)
                    row[i] = parseExpression(srcRow[i], false);

                rows.add(row);
            }
            res.rows(rows);
        }
        else {
            res.rows(Collections.emptyList());
            res.query(parse(MERGE_QUERY.get(merge)));
        }

        return res;
    }

    /**
     * @param insert Insert.
     * @see <a href="http://h2database.com/html/grammar.html#insert">H2 insert spec</a>
     */
    public GridSqlInsert parse(Insert insert) {
        GridSqlInsert res = (GridSqlInsert)h2ObjToGridObj.get(insert);

        if (res != null)
            return res;

        res = new GridSqlInsert();
        h2ObjToGridObj.put(insert, res);

        Table srcTbl = INSERT_TABLE.get(insert);
        GridSqlElement tbl = parseTable(srcTbl, insert.getSQL());

        res.into(tbl).
            direct(INSERT_DIRECT.get(insert)).
            sorted(INSERT_SORTED.get(insert));

        Column[] srcCols = INSERT_COLUMNS.get(insert);
        GridSqlColumn[] cols = new GridSqlColumn[srcCols.length];
        for (int i = 0; i < srcCols.length; i++)
            cols[i] = new GridSqlColumn(tbl, srcCols[i].getName(), srcCols[i].getSQL());
        res.columns(cols);

        List<Expression[]> srcRows = INSERT_ROWS.get(insert);
        if (!srcRows.isEmpty()) {
            List<GridSqlElement[]> rows = new ArrayList<>(srcRows.size());
            for (Expression[] srcRow : srcRows) {
                GridSqlElement[] row = new GridSqlElement[srcRow.length];

                for (int i = 0; i < srcRow.length; i++)
                    row[i] = parseExpression(srcRow[i], false);

                rows.add(row);
            }
            res.rows(rows);
        }
        else {
            res.rows(Collections.emptyList());
            res.query(parse(INSERT_QUERY.get(insert)));
        }

        return res;
    }

    /**
     * @param del Delete.
     * @see <a href="http://h2database.com/html/grammar.html#delete">H2 delete spec</a>
     */
    public GridSqlDelete parse(Delete del) {
        GridSqlDelete res = (GridSqlDelete) h2ObjToGridObj.get(del);

        if (res != null)
            return res;

        res = new GridSqlDelete();
        h2ObjToGridObj.put(del, res);

        GridSqlElement tbl = parseTable(DELETE_FROM.get(del));
        GridSqlElement where = parseExpression(DELETE_WHERE.get(del), false);
        GridSqlElement limit = parseExpression(DELETE_LIMIT.get(del), false);
        res.from(tbl).where(where).limit(limit);
        return res;
    }

    /**
     * @param update Update.
     * @see <a href="http://h2database.com/html/grammar.html#update">H2 update spec</a>
     */
    public GridSqlUpdate parse(Update update) {
        GridSqlUpdate res = (GridSqlUpdate)h2ObjToGridObj.get(update);

        if (res != null)
            return res;

        res = new GridSqlUpdate();
        h2ObjToGridObj.put(update, res);

        GridSqlElement tbl = parseTable(UPDATE_TARGET.get(update));

        List<Column> srcCols = UPDATE_COLUMNS.get(update);
        Map<Column, Expression> srcSet = UPDATE_SET.get(update);

        ArrayList<GridSqlColumn> cols = new ArrayList<>(srcCols.size());
        HashMap<GridSqlColumn, GridSqlElement> set = new HashMap<>(srcSet.size());

        for (Column c : srcCols) {
            GridSqlColumn col = new GridSqlColumn(tbl, c.getName(), c.getSQL());
            cols.add(col);
            set.put(col, parseExpression(srcSet.get(c), false));
        }

        GridSqlElement where = parseExpression(UPDATE_WHERE.get(update), false);
        GridSqlElement limit = parseExpression(UPDATE_LIMIT.get(update), false);

        res.target(tbl).cols(cols).set(set).where(where).limit(limit);
        return res;
    }

    /**
     * @param sortOrder Sort order.
     * @param qry Query.
     */
    private void processSortOrder(SortOrder sortOrder, GridSqlQuery qry) {
        if (sortOrder == null)
            return;

        int[] indexes = sortOrder.getQueryColumnIndexes();
        int[] sortTypes = sortOrder.getSortTypes();

        for (int i = 0; i < indexes.length; i++) {
            int colIdx = indexes[i];
            int type = sortTypes[i];

            qry.addSort(new GridSqlSortColumn(colIdx,
                (type & SortOrder.DESCENDING) == 0,
                (type & SortOrder.NULLS_FIRST) != 0,
                (type & SortOrder.NULLS_LAST) != 0));
        }
    }

    /**
     * @param qry Prepared.
     * @return Query.
     */
    public static Query query(Prepared qry) {
        if (qry instanceof Query)
            return (Query)qry;

        if (qry instanceof Explain)
            return query(EXPLAIN_COMMAND.get((Explain)qry));

        throw new CacheException("Unsupported query: " + qry);
    }

    /**
     * @param qry Prepared.
     * @return Query.
     */
<<<<<<< HEAD
    public GridSqlStatement parse(Prepared qry) {
        if (qry instanceof Query)
            return parse((Query)qry);

        if (qry instanceof Merge)
            return parse((Merge)qry);

        if (qry instanceof Insert)
            return parse((Insert)qry);

        if (qry instanceof Delete)
            return parse((Delete) qry);

        if (qry instanceof Update)
            return parse((Update) qry);

        if (qry instanceof Explain)
            return parse(EXPLAIN_COMMAND.get((Explain)qry)).explain(true);

        throw new UnsupportedOperationException("Unknown statement type: " + qry);
    }

    /**
     * @param qry Query.
     * @return Grid SQL query.
     */
    GridSqlQuery parse(Query qry) {
=======
    public GridSqlQuery parse(Prepared qry) {
        return parse(qry, null);
    }

    /**
     * @param qry Select.
     */
    public GridSqlQuery parse(Prepared qry, @Nullable Query idxQry) {
        assert qry != null;

>>>>>>> ca5c8d80
        if (qry instanceof Select)
            return parse((Select)qry, idxQry);

        if (qry instanceof SelectUnion)
            return parse((SelectUnion)qry);

<<<<<<< HEAD
        throw new UnsupportedOperationException("Unknown query type: " + qry);
=======
        if (qry instanceof Explain)
            return parse(EXPLAIN_COMMAND.get((Explain)qry)).explain(true);

        throw new CacheException("Unsupported query: " + qry);
>>>>>>> ca5c8d80
    }

    /**
     * @param union Select.
     */
    public GridSqlUnion parse(SelectUnion union) {
        GridSqlUnion res = (GridSqlUnion)h2ObjToGridObj.get(union);

        if (res != null)
            return res;

        res = new GridSqlUnion();

        res.right(parse(union.getRight()));
        res.left(parse(union.getLeft()));

        res.unionType(union.getUnionType());

        res.limit(parseExpression(union.getLimit(), false));
        res.offset(parseExpression(union.getOffset(), false));

        processSortOrder(UNION_SORT.get(union), res);

        h2ObjToGridObj.put(union, res);

        return res;
    }

    /**
     * @param expression Expression.
     * @param calcTypes Calculate types for all the expressions.
     * @return Parsed expression.
     */
    private GridSqlElement parseExpression(@Nullable Expression expression, boolean calcTypes) {
        if (expression == null)
            return null;

        GridSqlElement res = (GridSqlElement)h2ObjToGridObj.get(expression);

        if (res == null) {
            res = parseExpression0(expression, calcTypes);

            if (calcTypes)
                res.resultType(fromExpression(expression));

            h2ObjToGridObj.put(expression, res);
        }

        return res;
    }

    /**
     * @param expression Expression.
     * @param calcTypes Calculate types for all the expressions.
     * @return Parsed expression.
     */
    private GridSqlElement parseExpression0(Expression expression, boolean calcTypes) {
        if (expression instanceof ExpressionColumn) {
            ExpressionColumn expCol = (ExpressionColumn)expression;

            return new GridSqlColumn(expCol.getColumn(),
                parseTable(expCol.getTableFilter()),
                expression.getColumnName(),
                expression.getSQL());
        }

        if (expression instanceof Alias)
            return new GridSqlAlias(expression.getAlias(),
                parseExpression(expression.getNonAliasExpression(), calcTypes), true);

        if (expression instanceof ValueExpression)
            // == comparison is legit, see ValueExpression#getSQL()
            return expression == ValueExpression.getDefault() ? GridSqlConst.DEFAULT :
                new GridSqlConst(expression.getValue(null));

        if (expression instanceof Operation) {
            Operation operation = (Operation)expression;

            Integer type = OPERATION_TYPE.get(operation);

            if (type == Operation.NEGATE) {
                assert OPERATION_RIGHT.get(operation) == null;

                return new GridSqlOperation(GridSqlOperationType.NEGATE,
                    parseExpression(OPERATION_LEFT.get(operation), calcTypes));
            }

            return new GridSqlOperation(OPERATION_OP_TYPES[type],
                parseExpression(OPERATION_LEFT.get(operation), calcTypes),
                parseExpression(OPERATION_RIGHT.get(operation), calcTypes));
        }

        if (expression instanceof Comparison) {
            Comparison cmp = (Comparison)expression;

            GridSqlOperationType opType = COMPARISON_TYPES[COMPARISON_TYPE.get(cmp)];

            assert opType != null : COMPARISON_TYPE.get(cmp);

            Expression leftExp = COMPARISON_LEFT.get(cmp);
            GridSqlElement left = parseExpression(leftExp, calcTypes);

            if (opType.childrenCount() == 1)
                return new GridSqlOperation(opType, left);

            Expression rightExp = COMPARISON_RIGHT.get(cmp);
            GridSqlElement right = parseExpression(rightExp, calcTypes);

            return new GridSqlOperation(opType, left, right);
        }

        if (expression instanceof ConditionNot)
            return new GridSqlOperation(NOT, parseExpression(expression.getNotIfPossible(null), calcTypes));

        if (expression instanceof ConditionAndOr) {
            ConditionAndOr andOr = (ConditionAndOr)expression;

            int type = ANDOR_TYPE.get(andOr);

            assert type == ConditionAndOr.AND || type == ConditionAndOr.OR;

            return new GridSqlOperation(type == ConditionAndOr.AND ? AND : OR,
                parseExpression(ANDOR_LEFT.get(andOr), calcTypes), parseExpression(ANDOR_RIGHT.get(andOr), calcTypes));
        }

        if (expression instanceof Subquery) {
            Query qry = ((Subquery)expression).getQuery();

            assert0(qry instanceof Select, expression);

            return new GridSqlSubquery(parse((Select)qry));
        }

        if (expression instanceof ConditionIn) {
            GridSqlOperation res = new GridSqlOperation(IN);

            res.addChild(parseExpression(LEFT_CI.get((ConditionIn)expression), calcTypes));

            List<Expression> vals = VALUE_LIST_CI.get((ConditionIn)expression);

            for (Expression val : vals)
                res.addChild(parseExpression(val, calcTypes));

            return res;
        }

        if (expression instanceof ConditionInConstantSet) {
            GridSqlOperation res = new GridSqlOperation(IN);

            res.addChild(parseExpression(LEFT_CICS.get((ConditionInConstantSet)expression), calcTypes));

            List<Expression> vals = VALUE_LIST_CICS.get((ConditionInConstantSet)expression);

            for (Expression val : vals)
                res.addChild(parseExpression(val, calcTypes));

            return res;
        }

        if (expression instanceof ConditionInSelect) {
            GridSqlOperation res = new GridSqlOperation(IN);

            boolean all = ALL.get((ConditionInSelect)expression);
            int compareType = COMPARE_TYPE.get((ConditionInSelect)expression);

            assert0(!all, expression);
            assert0(compareType == Comparison.EQUAL, expression);

            res.addChild(parseExpression(LEFT_CIS.get((ConditionInSelect)expression), calcTypes));

            Query qry = QUERY.get((ConditionInSelect)expression);

            assert0(qry instanceof Select, qry);

            res.addChild(new GridSqlSubquery(parse((Select)qry)));

            return res;
        }

        if (expression instanceof CompareLike) {
            assert0(ESCAPE.get((CompareLike)expression) == null, expression);

            boolean regexp = REGEXP_CL.get((CompareLike)expression);

            return new GridSqlOperation(regexp ? REGEXP : LIKE,
                parseExpression(LEFT.get((CompareLike)expression), calcTypes),
                parseExpression(RIGHT.get((CompareLike)expression), calcTypes));
        }

        if (expression instanceof Function) {
            Function f = (Function)expression;

            GridSqlFunction res = new GridSqlFunction(null, f.getName());

            if (f.getArgs() != null) {
                if (f.getFunctionType() == Function.TABLE || f.getFunctionType() == Function.TABLE_DISTINCT) {
                    Column[] cols = FUNC_TBL_COLS.get((TableFunction)f);
                    Expression[] args = f.getArgs();

                    assert cols.length == args.length;

                    for (int i = 0; i < cols.length; i++) {
                        GridSqlElement arg = parseExpression(args[i], calcTypes);

                        GridSqlAlias alias = new GridSqlAlias(cols[i].getName(), arg, false);

                        alias.resultType(fromColumn(cols[i]));

                        res.addChild(alias);
                    }
                }
                else {
                    for (Expression arg : f.getArgs()) {
                        if (arg == null) {
                            if (f.getFunctionType() != Function.CASE)
                                throw new IllegalStateException("Function type with null arg: " + f.getFunctionType());

                            res.addChild(GridSqlPlaceholder.EMPTY);
                        }
                        else
                            res.addChild(parseExpression(arg, calcTypes));
                    }
                }
            }

            if (f.getFunctionType() == Function.CAST || f.getFunctionType() == Function.CONVERT)
                res.resultType(fromExpression(f));

            return res;
        }

        if (expression instanceof JavaFunction) {
            JavaFunction f = (JavaFunction)expression;

            FunctionAlias alias = FUNC_ALIAS.get(f);

            GridSqlFunction res = new GridSqlFunction(alias.getSchema().getName(), f.getName());

            if (f.getArgs() != null) {
                for (Expression arg : f.getArgs())
                    res.addChild(parseExpression(arg, calcTypes));
            }

            return res;
        }

        if (expression instanceof Parameter)
            return new GridSqlParameter(((Parameter)expression).getIndex());

        if (expression instanceof Aggregate) {
            int typeId = TYPE.get((Aggregate)expression);

            if (GridSqlAggregateFunction.isValidType(typeId)) {
                GridSqlAggregateFunction res = new GridSqlAggregateFunction(DISTINCT.get((Aggregate)expression), typeId);

                Expression on = ON.get((Aggregate)expression);

                if (on != null)
                    res.addChild(parseExpression(on, calcTypes));

                return res;
            }
        }

        if (expression instanceof ExpressionList) {
            Expression[] exprs = EXPR_LIST.get((ExpressionList)expression);

            GridSqlArray res = new GridSqlArray(exprs.length);

            for (Expression expr : exprs)
                res.addChild(parseExpression(expr, calcTypes));

            return res;
        }

        throw new IgniteException("Unsupported expression: " + expression + " [type=" +
            expression.getClass().getSimpleName() + ']');
    }

    /**
     * @param cond Condition.
     * @param o Object.
     */
    private static void assert0(boolean cond, Object o) {
        if (!cond)
            throw new IgniteException("Unsupported query: " + o);
    }

    /**
     * @param cls Class.
     * @param fldName Fld name.
     */
    private static <T, R> Getter<T, R> getter(Class<? extends T> cls, String fldName) {
        Field field;

        try {
            field = cls.getDeclaredField(fldName);
        }
        catch (NoSuchFieldException e) {
            throw new RuntimeException(e);
        }

        field.setAccessible(true);

        return new Getter<>(field);
    }

    /**
     * Field getter.
     */
    @SuppressWarnings("unchecked")
<<<<<<< HEAD
    static class Getter<T, R> {
=======
    public static class Getter<T, R> {
>>>>>>> ca5c8d80
        /** */
        private final Field fld;

        /**
         * @param fld Fld.
         */
        private Getter(Field fld) {
            this.fld = fld;
        }

        /**
         * @param obj Object.
         * @return Result.
         */
        public R get(T obj) {
            try {
                return (R)fld.get(obj);
            }
            catch (IllegalAccessException e) {
                throw new IgniteException(e);
            }
        }
    }
}<|MERGE_RESOLUTION|>--- conflicted
+++ resolved
@@ -23,11 +23,8 @@
 import java.util.HashMap;
 import java.util.IdentityHashMap;
 import java.util.List;
-<<<<<<< HEAD
 import java.util.Map;
-=======
 import javax.cache.CacheException;
->>>>>>> ca5c8d80
 import org.apache.ignite.IgniteException;
 import org.apache.ignite.internal.util.typedef.internal.A;
 import org.h2.command.Command;
@@ -237,7 +234,6 @@
     private static final Getter<Explain, Prepared> EXPLAIN_COMMAND = getter(Explain.class, "command");
 
     /** */
-<<<<<<< HEAD
     private static final Getter<Merge, Table> MERGE_TABLE = getter(Merge.class, "table");
 
     /** */
@@ -296,11 +292,8 @@
     static final Getter<Update, Expression> UPDATE_LIMIT = getter(Update.class, "limitExpr");
 
     /** */
-    private static volatile Getter<Command, Prepared> prepared;
-=======
     private static final Getter<Command, Prepared> PREPARED =
         GridSqlQueryParser.<Command, Prepared>getter(CommandContainer.class, "prepared");
->>>>>>> ca5c8d80
 
     /** */
     private final IdentityHashMap<Object, Object> h2ObjToGridObj = new IdentityHashMap<>();
@@ -309,11 +302,7 @@
      * @param stmt Prepared statement.
      * @return Parsed select.
      */
-<<<<<<< HEAD
-    public static GridSqlStatement parse(JdbcPreparedStatement stmt) {
-=======
     public static Prepared prepared(JdbcPreparedStatement stmt) {
->>>>>>> ca5c8d80
         Command cmd = COMMAND.get(stmt);
 
         assert cmd instanceof CommandContainer;
@@ -635,10 +624,18 @@
      * @param qry Prepared.
      * @return Query.
      */
-<<<<<<< HEAD
-    public GridSqlStatement parse(Prepared qry) {
+    public GridSqlQuery parse(Prepared qry) {
+        return parse(qry, null);
+    }
+
+    /**
+     * @param qry Select.
+     */
+    public GridSqlQuery parse(Prepared qry, @Nullable Query idxQry) {
+        assert qry != null;
+
         if (qry instanceof Query)
-            return parse((Query)qry);
+            return parse((Query)qry, idxQry);
 
         if (qry instanceof Merge)
             return parse((Merge)qry);
@@ -655,40 +652,21 @@
         if (qry instanceof Explain)
             return parse(EXPLAIN_COMMAND.get((Explain)qry)).explain(true);
 
-        throw new UnsupportedOperationException("Unknown statement type: " + qry);
+        throw new CacheException("Unsupported query: " + qry);
     }
 
     /**
      * @param qry Query.
      * @return Grid SQL query.
      */
-    GridSqlQuery parse(Query qry) {
-=======
-    public GridSqlQuery parse(Prepared qry) {
-        return parse(qry, null);
-    }
-
-    /**
-     * @param qry Select.
-     */
-    public GridSqlQuery parse(Prepared qry, @Nullable Query idxQry) {
-        assert qry != null;
-
->>>>>>> ca5c8d80
+    GridSqlQuery parse(Query qry, @Nullable Query idxQry) {
         if (qry instanceof Select)
             return parse((Select)qry, idxQry);
 
         if (qry instanceof SelectUnion)
             return parse((SelectUnion)qry);
 
-<<<<<<< HEAD
         throw new UnsupportedOperationException("Unknown query type: " + qry);
-=======
-        if (qry instanceof Explain)
-            return parse(EXPLAIN_COMMAND.get((Explain)qry)).explain(true);
-
-        throw new CacheException("Unsupported query: " + qry);
->>>>>>> ca5c8d80
     }
 
     /**
@@ -1000,11 +978,7 @@
      * Field getter.
      */
     @SuppressWarnings("unchecked")
-<<<<<<< HEAD
-    static class Getter<T, R> {
-=======
     public static class Getter<T, R> {
->>>>>>> ca5c8d80
         /** */
         private final Field fld;
 
