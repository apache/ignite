/*
 * Licensed to the Apache Software Foundation (ASF) under one or more
 * contributor license agreements.  See the NOTICE file distributed with
 * this work for additional information regarding copyright ownership.
 * The ASF licenses this file to You under the Apache License, Version 2.0
 * (the "License"); you may not use this file except in compliance with
 * the License.  You may obtain a copy of the License at
 *
 *      http://www.apache.org/licenses/LICENSE-2.0
 *
 * Unless required by applicable law or agreed to in writing, software
 * distributed under the License is distributed on an "AS IS" BASIS,
 * WITHOUT WARRANTIES OR CONDITIONS OF ANY KIND, either express or implied.
 * See the License for the specific language governing permissions and
 * limitations under the License.
 */

package org.apache.ignite.internal.processors.query.h2.twostep;

import java.util.ArrayList;
import java.util.Collection;
import java.util.Collections;
import java.util.List;
import java.util.UUID;
import java.util.concurrent.ConcurrentHashMap;
import java.util.concurrent.ConcurrentMap;
import org.apache.ignite.IgniteCheckedException;
import org.apache.ignite.IgniteLogger;
<<<<<<< HEAD
import org.apache.ignite.cache.PartitionLossPolicy;
=======
>>>>>>> 1e84d448
import org.apache.ignite.internal.GridKernalContext;
import org.apache.ignite.internal.managers.communication.GridIoPolicy;
import org.apache.ignite.internal.processors.affinity.AffinityTopologyVersion;
import org.apache.ignite.internal.processors.cache.CacheInvalidStateException;
import org.apache.ignite.internal.processors.cache.GridCacheContext;
import org.apache.ignite.internal.processors.cache.distributed.dht.GridReservable;
import org.apache.ignite.internal.processors.cache.distributed.dht.preloader.GridDhtPartitionsExchangeFuture;
import org.apache.ignite.internal.processors.cache.distributed.dht.preloader.PartitionsExchangeAware;
import org.apache.ignite.internal.processors.cache.distributed.dht.topology.GridDhtLocalPartition;
import org.apache.ignite.internal.processors.cache.distributed.dht.topology.GridDhtPartitionState;
import org.apache.ignite.internal.processors.cache.distributed.dht.topology.GridDhtPartitionsReservation;
import org.apache.ignite.internal.util.lang.GridPlainRunnable;
import org.apache.ignite.internal.util.typedef.CI1;
import org.apache.ignite.internal.util.typedef.F;
import org.jetbrains.annotations.Nullable;

<<<<<<< HEAD
import static org.apache.ignite.cache.PartitionLossPolicy.READ_ONLY_SAFE;
import static org.apache.ignite.cache.PartitionLossPolicy.READ_WRITE_SAFE;
=======
>>>>>>> 1e84d448
import static org.apache.ignite.internal.processors.affinity.AffinityTopologyVersion.NONE;
import static org.apache.ignite.internal.processors.cache.distributed.dht.topology.GridDhtPartitionState.LOST;
import static org.apache.ignite.internal.processors.cache.distributed.dht.topology.GridDhtPartitionState.OWNING;

/**
 * Class responsible for partition reservation for queries executed on local node. Prevents partitions from being
 * evicted from node during query execution.
 */
public class PartitionReservationManager implements PartitionsExchangeAware {
    /** Special instance of reservable object for REPLICATED caches. */
    private static final ReplicatedReservable REPLICATED_RESERVABLE = new ReplicatedReservable();

    /** Kernal context. */
    private final GridKernalContext ctx;

    /**
     * Group reservations cache. When affinity version is not changed and all primary partitions must be reserved we get
     * group reservation from this map instead of create new reservation group.
     */
    private final ConcurrentMap<PartitionReservationKey, GridReservable> reservations = new ConcurrentHashMap<>();

    /** Logger. */
    private final IgniteLogger log;

    /**
     * Constructor.
     *
     * @param ctx Context.
     */
    public PartitionReservationManager(GridKernalContext ctx) {
        this.ctx = ctx;

        log = ctx.log(PartitionReservationManager.class);

        ctx.cache().context().exchange().registerExchangeAwareComponent(this);
    }

    /**
<<<<<<< HEAD
     * Decide whether to ignore or proceed with lost partition.
     *
     * @param cctx Cache context.
     * @param part Partition.
     * @throws IgniteCheckedException If failed.
     */
    private static void ignoreLostPartitionIfPossible(GridCacheContext cctx, GridDhtLocalPartition part)
        throws IgniteCheckedException {
        PartitionLossPolicy plc = cctx.config().getPartitionLossPolicy();

        if (plc != null) {
            if (plc == READ_ONLY_SAFE || plc == READ_WRITE_SAFE) {
                throw new CacheInvalidStateException("Failed to execute query because cache partition has been " +
                    "lost [cacheName=" + cctx.name() + ", part=" + part + ']');
            }
        }
    }

    /**
=======
>>>>>>> 1e84d448
     * @param cctx Cache context.
     * @param p Partition ID.
     * @return Partition.
     */
    private static GridDhtLocalPartition partition(GridCacheContext<?, ?> cctx, int p) {
        return cctx.topology().localPartition(p, NONE, false);
    }

    /**
     * @param cacheIds Cache IDs.
     * @param reqTopVer Topology version from request.
     * @param explicitParts Explicit partitions list.
     * @param nodeId Node ID.
     * @param reqId Request ID.
     * @return String which is null in case of success or with causeMessage if failed
     * @throws IgniteCheckedException If failed.
     */
    public PartitionReservation reservePartitions(
        @Nullable List<Integer> cacheIds,
        AffinityTopologyVersion reqTopVer,
        final int[] explicitParts,
        UUID nodeId,
        long reqId
    ) throws IgniteCheckedException {
        assert reqTopVer != null;

        AffinityTopologyVersion topVer = ctx.cache().context().exchange().lastAffinityChangedTopologyVersion(reqTopVer);

        if (F.isEmpty(cacheIds))
            return new PartitionReservation(Collections.emptyList());

        Collection<Integer> partIds;

        if (explicitParts == null)
            partIds = null;
        else if (explicitParts.length == 0)
            partIds = Collections.emptyList();
        else {
            partIds = new ArrayList<>(explicitParts.length);

            for (int explicitPart : explicitParts)
                partIds.add(explicitPart);
        }

        List<GridReservable> reserved = new ArrayList<>();

        for (int i = 0; i < cacheIds.size(); i++) {
            GridCacheContext<?, ?> cctx = ctx.cache().context().cacheContext(cacheIds.get(i));

            // Cache was not found, probably was not deployed yet.
            if (cctx == null) {
                return new PartitionReservation(reserved,
                    String.format("Failed to reserve partitions for query (cache is not " +
                            "found on local node) [localNodeId=%s, rmtNodeId=%s, reqId=%s, affTopVer=%s, cacheId=%s]",
                        ctx.localNodeId(), nodeId, reqId, topVer, cacheIds.get(i)));
            }

            if (cctx.isLocal() || !cctx.rebalanceEnabled())
                continue;

            // For replicated cache topology version does not make sense.
            final PartitionReservationKey grpKey = new PartitionReservationKey(cctx.name(), cctx.isReplicated() ? null : topVer);

            GridReservable r = reservations.get(grpKey);

            if (explicitParts == null && r != null) { // Try to reserve group partition if any and no explicits.
                if (r != REPLICATED_RESERVABLE) {
                    if (!r.reserve())
                        return new PartitionReservation(reserved,
                            String.format("Failed to reserve partitions for query (group " +
                                "reservation failed) [localNodeId=%s, rmtNodeId=%s, reqId=%s, affTopVer=%s, cacheId=%s, " +
                                "cacheName=%s]", ctx.localNodeId(), nodeId, reqId, topVer, cacheIds.get(i), cctx.name()));

                    reserved.add(r);
                }
            }
            else { // Try to reserve partitions one by one.
                int partsCnt = cctx.affinity().partitions();

                if (cctx.isReplicated()) { // Check all the partitions are in owning state for replicated cache.
                    if (r == null) { // Check only once.
                        for (int p = 0; p < partsCnt; p++) {
                            GridDhtLocalPartition part = partition(cctx, p);

                            // We don't need to reserve partitions because they will not be evicted in replicated caches.
                            GridDhtPartitionState partState = part != null ? part.state() : null;

                            if (partState != OWNING)
                                return new PartitionReservation(reserved,
                                    String.format("Failed to reserve partitions for " +
                                            "query (partition of REPLICATED cache is not in OWNING state) [" +
                                            "localNodeId=%s, rmtNodeId=%s, reqId=%s, affTopVer=%s, cacheId=%s, " +
                                            "cacheName=%s, part=%s, partFound=%s, partState=%s]",
                                        ctx.localNodeId(),
                                        nodeId,
                                        reqId,
                                        topVer,
                                        cacheIds.get(i),
                                        cctx.name(),
                                        p,
                                        (part != null),
                                        partState
                                    ));
                        }

                        // Mark that we checked this replicated cache.
                        reservations.putIfAbsent(grpKey, REPLICATED_RESERVABLE);
                    }
                }
                else { // Reserve primary partitions for partitioned cache (if no explicit given).
                    if (explicitParts == null)
                        partIds = cctx.affinity().primaryPartitions(ctx.localNodeId(), topVer);

                    int reservedCnt = 0;

                    for (int partId : partIds) {
                        GridDhtLocalPartition part = partition(cctx, partId);

                        GridDhtPartitionState partState = part != null ? part.state() : null;

                        if (partState != OWNING) {
                            if (partState == LOST)
                                failQueryOnLostData(cctx, part);
                            else {
                                return new PartitionReservation(reserved,
                                    String.format("Failed to reserve partitions " +
                                            "for query (partition of PARTITIONED cache is not found or not in OWNING " +
                                            "state) [localNodeId=%s, rmtNodeId=%s, reqId=%s, affTopVer=%s, cacheId=%s, " +
                                            "cacheName=%s, part=%s, partFound=%s, partState=%s]",
                                        ctx.localNodeId(),
                                        nodeId,
                                        reqId,
                                        topVer,
                                        cacheIds.get(i),
                                        cctx.name(),
                                        partId,
                                        (part != null),
                                        partState
                                    ));
                            }
                        }

                        if (!part.reserve()) {
                            return new PartitionReservation(reserved,
                                String.format("Failed to reserve partitions for query " +
                                        "(partition of PARTITIONED cache cannot be reserved) [" +
                                        "localNodeId=%s, rmtNodeId=%s, reqId=%s, affTopVer=%s, cacheId=%s, " +
                                        "cacheName=%s, part=%s, partFound=%s, partState=%s]",
                                    ctx.localNodeId(),
                                    nodeId,
                                    reqId,
                                    topVer,
                                    cacheIds.get(i),
                                    cctx.name(),
                                    partId,
                                    true,
                                    partState
                                ));
                        }

                        reserved.add(part);

                        reservedCnt++;

                        // Double check that we are still in owning state and partition contents are not cleared.
                        partState = part.state();

                        if (partState != OWNING) {
                            if (partState == LOST)
                                failQueryOnLostData(cctx, part);
                            else {
                                return new PartitionReservation(reserved,
                                    String.format("Failed to reserve partitions for " +
                                            "query (partition of PARTITIONED cache is not in OWNING state after " +
                                            "reservation) [localNodeId=%s, rmtNodeId=%s, reqId=%s, affTopVer=%s, " +
                                            "cacheId=%s, cacheName=%s, part=%s, partState=%s]",
                                        ctx.localNodeId(),
                                        nodeId,
                                        reqId,
                                        topVer,
                                        cacheIds.get(i),
                                        cctx.name(),
                                        partId,
                                        partState
                                    ));
                            }
                        }
                    }

                    if (explicitParts == null && reservedCnt > 0) {
                        // We reserved all the primary partitions for cache, attempt to add group reservation.
                        GridDhtPartitionsReservation grp = new GridDhtPartitionsReservation(topVer, cctx, "SQL");

                        if (grp.register(reserved.subList(reserved.size() - reservedCnt, reserved.size()))) {
                            if (reservations.putIfAbsent(grpKey, grp) != null)
                                throw new IllegalStateException("Reservation already exists.");

                            grp.onPublish(new CI1<GridDhtPartitionsReservation>() {
                                @Override public void apply(GridDhtPartitionsReservation r) {
                                    reservations.remove(grpKey, r);
                                }
                            });
                        }
                    }
                }
            }
        }

        return new PartitionReservation(reserved);
    }

    /**
     * @param cacheName Cache name.
     */
    public void onCacheStop(String cacheName) {
        // Drop group reservations.
        for (PartitionReservationKey grpKey : reservations.keySet()) {
            if (F.eq(grpKey.cacheName(), cacheName))
                reservations.remove(grpKey);
        }
    }

    /**
<<<<<<< HEAD
     * Cleanup group reservations cache on change affinity version.
     */
=======
     * @param cctx Cache context.
     * @param part Partition.
     */
    private static void failQueryOnLostData(GridCacheContext cctx, GridDhtLocalPartition part)
        throws IgniteCheckedException {
        throw new CacheInvalidStateException("Failed to execute query because cache partition has been " +
            "lost [cacheName=" + cctx.name() + ", part=" + part + ']');
    }

    /**
     * Cleanup group reservations cache on change affinity version.
     */
>>>>>>> 1e84d448
    @Override public void onDoneAfterTopologyUnlock(final GridDhtPartitionsExchangeFuture fut) {
        try {
            // Must not do anything at the exchange thread. Dispatch to the management thread pool.
            ctx.closure().runLocal(
                new GridPlainRunnable() {
                    @Override public void run() {
                        AffinityTopologyVersion topVer = ctx.cache().context().exchange()
                            .lastAffinityChangedTopologyVersion(fut.topologyVersion());

                        reservations.forEach((key, r) -> {
                            if (r != REPLICATED_RESERVABLE && !F.eq(key.topologyVersion(), topVer)) {
                                assert r instanceof GridDhtPartitionsReservation;

                                ((GridDhtPartitionsReservation)r).invalidate();
                            }
                        });
                    }
                },
                GridIoPolicy.MANAGEMENT_POOL);
        }
        catch (Throwable e) {
            log.error("Unexpected exception on start reservations cleanup", e);
        }
    }

    /**
     * Mapper fake reservation object for replicated caches.
     */
    private static class ReplicatedReservable implements GridReservable {
        /** {@inheritDoc} */
        @Override public boolean reserve() {
            throw new IllegalStateException();
        }

        /** {@inheritDoc} */
        @Override public void release() {
            throw new IllegalStateException();
        }
    }
}<|MERGE_RESOLUTION|>--- conflicted
+++ resolved
@@ -26,10 +26,6 @@
 import java.util.concurrent.ConcurrentMap;
 import org.apache.ignite.IgniteCheckedException;
 import org.apache.ignite.IgniteLogger;
-<<<<<<< HEAD
-import org.apache.ignite.cache.PartitionLossPolicy;
-=======
->>>>>>> 1e84d448
 import org.apache.ignite.internal.GridKernalContext;
 import org.apache.ignite.internal.managers.communication.GridIoPolicy;
 import org.apache.ignite.internal.processors.affinity.AffinityTopologyVersion;
@@ -46,11 +42,6 @@
 import org.apache.ignite.internal.util.typedef.F;
 import org.jetbrains.annotations.Nullable;
 
-<<<<<<< HEAD
-import static org.apache.ignite.cache.PartitionLossPolicy.READ_ONLY_SAFE;
-import static org.apache.ignite.cache.PartitionLossPolicy.READ_WRITE_SAFE;
-=======
->>>>>>> 1e84d448
 import static org.apache.ignite.internal.processors.affinity.AffinityTopologyVersion.NONE;
 import static org.apache.ignite.internal.processors.cache.distributed.dht.topology.GridDhtPartitionState.LOST;
 import static org.apache.ignite.internal.processors.cache.distributed.dht.topology.GridDhtPartitionState.OWNING;
@@ -89,28 +80,6 @@
     }
 
     /**
-<<<<<<< HEAD
-     * Decide whether to ignore or proceed with lost partition.
-     *
-     * @param cctx Cache context.
-     * @param part Partition.
-     * @throws IgniteCheckedException If failed.
-     */
-    private static void ignoreLostPartitionIfPossible(GridCacheContext cctx, GridDhtLocalPartition part)
-        throws IgniteCheckedException {
-        PartitionLossPolicy plc = cctx.config().getPartitionLossPolicy();
-
-        if (plc != null) {
-            if (plc == READ_ONLY_SAFE || plc == READ_WRITE_SAFE) {
-                throw new CacheInvalidStateException("Failed to execute query because cache partition has been " +
-                    "lost [cacheName=" + cctx.name() + ", part=" + part + ']');
-            }
-        }
-    }
-
-    /**
-=======
->>>>>>> 1e84d448
      * @param cctx Cache context.
      * @param p Partition ID.
      * @return Partition.
@@ -334,10 +303,6 @@
     }
 
     /**
-<<<<<<< HEAD
-     * Cleanup group reservations cache on change affinity version.
-     */
-=======
      * @param cctx Cache context.
      * @param part Partition.
      */
@@ -350,7 +315,6 @@
     /**
      * Cleanup group reservations cache on change affinity version.
      */
->>>>>>> 1e84d448
     @Override public void onDoneAfterTopologyUnlock(final GridDhtPartitionsExchangeFuture fut) {
         try {
             // Must not do anything at the exchange thread. Dispatch to the management thread pool.
