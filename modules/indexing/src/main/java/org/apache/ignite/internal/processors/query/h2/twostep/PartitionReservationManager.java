--- conflicted
+++ resolved
@@ -17,13 +17,6 @@
 
 package org.apache.ignite.internal.processors.query.h2.twostep;
 
-import java.util.ArrayList;
-import java.util.Collection;
-import java.util.Collections;
-import java.util.List;
-import java.util.UUID;
-import java.util.concurrent.ConcurrentHashMap;
-import java.util.concurrent.ConcurrentMap;
 import org.apache.ignite.IgniteCheckedException;
 import org.apache.ignite.cache.PartitionLossPolicy;
 import org.apache.ignite.internal.GridKernalContext;
@@ -36,8 +29,15 @@
 import org.apache.ignite.internal.processors.cache.distributed.dht.topology.GridDhtPartitionsReservation;
 import org.apache.ignite.internal.util.typedef.CI1;
 import org.apache.ignite.internal.util.typedef.F;
-import org.jetbrains.annotations.Contract;
 import org.jetbrains.annotations.Nullable;
+
+import java.util.ArrayList;
+import java.util.Collection;
+import java.util.Collections;
+import java.util.List;
+import java.util.UUID;
+import java.util.concurrent.ConcurrentHashMap;
+import java.util.concurrent.ConcurrentMap;
 
 import static org.apache.ignite.cache.PartitionLossPolicy.READ_ONLY_SAFE;
 import static org.apache.ignite.cache.PartitionLossPolicy.READ_WRITE_SAFE;
@@ -89,24 +89,24 @@
         if (F.isEmpty(cacheIds))
             return new PartitionReservation(Collections.emptyList());
 
-        Collection<Integer> partIds = toCollection(explicitParts);
-
-        List<GridReservable> reserved = new ArrayList<>(); boolean release = true;
-
-        try {
-            for (int i = 0; i < cacheIds.size(); i++) {
-                GridCacheContext<?, ?> cctx = ctx.cache().context().cacheContext(cacheIds.get(i));
-
-                // Cache was not found, probably was not deployed yet.
-                if (cctx == null)
-                    return new PartitionReservation(String.format("Failed to reserve partitions for query (cache is not " +
-                            "found on local node) [localNodeId=%s, rmtNodeId=%s, reqId=%s, affTopVer=%s, cacheId=%s]",
-                        ctx.localNodeId(), nodeId, reqId, topVer, cacheIds.get(i)));
-
-<<<<<<< HEAD
-                if (cctx.isLocal() || !cctx.rebalanceEnabled())
-                    continue;
-=======
+        List<GridReservable> reserved = new ArrayList<>();
+
+        Collection<Integer> partIds;
+
+        if (explicitParts == null)
+            partIds = null;
+        else if (explicitParts.length == 0)
+            partIds = Collections.emptyList();
+        else {
+            partIds = new ArrayList<>(explicitParts.length);
+
+            for (int explicitPart : explicitParts)
+                partIds.add(explicitPart);
+        }
+
+        for (int i = 0; i < cacheIds.size(); i++) {
+            GridCacheContext<?, ?> cctx = ctx.cache().context().cacheContext(cacheIds.get(i));
+
             // Cache was not found, probably was not deployed yet.
             if (cctx == null) {
                 return new PartitionReservation(reserved,
@@ -114,24 +114,15 @@
                     "found on local node) [localNodeId=%s, rmtNodeId=%s, reqId=%s, affTopVer=%s, cacheId=%s]",
                     ctx.localNodeId(), nodeId, reqId, topVer, cacheIds.get(i)));
             }
->>>>>>> 6db24b01
-
-                // For replicated cache topology version does not make sense.
-                final PartitionReservationKey grpKey = new PartitionReservationKey(cctx.name(), cctx.isReplicated() ? null : topVer);
-
-                GridReservable r = reservations.get(grpKey);
-
-                if (explicitParts == null && r != null) { // Try to reserve group partition if any and no explicits.
-                    if (r != REPLICATED_RESERVABLE) {
-                        if (!r.reserve())
-                            return new PartitionReservation(String.format("Failed to reserve partitions for query (group " +
-                                "reservation failed) [localNodeId=%s, rmtNodeId=%s, reqId=%s, affTopVer=%s, cacheId=%s, " +
-                                "cacheName=%s]", ctx.localNodeId(), nodeId, reqId, topVer, cacheIds.get(i), cctx.name()));
-
-<<<<<<< HEAD
-                        reserved.add(r);
-                    }
-=======
+
+            if (cctx.isLocal() || !cctx.rebalanceEnabled())
+                continue;
+
+            // For replicated cache topology version does not make sense.
+            final PartitionReservationKey grpKey = new PartitionReservationKey(cctx.name(), cctx.isReplicated() ? null : topVer);
+
+            GridReservable r = reservations.get(grpKey);
+
             if (explicitParts == null && r != null) { // Try to reserve group partition if any and no explicits.
                 if (r != REPLICATED_RESERVABLE) {
                     if (!r.reserve())
@@ -141,40 +132,19 @@
                             "cacheName=%s]",ctx.localNodeId(), nodeId, reqId, topVer, cacheIds.get(i), cctx.name()));
 
                     reserved.add(r);
->>>>>>> 6db24b01
                 }
-                else { // Try to reserve partitions one by one.
-                    int partsCnt = cctx.affinity().partitions();
-
-                    if (cctx.isReplicated()) { // Check all the partitions are in owning state for replicated cache.
-                        if (r == null) { // Check only once.
-                            for (int p = 0; p < partsCnt; p++) {
-                                GridDhtLocalPartition part = partition(cctx, p);
-
-                                // We don't need to reserve partitions because they will not be evicted in replicated caches.
-                                GridDhtPartitionState partState = part != null ? part.state() : null;
-
-                                if (partState != OWNING)
-                                    return new PartitionReservation(String.format("Failed to reserve partitions for " +
-                                            "query (partition of REPLICATED cache is not in OWNING state) [" +
-                                            "localNodeId=%s, rmtNodeId=%s, reqId=%s, affTopVer=%s, cacheId=%s, " +
-                                            "cacheName=%s, part=%s, partFound=%s, partState=%s]",
-                                        ctx.localNodeId(),
-                                        nodeId,
-                                        reqId,
-                                        topVer,
-                                        cacheIds.get(i),
-                                        cctx.name(),
-                                        p,
-                                        (part != null),
-                                        partState
-                                    ));
-                            }
-
-<<<<<<< HEAD
-                            // Mark that we checked this replicated cache.
-                            reservations.putIfAbsent(grpKey, REPLICATED_RESERVABLE);
-=======
+            }
+            else { // Try to reserve partitions one by one.
+                int partsCnt = cctx.affinity().partitions();
+
+                if (cctx.isReplicated()) { // Check all the partitions are in owning state for replicated cache.
+                    if (r == null) { // Check only once.
+                        for (int p = 0; p < partsCnt; p++) {
+                            GridDhtLocalPartition part = partition(cctx, p);
+
+                            // We don't need to reserve partitions because they will not be evicted in replicated caches.
+                            GridDhtPartitionState partState = part != null ? part.state() : null;
+
                             if (partState != OWNING)
                                 return new PartitionReservation(reserved,
                                         String.format("Failed to reserve partitions for " +
@@ -191,47 +161,23 @@
                                     (part != null),
                                     partState
                                 ));
->>>>>>> 6db24b01
-                        }
+                        }
+
+                        // Mark that we checked this replicated cache.
+                        reservations.putIfAbsent(grpKey, REPLICATED_RESERVABLE);
                     }
-                    else { // Reserve primary partitions for partitioned cache (if no explicit given).
-                        if (explicitParts == null)
-                            partIds = cctx.affinity().primaryPartitions(ctx.localNodeId(), topVer);
-
-                        int reservedCnt = 0;
-
-                        for (int partId : partIds) {
-                            GridDhtLocalPartition part = partition(cctx, partId);
-
-                            GridDhtPartitionState partState = part != null ? part.state() : null;
-
-<<<<<<< HEAD
-                            if (partState != OWNING) {
-                                if (partState == LOST)
-                                    ignoreLostPartitionIfPossible(cctx, part);
-                                else
-                                    return new PartitionReservation(String.format("Failed to reserve partitions " +
-                                            "for query (partition of PARTITIONED cache is not found or not in OWNING " +
-                                            "state) [localNodeId=%s, rmtNodeId=%s, reqId=%s, affTopVer=%s, cacheId=%s, " +
-                                            "cacheName=%s, part=%s, partFound=%s, partState=%s]",
-                                        ctx.localNodeId(),
-                                        nodeId,
-                                        reqId,
-                                        topVer,
-                                        cacheIds.get(i),
-                                        cctx.name(),
-                                        partId,
-                                        (part != null),
-                                        partState
-                                    ));
-                            }
-
-                            if (!part.reserve())
-                                return new PartitionReservation(String.format("Failed to reserve partitions for query " +
-                                        "(partition of PARTITIONED cache cannot be reserved) [" +
-                                        "localNodeId=%s, rmtNodeId=%s, reqId=%s, affTopVer=%s, cacheId=%s, " +
-                                        "cacheName=%s, part=%s, partFound=%s, partState=%s]",
-=======
+                }
+                else { // Reserve primary partitions for partitioned cache (if no explicit given).
+                    if (explicitParts == null)
+                        partIds = cctx.affinity().primaryPartitions(ctx.localNodeId(), topVer);
+
+                    int reservedCnt = 0;
+
+                    for (int partId : partIds) {
+                        GridDhtLocalPartition part = partition(cctx, partId);
+
+                        GridDhtPartitionState partState = part != null ? part.state() : null;
+
                         if (partState != OWNING) {
                             if (partState == LOST)
                                 ignoreLostPartitionIfPossible(cctx, part);
@@ -288,7 +234,6 @@
                                         "query (partition of PARTITIONED cache is not in OWNING state after " +
                                         "reservation) [localNodeId=%s, rmtNodeId=%s, reqId=%s, affTopVer=%s, " +
                                         "cacheId=%s, cacheName=%s, part=%s, partState=%s]",
->>>>>>> 6db24b01
                                     ctx.localNodeId(),
                                     nodeId,
                                     reqId,
@@ -296,61 +241,29 @@
                                     cacheIds.get(i),
                                     cctx.name(),
                                     partId,
-                                    true,
                                     partState
                                 ));
-
-                            reserved.add(part);
-
-                            reservedCnt++;
-
-                            // Double check that we are still in owning state and partition contents are not cleared.
-                            partState = part.state();
-
-                            if (partState != OWNING) {
-                                if (partState == LOST)
-                                    ignoreLostPartitionIfPossible(cctx, part);
-                                else
-                                    return new PartitionReservation(String.format("Failed to reserve partitions for " +
-                                            "query (partition of PARTITIONED cache is not in OWNING state after " +
-                                            "reservation) [localNodeId=%s, rmtNodeId=%s, reqId=%s, affTopVer=%s, " +
-                                            "cacheId=%s, cacheName=%s, part=%s, partState=%s]",
-                                        ctx.localNodeId(),
-                                        nodeId,
-                                        reqId,
-                                        topVer,
-                                        cacheIds.get(i),
-                                        cctx.name(),
-                                        partId,
-                                        partState
-                                    ));
                             }
                         }
-
-                        if (explicitParts == null && reservedCnt > 0) {
-                            // We reserved all the primary partitions for cache, attempt to add group reservation.
-                            GridDhtPartitionsReservation grp = new GridDhtPartitionsReservation(topVer, cctx, "SQL");
-
-                            if (grp.register(reserved.subList(reserved.size() - reservedCnt, reserved.size()))) {
-                                if (reservations.putIfAbsent(grpKey, grp) != null)
-                                    throw new IllegalStateException("Reservation already exists.");
-
-                                grp.onPublish(new CI1<GridDhtPartitionsReservation>() {
-                                    @Override public void apply(GridDhtPartitionsReservation r) {
-                                        reservations.remove(grpKey, r);
-                                    }
-                                });
-                            }
+                    }
+
+                    if (explicitParts == null && reservedCnt > 0) {
+                        // We reserved all the primary partitions for cache, attempt to add group reservation.
+                        GridDhtPartitionsReservation grp = new GridDhtPartitionsReservation(topVer, cctx, "SQL");
+
+                        if (grp.register(reserved.subList(reserved.size() - reservedCnt, reserved.size()))) {
+                            if (reservations.putIfAbsent(grpKey, grp) != null)
+                                throw new IllegalStateException("Reservation already exists.");
+
+                            grp.onPublish(new CI1<GridDhtPartitionsReservation>() {
+                                @Override public void apply(GridDhtPartitionsReservation r) {
+                                    reservations.remove(grpKey, r);
+                                }
+                            });
                         }
                     }
                 }
             }
-
-            release = false;
-        }
-        finally {
-            if (release)
-                reserved.forEach(GridReservable::release);
         }
 
         return new PartitionReservation(reserved);
@@ -396,25 +309,6 @@
     }
 
     /**
-     * @param ints Primitives array;
-     * @return Collection of boxed objects.
-     */
-    @Contract("!null -> !null") private static Collection<Integer> toCollection(@Nullable int[] ints) {
-        if (ints == null)
-            return null;
-
-        if (ints.length == 0)
-            return Collections.emptyList();
-
-        Collection<Integer> res = new ArrayList<>(ints.length);
-
-        for (int explicitPart : ints)
-            res.add(explicitPart);
-
-        return res;
-    }
-
-    /**
      * Mapper fake reservation object for replicated caches.
      */
     private static class ReplicatedReservable implements GridReservable {
