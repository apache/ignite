--- conflicted
+++ resolved
@@ -23,21 +23,13 @@
 import java.util.concurrent.ConcurrentMap;
 import org.apache.ignite.internal.processors.cache.distributed.dht.GridReservable;
 import org.apache.ignite.internal.processors.cache.mvcc.MvccSnapshot;
-<<<<<<< HEAD
-import org.apache.ignite.internal.processors.query.h2.opt.join.CollocationModel;
-import org.apache.ignite.internal.processors.query.h2.opt.join.DistributedJoinMode;
-import org.apache.ignite.internal.processors.query.h2.opt.join.SourceKey;
-=======
 import org.apache.ignite.internal.processors.query.h2.opt.join.DistributedJoinContext;
-import org.apache.ignite.internal.processors.query.h2.twostep.MapQueryLazyWorker;
->>>>>>> 63b9e165
 import org.apache.ignite.internal.util.typedef.F;
 import org.apache.ignite.internal.util.typedef.internal.S;
 import org.apache.ignite.spi.indexing.IndexingQueryFilter;
 import org.jetbrains.annotations.Nullable;
 
 import static org.apache.ignite.internal.processors.query.h2.opt.GridH2QueryType.MAP;
-import static org.apache.ignite.internal.processors.query.h2.opt.join.DistributedJoinMode.OFF;
 
 /**
  * Thread local SQL query context which is intended to be accessible from everywhere.
@@ -70,6 +62,7 @@
      * @param qryId The query ID.
      * @param segmentId Index segment ID.
      * @param type Query type.
+     * @param filter Query filter.
      */
     public GridH2QueryContext(
         UUID locNodeId,
@@ -139,84 +132,9 @@
     }
 
     /**
-<<<<<<< HEAD
-     * @param batchLookupId Batch lookup ID.
-     * @param streams Range streams.
-     */
-    public synchronized void putStreams(int batchLookupId, Object streams) {
-        if (this.streams == null) {
-            if (streams == null)
-                return;
-
-            this.streams = new HashMap<>();
-        }
-
-        if (streams == null)
-            this.streams.remove(batchLookupId);
-        else
-            this.streams.put(batchLookupId, streams);
-    }
-
-    /**
-     * @param batchLookupId Batch lookup ID.
-     * @return Range streams.
-     */
-    @SuppressWarnings("unchecked")
-    public synchronized <T> T getStreams(int batchLookupId) {
-        if (streams == null)
-            return null;
-
-        return (T)streams.get(batchLookupId);
-    }
-
-    /**
-     * @param ownerId Owner node ID.
-     * @param segmentId Index segment ID.
-     * @param batchLookupId Batch lookup ID.
-     * @param src Range source.
-     */
-    public synchronized void putSource(UUID ownerId, int segmentId, int batchLookupId, Object src) {
-        SourceKey srcKey = new SourceKey(ownerId, segmentId, batchLookupId);
-
-        if (src != null) {
-            if (sources == null)
-                sources = new HashMap<>();
-
-            sources.put(srcKey, src);
-        }
-        else if (sources != null)
-            sources.remove(srcKey);
-    }
-
-    /**
-     * @param ownerId Owner node ID.
-     * @param segmentId Index segment ID.
-     * @param batchLookupId Batch lookup ID.
-     * @return Range source.
-     */
-    @SuppressWarnings("unchecked")
-    public synchronized <T> T getSource(UUID ownerId, int segmentId, int batchLookupId) {
-        if (sources == null)
-            return null;
-
-        return (T)sources.get(new SourceKey(ownerId, segmentId, batchLookupId));
-    }
-
-    /**
-     * @return Next batch ID.
-     */
-    public int nextBatchLookupId() {
-        return ++batchLookupIdGen;
-    }
-
-    /**
      * Register context & set current thread local context.
      * This method must be called when all the non-volatile
      * properties are already set to ensure visibility for other threads.
-=======
-     * Sets current thread local context. This method must be called when all the non-volatile properties are
-     * already set to ensure visibility for other threads.
->>>>>>> 63b9e165
      *
      * @param x Query context.
      */
@@ -295,17 +213,9 @@
      * @param nodeStop Node is stopping.
      */
     @SuppressWarnings("ForLoopReplaceableByForEach")
-<<<<<<< HEAD
-    public synchronized void clearContext(boolean nodeStop) {
-        if (cleared)
-            return;
-
-        cleared = true;
-=======
     public void clearContext(boolean nodeStop) {
         if (distributedJoinCtx != null)
             distributedJoinCtx.cancel();
->>>>>>> 63b9e165
 
         List<GridReservable> r = reservations;
 
@@ -372,48 +282,6 @@
         return filter;
     }
 
-    /**
-<<<<<<< HEAD
-     * @param filter Filter.
-     * @return {@code this}.
-     */
-    public GridH2QueryContext filter(IndexingQueryFilter filter) {
-        this.filter = filter;
-
-        return this;
-    }
-
-    /**
-     * @return Page size.
-     */
-    public int pageSize() {
-        return pageSize;
-    }
-
-    /**
-     * @param pageSize Page size.
-     * @return {@code this}.
-     */
-    public GridH2QueryContext pageSize(int pageSize) {
-        this.pageSize = pageSize;
-=======
-     * @return Lazy worker, if any, or {@code null} if none.
-     */
-    public MapQueryLazyWorker lazyWorker() {
-        return lazyWorker;
-    }
-
-    /**
-     * @param lazyWorker Lazy worker, if any, or {@code null} if none.
-     * @return {@code this}.
-     */
-    public GridH2QueryContext lazyWorker(MapQueryLazyWorker lazyWorker) {
-        this.lazyWorker = lazyWorker;
->>>>>>> 63b9e165
-
-        return this;
-    }
-
     /** {@inheritDoc} */
     @Override public String toString() {
         return S.toString(GridH2QueryContext.class, this);
