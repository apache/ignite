/*
 * Licensed to the Apache Software Foundation (ASF) under one or more
 * contributor license agreements.  See the NOTICE file distributed with
 * this work for additional information regarding copyright ownership.
 * The ASF licenses this file to You under the Apache License, Version 2.0
 * (the "License"); you may not use this file except in compliance with
 * the License.  You may obtain a copy of the License at
 *
 *      http://www.apache.org/licenses/LICENSE-2.0
 *
 * Unless required by applicable law or agreed to in writing, software
 * distributed under the License is distributed on an "AS IS" BASIS,
 * WITHOUT WARRANTIES OR CONDITIONS OF ANY KIND, either express or implied.
 * See the License for the specific language governing permissions and
 * limitations under the License.
 */

package org.apache.ignite.internal.processors.query.h2.database;

import java.util.Comparator;
import java.util.List;
import java.util.concurrent.atomic.AtomicLong;
import org.apache.ignite.IgniteCheckedException;
import org.apache.ignite.internal.pagemem.PageMemory;
import org.apache.ignite.internal.pagemem.wal.IgniteWriteAheadLogManager;
import org.apache.ignite.internal.processors.cache.persistence.tree.BPlusTree;
import org.apache.ignite.internal.processors.cache.persistence.tree.io.BPlusIO;
import org.apache.ignite.internal.processors.cache.persistence.tree.io.BPlusMetaIO;
import org.apache.ignite.internal.processors.cache.persistence.tree.reuse.ReuseList;
import org.apache.ignite.internal.processors.query.h2.H2RowCache;
import org.apache.ignite.internal.processors.query.h2.database.io.H2ExtrasInnerIO;
import org.apache.ignite.internal.processors.query.h2.database.io.H2ExtrasLeafIO;
import org.apache.ignite.internal.processors.query.h2.database.io.H2RowLinkIO;
import org.apache.ignite.internal.processors.query.h2.opt.GridH2KeyValueRowOnheap;
import org.apache.ignite.internal.processors.query.h2.opt.GridH2Row;
import org.apache.ignite.internal.processors.query.h2.opt.GridH2SearchRow;
import org.apache.ignite.internal.util.typedef.internal.S;
import org.apache.ignite.internal.util.typedef.internal.U;
import org.h2.result.SearchRow;
import org.h2.table.IndexColumn;
import org.h2.value.Value;
import org.jetbrains.annotations.Nullable;

import static org.apache.ignite.internal.processors.cache.mvcc.MvccProcessor.MVCC_COUNTER_NA;
import static org.apache.ignite.internal.processors.cache.mvcc.MvccProcessor.assertMvccVersionValid;
import static org.apache.ignite.internal.processors.cache.mvcc.MvccProcessor.unmaskCoordinatorVersion;

/**
 */
public abstract class H2Tree extends BPlusTree<GridH2SearchRow, GridH2Row> {
    /** */
    private final H2RowFactory rowStore;

    /** */
    private final int inlineSize;

    /** */
    private final List<InlineIndexHelper> inlineIdxs;

    /** */
    private final IndexColumn[] cols;

    /** */
    private final int[] columnIds;

    /** */
    private final boolean mvccEnabled;

    /** */
    private final Comparator<Value> comp = new Comparator<Value>() {
        @Override public int compare(Value o1, Value o2) {
            return compareValues(o1, o2);
        }
    };

    /** Row cache. */
    private final H2RowCache rowCache;

    /**
     * Constructor.
     *
     * @param name Tree name.
     * @param reuseList Reuse list.
     * @param grpId Cache group ID.
     * @param pageMem Page memory.
     * @param wal Write ahead log manager.
     * @param rowStore Row data store.
     * @param metaPageId Meta page ID.
     * @param initNew Initialize new index.
<<<<<<< HEAD
     * @param mvccEnabled Mvcc flag.
=======
     * @param rowCache Row cache.
>>>>>>> 693a9593
     * @throws IgniteCheckedException If failed.
     */
    H2Tree(
        String name,
        ReuseList reuseList,
        int grpId,
        PageMemory pageMem,
        IgniteWriteAheadLogManager wal,
        AtomicLong globalRmvId,
        H2RowFactory rowStore,
        long metaPageId,
        boolean initNew,
        IndexColumn[] cols,
        List<InlineIndexHelper> inlineIdxs,
        int inlineSize,
<<<<<<< HEAD
        boolean mvccEnabled
=======
        @Nullable H2RowCache rowCache
>>>>>>> 693a9593
    ) throws IgniteCheckedException {
        super(name, grpId, pageMem, wal, globalRmvId, metaPageId, reuseList);

        if (!initNew) {
            // Page is ready - read inline size from it.
            inlineSize = getMetaInlineSize();
        }

        this.inlineSize = inlineSize;
        this.mvccEnabled = mvccEnabled;

        assert rowStore != null;

        this.rowStore = rowStore;
        this.inlineIdxs = inlineIdxs;
        this.cols = cols;

        this.columnIds = new int[cols.length];

        for (int i = 0; i < cols.length; i++)
            columnIds[i] = cols[i].column.getColumnId();

<<<<<<< HEAD
        setIos(H2ExtrasInnerIO.getVersions(inlineSize, mvccEnabled), H2ExtrasLeafIO.getVersions(inlineSize, mvccEnabled));
=======
        this.rowCache = rowCache;

        setIos(H2ExtrasInnerIO.getVersions(inlineSize), H2ExtrasLeafIO.getVersions(inlineSize));
>>>>>>> 693a9593

        initTree(initNew, inlineSize);
    }

    /**
     * Create row from link.
     *
     * @param link Link.
     * @return Row.
     * @throws IgniteCheckedException if failed.
     */
    public GridH2Row createRowFromLink(long link) throws IgniteCheckedException {
        if (rowCache != null) {
            GridH2Row row = rowCache.get(link);

            if (row == null) {
                row = rowStore.getRow(link);

                if (row instanceof GridH2KeyValueRowOnheap)
                    rowCache.put((GridH2KeyValueRowOnheap)row);
            }

            return row;
        }
        else
            return rowStore.getRow(link);
    }

    /** {@inheritDoc} */
    @Override protected GridH2Row getRow(BPlusIO<GridH2SearchRow> io, long pageAddr, int idx, Object ignore)
        throws IgniteCheckedException {
        return (GridH2Row)io.getLookupRow(this, pageAddr, idx);
    }

    /**
     * @return Inline size.
     */
    private int inlineSize() {
        return inlineSize;
    }

    /**
     * @return Inline size.
     * @throws IgniteCheckedException If failed.
     */
    private int getMetaInlineSize() throws IgniteCheckedException {
        final long metaPage = acquirePage(metaPageId);

        try {
            long pageAddr = readLock(metaPageId, metaPage); // Meta can't be removed.

            assert pageAddr != 0 : "Failed to read lock meta page [metaPageId=" +
                U.hexLong(metaPageId) + ']';

            try {
                BPlusMetaIO io = BPlusMetaIO.VERSIONS.forPage(pageAddr);

                return io.getInlineSize(pageAddr);
            }
            finally {
                readUnlock(metaPageId, metaPage, pageAddr);
            }
        }
        finally {
            releasePage(metaPageId, metaPage);
        }
    }

    /** {@inheritDoc} */
    @SuppressWarnings("ForLoopReplaceableByForEach")
    @Override protected int compare(BPlusIO<GridH2SearchRow> io, long pageAddr, int idx,
        GridH2SearchRow row) throws IgniteCheckedException {
        if (inlineSize() == 0)
            return compareRows(getRow(io, pageAddr, idx), row);
        else {
            int off = io.offset(idx);

            int fieldOff = 0;

            int lastIdxUsed = 0;

            for (int i = 0; i < inlineIdxs.size(); i++) {
                InlineIndexHelper inlineIdx = inlineIdxs.get(i);

                Value v2 = row.getValue(inlineIdx.columnIndex());

                if (v2 == null)
                    return 0;

                int c = inlineIdx.compare(pageAddr, off + fieldOff, inlineSize() - fieldOff, v2, comp);

                if (c == -2)
                    break;

                lastIdxUsed++;

                if (c != 0)
                    return c;

                fieldOff += inlineIdx.fullSize(pageAddr, off + fieldOff);

                if (fieldOff > inlineSize())
                    break;
            }

            if (lastIdxUsed == cols.length)
                return mvccCompare((H2RowLinkIO)io, pageAddr, idx, row);

            SearchRow rowData = getRow(io, pageAddr, idx);

            for (int i = lastIdxUsed, len = cols.length; i < len; i++) {
                IndexColumn col = cols[i];
                int idx0 = col.column.getColumnId();

                Value v2 = row.getValue(idx0);

                if (v2 == null) {
                    // Can't compare further.
                    return mvccCompare((H2RowLinkIO)io, pageAddr, idx, row);
                }

                Value v1 = rowData.getValue(idx0);

                int c = compareValues(v1, v2);

                if (c != 0)
                    return InlineIndexHelper.fixSort(c, col.sortType);
            }

            return mvccCompare((H2RowLinkIO)io, pageAddr, idx, row);
        }
    }

    /**
     * Compares two H2 rows.
     *
     * @param r1 Row 1.
     * @param r2 Row 2.
     * @return Compare result: see {@link Comparator#compare(Object, Object)} for values.
     */
    public int compareRows(GridH2SearchRow r1, GridH2SearchRow r2) {
        assert !mvccEnabled || r2.indexSearchRow() || assertMvccVersionValid(r2.mvccCoordinatorVersion(), r2.mvccCounter()) : r2;
        if (r1 == r2)
            return 0;

        for (int i = 0, len = cols.length; i < len; i++) {
            int idx = columnIds[i];

            Value v1 = r1.getValue(idx);
            Value v2 = r2.getValue(idx);

            if (v1 == null || v2 == null) {
                // Can't compare further.
                return mvccCompare(r1, r2);
            }

            int c = compareValues(v1, v2);

            if (c != 0)
                return InlineIndexHelper.fixSort(c, cols[i].sortType);
        }

        return mvccCompare(r1, r2);
    }

    /**
     * @param io IO.
     * @param pageAddr Page address.
     * @param idx Item index.
     * @param r2 Search row.
     * @return Comparison result.
     */
    private int mvccCompare(H2RowLinkIO io, long pageAddr, int idx, GridH2SearchRow r2) {
        if (mvccEnabled && !r2.indexSearchRow()) {
            long crdVer1 = io.getMvccCoordinatorVersion(pageAddr, idx);
            long crdVer2 = r2.mvccCoordinatorVersion();

            assert crdVer1 != 0;
            assert crdVer2 != 0 : r2;

            int c = Long.compare(unmaskCoordinatorVersion(crdVer1), unmaskCoordinatorVersion(crdVer2));

            if (c != 0)
                return c;

            long cntr = io.getMvccCounter(pageAddr, idx);

            assert cntr != MVCC_COUNTER_NA;
            assert r2.mvccCounter() != MVCC_COUNTER_NA : r2;

            return Long.compare(cntr, r2.mvccCounter());
        }

        return 0;
    }

    /**
     * @param r1 First row.
     * @param r2 Second row.
     * @return Comparison result.
     */
    private int mvccCompare(GridH2SearchRow r1, GridH2SearchRow r2) {
        if (mvccEnabled && !r2.indexSearchRow()) {
            long crdVer1 = r1.mvccCoordinatorVersion();
            long crdVer2 = r2.mvccCoordinatorVersion();

            assert crdVer1 != 0 : r1;
            assert crdVer2 != 0 : r2;

            int c = Long.compare(unmaskCoordinatorVersion(crdVer1), unmaskCoordinatorVersion(crdVer2));

            if (c != 0)
                return c;

            assert r1.mvccCounter() != MVCC_COUNTER_NA : r1;
            assert r2.mvccCounter() != MVCC_COUNTER_NA : r2;

            return Long.compare(r1.mvccCounter(), r2.mvccCounter());
        }

        return 0;
    }

    /**
     * @param v1 First value.
     * @param v2 Second value.
     * @return Comparison result.
     */
    public abstract int compareValues(Value v1, Value v2);

    /** {@inheritDoc} */
    @Override public String toString() {
        return S.toString(H2Tree.class, this, "super", super.toString());
    }
}<|MERGE_RESOLUTION|>--- conflicted
+++ resolved
@@ -27,15 +27,15 @@
 import org.apache.ignite.internal.processors.cache.persistence.tree.io.BPlusIO;
 import org.apache.ignite.internal.processors.cache.persistence.tree.io.BPlusMetaIO;
 import org.apache.ignite.internal.processors.cache.persistence.tree.reuse.ReuseList;
-import org.apache.ignite.internal.processors.query.h2.H2RowCache;
 import org.apache.ignite.internal.processors.query.h2.database.io.H2ExtrasInnerIO;
 import org.apache.ignite.internal.processors.query.h2.database.io.H2ExtrasLeafIO;
 import org.apache.ignite.internal.processors.query.h2.database.io.H2RowLinkIO;
 import org.apache.ignite.internal.processors.query.h2.opt.GridH2KeyValueRowOnheap;
 import org.apache.ignite.internal.processors.query.h2.opt.GridH2Row;
 import org.apache.ignite.internal.processors.query.h2.opt.GridH2SearchRow;
+import org.apache.ignite.internal.util.typedef.internal.U;
+import org.apache.ignite.internal.processors.query.h2.H2RowCache;
 import org.apache.ignite.internal.util.typedef.internal.S;
-import org.apache.ignite.internal.util.typedef.internal.U;
 import org.h2.result.SearchRow;
 import org.h2.table.IndexColumn;
 import org.h2.value.Value;
@@ -87,14 +87,11 @@
      * @param rowStore Row data store.
      * @param metaPageId Meta page ID.
      * @param initNew Initialize new index.
-<<<<<<< HEAD
+     * @param rowCache Row cache.
      * @param mvccEnabled Mvcc flag.
-=======
-     * @param rowCache Row cache.
->>>>>>> 693a9593
      * @throws IgniteCheckedException If failed.
      */
-    H2Tree(
+    protected H2Tree(
         String name,
         ReuseList reuseList,
         int grpId,
@@ -107,12 +104,8 @@
         IndexColumn[] cols,
         List<InlineIndexHelper> inlineIdxs,
         int inlineSize,
-<<<<<<< HEAD
-        boolean mvccEnabled
-=======
-        @Nullable H2RowCache rowCache
->>>>>>> 693a9593
-    ) throws IgniteCheckedException {
+        boolean mvccEnabled,
+        @Nullable H2RowCache rowCache) throws IgniteCheckedException {
         super(name, grpId, pageMem, wal, globalRmvId, metaPageId, reuseList);
 
         if (!initNew) {
@@ -134,13 +127,9 @@
         for (int i = 0; i < cols.length; i++)
             columnIds[i] = cols[i].column.getColumnId();
 
-<<<<<<< HEAD
         setIos(H2ExtrasInnerIO.getVersions(inlineSize, mvccEnabled), H2ExtrasLeafIO.getVersions(inlineSize, mvccEnabled));
-=======
+
         this.rowCache = rowCache;
-
-        setIos(H2ExtrasInnerIO.getVersions(inlineSize), H2ExtrasLeafIO.getVersions(inlineSize));
->>>>>>> 693a9593
 
         initTree(initNew, inlineSize);
     }
@@ -167,6 +156,30 @@
         }
         else
             return rowStore.getRow(link);
+    }
+
+    /**
+     * Create row from link.
+     *
+     * @param link Link.
+     * @return Row.
+     * @throws IgniteCheckedException if failed.
+     */
+    public GridH2Row createRowFromLink(long link, long mvccCrdVer, long mvccCntr) throws IgniteCheckedException {
+        if (rowCache != null) {
+            GridH2Row row = rowCache.get(link);
+
+            if (row == null) {
+                row = rowStore.getMvccRow(link, mvccCrdVer, mvccCntr);
+
+                if (row instanceof GridH2KeyValueRowOnheap)
+                    rowCache.put((GridH2KeyValueRowOnheap)row);
+            }
+
+            return row;
+        }
+        else
+            return rowStore.getMvccRow(link, mvccCrdVer, mvccCntr);
     }
 
     /** {@inheritDoc} */
