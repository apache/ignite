/*
 * Licensed to the Apache Software Foundation (ASF) under one or more
 * contributor license agreements.  See the NOTICE file distributed with
 * this work for additional information regarding copyright ownership.
 * The ASF licenses this file to You under the Apache License, Version 2.0
 * (the "License"); you may not use this file except in compliance with
 * the License.  You may obtain a copy of the License at
 *
 *      http://www.apache.org/licenses/LICENSE-2.0
 *
 * Unless required by applicable law or agreed to in writing, software
 * distributed under the License is distributed on an "AS IS" BASIS,
 * WITHOUT WARRANTIES OR CONDITIONS OF ANY KIND, either express or implied.
 * See the License for the specific language governing permissions and
 * limitations under the License.
 */

package org.apache.ignite.internal.processors.query.h2.database;

import java.util.Comparator;
import java.util.List;
import java.util.concurrent.atomic.AtomicLong;
import org.apache.ignite.IgniteCheckedException;
import org.apache.ignite.internal.pagemem.PageIdUtils;
import org.apache.ignite.internal.pagemem.PageMemory;
import org.apache.ignite.internal.pagemem.wal.IgniteWriteAheadLogManager;
import org.apache.ignite.internal.processors.cache.persistence.tree.BPlusTree;
import org.apache.ignite.internal.processors.cache.persistence.tree.io.BPlusIO;
import org.apache.ignite.internal.processors.cache.persistence.tree.io.BPlusMetaIO;
import org.apache.ignite.internal.processors.cache.persistence.tree.reuse.ReuseList;
import org.apache.ignite.internal.processors.query.h2.database.io.H2ExtrasInnerIO;
import org.apache.ignite.internal.processors.query.h2.database.io.H2ExtrasLeafIO;
import org.apache.ignite.internal.processors.query.h2.database.io.H2RowLinkIO;
import org.apache.ignite.internal.processors.query.h2.opt.GridH2Row;
import org.apache.ignite.internal.processors.query.h2.opt.GridH2SearchRow;
import org.apache.ignite.internal.util.typedef.internal.S;
import org.apache.ignite.internal.util.typedef.internal.U;
import org.apache.ignite.spi.indexing.IndexingQueryCacheFilter;
import org.h2.result.SearchRow;
import org.h2.table.IndexColumn;
import org.h2.value.Value;

import static org.apache.ignite.internal.processors.cache.mvcc.CacheCoordinatorsProcessor.MVCC_COUNTER_NA;
import static org.apache.ignite.internal.processors.cache.mvcc.CacheCoordinatorsProcessor.assertMvccVersionValid;
import static org.apache.ignite.internal.processors.cache.mvcc.CacheCoordinatorsProcessor.unmaskCoordinatorVersion;

/**
 */
public abstract class H2Tree extends BPlusTree<GridH2SearchRow, GridH2Row> {
    /** */
    private final H2RowFactory rowStore;

    /** */
    private final int inlineSize;

    /** */
    private final List<InlineIndexHelper> inlineIdxs;

    /** */
    private final IndexColumn[] cols;

    /** */
    private final int[] columnIds;

    /** */
    private final boolean mvccEnabled;

    /** */
    private final Comparator<Value> comp = new Comparator<Value>() {
        @Override public int compare(Value o1, Value o2) {
            return compareValues(o1, o2);
        }
    };

    /**
     * @param name Tree name.
     * @param reuseList Reuse list.
     * @param grpId Cache group ID.
     * @param pageMem Page memory.
     * @param wal Write ahead log manager.
     * @param rowStore Row data store.
     * @param metaPageId Meta page ID.
     * @param initNew Initialize new index.
     * @param mvccEnabled Mvcc flag.
     * @throws IgniteCheckedException If failed.
     */
    H2Tree(
        String name,
        ReuseList reuseList,
        int grpId,
        PageMemory pageMem,
        IgniteWriteAheadLogManager wal,
        AtomicLong globalRmvId,
        H2RowFactory rowStore,
        long metaPageId,
        boolean initNew,
        IndexColumn[] cols,
        List<InlineIndexHelper> inlineIdxs,
        int inlineSize,
        boolean mvccEnabled
    ) throws IgniteCheckedException {
        super(name, grpId, pageMem, wal, globalRmvId, metaPageId, reuseList);

        if (!initNew) {
            // Page is ready - read inline size from it.
            inlineSize = getMetaInlineSize();
        }

        this.inlineSize = inlineSize;
        this.mvccEnabled = mvccEnabled;

        assert rowStore != null;

        this.rowStore = rowStore;
        this.inlineIdxs = inlineIdxs;
        this.cols = cols;

        this.columnIds = new int[cols.length];

        for (int i = 0; i < cols.length; i++)
            columnIds[i] = cols[i].column.getColumnId();

        setIos(H2ExtrasInnerIO.getVersions(inlineSize, mvccEnabled), H2ExtrasLeafIO.getVersions(inlineSize, mvccEnabled));

        initTree(initNew, inlineSize);
    }

    /**
     * @return Row store.
     */
    public H2RowFactory getRowFactory() {
        return rowStore;
    }

    /** {@inheritDoc} */
<<<<<<< HEAD
    @Override protected GridH2Row getRow(BPlusIO<GridH2SearchRow> io, long pageAddr, int idx, Object ignore)
=======
    @Override protected GridH2Row getRow(BPlusIO<SearchRow> io, long pageAddr, int idx, Object filter)
>>>>>>> b8672d7d
        throws IgniteCheckedException {
        if (filter != null) {
            // Filter out not interesting partitions without deserializing the row.
            IndexingQueryCacheFilter filter0 = (IndexingQueryCacheFilter)filter;

            long link = ((H2RowLinkIO)io).getLink(pageAddr, idx);

            int part = PageIdUtils.partId(PageIdUtils.pageId(link));

            if (!filter0.applyPartition(part))
                return null;
        }

        return (GridH2Row)io.getLookupRow(this, pageAddr, idx);
    }

    /**
     * @return Inline size.
     */
    private int inlineSize() {
        return inlineSize;
    }

    /**
     * @return Inline size.
     * @throws IgniteCheckedException If failed.
     */
    private int getMetaInlineSize() throws IgniteCheckedException {
        final long metaPage = acquirePage(metaPageId);

        try {
            long pageAddr = readLock(metaPageId, metaPage); // Meta can't be removed.

            assert pageAddr != 0 : "Failed to read lock meta page [metaPageId=" +
                U.hexLong(metaPageId) + ']';

            try {
                BPlusMetaIO io = BPlusMetaIO.VERSIONS.forPage(pageAddr);

                return io.getInlineSize(pageAddr);
            }
            finally {
                readUnlock(metaPageId, metaPage, pageAddr);
            }
        }
        finally {
            releasePage(metaPageId, metaPage);
        }
    }

    /** {@inheritDoc} */
    @SuppressWarnings("ForLoopReplaceableByForEach")
    @Override protected int compare(BPlusIO<GridH2SearchRow> io, long pageAddr, int idx,
        GridH2SearchRow row) throws IgniteCheckedException {
        if (inlineSize() == 0)
            return compareRows(getRow(io, pageAddr, idx), row);
        else {
            int off = io.offset(idx);

            int fieldOff = 0;

            int lastIdxUsed = 0;

            for (int i = 0; i < inlineIdxs.size(); i++) {
                InlineIndexHelper inlineIdx = inlineIdxs.get(i);

                Value v2 = row.getValue(inlineIdx.columnIndex());

                if (v2 == null)
                    return 0;

                int c = inlineIdx.compare(pageAddr, off + fieldOff, inlineSize() - fieldOff, v2, comp);

                if (c == -2)
                    break;

                lastIdxUsed++;

                if (c != 0)
                    return c;

                fieldOff += inlineIdx.fullSize(pageAddr, off + fieldOff);

                if (fieldOff > inlineSize())
                    break;
            }

            if (lastIdxUsed == cols.length)
                return mvccCompare((H2RowLinkIO)io, pageAddr, idx, row);

            SearchRow rowData = getRow(io, pageAddr, idx);

            for (int i = lastIdxUsed, len = cols.length; i < len; i++) {
                IndexColumn col = cols[i];
                int idx0 = col.column.getColumnId();

                Value v2 = row.getValue(idx0);

                if (v2 == null) {
                    // Can't compare further.
                    return mvccCompare((H2RowLinkIO)io, pageAddr, idx, row);
                }

                Value v1 = rowData.getValue(idx0);

                int c = compareValues(v1, v2);

                if (c != 0)
                    return InlineIndexHelper.fixSort(c, col.sortType);
            }

            return mvccCompare((H2RowLinkIO)io, pageAddr, idx, row);
        }
    }

    /**
     * Compare two rows.
     *
     * @param r1 Row 1.
     * @param r2 Row 2.
     * @return Compare result.
     */
    private int compareRows(GridH2Row r1, GridH2SearchRow r2) {
        assert !mvccEnabled || r2.indexSearchRow() || assertMvccVersionValid(r2.mvccCoordinatorVersion(), r2.mvccCounter()) : r2;

        if (r1 == r2)
            return 0;

        for (int i = 0, len = cols.length; i < len; i++) {
            int idx = columnIds[i];

            Value v1 = r1.getValue(idx);
            Value v2 = r2.getValue(idx);

            if (v1 == null || v2 == null) {
                // Can't compare further.
                return mvccCompare(r1, r2);
            }

            int c = compareValues(v1, v2);

            if (c != 0)
                return InlineIndexHelper.fixSort(c, cols[i].sortType);
        }

        return mvccCompare(r1, r2);
    }

    /**
     * @param io IO.
     * @param pageAddr Page address.
     * @param idx Item index.
     * @param r2 Search row.
     * @return Comparison result.
     */
    private int mvccCompare(H2RowLinkIO io, long pageAddr, int idx, GridH2SearchRow r2) {
        if (mvccEnabled && !r2.indexSearchRow()) {
            long crdVer1 = io.getMvccCoordinatorVersion(pageAddr, idx);
            long crdVer2 = r2.mvccCoordinatorVersion();

            assert crdVer1 != 0;
            assert crdVer2 != 0 : r2;

            int c = Long.compare(unmaskCoordinatorVersion(crdVer1), unmaskCoordinatorVersion(crdVer2));

            if (c != 0)
                return c;

            long cntr = io.getMvccCounter(pageAddr, idx);

            assert cntr != MVCC_COUNTER_NA;
            assert r2.mvccCounter() != MVCC_COUNTER_NA : r2;

            return Long.compare(cntr, r2.mvccCounter());
        }

        return 0;
    }

    /**
     * @param r1 First row.
     * @param r2 Second row.
     * @return Comparison result.
     */
    private int mvccCompare(GridH2Row r1, GridH2SearchRow r2) {
        if (mvccEnabled && !r2.indexSearchRow()) {
            long crdVer1 = r1.mvccCoordinatorVersion();
            long crdVer2 = r2.mvccCoordinatorVersion();

            assert crdVer1 != 0 : r1;
            assert crdVer2 != 0 : r2;

            int c = Long.compare(unmaskCoordinatorVersion(crdVer1), unmaskCoordinatorVersion(crdVer2));

            if (c != 0)
                return c;

            assert r1.mvccCounter() != MVCC_COUNTER_NA : r1;
            assert r2.mvccCounter() != MVCC_COUNTER_NA : r2;

            return Long.compare(r1.mvccCounter(), r2.mvccCounter());
        }

        return 0;
    }

    /**
     * @param v1 First value.
     * @param v2 Second value.
     * @return Comparison result.
     */
    public abstract int compareValues(Value v1, Value v2);

    /** {@inheritDoc} */
    @Override public String toString() {
        return S.toString(H2Tree.class, this, "super", super.toString());
    }
}<|MERGE_RESOLUTION|>--- conflicted
+++ resolved
@@ -133,11 +133,7 @@
     }
 
     /** {@inheritDoc} */
-<<<<<<< HEAD
-    @Override protected GridH2Row getRow(BPlusIO<GridH2SearchRow> io, long pageAddr, int idx, Object ignore)
-=======
-    @Override protected GridH2Row getRow(BPlusIO<SearchRow> io, long pageAddr, int idx, Object filter)
->>>>>>> b8672d7d
+    @Override protected GridH2Row getRow(BPlusIO<GridH2SearchRow> io, long pageAddr, int idx, Object filter)
         throws IgniteCheckedException {
         if (filter != null) {
             // Filter out not interesting partitions without deserializing the row.
