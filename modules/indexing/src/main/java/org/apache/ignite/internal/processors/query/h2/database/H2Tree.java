--- conflicted
+++ resolved
@@ -473,16 +473,10 @@
 
                 int lastIdxUsed = 0;
 
-<<<<<<< HEAD
-            for (int i = 0; i < inlineIdxs.size(); i++) {
-                InlineIndexColumn inlineIdx = inlineIdxs.get(i);
-                Value v2 = row.getValue(inlineIdx.columnIndex());
-=======
                 for (int i = 0; i < inlineIdxs.size(); i++) {
-                    InlineIndexHelper inlineIdx = inlineIdxs.get(i);
-
+                    InlineIndexColumn inlineIdx = inlineIdxs.get(i);
+                    
                     Value v2 = row.getValue(inlineIdx.columnIndex());
->>>>>>> 50cd0a85
 
                     if (v2 == null)
                         return 0;
@@ -494,13 +488,8 @@
 
                     lastIdxUsed++;
 
-<<<<<<< HEAD
-                if (c != 0)
-                    return fixSort(c, inlineCols[i].sortType);
-=======
                     if (c != 0)
-                        return c;
->>>>>>> 50cd0a85
+                        return fixSort(c, inlineCols[i].sortType);
 
                     fieldOff += inlineIdx.fullSize(pageAddr, off + fieldOff);
 
@@ -530,15 +519,9 @@
 
                     int c = compareValues(v1, v2);
 
-<<<<<<< HEAD
-                if (c != 0)
-                    return fixSort(c, col.sortType);
-            }
-=======
                     if (c != 0)
-                        return InlineIndexHelper.fixSort(c, col.sortType);
+                        return fixSort(c, col.sortType);
                 }
->>>>>>> 50cd0a85
 
                 return mvccCompare((H2RowLinkIO)io, pageAddr, idx, row);
             }
