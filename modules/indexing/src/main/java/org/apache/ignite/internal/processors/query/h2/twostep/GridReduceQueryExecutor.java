/*
 * Licensed to the Apache Software Foundation (ASF) under one or more
 * contributor license agreements.  See the NOTICE file distributed with
 * this work for additional information regarding copyright ownership.
 * The ASF licenses this file to You under the Apache License, Version 2.0
 * (the "License"); you may not use this file except in compliance with
 * the License.  You may obtain a copy of the License at
 *
 *      http://www.apache.org/licenses/LICENSE-2.0
 *
 * Unless required by applicable law or agreed to in writing, software
 * distributed under the License is distributed on an "AS IS" BASIS,
 * WITHOUT WARRANTIES OR CONDITIONS OF ANY KIND, either express or implied.
 * See the License for the specific language governing permissions and
 * limitations under the License.
 */

package org.apache.ignite.internal.processors.query.h2.twostep;

import java.lang.reflect.Constructor;
import java.sql.Connection;
import java.sql.ResultSet;
import java.sql.SQLException;
import java.sql.Statement;
import java.util.ArrayList;
import java.util.Collection;
import java.util.Collections;
import java.util.HashMap;
import java.util.HashSet;
import java.util.Iterator;
import java.util.LinkedHashMap;
import java.util.List;
import java.util.Map;
import java.util.Set;
import java.util.UUID;
import java.util.Arrays;
import java.util.concurrent.ConcurrentMap;
import java.util.concurrent.CountDownLatch;
import java.util.concurrent.TimeUnit;
import java.util.concurrent.atomic.AtomicLong;
import java.util.concurrent.atomic.AtomicReference;
import java.util.concurrent.locks.Lock;
import java.util.concurrent.locks.ReentrantLock;
import javax.cache.CacheException;
import org.apache.ignite.IgniteCheckedException;
import org.apache.ignite.IgniteClientDisconnectedException;
import org.apache.ignite.IgniteException;
import org.apache.ignite.IgniteLogger;
import org.apache.ignite.cache.query.QueryCancelledException;
import org.apache.ignite.cluster.ClusterNode;
import org.apache.ignite.events.DiscoveryEvent;
import org.apache.ignite.events.Event;
import org.apache.ignite.events.EventType;
import org.apache.ignite.internal.GridKernalContext;
import org.apache.ignite.internal.GridTopic;
import org.apache.ignite.internal.IgniteInterruptedCheckedException;
import org.apache.ignite.internal.managers.communication.GridIoPolicy;
import org.apache.ignite.internal.managers.communication.GridMessageListener;
import org.apache.ignite.internal.managers.eventstorage.GridLocalEventListener;
import org.apache.ignite.internal.processors.affinity.AffinityAssignment;
import org.apache.ignite.internal.processors.affinity.AffinityTopologyVersion;
import org.apache.ignite.internal.processors.cache.GridCacheContext;
import org.apache.ignite.internal.processors.cache.distributed.dht.GridDhtPartitionState;
import org.apache.ignite.internal.processors.cache.query.GridCacheQueryMarshallable;
import org.apache.ignite.internal.processors.cache.query.GridCacheSqlQuery;
import org.apache.ignite.internal.processors.cache.query.GridCacheTwoStepQuery;
import org.apache.ignite.internal.processors.query.GridRunningQueryInfo;
import org.apache.ignite.internal.processors.query.GridQueryCacheObjectsIterator;
import org.apache.ignite.internal.processors.query.GridQueryCancel;
import org.apache.ignite.internal.processors.query.h2.IgniteH2Indexing;
import org.apache.ignite.internal.processors.query.h2.opt.GridH2QueryContext;
import org.apache.ignite.internal.processors.query.h2.sql.GridSqlSortColumn;
import org.apache.ignite.internal.processors.query.h2.sql.GridSqlType;
import org.apache.ignite.internal.processors.query.h2.twostep.messages.GridQueryCancelRequest;
import org.apache.ignite.internal.processors.query.h2.twostep.messages.GridQueryFailResponse;
import org.apache.ignite.internal.processors.query.h2.twostep.messages.GridQueryNextPageRequest;
import org.apache.ignite.internal.processors.query.h2.twostep.messages.GridQueryNextPageResponse;
import org.apache.ignite.internal.processors.query.h2.twostep.msg.GridH2QueryRequest;
import org.apache.ignite.internal.util.GridEmptyIterator;
import org.apache.ignite.internal.util.GridSpinBusyLock;
import org.apache.ignite.internal.util.typedef.CIX2;
import org.apache.ignite.internal.util.typedef.F;
import org.apache.ignite.internal.util.typedef.X;
import org.apache.ignite.internal.util.typedef.internal.U;
import org.apache.ignite.lang.IgniteBiClosure;
import org.apache.ignite.lang.IgniteFuture;
import org.apache.ignite.lang.IgniteProductVersion;
import org.apache.ignite.plugin.extensions.communication.Message;
import org.h2.command.ddl.CreateTableData;
import org.h2.engine.Session;
import org.h2.index.Cursor;
import org.h2.index.Index;
import org.h2.jdbc.JdbcConnection;
import org.h2.jdbc.JdbcResultSet;
import org.h2.jdbc.JdbcStatement;
import org.h2.result.ResultInterface;
import org.h2.result.Row;
import org.h2.table.Column;
import org.h2.util.IntArray;
import org.h2.value.Value;
import org.jetbrains.annotations.Nullable;
import org.jsr166.ConcurrentHashMap8;

import static java.util.Collections.singletonList;
import static org.apache.ignite.internal.processors.affinity.AffinityTopologyVersion.NONE;
import static org.apache.ignite.internal.processors.cache.query.GridCacheQueryType.SQL_FIELDS;
import static org.apache.ignite.internal.processors.query.h2.IgniteH2Indexing.setupConnection;
import static org.apache.ignite.internal.processors.query.h2.opt.DistributedJoinMode.OFF;
import static org.apache.ignite.internal.processors.query.h2.opt.GridH2QueryType.REDUCE;
import static org.apache.ignite.internal.processors.query.h2.sql.GridSqlQuerySplitter.mergeTableIdentifier;

/**
 * Reduce query executor.
 */
public class GridReduceQueryExecutor {
    /** */
    private static final String MERGE_INDEX_UNSORTED = "merge_scan";

    /** */
    private static final String MERGE_INDEX_SORTED = "merge_sorted";

    /** */
    private GridKernalContext ctx;

    /** */
    private IgniteH2Indexing h2;

    /** */
    private IgniteLogger log;

    /** */
    private final AtomicLong qryIdGen;

    /** */
    private final ConcurrentMap<Long, QueryRun> runs = new ConcurrentHashMap8<>();

    /** */
    private volatile List<GridThreadLocalTable> fakeTbls = Collections.emptyList();

    /** */
    private final Lock fakeTblsLock = new ReentrantLock();

    /** */
    private static final Constructor<JdbcResultSet> CONSTRUCTOR;

    /**
     * Init constructor.
     */
    static {
        try {
            CONSTRUCTOR = JdbcResultSet.class.getDeclaredConstructor(
                JdbcConnection.class,
                JdbcStatement.class,
                ResultInterface.class,
                Integer.TYPE,
                Boolean.TYPE,
                Boolean.TYPE,
                Boolean.TYPE
            );

            CONSTRUCTOR.setAccessible(true);
        }
        catch (NoSuchMethodException e) {
            throw new IllegalStateException("Check H2 version in classpath.", e);
        }
    }

    /** */
    private final GridSpinBusyLock busyLock;

    /** */
    private final CIX2<ClusterNode,Message> locNodeHnd = new CIX2<ClusterNode,Message>() {
        @Override public void applyx(ClusterNode locNode, Message msg) {
            h2.mapQueryExecutor().onMessage(locNode.id(), msg);
        }
    };

    /**
     * @param qryIdGen Query ID generator.
     * @param busyLock Busy lock.
     */
    public GridReduceQueryExecutor(AtomicLong qryIdGen, GridSpinBusyLock busyLock) {
        this.qryIdGen = qryIdGen;
        this.busyLock = busyLock;
    }

    /**
     * @param ctx Context.
     * @param h2 H2 Indexing.
     * @throws IgniteCheckedException If failed.
     */
    public void start(final GridKernalContext ctx, final IgniteH2Indexing h2) throws IgniteCheckedException {
        this.ctx = ctx;
        this.h2 = h2;

        log = ctx.log(GridReduceQueryExecutor.class);

        ctx.io().addMessageListener(GridTopic.TOPIC_QUERY, new GridMessageListener() {
            @Override public void onMessage(UUID nodeId, Object msg) {
                if (!busyLock.enterBusy())
                    return;

                try {
                    if (msg instanceof GridCacheQueryMarshallable)
                        ((GridCacheQueryMarshallable)msg).unmarshall(ctx.config().getMarshaller(), ctx);

                    GridReduceQueryExecutor.this.onMessage(nodeId, msg);
                }
                finally {
                    busyLock.leaveBusy();
                }
            }
        });

        ctx.event().addLocalEventListener(new GridLocalEventListener() {
            @Override
            public void onEvent(final Event evt) {
                UUID nodeId = ((DiscoveryEvent) evt).eventNode().id();

                for (QueryRun r : runs.values()) {
                    for (GridMergeIndex idx : r.idxs) {
                        if (idx.hasSource(nodeId)) {
                            handleNodeLeft(r, nodeId);

                            break;
                        }
                    }
                }
            }
        }, EventType.EVT_NODE_FAILED, EventType.EVT_NODE_LEFT);
    }

    /**
     * @param r Query run.
     * @param nodeId Left node ID.
     */
    private void handleNodeLeft(QueryRun r, UUID nodeId) {
        // Will attempt to retry. If reduce query was started it will fail on next page fetching.
        retry(r, h2.readyTopologyVersion(), nodeId);
    }

    /**
     * @param nodeId Node ID.
     * @param msg Message.
     */
    public void onMessage(UUID nodeId, Object msg) {
        try {
            assert msg != null;

            ClusterNode node = ctx.discovery().node(nodeId);

            if (node == null)
                return; // Node left, ignore.

            boolean processed = true;

            if (msg instanceof GridQueryNextPageResponse)
                onNextPage(node, (GridQueryNextPageResponse)msg);
            else if (msg instanceof GridQueryFailResponse)
                onFail(node, (GridQueryFailResponse)msg);
            else
                processed = false;

            if (processed && log.isDebugEnabled())
                log.debug("Processed response: " + nodeId + "->" + ctx.localNodeId() + " " + msg);
        }
        catch(Throwable th) {
            U.error(log, "Failed to process message: " + msg, th);
        }
    }

    /**
     * @param node Node.
     * @param msg Message.
     */
    private void onFail(ClusterNode node, GridQueryFailResponse msg) {
        QueryRun r = runs.get(msg.queryRequestId());

        fail(r, node.id(), msg.error(), msg.failCode());
    }

    /**
     * @param r Query run.
     * @param nodeId Failed node ID.
     * @param msg Error message.
     */
    private void fail(QueryRun r, UUID nodeId, String msg, byte failCode) {
        if (r != null) {
            CacheException e = new CacheException("Failed to execute map query on the node: " + nodeId + ", " + msg);

            if (failCode == GridQueryFailResponse.CANCELLED_BY_ORIGINATOR)
                e.addSuppressed(new QueryCancelledException());

            r.state(e, nodeId);
        }
    }

    /**
     * @param node Node.
     * @param msg Message.
     */
    private void onNextPage(final ClusterNode node, GridQueryNextPageResponse msg) {
        final long qryReqId = msg.queryRequestId();
        final int qry = msg.query();
        final int seg = msg.segmentId();

        final QueryRun r = runs.get(qryReqId);

        if (r == null) // Already finished with error or canceled.
            return;

        final int pageSize = r.pageSize;

        GridMergeIndex idx = r.idxs.get(msg.query());

        GridResultPage page;

        try {
            page = new GridResultPage(ctx, node.id(), msg) {
                @Override public void fetchNextPage() {
                    Object errState = r.state.get();

                    if (errState != null) {
                        CacheException err0 = errState instanceof CacheException ? (CacheException)errState : null;

                        if (err0 != null && err0.getCause() instanceof IgniteClientDisconnectedException)
                            throw err0;

                        CacheException e = new CacheException("Failed to fetch data from node: " + node.id());

                        if (err0 != null)
                            e.addSuppressed(err0);

                        throw e;
                    }

                    try {
                        GridQueryNextPageRequest msg0 = new GridQueryNextPageRequest(qryReqId, qry, seg, pageSize);

                        if (node.isLocal())
                            h2.mapQueryExecutor().onMessage(ctx.localNodeId(), msg0);
                        else
                            ctx.io().sendToGridTopic(node, GridTopic.TOPIC_QUERY, msg0, GridIoPolicy.QUERY_POOL);
                    }
                    catch (IgniteCheckedException e) {
                        throw new CacheException("Failed to fetch data from node: " + node.id(), e);
                    }
                }
            };
        }
        catch (Exception e) {
            U.error(log, "Error in message.", e);

            fail(r, node.id(), "Error in message.", GridQueryFailResponse.GENERAL_ERROR);

            return;
        }

        idx.addPage(page);

        if (msg.retry() != null)
            retry(r, msg.retry(), node.id());
        else if (msg.page() == 0) // Do count down on each first page received.
            r.latch.countDown();
    }

    /**
     * @param r Query run.
     * @param retryVer Retry version.
     * @param nodeId Node ID.
     */
    private void retry(QueryRun r, AffinityTopologyVersion retryVer, UUID nodeId) {
        r.state(retryVer, nodeId);
    }

    /**
     * @param cctx Cache context for main space.
     * @param extraSpaces Extra spaces.
     * @return {@code true} If preloading is active.
     */
    private boolean isPreloadingActive(final GridCacheContext<?, ?> cctx, List<Integer> extraSpaces) {
        if (hasMovingPartitions(cctx))
            return true;

        if (extraSpaces != null) {
            for (int i = 0; i < extraSpaces.size(); i++) {
                if (hasMovingPartitions(cacheContext(extraSpaces.get(i))))
                    return true;
            }
        }

        return false;
    }

    /**
     * @param cctx Cache context.
     * @return {@code True} If cache has partitions in {@link GridDhtPartitionState#MOVING} state.
     */
    private boolean hasMovingPartitions(GridCacheContext<?, ?> cctx) {
        return !cctx.isLocal() && cctx.topology().hasMovingPartitions();
    }

    /**
     * @param cacheId Cache ID.
     * @return Cache context.
     */
    private GridCacheContext<?,?> cacheContext(Integer cacheId) {
        return ctx.cache().context().cacheContext(cacheId);
    }

    /**
     * Checks if data nodes hold only partitions from passed partition set.
     * If yes we can skip partitions filtering for query.
     *
     * @param topVer Topology version.
     * @param cctx Cache context.
     * @param parts Partitions.
     */
    private boolean needPartFilter(AffinityTopologyVersion topVer,
        final GridCacheContext<?, ?> cctx, @Nullable IntArrayWrapper parts) {
        if (parts == null)
            return false;

        AffinityAssignment assignment = cctx.affinity().assignment(topVer);

        Set<ClusterNode> nodes = assignment.primaryPartitionNodes();

        for (ClusterNode node : nodes) {
            Set<Integer> primIds = assignment.primaryPartitions(node.id());

            int commonPartsCnt = 0;

            for (Integer partId : primIds) {
                if (parts.contains(partId))
                    commonPartsCnt++;
            }

            if (commonPartsCnt > 0 && commonPartsCnt != primIds.size())
                return true;
        }

        return false;
    }

    /**
     * @param topVer Topology version.
     * @param cctx Cache context.
     * @param parts Partitions.
     */
    private Map<ClusterNode, IntArray> stableDataNodesMap(AffinityTopologyVersion topVer,
        final GridCacheContext<?, ?> cctx, @Nullable IntArrayWrapper parts) {
        if (parts == null)
            parts = new IntArrayWrapper(-1, 0, cctx.affinity().partitions());

        Map<ClusterNode, IntArray> mapping = new HashMap<>(parts.size());

        List<List<ClusterNode>> assignment = cctx.affinity().assignment(topVer).assignment();

        IntArrayWrapper.Iterator iter = parts.iterator();

        while(iter.hasNext()) {
            int partId = iter.next();

            List<ClusterNode> partNodes = assignment.get(partId);

            if (partNodes.size() > 0) {
                ClusterNode prim = partNodes.get(0);

                IntArray partIds = mapping.get(prim);

                if (partIds == null) {
                    partIds = new IntArray();

                    mapping.put(prim, partIds);
                }

                partIds.add(partId);
            }
        }

        return mapping;
    }

    /**
     * @param topVer Topology version.
     * @param cctx Cache context.
     * @param parts Partitions.
     */
    private Set<ClusterNode> stableDataNodesSet(AffinityTopologyVersion topVer,
        final GridCacheContext<?, ?> cctx, @Nullable IntArrayWrapper parts) {
        Set<ClusterNode> nodes;

        // Partition set has no meaning for replicated caches.
        if (!cctx.isReplicated()) {
            if (parts == null)
                parts = new IntArrayWrapper(-1, 0, cctx.affinity().partitions());

            nodes = new HashSet<>(parts.size());

            // TODO FIXME caching might be useful.
            List<List<ClusterNode>> assignment = cctx.affinity().assignment(topVer).assignment();

            IntArrayWrapper.Iterator iter = parts.iterator();

            while(iter.hasNext()) {
                int partId = iter.next();

                List<ClusterNode> partNodes = assignment.get(partId);

                if (partNodes.size() > 0)
                    nodes.add(partNodes.get(0));
            }
        }
        else
            nodes = new HashSet<>(cctx.affinity().assignment(topVer).primaryPartitionNodes());

        return nodes;
    }

    /**
     * @param topVer Topology version.
     * @param cctx Cache context for main space.
     * @param extraSpaces Extra spaces.
     * @param parts Partitions.
     * @return Data nodes or {@code null} if repartitioning started and we need to retry.
     */
    private Map<ClusterNode, IntArray> stableDataNodes(
            AffinityTopologyVersion topVer,
            final GridCacheContext<?, ?> cctx,
            List<Integer> extraSpaces,
            IntArrayWrapper parts) {
        boolean needPartFilter = needPartFilter(topVer, cctx, parts);

        Set<ClusterNode> nodes;
        Map<ClusterNode, IntArray> map = new HashMap<>();

        if (needPartFilter) {
            map = stableDataNodesMap(topVer, cctx, parts);

            nodes = map.keySet();
        }
        else {
            nodes = stableDataNodesSet(topVer, cctx, parts);

            for (ClusterNode node : nodes)
                map.put(node, null); // Partition filter is not needed.
        }

        if (F.isEmpty(map))
            return Collections.emptyMap(); // Topology has no nodes containing query relevant data.

        if (!F.isEmpty(extraSpaces)) {
            for (int i = 0; i < extraSpaces.size(); i++) {
                GridCacheContext<?,?> extraCctx = cacheContext(extraSpaces.get(i));

                String extraSpace = extraCctx.name();

                if (extraCctx.isLocal())
                    continue; // No consistency guaranties for local caches.

                if (cctx.isReplicated() && !extraCctx.isReplicated())
                    throw new CacheException("Queries running on replicated cache should not contain JOINs " +
                        "with partitioned tables [rCache=" + cctx.name() + ", pCache=" + extraSpace + "]");

                Collection<ClusterNode> extraNodes = stableDataNodesSet(topVer, extraCctx, parts);

                if (F.isEmpty(extraNodes))
                    throw new CacheException("Failed to find data nodes for cache: " + extraSpace);

                if (cctx.isReplicated() && extraCctx.isReplicated()) {
                    nodes.retainAll(extraNodes);

                    if (map.isEmpty()) {
                        if (isPreloadingActive(cctx, extraSpaces))
                            return null; // Retry.
                        else
                            throw new CacheException("Caches have distinct sets of data nodes [cache1=" + cctx.name() +
                                ", cache2=" + extraSpace + "]");
                    }
                }
                else if (!cctx.isReplicated() && extraCctx.isReplicated()) {
                    if (!extraNodes.containsAll(nodes))
                        if (isPreloadingActive(cctx, extraSpaces))
                            return null; // Retry.
                        else
                            throw new CacheException("Caches have distinct sets of data nodes [cache1=" + cctx.name() +
                                ", cache2=" + extraSpace + "]");
                }
                else if (!cctx.isReplicated() && !extraCctx.isReplicated()) {
                    if (extraNodes.size() != map.size() || !nodes.containsAll(extraNodes))
                        if (isPreloadingActive(cctx, extraSpaces))
                            return null; // Retry.
                        else
                            throw new CacheException("Caches have distinct sets of data nodes [cache1=" + cctx.name() +
                                ", cache2=" + extraSpace + "]");
                }
                else
                    throw new IllegalStateException();
            }
        }

        return map;
    }

    /**
     * @param cctx Cache context.
     * @param qry Query.
     * @param keepPortable Keep portable.
     * @param enforceJoinOrder Enforce join order of tables.
     * @param timeoutMillis Timeout in milliseconds.
     * @param cancel Query cancel.
     * @param parts Partitions.
     * @return Rows iterator.
     */
    public Iterator query(
            GridCacheContext<?, ?> cctx,
            GridCacheTwoStepQuery qry,
            boolean keepPortable,
            boolean enforceJoinOrder,
            int timeoutMillis,
            GridQueryCancel cancel,
            int[] parts) {
        for (int attempt = 0;; attempt++) {
            if (attempt != 0) {
                try {
                    Thread.sleep(attempt * 10); // Wait for exchange.
                }
                catch (InterruptedException e) {
                    Thread.currentThread().interrupt();

                    throw new CacheException("Query was interrupted.", e);
                }
            }

            final long qryReqId = qryIdGen.incrementAndGet();

            final String space = cctx.name();

            final QueryRun r = new QueryRun(qryReqId, qry.originalSql(), space,
                h2.connectionForSpace(space), qry.mapQueries().size(), qry.pageSize(),
                U.currentTimeMillis(), cancel);

            AffinityTopologyVersion topVer = h2.readyTopologyVersion();

            List<Integer> extraSpaces = qry.extraCaches();

            Collection<ClusterNode> nodes = null;

            // Explicit partition mapping for unstable topology.
            Map<ClusterNode, IntArray> partsMap = null;

<<<<<<< HEAD
            if (isPreloadingActive(cctx, extraSpaces)) {
                if (cctx.isReplicated())
                    nodes = replicatedUnstableDataNodes(cctx, extraSpaces);
                else {
                    partsMap = partitionedUnstableDataNodes(cctx, extraSpaces,
                        parts == null ? null : new IntArrayWrapper(parts));
=======
            if (qry.isLocal())
                nodes = singletonList(ctx.discovery().localNode());
            else {
                if (isPreloadingActive(cctx, extraSpaces)) {
                    if (cctx.isReplicated())
                        nodes = replicatedUnstableDataNodes(cctx, extraSpaces);
                    else {
                        partsMap = partitionedUnstableDataNodes(cctx, extraSpaces);
>>>>>>> db21f735

                        nodes = partsMap == null ? null : partsMap.keySet();
                    }
                }
<<<<<<< HEAD
            }
            else {
                Map<ClusterNode, IntArray> map = stableDataNodes(topVer, cctx, extraSpaces,
                    parts == null ? null : new IntArrayWrapper(parts));

                if (map != null) {
                    nodes = map.keySet();

                    Iterator<Map.Entry<ClusterNode, IntArray>> iter = map.entrySet().iterator();

                    if (iter.hasNext() && iter.next().getValue() != null)
                        partsMap = map;
                }
            }
=======
                else
                    nodes = stableDataNodes(topVer, cctx, extraSpaces);
>>>>>>> db21f735

                if (nodes == null)
                    continue; // Retry.

<<<<<<< HEAD
            if (nodes.size() == 0)
                return new GridEmptyIterator(); // No data nodes are found for query.

            assert !nodes.isEmpty();
=======
                assert !nodes.isEmpty();
>>>>>>> db21f735

                if (cctx.isReplicated() || qry.explain()) {
                    assert qry.explain() || !nodes.contains(ctx.discovery().localNode()) :
                        "We must be on a client node.";

                    // Select random data node to run query on a replicated data or get EXPLAIN PLAN from a single node.
                    nodes = singletonList(F.rand(nodes));
                }
            }

            int tblIdx = 0;

            final boolean skipMergeTbl = !qry.explain() && qry.skipMergeTable();

            final int segmentsPerIndex = qry.explain() ? 1 : cctx.config().getQueryParallelism();

            int replicatedQrysCnt = 0;

            for (GridCacheSqlQuery mapQry : qry.mapQueries()) {
                GridMergeIndex idx;

                if (!skipMergeTbl) {
                    GridMergeTable tbl;

                    try {
                        tbl = createMergeTable(r.conn, mapQry, qry.explain());
                    }
                    catch (IgniteCheckedException e) {
                        throw new IgniteException(e);
                    }

                    idx = tbl.getMergeIndex();

                    fakeTable(r.conn, tblIdx++).innerTable(tbl);
                }
                else
                    idx = GridMergeIndexUnsorted.createDummy(ctx);

                // If the query has only replicated tables, we have to run it on a single node only.
                if (!mapQry.isPartitioned()) {
                    ClusterNode node = F.rand(nodes);

                    mapQry.node(node.id());

                    replicatedQrysCnt++;

                    idx.setSources(singletonList(node), 1); // Replicated tables can have only 1 segment.
                }
                else
                    idx.setSources(nodes, segmentsPerIndex);

                idx.setPageSize(r.pageSize);

                r.idxs.add(idx);
            }

            r.latch = new CountDownLatch(
                (r.idxs.size() - replicatedQrysCnt) * nodes.size() * segmentsPerIndex + replicatedQrysCnt);

            runs.put(qryReqId, r);

            try {
                cancel.checkCancelled();

                if (ctx.clientDisconnected()) {
                    throw new CacheException("Query was cancelled, client node disconnected.",
                        new IgniteClientDisconnectedException(ctx.cluster().clientReconnectFuture(),
                            "Client node disconnected."));
                }

                List<GridCacheSqlQuery> mapQrys = qry.mapQueries();

                if (qry.explain()) {
                    mapQrys = new ArrayList<>(qry.mapQueries().size());

                    for (GridCacheSqlQuery mapQry : qry.mapQueries())
                        mapQrys.add(new GridCacheSqlQuery("EXPLAIN " + mapQry.query())
                            .parameters(mapQry.parameters(), mapQry.parameterIndexes()));
                }

                final boolean distributedJoins = qry.distributedJoins();

                final Collection<ClusterNode> finalNodes = nodes;

                cancel.set(new Runnable() {
                    @Override public void run() {
                        send(finalNodes, new GridQueryCancelRequest(qryReqId), null, false);
                    }
                });

                boolean retry = false;

                // Always enforce join order on map side to have consistent behavior.
                int flags = GridH2QueryRequest.FLAG_ENFORCE_JOIN_ORDER;

                if (distributedJoins)
                    flags |= GridH2QueryRequest.FLAG_DISTRIBUTED_JOINS;

                if (qry.isLocal())
                    flags |= GridH2QueryRequest.FLAG_IS_LOCAL;

                if (qry.explain())
                    flags |= GridH2QueryRequest.FLAG_EXPLAIN;

                if (send(nodes,
                        new GridH2QueryRequest()
                            .requestId(qryReqId)
                            .topologyVersion(topVer)
                            .pageSize(r.pageSize)
                            .caches(qry.caches())
                            .tables(distributedJoins ? qry.tables() : null)
                            .partitions(convert(partsMap))
                            .queries(mapQrys)
                            .flags(flags)
                            .timeout(timeoutMillis),
                    null,
                    false)) {

                    awaitAllReplies(r, nodes, cancel);

                    Object state = r.state.get();

                    if (state != null) {
                        if (state instanceof CacheException) {
                            CacheException err = (CacheException)state;

                            if (err.getCause() instanceof IgniteClientDisconnectedException)
                                throw err;

                            if (wasCancelled(err))
                                throw new QueryCancelledException(); // Throw correct exception.

                            throw new CacheException("Failed to run map query remotely.", err);
                        }

                        if (state instanceof AffinityTopologyVersion) {
                            retry = true;

                            // If remote node asks us to retry then we have outdated full partition map.
                            h2.awaitForReadyTopologyVersion((AffinityTopologyVersion)state);
                        }
                    }
                }
                else // Send failed.
                    retry = true;

                Iterator resIter = null;

                if (!retry) {
                    if (skipMergeTbl) {
                        List<List<?>> res = new ArrayList<>();

                        // Simple UNION ALL can have multiple indexes.
                        for (GridMergeIndex idx : r.idxs) {
                            Cursor cur = idx.findInStream(null, null);

                            while (cur.next()) {
                                Row row = cur.get();

                                int cols = row.getColumnCount();

                                List<Object> resRow = new ArrayList<>(cols);

                                for (int c = 0; c < cols; c++)
                                    resRow.add(row.getValue(c).getObject());

                                res.add(resRow);
                            }
                        }

                        resIter = res.iterator();
                    }
                    else {
                        cancel.checkCancelled();

                        UUID locNodeId = ctx.localNodeId();

                        setupConnection(r.conn, false, enforceJoinOrder);

                        GridH2QueryContext.set(new GridH2QueryContext(locNodeId, locNodeId, qryReqId, REDUCE)
                            .pageSize(r.pageSize).distributedJoinMode(OFF));

                        try {
                            if (qry.explain())
                                return explainPlan(r.conn, space, qry);

                            GridCacheSqlQuery rdc = qry.reduceQuery();

                            ResultSet res = h2.executeSqlQueryWithTimer(space,
                                r.conn,
                                rdc.query(),
                                F.asList(rdc.parameters()),
                                false, // The statement will cache some extra thread local objects.
                                timeoutMillis,
                                cancel);

                            resIter = new IgniteH2Indexing.FieldsIterator(res);
                        }
                        finally {
                            GridH2QueryContext.clearThreadLocal();
                        }
                    }
                }

                if (retry) {
                    if (Thread.currentThread().isInterrupted())
                        throw new IgniteInterruptedCheckedException("Query was interrupted.");

                    continue;
                }

                return new GridQueryCacheObjectsIterator(resIter, cctx, keepPortable);
            }
            catch (IgniteCheckedException | RuntimeException e) {
                U.closeQuiet(r.conn);

                if (e instanceof CacheException) {
                    if (wasCancelled((CacheException)e))
                        throw new CacheException("Failed to run reduce query locally.", new QueryCancelledException());

                    throw (CacheException)e;
                }

                Throwable cause = e;

                if (e instanceof IgniteCheckedException) {
                    Throwable disconnectedErr =
                        ((IgniteCheckedException)e).getCause(IgniteClientDisconnectedException.class);

                    if (disconnectedErr != null)
                        cause = disconnectedErr;
                }

                throw new CacheException("Failed to run reduce query locally.", cause);
            }
            finally {
                // Make sure any activity related to current attempt is cancelled.
                cancelRemoteQueriesIfNeeded(nodes, r, qryReqId, qry.distributedJoins());

                if (!runs.remove(qryReqId, r))
                    U.warn(log, "Query run was already removed: " + qryReqId);

                if (!skipMergeTbl) {
                    for (int i = 0, mapQrys = qry.mapQueries().size(); i < mapQrys; i++)
                        fakeTable(null, i).innerTable(null); // Drop all merge tables.
                }
            }
        }
    }

    /**
     * Returns true if the exception is triggered by query cancel.
     *
     * @param e Exception.
     * @return {@code true} if exception is caused by cancel.
     */
    private boolean wasCancelled(CacheException e) {
        return X.hasSuppressed(e, QueryCancelledException.class);
    }

    /**
     * @param nodes Query nodes.
     * @param r Query run.
     * @param qryReqId Query id.
     * @param distributedJoins Distributed join flag.
     */
    private void cancelRemoteQueriesIfNeeded(Collection<ClusterNode> nodes,
        QueryRun r,
        long qryReqId,
        boolean distributedJoins)
    {
        // For distributedJoins need always send cancel request to cleanup resources.
        if (distributedJoins)
            send(nodes, new GridQueryCancelRequest(qryReqId), null, false);
        else {
            for (GridMergeIndex idx : r.idxs) {
                if (!idx.fetchedAll()) {
                    send(nodes, new GridQueryCancelRequest(qryReqId), null, false);

                    break;
                }
            }
        }
    }

    /**
     * @param r Query run.
     * @param nodes Nodes to check periodically if they alive.
     * @param cancel Query cancel.
     * @throws IgniteInterruptedCheckedException If interrupted.
     */
    private void awaitAllReplies(QueryRun r, Collection<ClusterNode> nodes, GridQueryCancel cancel)
        throws IgniteInterruptedCheckedException, QueryCancelledException {
        while (!U.await(r.latch, 500, TimeUnit.MILLISECONDS)) {

            cancel.checkCancelled();

            for (ClusterNode node : nodes) {
                if (!ctx.discovery().alive(node)) {
                    handleNodeLeft(r, node.id());

                    assert r.latch.getCount() == 0;

                    return;
                }
            }
        }
    }

    /**
     * Gets or creates new fake table for index.
     *
     * @param c Connection.
     * @param idx Index of table.
     * @return Table.
     */
    private GridThreadLocalTable fakeTable(Connection c, int idx) {
        List<GridThreadLocalTable> tbls = fakeTbls;

        assert tbls.size() >= idx;

        if (tbls.size() == idx) { // If table for such index does not exist, create one.
            fakeTblsLock.lock();

            try {
                if ((tbls = fakeTbls).size() == idx) { // Double check inside of lock.
                    try (Statement stmt = c.createStatement()) {
                        stmt.executeUpdate("CREATE TABLE " + mergeTableIdentifier(idx) +
                            "(fake BOOL) ENGINE \"" + GridThreadLocalTable.Engine.class.getName() + '"');
                    }
                    catch (SQLException e) {
                        throw new IllegalStateException(e);
                    }

                    List<GridThreadLocalTable> newTbls = new ArrayList<>(tbls.size() + 1);

                    newTbls.addAll(tbls);
                    newTbls.add(GridThreadLocalTable.Engine.getCreated());

                    fakeTbls = tbls = newTbls;
                }
            }
            finally {
                fakeTblsLock.unlock();
            }
        }

        return tbls.get(idx);
    }

    /**
     * Calculates data nodes for replicated caches on unstable topology.
     *
     * @param cctx Cache context for main space.
     * @param extraSpaces Extra spaces.
     * @return Collection of all data nodes owning all the caches or {@code null} for retry.
     */
    private Collection<ClusterNode> replicatedUnstableDataNodes(final GridCacheContext<?, ?> cctx,
        List<Integer> extraSpaces) {
        assert cctx.isReplicated() : cctx.name() + " must be replicated";

        Set<ClusterNode> nodes = replicatedUnstableDataNodes(cctx);

        if (F.isEmpty(nodes))
            return null; // Retry.

        if (!F.isEmpty(extraSpaces)) {
            for (int i = 0; i < extraSpaces.size(); i++) {
                GridCacheContext<?, ?> extraCctx = cacheContext(extraSpaces.get(i));

                if (extraCctx.isLocal())
                    continue;

                if (!extraCctx.isReplicated())
                    throw new CacheException("Queries running on replicated cache should not contain JOINs " +
                        "with tables in partitioned caches [rCache=" + cctx.name() + ", pCache=" + extraCctx.name() + "]");

                Set<ClusterNode> extraOwners = replicatedUnstableDataNodes(extraCctx);

                if (F.isEmpty(extraOwners))
                    return null; // Retry.

                nodes.retainAll(extraOwners);

                if (nodes.isEmpty())
                    return null; // Retry.
            }
        }

        return nodes;
    }

    /**
     * @param space Cache name.
     * @param topVer Topology version.
     * @return Collection of data nodes.
     */
    private Collection<ClusterNode> dataNodes(String space, AffinityTopologyVersion topVer) {
        Collection<ClusterNode> res = ctx.discovery().cacheAffinityNodes(space, topVer);

        return res != null ? res : Collections.<ClusterNode>emptySet();
    }

    /**
     * Collects all the nodes owning all the partitions for the given replicated cache.
     *
     * @param cctx Cache context.
     * @return Owning nodes or {@code null} if we can't find owners for some partitions.
     */
    private Set<ClusterNode> replicatedUnstableDataNodes(GridCacheContext<?,?> cctx) {
        assert cctx.isReplicated() : cctx.name() + " must be replicated";

        String space = cctx.name();

        Set<ClusterNode> dataNodes = new HashSet<>(dataNodes(space, NONE));

        if (dataNodes.isEmpty())
            throw new CacheException("Failed to find data nodes for cache: " + space);

        // Find all the nodes owning all the partitions for replicated cache.
        for (int p = 0, parts = cctx.affinity().partitions(); p < parts; p++) {
            List<ClusterNode> owners = cctx.topology().owners(p);

            if (F.isEmpty(owners))
                return null; // Retry.

            dataNodes.retainAll(owners);

            if (dataNodes.isEmpty())
                return null; // Retry.
        }

        return dataNodes;
    }

    /**
     * Calculates partition mapping for partitioned cache on unstable topology.
     *
     * @param cctx Cache context for main space.
     * @param extraSpaces Extra spaces.
     * @param parts Partitions.
     * @return Partition mapping or {@code null} if we can't calculate it due to repartitioning and we need to retry.
     */
    @SuppressWarnings("unchecked")
    private Map<ClusterNode, IntArray> partitionedUnstableDataNodes(final GridCacheContext<?, ?> cctx,
                                                                    List<Integer> extraSpaces, @Nullable IntArrayWrapper parts) {
        assert !cctx.isReplicated() && !cctx.isLocal() : cctx.name() + " must be partitioned";

        if (parts == null)
            parts = new IntArrayWrapper(-1, 0, cctx.affinity().partitions());

        int allPartsCnt = cctx.affinity().partitions();

        final int partsCnt = parts.size();

        if (extraSpaces != null) { // Check correct number of partitions for partitioned caches.
            for (int i = 0; i < extraSpaces.size(); i++) {
                GridCacheContext<?, ?> extraCctx = cacheContext(extraSpaces.get(i));

                if (extraCctx.isReplicated() || extraCctx.isLocal())
                    continue;

                int extraParts = extraCctx.affinity().partitions();

                if (extraParts != allPartsCnt)
                    throw new CacheException("Number of partitions must be the same for correct collocation [cache1=" +
                        cctx.name() + ", parts1=" + allPartsCnt + ", cache2=" + extraCctx.name() + ", parts2=" + extraParts + "]");
            }
        }

        Set<ClusterNode>[] partLocs = new Set[partsCnt];

        // Fill partition locations for main cache.
        IntArrayWrapper.Iterator iter = parts.iterator();

        int c = 0;

        while(iter.hasNext()) {
            int p = iter.next();

            List<ClusterNode> owners = cctx.topology().owners(p);

            if (F.isEmpty(owners)) {
                if (!F.isEmpty(dataNodes(cctx.name(), NONE)))
                    return null; // Retry.

                throw new CacheException("Failed to find data nodes [cache=" + cctx.name() + ", part=" + p + "]");
            }

            partLocs[c++] = new HashSet<>(owners);
        }

        if (extraSpaces != null) {
            // Find owner intersections for each participating partitioned cache partition.
            // We need this for logical collocation between different partitioned caches with the same affinity.
            for (int i = 0; i < extraSpaces.size(); i++) {
                GridCacheContext<?, ?> extraCctx = cacheContext(extraSpaces.get(i));

                if (extraCctx.isReplicated() || extraCctx.isLocal())
                    continue;

                iter = parts.iterator();

                c = 0;

                while(iter.hasNext()) {
                    int p = iter.next();

                    List<ClusterNode> owners = extraCctx.topology().owners(p);

                    if (F.isEmpty(owners)) {
                        if (!F.isEmpty(dataNodes(extraCctx.name(), NONE)))
                            return null; // Retry.

                        throw new CacheException("Failed to find data nodes [cache=" + extraCctx.name() + ", part=" + p + "]");
                    }

                    if (partLocs[c] == null)
                        partLocs[c] = new HashSet<>(owners);
                    else {
                        partLocs[c].retainAll(owners); // Intersection of owners.

                        if (partLocs[c].isEmpty())
                            return null; // Intersection is empty -> retry.
                    }

                    c++;
                }
            }

            // Filter nodes where not all the replicated caches loaded.
            for (int i = 0; i < extraSpaces.size(); i++) {
                GridCacheContext<?,?> extraCctx = cacheContext(extraSpaces.get(i));

                if (!extraCctx.isReplicated())
                    continue;

                Set<ClusterNode> dataNodes = replicatedUnstableDataNodes(extraCctx);

                if (F.isEmpty(dataNodes))
                    return null; // Retry.

                for (Set<ClusterNode> partLoc : partLocs) {
                    partLoc.retainAll(dataNodes);

                    if (partLoc.isEmpty())
                        return null; // Retry.
                }
            }
        }

        // Collect the final partitions mapping.
        Map<ClusterNode, IntArray> res = new HashMap<>();

        // Here partitions in all IntArray's will be sorted in ascending order, this is important.
        for (int p = 0; p < partLocs.length; p++) {
            Set<ClusterNode> pl = partLocs[p];

            assert !F.isEmpty(pl) : pl;

            ClusterNode n = pl.size() == 1 ? F.first(pl) : F.rand(pl);

            IntArray arr = res.get(n);

            if (arr == null)
                res.put(n, arr = new IntArray());

            arr.add(p);
        }

        return res;
    }

    /**
     * @param mainSpace Main space.
     * @param allSpaces All spaces.
     * @return List of all extra spaces or {@code null} if none.
     */
    private List<String> extraSpaces(String mainSpace, Collection<String> allSpaces) {
        if (F.isEmpty(allSpaces) || (allSpaces.size() == 1 && allSpaces.contains(mainSpace)))
            return null;

        ArrayList<String> res = new ArrayList<>(allSpaces.size());

        for (String space : allSpaces) {
            if (!F.eq(space, mainSpace))
                res.add(space);
        }

        return res;
    }

    /**
     * @param c Connection.
     * @param space Space.
     * @param qry Query.
     * @return Cursor for plans.
     * @throws IgniteCheckedException if failed.
     */
    private Iterator explainPlan(JdbcConnection c, String space, GridCacheTwoStepQuery qry)
        throws IgniteCheckedException {
        List<List<?>> lists = new ArrayList<>();

        for (int i = 0, mapQrys = qry.mapQueries().size(); i < mapQrys; i++) {
            ResultSet rs = h2.executeSqlQueryWithTimer(space, c,
                "SELECT PLAN FROM " + mergeTableIdentifier(i), null, false, 0, null);

            lists.add(F.asList(getPlan(rs)));
        }

        int tblIdx = 0;

        for (GridCacheSqlQuery mapQry : qry.mapQueries()) {
            GridMergeTable tbl = createMergeTable(c, mapQry, false);

            fakeTable(c, tblIdx++).innerTable(tbl);
        }

        GridCacheSqlQuery rdc = qry.reduceQuery();

        ResultSet rs = h2.executeSqlQueryWithTimer(space,
            c,
            "EXPLAIN " + rdc.query(),
            F.asList(rdc.parameters()),
            false,
            0,
            null);

        lists.add(F.asList(getPlan(rs)));

        return lists.iterator();
    }

    /**
     * @param rs Result set.
     * @return Plan.
     * @throws IgniteCheckedException If failed.
     */
    private String getPlan(ResultSet rs) throws IgniteCheckedException {
        try {
            if (!rs.next())
                throw new IllegalStateException();

            return rs.getString(1);
        }
        catch (SQLException e) {
            throw new IgniteCheckedException(e);
        }
    }

    /**
     * @param nodes Nodes.
     * @param msg Message.
     * @param specialize Optional closure to specialize message for each node.
     * @param runLocParallel Run local handler in parallel thread.
     * @return {@code true} If all messages sent successfully.
     */
    private boolean send(
        Collection<ClusterNode> nodes,
        Message msg,
        @Nullable IgniteBiClosure<ClusterNode, Message, Message> specialize,
        boolean runLocParallel
    ) {
        if (log.isDebugEnabled())
            log.debug("Sending: [msg=" + msg + ", nodes=" + nodes + ", specialize=" + specialize + "]");

        return h2.send(GridTopic.TOPIC_QUERY,
            GridTopic.TOPIC_QUERY.ordinal(),
            nodes,
            msg,
            specialize,
            locNodeHnd,
            GridIoPolicy.QUERY_POOL,
            runLocParallel);
    }

    /**
     * @param ints Ints.
     * @return Array.
     */
    public static int[] toArray(IntArray ints) {
        int[] res = new int[ints.size()];

        ints.toArray(res);

        return res;
    }

    /**
     * @param m Map.
     * @return Converted map.
     */
    private static Map<UUID, int[]> convert(Map<ClusterNode, IntArray> m) {
        if (m == null)
            return null;

        Map<UUID, int[]> res = U.newHashMap(m.size());

        for (Map.Entry<ClusterNode,IntArray> entry : m.entrySet())
            res.put(entry.getKey().id(), toArray(entry.getValue()));

        return res;
    }

    /**
     * @param conn Connection.
     * @param qry Query.
     * @param explain Explain.
     * @return Table.
     * @throws IgniteCheckedException If failed.
     */
    @SuppressWarnings("unchecked")
    private GridMergeTable createMergeTable(JdbcConnection conn, GridCacheSqlQuery qry, boolean explain)
        throws IgniteCheckedException {
        try {
            Session ses = (Session)conn.getSession();

            CreateTableData data  = new CreateTableData();

            data.tableName = "T___";
            data.schema = ses.getDatabase().getSchema(ses.getCurrentSchemaName());
            data.create = true;

            if (!explain) {
                LinkedHashMap<String,?> colsMap = qry.columns();

                assert colsMap != null;

                ArrayList<Column> cols = new ArrayList<>(colsMap.size());

                for (Map.Entry<String,?> e : colsMap.entrySet()) {
                    String alias = e.getKey();
                    GridSqlType t = (GridSqlType)e.getValue();

                    assert !F.isEmpty(alias);

                    Column c = new Column(alias, t.type(), t.precision(), t.scale(), t.displaySize());

                    cols.add(c);
                }

                data.columns = cols;
            }
            else
                data.columns = planColumns();

            boolean sortedIndex = !F.isEmpty(qry.sortColumns());

            GridMergeTable tbl = new GridMergeTable(data);

            ArrayList<Index> idxs = new ArrayList<>(2);

            if (explain) {
                idxs.add(new GridMergeIndexUnsorted(ctx, tbl,
                    sortedIndex ? MERGE_INDEX_SORTED : MERGE_INDEX_UNSORTED));
            }
            else if (sortedIndex) {
                List<GridSqlSortColumn> sortCols = (List<GridSqlSortColumn>)qry.sortColumns();

                GridMergeIndexSorted sortedMergeIdx = new GridMergeIndexSorted(ctx, tbl, MERGE_INDEX_SORTED,
                    GridSqlSortColumn.toIndexColumns(tbl, sortCols));

                idxs.add(GridMergeTable.createScanIndex(sortedMergeIdx));
                idxs.add(sortedMergeIdx);
            }
            else
                idxs.add(new GridMergeIndexUnsorted(ctx, tbl, MERGE_INDEX_UNSORTED));

            tbl.indexes(idxs);

            return tbl;
        }
        catch (Exception e) {
            U.closeQuiet(conn);

            throw new IgniteCheckedException(e);
        }
    }

    /**
     * @return Columns.
     */
    private static ArrayList<Column> planColumns() {
        ArrayList<Column> res = new ArrayList<>(1);

        res.add(new Column("PLAN", Value.STRING));

        return res;
    }

    /**
     * @param reconnectFut Reconnect future.
     */
    public void onDisconnected(IgniteFuture<?> reconnectFut) {
        CacheException err = new CacheException("Query was cancelled, client node disconnected.",
            new IgniteClientDisconnectedException(reconnectFut, "Client node disconnected."));

        for (Map.Entry<Long, QueryRun> e : runs.entrySet())
            e.getValue().disconnected(err);
    }

    /**
     * Collect queries that already running more than specified duration.
     *
     * @param duration Duration to check.
     * @return Collection of IDs and statements of long running queries.
     */
    public Collection<GridRunningQueryInfo> longRunningQueries(long duration) {
        Collection<GridRunningQueryInfo> res = new ArrayList<>();

        long curTime = U.currentTimeMillis();

        for (QueryRun run : runs.values()) {
            if (run.qry.longQuery(curTime, duration))
                res.add(run.qry);
        }

        return res;
    }

    /**
     * Cancel specified queries.
     *
     * @param queries Queries IDs to cancel.
     */
    public void cancelQueries(Collection<Long> queries) {
        for (Long qryId : queries) {
            QueryRun run = runs.get(qryId);

            if (run != null)
                run.qry.cancel();
        }
    }

    /**
     * Query run.
     */
    private static class QueryRun {
        /** */
        private final GridRunningQueryInfo qry;

        /** */
        private final List<GridMergeIndex> idxs;

        /** */
        private CountDownLatch latch;

        /** */
        private final JdbcConnection conn;

        /** */
        private final int pageSize;

        /** Can be either CacheException in case of error or AffinityTopologyVersion to retry if needed. */
        private final AtomicReference<Object> state = new AtomicReference<>();

        /**
         * @param id Query ID.
         * @param qry Query text.
         * @param cache Cache where query was executed.
         * @param conn Connection.
         * @param idxsCnt Number of indexes.
         * @param pageSize Page size.
         * @param startTime Start time.
         * @param cancel Query cancel handler.
         */
        private QueryRun(Long id, String qry, String cache, Connection conn, int idxsCnt, int pageSize, long startTime, GridQueryCancel cancel) {
            this.qry = new GridRunningQueryInfo(id, qry, SQL_FIELDS, cache, startTime, cancel, false);
            this.conn = (JdbcConnection)conn;
            this.idxs = new ArrayList<>(idxsCnt);
            this.pageSize = pageSize > 0 ? pageSize : GridCacheTwoStepQuery.DFLT_PAGE_SIZE;
        }

        /**
         * @param o Fail state object.
         * @param nodeId Node ID.
         */
        void state(Object o, @Nullable UUID nodeId) {
            assert o != null;
            assert o instanceof CacheException || o instanceof AffinityTopologyVersion : o.getClass();

            if (!state.compareAndSet(null, o))
                return;

            while (latch.getCount() != 0) // We don't need to wait for all nodes to reply.
                latch.countDown();

            CacheException e = o instanceof CacheException ? (CacheException) o : null;

            for (GridMergeIndex idx : idxs) // Fail all merge indexes.
                idx.fail(nodeId, e);
        }

        /**
         * @param e Error.
         */
        void disconnected(CacheException e) {
            state(e, null);
        }
    }

    /**
     *
     */
    private static class IntArrayWrapper {
        /** Values. If first value is negative, then next two values represent start and count. */
        private final int[] vals;

        /** */
        IntArrayWrapper(int... vals) {
            this.vals = vals;
        }

        /** */
        private boolean isRange() {
            return vals[0] < 0;
        }

        /**
         * Partition iterator.
         */
        private Iterator iterator() {
            if (isRange())
                return new Iterator() {
                    int c = 0;

                    @Override public boolean hasNext() {
                        return c < vals[2];
                    }

                    @Override public int next() {
                        return vals[1] + c++;
                    }
                };
            else
                return new Iterator() {
                    int c = 0;

                    @Override public boolean hasNext() {
                        return c < vals.length;
                    }

                    @Override public int next() {
                        return vals[c++];
                    }
                };
        }

        /**
         * Returns a size of partitions set.
         */
        private int size() {
            return isRange() ? vals[2] : vals.length;
        }

        /**
         * Check if set contains a value.
         *
         * @param val Value.
         */
        private boolean contains(int val) {
            if (isRange())
                return vals[1] <= val && val < vals[1] + vals[2];
            else
                return Arrays.binarySearch(vals, val) >= 0;
        }

        /**
         * Primitive int iterator. Values are returned in ascending order.
         */
        interface Iterator {
            /**
             * @return {@code true} if there is next value.
             */
            boolean hasNext();

            /**
             * @return Next value.
             */
            int next();
        }
    }
}<|MERGE_RESOLUTION|>--- conflicted
+++ resolved
@@ -649,14 +649,6 @@
             // Explicit partition mapping for unstable topology.
             Map<ClusterNode, IntArray> partsMap = null;
 
-<<<<<<< HEAD
-            if (isPreloadingActive(cctx, extraSpaces)) {
-                if (cctx.isReplicated())
-                    nodes = replicatedUnstableDataNodes(cctx, extraSpaces);
-                else {
-                    partsMap = partitionedUnstableDataNodes(cctx, extraSpaces,
-                        parts == null ? null : new IntArrayWrapper(parts));
-=======
             if (qry.isLocal())
                 nodes = singletonList(ctx.discovery().localNode());
             else {
@@ -665,50 +657,39 @@
                         nodes = replicatedUnstableDataNodes(cctx, extraSpaces);
                     else {
                         partsMap = partitionedUnstableDataNodes(cctx, extraSpaces);
->>>>>>> db21f735
 
                         nodes = partsMap == null ? null : partsMap.keySet();
                     }
-                }
-<<<<<<< HEAD
-            }
-            else {
-                Map<ClusterNode, IntArray> map = stableDataNodes(topVer, cctx, extraSpaces,
-                    parts == null ? null : new IntArrayWrapper(parts));
-
-                if (map != null) {
-                    nodes = map.keySet();
-
-                    Iterator<Map.Entry<ClusterNode, IntArray>> iter = map.entrySet().iterator();
-
-                    if (iter.hasNext() && iter.next().getValue() != null)
-                        partsMap = map;
-                }
-            }
-=======
-                else
-                    nodes = stableDataNodes(topVer, cctx, extraSpaces);
->>>>>>> db21f735
-
-                if (nodes == null)
-                    continue; // Retry.
-
-<<<<<<< HEAD
-            if (nodes.size() == 0)
-                return new GridEmptyIterator(); // No data nodes are found for query.
-
-            assert !nodes.isEmpty();
-=======
-                assert !nodes.isEmpty();
->>>>>>> db21f735
-
-                if (cctx.isReplicated() || qry.explain()) {
-                    assert qry.explain() || !nodes.contains(ctx.discovery().localNode()) :
-                        "We must be on a client node.";
-
-                    // Select random data node to run query on a replicated data or get EXPLAIN PLAN from a single node.
-                    nodes = singletonList(F.rand(nodes));
-                }
+                } else {
+                    Map<ClusterNode, IntArray> map = stableDataNodes(topVer, cctx, extraSpaces,
+                            parts == null ? null : new IntArrayWrapper(parts));
+
+                    if (map != null) {
+                        nodes = map.keySet();
+
+                        Iterator<Map.Entry<ClusterNode, IntArray>> iter = map.entrySet().iterator();
+
+                        if (iter.hasNext() && iter.next().getValue() != null)
+                            partsMap = map;
+                    }
+                }
+
+                    if (nodes == null)
+                        continue; // Retry.
+
+                    assert !nodes.isEmpty();
+
+
+                    assert !nodes.isEmpty();
+
+                    if (cctx.isReplicated() || qry.explain()) {
+                        assert qry.explain() || !nodes.contains(ctx.discovery().localNode()) :
+                                "We must be on a client node.";
+
+                        // Select random data node to run query on a replicated data or get EXPLAIN PLAN from a single node.
+                        nodes = singletonList(F.rand(nodes));
+                    }
+                
             }
 
             int tblIdx = 0;
@@ -847,7 +828,7 @@
                 else // Send failed.
                     retry = true;
 
-                Iterator resIter = null;
+                Iterator<List<?>> resIter = null;
 
                 if (!retry) {
                     if (skipMergeTbl) {
@@ -1300,7 +1281,7 @@
      * @return Cursor for plans.
      * @throws IgniteCheckedException if failed.
      */
-    private Iterator explainPlan(JdbcConnection c, String space, GridCacheTwoStepQuery qry)
+    private Iterator<List<?>> explainPlan(JdbcConnection c, String space, GridCacheTwoStepQuery qry)
         throws IgniteCheckedException {
         List<List<?>> lists = new ArrayList<>();
 
@@ -1601,6 +1582,27 @@
             state(e, null);
         }
     }
+}
+
+    /**
+     *
+     */
+    private class ExplicitPartitionsSpecializer implements IgniteBiClosure<ClusterNode,Message,Message> {
+        /** */
+        private final Map<ClusterNode,IntArray> partsMap;
+
+        /**
+         * @param partsMap Partitions map.
+         */
+        private ExplicitPartitionsSpecializer(Map<ClusterNode,IntArray> partsMap) {
+            this.partsMap = partsMap;
+        }
+
+        /** {@inheritDoc} */
+        @Override public Message apply(ClusterNode n, Message msg) {
+            return copy(msg, n, partsMap);
+        }
+    }
 
     /**
      *
