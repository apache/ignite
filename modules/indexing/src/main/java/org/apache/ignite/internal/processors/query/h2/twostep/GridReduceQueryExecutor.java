--- conflicted
+++ resolved
@@ -387,12 +387,6 @@
 
         final boolean skipMergeTbl = !qry.explain() && qry.skipMergeTable() || singlePartMode;
 
-<<<<<<< HEAD
-        final int segmentsPerIdx = qry.explain() || qry.isReplicatedOnly() || singlePartMode ? 1 :
-            mapper.findFirstPartitioned(cacheIds).config().getQueryParallelism();
-
-=======
->>>>>>> 9cf06362
         final long retryTimeout = retryTimeout(timeoutMillis);
         final long qryStartTime = U.currentTimeMillis();
 
@@ -432,21 +426,11 @@
 
             h2.runningQueryManager().trackRequestId(qryReqId);
 
-<<<<<<< HEAD
-            h2.runningQueryManager().trackRequestId(qryReqId);
-
-            boolean retry = false;
-=======
->>>>>>> 9cf06362
             boolean release = true;
 
             try {
                 final ReduceQueryRun r = createReduceQueryRun(conn, mapQueries, nodes,
-<<<<<<< HEAD
-                    pageSize, segmentsPerIdx, skipMergeTbl, qry.explain(), dataPageScanEnabled);
-=======
                     pageSize, nodeToSegmentsCnt, skipMergeTbl, qry.explain(), dataPageScanEnabled);
->>>>>>> 9cf06362
 
                 runs.put(qryReqId, r);
 
@@ -508,18 +492,7 @@
                         continue; // Retry.
                     }
 
-<<<<<<< HEAD
-                        if (skipMergeTbl) {
-                            resIter = new ReduceIndexIterator(this,
-                                nodes,
-                                r,
-                                qryReqId,
-                                qry.distributedJoins(),
-                                mvccTracker,
-                                ctx.tracing());
-=======
                     Iterator<List<?>> resIter;
->>>>>>> 9cf06362
 
                     if (skipMergeTbl) {
                         resIter = new ReduceIndexIterator(this,
@@ -559,18 +532,6 @@
                         ReduceH2QueryInfo qryInfo = new ReduceH2QueryInfo(stmt, qry.originalSql(),
                             ctx.localNodeId(), qryId, qryReqId);
 
-<<<<<<< HEAD
-                            resIter = new H2FieldsIterator(
-                                res,
-                                mvccTracker,
-                                conn,
-                                r.pageSize(),
-                                log,
-                                h2,
-                                qryInfo,
-                                ctx.tracing()
-                            );
-=======
                         ResultSet res = h2.executeSqlQueryWithTimer(stmt,
                             conn,
                             rdc.query(),
@@ -579,7 +540,6 @@
                             dataPageScanEnabled,
                             qryInfo
                         );
->>>>>>> 9cf06362
 
                         resIter = new H2FieldsIterator(
                             res,
@@ -970,8 +930,6 @@
         }
 
         final long reqId = qryReqIdGen.incrementAndGet();
-
-        h2.runningQueryManager().trackRequestId(reqId);
 
         h2.runningQueryManager().trackRequestId(reqId);
 
