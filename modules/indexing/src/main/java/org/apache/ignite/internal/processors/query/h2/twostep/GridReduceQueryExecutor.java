/*
 * Licensed to the Apache Software Foundation (ASF) under one or more
 * contributor license agreements.  See the NOTICE file distributed with
 * this work for additional information regarding copyright ownership.
 * The ASF licenses this file to You under the Apache License, Version 2.0
 * (the "License"); you may not use this file except in compliance with
 * the License.  You may obtain a copy of the License at
 *
 *      http://www.apache.org/licenses/LICENSE-2.0
 *
 * Unless required by applicable law or agreed to in writing, software
 * distributed under the License is distributed on an "AS IS" BASIS,
 * WITHOUT WARRANTIES OR CONDITIONS OF ANY KIND, either express or implied.
 * See the License for the specific language governing permissions and
 * limitations under the License.
 */

package org.apache.ignite.internal.processors.query.h2.twostep;

import java.sql.Connection;
import java.sql.ResultSet;
import java.sql.SQLException;
import java.sql.Statement;
import java.util.ArrayList;
import java.util.Collection;
import java.util.Collections;
import java.util.Iterator;
import java.util.LinkedHashMap;
import java.util.List;
import java.util.Map;
import java.util.UUID;
import java.util.concurrent.ConcurrentHashMap;
import java.util.concurrent.ConcurrentMap;
import java.util.concurrent.CountDownLatch;
import java.util.concurrent.TimeUnit;
import java.util.concurrent.atomic.AtomicInteger;
import java.util.concurrent.atomic.AtomicLong;
import java.util.concurrent.locks.Lock;
import java.util.concurrent.locks.ReentrantLock;
import javax.cache.CacheException;
import org.apache.ignite.IgniteCheckedException;
import org.apache.ignite.IgniteClientDisconnectedException;
import org.apache.ignite.IgniteException;
import org.apache.ignite.IgniteLogger;
import org.apache.ignite.IgniteSystemProperties;
import org.apache.ignite.cache.query.QueryCancelledException;
import org.apache.ignite.cache.query.QueryRetryException;
import org.apache.ignite.cluster.ClusterNode;
import org.apache.ignite.events.DiscoveryEvent;
import org.apache.ignite.events.Event;
import org.apache.ignite.events.EventType;
import org.apache.ignite.internal.GridKernalContext;
import org.apache.ignite.internal.GridTopic;
import org.apache.ignite.internal.IgniteInterruptedCheckedException;
import org.apache.ignite.internal.managers.communication.GridIoPolicy;
import org.apache.ignite.internal.managers.communication.GridMessageListener;
import org.apache.ignite.internal.managers.eventstorage.GridLocalEventListener;
import org.apache.ignite.internal.processors.affinity.AffinityTopologyVersion;
import org.apache.ignite.internal.processors.cache.GridCacheContext;
import org.apache.ignite.internal.processors.cache.distributed.near.GridNearTxLocal;
import org.apache.ignite.internal.processors.cache.distributed.near.GridNearTxSelectForUpdateFuture;
import org.apache.ignite.internal.processors.cache.distributed.near.TxTopologyVersionFuture;
import org.apache.ignite.internal.processors.cache.mvcc.MvccQueryTracker;
import org.apache.ignite.internal.processors.cache.query.GridCacheQueryMarshallable;
import org.apache.ignite.internal.processors.cache.query.GridCacheSqlQuery;
import org.apache.ignite.internal.processors.cache.query.GridCacheTwoStepQuery;
import org.apache.ignite.internal.processors.query.GridQueryCacheObjectsIterator;
import org.apache.ignite.internal.processors.query.GridQueryCancel;
import org.apache.ignite.internal.processors.query.IgniteSQLException;
import org.apache.ignite.internal.processors.query.h2.H2ConnectionWrapper;
import org.apache.ignite.internal.processors.query.h2.H2FieldsIterator;
import org.apache.ignite.internal.processors.query.h2.H2Utils;
import org.apache.ignite.internal.processors.query.h2.IgniteH2Indexing;
import org.apache.ignite.internal.processors.query.h2.ThreadLocalObjectPool;
import org.apache.ignite.internal.processors.query.h2.UpdateResult;
import org.apache.ignite.internal.processors.query.h2.opt.GridH2QueryContext;
import org.apache.ignite.internal.processors.query.h2.sql.GridSqlSortColumn;
import org.apache.ignite.internal.processors.query.h2.sql.GridSqlType;
import org.apache.ignite.internal.processors.query.h2.twostep.messages.GridQueryCancelRequest;
import org.apache.ignite.internal.processors.query.h2.twostep.messages.GridQueryFailResponse;
import org.apache.ignite.internal.processors.query.h2.twostep.messages.GridQueryNextPageRequest;
import org.apache.ignite.internal.processors.query.h2.twostep.messages.GridQueryNextPageResponse;
import org.apache.ignite.internal.processors.query.h2.twostep.msg.GridH2DmlRequest;
import org.apache.ignite.internal.processors.query.h2.twostep.msg.GridH2DmlResponse;
import org.apache.ignite.internal.processors.query.h2.twostep.msg.GridH2QueryRequest;
import org.apache.ignite.internal.processors.query.h2.twostep.msg.GridH2SelectForUpdateTxDetails;
import org.apache.ignite.internal.util.GridSpinBusyLock;
import org.apache.ignite.internal.util.typedef.C2;
import org.apache.ignite.internal.util.typedef.CIX2;
import org.apache.ignite.internal.util.typedef.F;
import org.apache.ignite.internal.util.typedef.X;
import org.apache.ignite.internal.util.typedef.internal.U;
import org.apache.ignite.lang.IgniteBiClosure;
import org.apache.ignite.lang.IgniteFuture;
import org.apache.ignite.lang.IgniteUuid;
import org.apache.ignite.plugin.extensions.communication.Message;
import org.apache.ignite.transactions.TransactionException;
import org.h2.command.ddl.CreateTableData;
import org.h2.engine.Session;
import org.h2.index.Index;
import org.h2.jdbc.JdbcConnection;
import org.h2.table.Column;
import org.h2.util.IntArray;
import org.h2.value.Value;
import org.jetbrains.annotations.Nullable;

import static java.util.Collections.singletonList;
import static org.apache.ignite.IgniteSystemProperties.IGNITE_SQL_RETRY_TIMEOUT;
import static org.apache.ignite.internal.processors.cache.mvcc.MvccUtils.checkActive;
import static org.apache.ignite.internal.processors.cache.mvcc.MvccUtils.mvccEnabled;
import static org.apache.ignite.internal.processors.cache.mvcc.MvccUtils.tx;
import static org.apache.ignite.internal.processors.cache.query.GridCacheSqlQuery.EMPTY_PARAMS;
import static org.apache.ignite.internal.processors.query.h2.opt.join.DistributedJoinMode.OFF;
import static org.apache.ignite.internal.processors.query.h2.opt.GridH2QueryType.REDUCE;
import static org.apache.ignite.internal.processors.query.h2.sql.GridSqlQuerySplitter.mergeTableIdentifier;

/**
 * Reduce query executor.
 */
public class GridReduceQueryExecutor {
    /** Default retry timeout. */
    public static final long DFLT_RETRY_TIMEOUT = 30_000L;

    /** */
    private static final String MERGE_INDEX_UNSORTED = "merge_scan";

    /** */
    private static final String MERGE_INDEX_SORTED = "merge_sorted";

    /** */
    private GridKernalContext ctx;

    /** */
    private IgniteH2Indexing h2;

    /** */
    private IgniteLogger log;

    /** */
    private final AtomicLong qryIdGen = new AtomicLong();

    /** */
    private final ConcurrentMap<Long, ReduceQueryRun> runs = new ConcurrentHashMap<>();

    /** Contexts of running DML requests. */
    private final ConcurrentMap<Long, DistributedUpdateRun> updRuns = new ConcurrentHashMap<>();

    /** */
    private volatile List<GridThreadLocalTable> fakeTbls = Collections.emptyList();

    /** */
    private final Lock fakeTblsLock = new ReentrantLock();

    /** */
    private final GridSpinBusyLock busyLock;

    /** */
    private final CIX2<ClusterNode,Message> locNodeHnd = new CIX2<ClusterNode,Message>() {
        @Override public void applyx(ClusterNode locNode, Message msg) {
            h2.mapQueryExecutor().onMessage(locNode.id(), msg);
        }
    };

    /** Partition mapper. */
    private ReducePartitionMapper mapper;

    /** Default query timeout. */
    private long dfltQueryTimeout;

    /**
     * Constructor.
     *
     * @param busyLock Busy lock.
     */
    public GridReduceQueryExecutor(GridSpinBusyLock busyLock) {
        this.busyLock = busyLock;
    }

    /**
     * @param ctx Context.
     * @param h2 H2 Indexing.
     * @throws IgniteCheckedException If failed.
     */
    public void start(final GridKernalContext ctx, final IgniteH2Indexing h2) throws IgniteCheckedException {
        this.ctx = ctx;
        this.h2 = h2;

        dfltQueryTimeout = IgniteSystemProperties.getLong(IGNITE_SQL_RETRY_TIMEOUT, DFLT_RETRY_TIMEOUT);

        log = ctx.log(GridReduceQueryExecutor.class);

        mapper = new ReducePartitionMapper(ctx, log);

        ctx.io().addMessageListener(GridTopic.TOPIC_QUERY, new GridMessageListener() {
            @SuppressWarnings("deprecation")
            @Override public void onMessage(UUID nodeId, Object msg, byte plc) {
                if (!busyLock.enterBusy())
                    return;

                try {
                    if (msg instanceof GridCacheQueryMarshallable)
                        ((GridCacheQueryMarshallable)msg).unmarshall(ctx.config().getMarshaller(), ctx);

                    GridReduceQueryExecutor.this.onMessage(nodeId, msg);
                }
                finally {
                    busyLock.leaveBusy();
                }
            }
        });

        ctx.event().addLocalEventListener(new GridLocalEventListener() {
            @Override public void onEvent(final Event evt) {
                UUID nodeId = ((DiscoveryEvent)evt).eventNode().id();

                for (ReduceQueryRun r : runs.values()) {
                    for (GridMergeIndex idx : r.indexes()) {
                        if (idx.hasSource(nodeId)) {
                            handleNodeLeft(r, nodeId);

                            break;
                        }
                    }
                }

                for (DistributedUpdateRun r : updRuns.values())
                    r.handleNodeLeft(nodeId);

            }
        }, EventType.EVT_NODE_FAILED, EventType.EVT_NODE_LEFT);
    }

    /**
     * @param r Query run.
     * @param nodeId Left node ID.
     */
    private void handleNodeLeft(ReduceQueryRun r, UUID nodeId) {
        r.setStateOnNodeLeave(nodeId, h2.readyTopologyVersion());
    }

    /**
     * @param nodeId Node ID.
     * @param msg Message.
     */
    public void onMessage(UUID nodeId, Object msg) {
        try {
            assert msg != null;

            ClusterNode node = ctx.discovery().node(nodeId);

            if (node == null)
                return; // Node left, ignore.

            boolean processed = true;

            if (msg instanceof GridQueryNextPageResponse)
                onNextPage(node, (GridQueryNextPageResponse)msg);
            else if (msg instanceof GridQueryFailResponse)
                onFail(node, (GridQueryFailResponse)msg);
            else if (msg instanceof GridH2DmlResponse)
                onDmlResponse(node, (GridH2DmlResponse)msg);
            else
                processed = false;

            if (processed && log.isDebugEnabled())
                log.debug("Processed response: " + nodeId + "->" + ctx.localNodeId() + " " + msg);
        }
        catch(Throwable th) {
            U.error(log, "Failed to process message: " + msg, th);
        }
    }

    /**
     * @param node Node.
     * @param msg Message.
     */
    private void onFail(ClusterNode node, GridQueryFailResponse msg) {
        ReduceQueryRun r = runs.get(msg.queryRequestId());

        fail(r, node.id(), msg.error(), msg.failCode());
    }

    /**
     * @param r Query run.
     * @param nodeId Failed node ID.
     * @param msg Error message.
     */
    private void fail(ReduceQueryRun r, UUID nodeId, String msg, byte failCode) {
        if (r != null) {
            CacheException e;

            if (failCode == GridQueryFailResponse.CANCELLED_BY_ORIGINATOR) {
                e = new CacheException("Failed to execute map query on remote node [nodeId=" + nodeId +
                    ", errMsg=" + msg + ']', new QueryCancelledException());
            }
            else if (failCode == GridQueryFailResponse.RETRY_QUERY) {
                e = new CacheException("Failed to execute map query on remote node [nodeId=" + nodeId +
                    ", errMsg=" + msg + ']', new QueryRetryException(msg));
            }
            else {
                e = new CacheException("Failed to execute map query on remote node [nodeId=" + nodeId +
                    ", errMsg=" + msg + ']');
            }

            r.setStateOnException(nodeId, e);
        }
    }

    /**
     * @param node Node.
     * @param msg Message.
     */
    private void onNextPage(final ClusterNode node, final GridQueryNextPageResponse msg) {
        final long qryReqId = msg.queryRequestId();
        final int qry = msg.query();
        final int seg = msg.segmentId();

        final ReduceQueryRun r = runs.get(qryReqId);

        if (r == null) // Already finished with error or canceled.
            return;

        final int pageSize = r.pageSize();

        GridMergeIndex idx = r.indexes().get(msg.query());

        GridResultPage page;

        try {
            page = new GridResultPage(ctx, node.id(), msg) {
                @Override public void fetchNextPage() {
                    if (r.hasErrorOrRetry()) {
                        if (r.exception() != null)
                            throw r.exception();

                        assert r.retryCause() != null;

                        throw new CacheException(r.retryCause());
                    }

                    try {
                        GridQueryNextPageRequest msg0 = new GridQueryNextPageRequest(qryReqId, qry, seg, pageSize);

                        if (node.isLocal())
                            h2.mapQueryExecutor().onMessage(ctx.localNodeId(), msg0);
                        else
                            ctx.io().sendToGridTopic(node, GridTopic.TOPIC_QUERY, msg0, GridIoPolicy.QUERY_POOL);
                    }
                    catch (IgniteCheckedException e) {
                        throw new CacheException("Failed to fetch data from node: " + node.id(), e);
                    }
                }
            };
        }
        catch (Exception e) {
            U.error(log, "Error in message.", e);

            fail(r, node.id(), "Error in message.", GridQueryFailResponse.GENERAL_ERROR);

            return;
        }

        idx.addPage(page);

        if (msg.retry() != null)
            r.setStateOnRetry(node.id(), msg.retry(), msg.retryCause());
        else if (msg.page() == 0) {
            // Do count down on each first page received.
            r.latch().countDown();

            GridNearTxSelectForUpdateFuture sfuFut = r.selectForUpdateFuture();

            if (sfuFut != null)
                sfuFut.onResult(node.id(), (long)msg.allRows(), msg.removeMapping(), null);
        }
    }

    /**
     * @param cacheId Cache ID.
     * @return Cache context.
     */
    private GridCacheContext<?,?> cacheContext(Integer cacheId) {
        GridCacheContext<?, ?> cctx = ctx.cache().context().cacheContext(cacheId);

        if (cctx == null)
            throw new CacheException(String.format("Cache not found on local node (was concurrently destroyed?) " +
                "[cacheId=%d]", cacheId));

        return cctx;
    }

    /**
     * @param schemaName Schema name.
     * @param qry Query.
     * @param keepBinary Keep binary.
     * @param enforceJoinOrder Enforce join order of tables.
     * @param timeoutMillis Timeout in milliseconds.
     * @param cancel Query cancel.
     * @param params Query parameters.
     * @param parts Partitions.
     * @param lazy Lazy execution flag.
     * @param mvccTracker Query tracker.
     * @return Rows iterator.
     */
    public Iterator<List<?>> query(
        String schemaName,
        final GridCacheTwoStepQuery qry,
        boolean keepBinary,
        boolean enforceJoinOrder,
        int timeoutMillis,
        GridQueryCancel cancel,
        Object[] params,
        final int[] parts,
        boolean lazy,
        MvccQueryTracker mvccTracker) {
        assert !qry.mvccEnabled() || mvccTracker != null;

        if (F.isEmpty(params))
            params = EMPTY_PARAMS;

        final boolean isReplicatedOnly = qry.isReplicatedOnly();

        long retryTimeout = retryTimeout(timeoutMillis);

        final long startTime = U.currentTimeMillis();

        ReduceQueryRun lastRun = null;

        for (int attempt = 0;; attempt++) {
            if (attempt > 0 && retryTimeout > 0 && (U.currentTimeMillis() - startTime > retryTimeout)) {
                UUID retryNodeId = lastRun.retryNodeId();
                String retryCause = lastRun.retryCause();

                assert !F.isEmpty(retryCause);

                throw new CacheException("Failed to map SQL query to topology on data node [dataNodeId=" + retryNodeId +
                    ", msg=" + retryCause + ']');
            }

            if (attempt != 0) {
                try {
                    Thread.sleep(attempt * 10); // Wait for exchange.
                }
                catch (InterruptedException e) {
                    Thread.currentThread().interrupt();

                    throw new CacheException("Query was interrupted.", e);
                }
            }

            List<Integer> cacheIds = qry.cacheIds();

            boolean mvccEnabled = mvccEnabled(ctx);

            final GridNearTxLocal curTx = mvccEnabled ? checkActive(tx(ctx)) : null;

            final GridNearTxSelectForUpdateFuture sfuFut;

            final boolean clientFirst;

            AffinityTopologyVersion topVer;

            if (qry.forUpdate()) {
                // Indexing should have started TX at this point for FOR UPDATE query.
                assert mvccEnabled && curTx != null;

                try {
                    TxTopologyVersionFuture topFut = new TxTopologyVersionFuture(curTx, mvccTracker.context());

                    topVer = topFut.get();

                    clientFirst = topFut.clientFirst();
                }
                catch (IgniteCheckedException e) {
                    throw new IgniteSQLException("Failed to map SELECT FOR UPDATE query on topology.", e);
                }

                sfuFut = new GridNearTxSelectForUpdateFuture(mvccTracker.context(), curTx, timeoutMillis);
            }
            else {
                sfuFut = null;

                clientFirst = false;

                topVer = h2.readyTopologyVersion();

                // Check if topology has changed while retrying on locked topology.
                if (h2.serverTopologyChanged(topVer) && ctx.cache().context().lockedTopologyVersion(null) != null) {
                    throw new CacheException(new TransactionException("Server topology is changed during query " +
                        "execution inside a transaction. It's recommended to rollback and retry transaction."));
                }
            }

            long qryReqId = qryIdGen.incrementAndGet();

            final ReduceQueryRun r = new ReduceQueryRun(h2.connections().connectionForThread().connection(schemaName),
                qry.mapQueries().size(), qry.pageSize(), sfuFut);

            ThreadLocalObjectPool<H2ConnectionWrapper>.Reusable detachedConn = h2.connections().detachThreadConnection();

            Collection<ClusterNode> nodes;

            // Explicit partition mapping for unstable topology.
            Map<ClusterNode, IntArray> partsMap = null;

            // Explicit partitions mapping for query.
            Map<ClusterNode, IntArray> qryMap = null;

            // Partitions are not supported for queries over all replicated caches.
            if (parts != null) {
                boolean replicatedOnly = true;

                for (Integer cacheId : cacheIds) {
                    if (!cacheContext(cacheId).isReplicated()) {
                        replicatedOnly = false;

                        break;
                    }
                }

                if (replicatedOnly)
                    throw new CacheException("Partitions are not supported for replicated caches");
            }

            if (qry.isLocal())
                nodes = singletonList(ctx.discovery().localNode());
            else {
                ReducePartitionMapResult nodesParts =
                    mapper.nodesForPartitions(cacheIds, topVer, parts, isReplicatedOnly, qryReqId);

                nodes = nodesParts.nodes();
                partsMap = nodesParts.partitionsMap();
                qryMap = nodesParts.queryPartitionsMap();

                if (nodes == null) {
                    if (sfuFut != null)
                        sfuFut.onDone(0L, null);

                    continue; // Retry.
                }

                assert !nodes.isEmpty();

                if (isReplicatedOnly || qry.explain()) {
                    ClusterNode locNode = ctx.discovery().localNode();

                    // Always prefer local node if possible.
                    if (nodes.contains(locNode))
                        nodes = singletonList(locNode);
                    else {
                        // Select random data node to run query on a replicated data or
                        // get EXPLAIN PLAN from a single node.
                        nodes = singletonList(F.rand(nodes));
                    }
                }
            }

            if (sfuFut != null && !sfuFut.isFailed())
                sfuFut.init(topVer, nodes);

            int tblIdx = 0;

            final boolean skipMergeTbl = !qry.explain() && qry.skipMergeTable();

            final int segmentsPerIndex = qry.explain() || isReplicatedOnly ? 1 :
                findFirstPartitioned(cacheIds).config().getQueryParallelism();

            int replicatedQrysCnt = 0;

            final Collection<ClusterNode> finalNodes = nodes;

            for (GridCacheSqlQuery mapQry : qry.mapQueries()) {
                GridMergeIndex idx;

                if (!skipMergeTbl) {
                    GridMergeTable tbl;

                    try {
                        tbl = createMergeTable(r.connection(), mapQry, qry.explain());
                    }
                    catch (IgniteCheckedException e) {
                        throw new IgniteException(e);
                    }

                    idx = tbl.getMergeIndex();

                    fakeTable(r.connection(), tblIdx++).innerTable(tbl);
                }
                else
                    idx = GridMergeIndexUnsorted.createDummy(ctx);

                // If the query has only replicated tables, we have to run it on a single node only.
                if (!mapQry.isPartitioned()) {
                    ClusterNode node = F.rand(nodes);

                    mapQry.node(node.id());

                    replicatedQrysCnt++;

                    idx.setSources(singletonList(node), 1); // Replicated tables can have only 1 segment.
                }
                else
                    idx.setSources(nodes, segmentsPerIndex);

                idx.setPageSize(r.pageSize());

                r.indexes().add(idx);
            }

            r.latch(new CountDownLatch(isReplicatedOnly ? 1 :
                (r.indexes().size() - replicatedQrysCnt) * nodes.size() * segmentsPerIndex + replicatedQrysCnt));

            runs.put(qryReqId, r);

            boolean release = true;

            try {
                cancel.checkCancelled();

                if (ctx.clientDisconnected()) {
                    throw new CacheException("Query was cancelled, client node disconnected.",
                        new IgniteClientDisconnectedException(ctx.cluster().clientReconnectFuture(),
                            "Client node disconnected."));
                }

                List<GridCacheSqlQuery> mapQrys = qry.mapQueries();

                if (qry.explain()) {
                    mapQrys = new ArrayList<>(qry.mapQueries().size());

                    for (GridCacheSqlQuery mapQry : qry.mapQueries())
                        mapQrys.add(new GridCacheSqlQuery("EXPLAIN " + mapQry.query())
                            .parameterIndexes(mapQry.parameterIndexes()));
                }

                final boolean distributedJoins = qry.distributedJoins();

                final long qryReqId0 = qryReqId;

                cancel.set(new Runnable() {
                    @Override public void run() {
                        send(finalNodes, new GridQueryCancelRequest(qryReqId0), null, false);
                    }
                });

                boolean retry = false;

                // Always enforce join order on map side to have consistent behavior.
                int flags = GridH2QueryRequest.FLAG_ENFORCE_JOIN_ORDER;

                if (distributedJoins)
                    flags |= GridH2QueryRequest.FLAG_DISTRIBUTED_JOINS;

                if (qry.isLocal())
                    flags |= GridH2QueryRequest.FLAG_IS_LOCAL;

                if (qry.explain())
                    flags |= GridH2QueryRequest.FLAG_EXPLAIN;

                if (isReplicatedOnly)
                    flags |= GridH2QueryRequest.FLAG_REPLICATED;

                if (lazy)
                    flags |= GridH2QueryRequest.FLAG_LAZY;

                GridH2QueryRequest req = new GridH2QueryRequest()
                    .requestId(qryReqId)
                    .topologyVersion(topVer)
                    .pageSize(r.pageSize())
                    .caches(qry.cacheIds())
                    .tables(distributedJoins ? qry.tables() : null)
                    .partitions(convert(partsMap))
                    .queries(mapQrys)
                    .parameters(params)
                    .flags(flags)
                    .timeout(timeoutMillis)
                    .schemaName(schemaName);

                if (curTx != null && curTx.mvccSnapshot() != null)
                    req.mvccSnapshot(curTx.mvccSnapshot());
                else if (mvccTracker != null)
                    req.mvccSnapshot(mvccTracker.snapshot());

                final C2<ClusterNode, Message, Message> pspec =
                    (parts == null ? null : new ReducePartitionsSpecializer(qryMap));

                final C2<ClusterNode, Message, Message> spec;

                if (qry.forUpdate()) {
                    final AtomicInteger cnt = new AtomicInteger();

                    spec = new C2<ClusterNode, Message, Message>() {
                        @Override public Message apply(ClusterNode clusterNode, Message msg) {
                            assert msg instanceof GridH2QueryRequest;

                            GridH2QueryRequest res = pspec != null ? (GridH2QueryRequest)pspec.apply(clusterNode, msg) :
                                new GridH2QueryRequest((GridH2QueryRequest)msg);

                            GridH2SelectForUpdateTxDetails txReq = new GridH2SelectForUpdateTxDetails(
                                curTx.threadId(),
                                IgniteUuid.randomUuid(),
                                cnt.incrementAndGet(),
                                curTx.subjectId(),
                                curTx.xidVersion(),
                                curTx.taskNameHash(),
                                clientFirst,
                                curTx.remainingTime());

                            res.txDetails(txReq);

                            return res;
                        }
                    };
                }
                else
                    spec = pspec;

                if (send(nodes, req, spec, false)) {
                    awaitAllReplies(r, nodes, cancel);

                    if (r.hasErrorOrRetry()) {
                        CacheException err = r.exception();

                        if (err != null) {
                            if (err.getCause() instanceof IgniteClientDisconnectedException)
                                throw err;

                            if (wasCancelled(err))
                                throw new QueryCancelledException(); // Throw correct exception.

                            throw err;
                        }
                        else {
                            retry = true;

                            // On-the-fly topology change must not be possible in FOR UPDATE case.
                            assert sfuFut == null;

                            // If remote node asks us to retry then we have outdated full partition map.
                            h2.awaitForReadyTopologyVersion(r.retryTopologyVersion());
                        }
                    }
                }
                else // Send failed.
                    retry = true;

                Iterator<List<?>> resIter;

                if (!retry) {
                    if (skipMergeTbl) {
                        resIter = new GridMergeIndexIterator(this,
                            finalNodes,
                            r,
                            qryReqId,
                            qry.distributedJoins(),
                            mvccTracker);

                        release = false;
                    }
                    else {
                        cancel.checkCancelled();

                        UUID locNodeId = ctx.localNodeId();

                        H2Utils.setupConnection(r.connection(), false, enforceJoinOrder);

                        GridH2QueryContext.register(new GridH2QueryContext(locNodeId, locNodeId, qryReqId, REDUCE)
                            .pageSize(r.pageSize()).distributedJoinMode(OFF));

                        try {
                            if (qry.explain())
                                return explainPlan(r.connection(), qry, params);

                            GridCacheSqlQuery rdc = qry.reduceQuery();

                            ResultSet res = h2.executeSqlQueryWithTimer(r.connection(),
                                rdc.query(),
                                F.asList(rdc.parameters(params)),
                                timeoutMillis,
                                cancel);

<<<<<<< HEAD
                            resIter = new H2FieldsIterator(res, mvccTracker, false, detachedConn);
                            // don't recycle at final block
                            detachedConn = null;
=======
                            resIter = new H2FieldsIterator(res, mvccTracker, false, null);
>>>>>>> b05a87f0

                            mvccTracker = null; // To prevent callback inside finally block;
                        }
                        finally {
                            GridH2QueryContext.clearThreadLocal();
                        }
                    }
                }
                else {
                    assert r != null;
                    lastRun=r;

                    if (Thread.currentThread().isInterrupted())
                        throw new IgniteInterruptedCheckedException("Query was interrupted.");

                    if (sfuFut != null)
                        sfuFut.onDone(0L);

                    continue;
                }

                if (sfuFut != null)
                    sfuFut.get();

                return new GridQueryCacheObjectsIterator(resIter, h2.objectContext(), keepBinary);
            }
            catch (IgniteCheckedException | RuntimeException e) {
                release = true;

                U.closeQuiet(r.connection());

                CacheException resEx = null;

                if (e instanceof CacheException) {
                    if (wasCancelled((CacheException)e))
                        resEx = new  CacheException("Failed to run reduce query locally.",
                            new QueryCancelledException());
                    else
                        resEx = (CacheException)e;
                }

                if (resEx != null) {
                    if (sfuFut != null)
                        sfuFut.onDone(resEx);

                    throw resEx;
                }

                Throwable cause = e;

                if (e instanceof IgniteCheckedException) {
                    Throwable disconnectedErr =
                        ((IgniteCheckedException)e).getCause(IgniteClientDisconnectedException.class);

                    if (disconnectedErr != null)
                        cause = disconnectedErr;
                }

                resEx = new CacheException("Failed to run reduce query locally.", cause);

                if (sfuFut != null)
                    sfuFut.onDone(resEx);

                throw resEx;
            }
            finally {
                if (detachedConn != null)
                    detachedConn.recycle();

                if (release) {
                    releaseRemoteResources(finalNodes, r, qryReqId, qry.distributedJoins(), mvccTracker);

                    if (!skipMergeTbl) {
                        for (int i = 0, mapQrys = qry.mapQueries().size(); i < mapQrys; i++)
                            fakeTable(null, i).innerTable(null); // Drop all merge tables.
                    }
                }
            }
        }
    }

    /**
     *
     * @param schemaName Schema name.
     * @param cacheIds Cache ids.
     * @param selectQry Select query.
     * @param params SQL parameters.
     * @param enforceJoinOrder Enforce join order of tables.
     * @param pageSize Page size.
     * @param timeoutMillis Timeout.
     * @param parts Partitions.
     * @param isReplicatedOnly Whether query uses only replicated caches.
     * @param cancel Cancel state.
     * @return Update result, or {@code null} when some map node doesn't support distributed DML.
     */
    public UpdateResult update(
        String schemaName,
        List<Integer> cacheIds,
        String selectQry,
        Object[] params,
        boolean enforceJoinOrder,
        int pageSize,
        int timeoutMillis,
        final int[] parts,
        boolean isReplicatedOnly,
        GridQueryCancel cancel
    ) {
        AffinityTopologyVersion topVer = h2.readyTopologyVersion();

        final long reqId = qryIdGen.incrementAndGet();

        ReducePartitionMapResult nodesParts =
            mapper.nodesForPartitions(cacheIds, topVer, parts, isReplicatedOnly, reqId);

        Collection<ClusterNode> nodes = nodesParts.nodes();

        if (nodes == null)
            throw new CacheException("Failed to determine nodes participating in the update. " +
                "Explanation (Retry update once topology recovers).");

        if (isReplicatedOnly) {
            ClusterNode locNode = ctx.discovery().localNode();

            if (nodes.contains(locNode))
                nodes = singletonList(locNode);
            else
                nodes = singletonList(F.rand(nodes));
        }

        for (ClusterNode n : nodes) {
            if (!n.version().greaterThanEqual(2, 3, 0)) {
                log.warning("Server-side DML optimization is skipped because map node does not support it. " +
                    "Falling back to normal DML. [node=" + n.id() + ", v=" + n.version() + "].");

                return null;
            }
        }

        final DistributedUpdateRun r = new DistributedUpdateRun(nodes.size());

        int flags = enforceJoinOrder ? GridH2QueryRequest.FLAG_ENFORCE_JOIN_ORDER : 0;

        if (isReplicatedOnly)
            flags |= GridH2QueryRequest.FLAG_REPLICATED;

        GridH2DmlRequest req = new GridH2DmlRequest()
            .requestId(reqId)
            .topologyVersion(topVer)
            .caches(cacheIds)
            .schemaName(schemaName)
            .query(selectQry)
            .pageSize(pageSize)
            .parameters(params)
            .timeout(timeoutMillis)
            .flags(flags);

        updRuns.put(reqId, r);

        boolean release = false;

        try {
            Map<ClusterNode, IntArray> partsMap = (nodesParts.queryPartitionsMap() != null) ?
                nodesParts.queryPartitionsMap() : nodesParts.partitionsMap();

            ReducePartitionsSpecializer partsSpec = (parts == null) ? null :
                new ReducePartitionsSpecializer(partsMap);

            final Collection<ClusterNode> finalNodes = nodes;

            cancel.set(new Runnable() {
                @Override public void run() {
                    r.future().onCancelled();

                    send(finalNodes, new GridQueryCancelRequest(reqId), null, false);
                }
            });

            // send() logs the debug message
            if (send(nodes, req, partsSpec, false))
                return r.future().get();

            throw new CacheException("Failed to send update request to participating nodes.");
        }
        catch (IgniteCheckedException | RuntimeException e) {
            release = true;

            U.error(log, "Error during update [localNodeId=" + ctx.localNodeId() + "]", e);

            throw new CacheException("Failed to run update. " + e.getMessage(), e);
        }
        finally {
            if (release)
                send(nodes, new GridQueryCancelRequest(reqId), null, false);

            if (!updRuns.remove(reqId, r))
                U.warn(log, "Update run was already removed: " + reqId);
        }
    }

    /**
     * Process response for DML request.
     *
     * @param node Node.
     * @param msg Message.
     */
    private void onDmlResponse(final ClusterNode node, GridH2DmlResponse msg) {
        try {
            long reqId = msg.requestId();

            DistributedUpdateRun r = updRuns.get(reqId);

            if (r == null) {
                U.warn(log, "Unexpected dml response (will ignore). [localNodeId=" + ctx.localNodeId() + ", nodeId=" +
                    node.id() + ", msg=" + msg.toString() + ']');

                return;
            }

            r.handleResponse(node.id(), msg);
        }
        catch (Exception e) {
            U.error(log, "Error in dml response processing. [localNodeId=" + ctx.localNodeId() + ", nodeId=" +
                node.id() + ", msg=" + msg.toString() + ']', e);
        }
    }

    /**
     * @param cacheIds Cache IDs.
     * @return The first partitioned cache context.
     */
    private GridCacheContext<?,?> findFirstPartitioned(List<Integer> cacheIds) {
        for (int i = 0; i < cacheIds.size(); i++) {
            GridCacheContext<?, ?> cctx = cacheContext(cacheIds.get(i));

            if (i == 0 && cctx.isLocal())
                throw new CacheException("Cache is LOCAL: " + cctx.name());

            if (!cctx.isReplicated() && !cctx.isLocal())
                return cctx;
        }

        throw new IllegalStateException("Failed to find partitioned cache.");
    }

    /**
     * Returns true if the exception is triggered by query cancel.
     *
     * @param e Exception.
     * @return {@code true} if exception is caused by cancel.
     */
    private boolean wasCancelled(CacheException e) {
        return X.cause(e, QueryCancelledException.class) != null;
    }

    /**
     * Release remote resources if needed.
     *
     * @param nodes Query nodes.
     * @param r Query run.
     * @param qryReqId Query id.
     * @param distributedJoins Distributed join flag.
     * @param mvccTracker MVCC tracker.
     */
    void releaseRemoteResources(Collection<ClusterNode> nodes, ReduceQueryRun r, long qryReqId,
        boolean distributedJoins, MvccQueryTracker mvccTracker) {
        // For distributedJoins need always send cancel request to cleanup resources.
        if (distributedJoins) {
            send(nodes, new GridQueryCancelRequest(qryReqId), null, false);

            for (GridMergeIndex idx : r.indexes()) {
                if (!idx.fetchedAll()) {
                    r.setStateOnException(ctx.localNodeId(),
                        new CacheException("Query is canceled.", new QueryCancelledException()));
                }
            }
        }
        else {
            for (GridMergeIndex idx : r.indexes()) {
                if (!idx.fetchedAll()) {
                    send(nodes, new GridQueryCancelRequest(qryReqId), null, false);

                    r.setStateOnException(ctx.localNodeId(),
                        new CacheException("Query is canceled.", new QueryCancelledException()));

                    break;
                }
            }
        }

        if (!runs.remove(qryReqId, r))
            U.warn(log, "Query run was already removed: " + qryReqId);
        else if (mvccTracker != null)
            mvccTracker.onDone();
    }

    /**
     * @param r Query run.
     * @param nodes Nodes to check periodically if they alive.
     * @param cancel Query cancel.
     * @throws IgniteInterruptedCheckedException If interrupted.
     */
    private void awaitAllReplies(ReduceQueryRun r, Collection<ClusterNode> nodes, GridQueryCancel cancel)
        throws IgniteInterruptedCheckedException, QueryCancelledException {
        while (!U.await(r.latch(), 500, TimeUnit.MILLISECONDS)) {

            cancel.checkCancelled();

            for (ClusterNode node : nodes) {
                if (!ctx.discovery().alive(node)) {
                    handleNodeLeft(r, node.id());

                    assert r.latch().getCount() == 0;

                    return;
                }
            }
        }
    }

    /**
     * Gets or creates new fake table for index.
     *
     * @param c Connection.
     * @param idx Index of table.
     * @return Table.
     */
    private GridThreadLocalTable fakeTable(Connection c, int idx) {
        List<GridThreadLocalTable> tbls = fakeTbls;

        assert tbls.size() >= idx;

        if (tbls.size() == idx) { // If table for such index does not exist, create one.
            fakeTblsLock.lock();

            try {
                if ((tbls = fakeTbls).size() == idx) { // Double check inside of lock.
                    try (Statement stmt = c.createStatement()) {
                        stmt.executeUpdate("CREATE TABLE " + mergeTableIdentifier(idx) +
                            "(fake BOOL) ENGINE \"" + GridThreadLocalTable.Engine.class.getName() + '"');
                    }
                    catch (SQLException e) {
                        throw new IllegalStateException(e);
                    }

                    List<GridThreadLocalTable> newTbls = new ArrayList<>(tbls.size() + 1);

                    newTbls.addAll(tbls);
                    newTbls.add(GridThreadLocalTable.Engine.getCreated());

                    fakeTbls = tbls = newTbls;
                }
            }
            finally {
                fakeTblsLock.unlock();
            }
        }

        return tbls.get(idx);
    }

    /**
     * @param c Connection.
     * @param qry Query.
     * @param params Query parameters.
     * @return Cursor for plans.
     * @throws IgniteCheckedException if failed.
     */
    private Iterator<List<?>> explainPlan(JdbcConnection c, GridCacheTwoStepQuery qry, Object[] params)
        throws IgniteCheckedException {
        List<List<?>> lists = new ArrayList<>();

        for (int i = 0, mapQrys = qry.mapQueries().size(); i < mapQrys; i++) {
            ResultSet rs =
                h2.executeSqlQueryWithTimer(c, "SELECT PLAN FROM " + mergeTableIdentifier(i), null, 0, null);

            lists.add(F.asList(getPlan(rs)));
        }

        int tblIdx = 0;

        for (GridCacheSqlQuery mapQry : qry.mapQueries()) {
            GridMergeTable tbl = createMergeTable(c, mapQry, false);

            fakeTable(c, tblIdx++).innerTable(tbl);
        }

        GridCacheSqlQuery rdc = qry.reduceQuery();

        ResultSet rs = h2.executeSqlQueryWithTimer(c,
            "EXPLAIN " + rdc.query(),
            F.asList(rdc.parameters(params)),
            0,
            null);

        lists.add(F.asList(getPlan(rs)));

        return lists.iterator();
    }

    /**
     * @param rs Result set.
     * @return Plan.
     * @throws IgniteCheckedException If failed.
     */
    private String getPlan(ResultSet rs) throws IgniteCheckedException {
        try {
            if (!rs.next())
                throw new IllegalStateException();

            return rs.getString(1);
        }
        catch (SQLException e) {
            throw new IgniteCheckedException(e);
        }
    }

    /**
     * @param nodes Nodes.
     * @param msg Message.
     * @param specialize Optional closure to specialize message for each node.
     * @param runLocParallel Run local handler in parallel thread.
     * @return {@code true} If all messages sent successfully.
     */
    public boolean send(
        Collection<ClusterNode> nodes,
        Message msg,
        @Nullable IgniteBiClosure<ClusterNode, Message, Message> specialize,
        boolean runLocParallel
    ) {
        if (log.isDebugEnabled())
            log.debug("Sending: [msg=" + msg + ", nodes=" + nodes + ", specialize=" + specialize + "]");

        return h2.send(GridTopic.TOPIC_QUERY,
            GridTopic.TOPIC_QUERY.ordinal(),
            nodes,
            msg,
            specialize,
            locNodeHnd,
            GridIoPolicy.QUERY_POOL,
            runLocParallel);
    }

    /**
     * @param ints Ints.
     * @return Array.
     */
    public static int[] toArray(IntArray ints) {
        int[] res = new int[ints.size()];

        ints.toArray(res);

        return res;
    }

    /**
     * @param m Map.
     * @return Converted map.
     */
    private static Map<UUID, int[]> convert(Map<ClusterNode, IntArray> m) {
        if (m == null)
            return null;

        Map<UUID, int[]> res = U.newHashMap(m.size());

        for (Map.Entry<ClusterNode,IntArray> entry : m.entrySet())
            res.put(entry.getKey().id(), toArray(entry.getValue()));

        return res;
    }

    /**
     * @param conn Connection.
     * @param qry Query.
     * @param explain Explain.
     * @return Table.
     * @throws IgniteCheckedException If failed.
     */
    @SuppressWarnings("unchecked")
    private GridMergeTable createMergeTable(JdbcConnection conn, GridCacheSqlQuery qry, boolean explain)
        throws IgniteCheckedException {
        try {
            Session ses = (Session)conn.getSession();

            CreateTableData data  = new CreateTableData();

            data.tableName = "T___";
            data.schema = ses.getDatabase().getSchema(ses.getCurrentSchemaName());
            data.create = true;

            if (!explain) {
                LinkedHashMap<String,?> colsMap = qry.columns();

                assert colsMap != null;

                ArrayList<Column> cols = new ArrayList<>(colsMap.size());

                for (Map.Entry<String,?> e : colsMap.entrySet()) {
                    String alias = e.getKey();
                    GridSqlType t = (GridSqlType)e.getValue();

                    assert !F.isEmpty(alias);

                    Column c = new Column(alias, t.type(), t.precision(), t.scale(), t.displaySize());

                    cols.add(c);
                }

                data.columns = cols;
            }
            else
                data.columns = planColumns();

            boolean sortedIndex = !F.isEmpty(qry.sortColumns());

            GridMergeTable tbl = new GridMergeTable(data);

            ArrayList<Index> idxs = new ArrayList<>(2);

            if (explain) {
                idxs.add(new GridMergeIndexUnsorted(ctx, tbl,
                    sortedIndex ? MERGE_INDEX_SORTED : MERGE_INDEX_UNSORTED));
            }
            else if (sortedIndex) {
                List<GridSqlSortColumn> sortCols = (List<GridSqlSortColumn>)qry.sortColumns();

                GridMergeIndexSorted sortedMergeIdx = new GridMergeIndexSorted(ctx, tbl, MERGE_INDEX_SORTED,
                    GridSqlSortColumn.toIndexColumns(tbl, sortCols));

                idxs.add(GridMergeTable.createScanIndex(sortedMergeIdx));
                idxs.add(sortedMergeIdx);
            }
            else
                idxs.add(new GridMergeIndexUnsorted(ctx, tbl, MERGE_INDEX_UNSORTED));

            tbl.indexes(idxs);

            return tbl;
        }
        catch (Exception e) {
            U.closeQuiet(conn);

            throw new IgniteCheckedException(e);
        }
    }

    /**
     * @return Columns.
     */
    private static ArrayList<Column> planColumns() {
        ArrayList<Column> res = new ArrayList<>(1);

        res.add(new Column("PLAN", Value.STRING));

        return res;
    }

    /**
     * @param reconnectFut Reconnect future.
     */
    public void onDisconnected(IgniteFuture<?> reconnectFut) {
        CacheException err = new CacheException("Query was cancelled, client node disconnected.",
            new IgniteClientDisconnectedException(reconnectFut, "Client node disconnected."));

        for (Map.Entry<Long, ReduceQueryRun> e : runs.entrySet())
            e.getValue().disconnected(err);

        for (DistributedUpdateRun r: updRuns.values())
            r.handleDisconnect(err);
    }

    /**
     * @param qryTimeout Query timeout.
     * @return Query retry timeout.
     */
    private long retryTimeout(long qryTimeout) {
        if (qryTimeout > 0)
            return qryTimeout;

        return dfltQueryTimeout;
    }
}<|MERGE_RESOLUTION|>--- conflicted
+++ resolved
@@ -779,13 +779,10 @@
                                 timeoutMillis,
                                 cancel);
 
-<<<<<<< HEAD
                             resIter = new H2FieldsIterator(res, mvccTracker, false, detachedConn);
+
                             // don't recycle at final block
                             detachedConn = null;
-=======
-                            resIter = new H2FieldsIterator(res, mvccTracker, false, null);
->>>>>>> b05a87f0
 
                             mvccTracker = null; // To prevent callback inside finally block;
                         }
