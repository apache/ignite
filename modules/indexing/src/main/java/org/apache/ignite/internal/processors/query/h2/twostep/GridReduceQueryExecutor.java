--- conflicted
+++ resolved
@@ -69,14 +69,9 @@
 import org.apache.ignite.internal.processors.query.h2.H2Utils;
 import org.apache.ignite.internal.processors.query.h2.IgniteH2Indexing;
 import org.apache.ignite.internal.processors.query.h2.UpdateResult;
-<<<<<<< HEAD
-import org.apache.ignite.internal.processors.query.h2.opt.GridH2QueryContext;
-import org.apache.ignite.internal.processors.query.h2.opt.IgniteH2QueryMemoryManager;
-=======
 import org.apache.ignite.internal.processors.query.h2.dml.DmlDistributedUpdateRun;
 import org.apache.ignite.internal.processors.query.h2.opt.QueryContext;
 import org.apache.ignite.internal.processors.query.h2.opt.QueryContextRegistry;
->>>>>>> 5551faa9
 import org.apache.ignite.internal.processors.query.h2.sql.GridSqlSortColumn;
 import org.apache.ignite.internal.processors.query.h2.sql.GridSqlType;
 import org.apache.ignite.internal.processors.query.h2.twostep.messages.GridQueryCancelRequest;
@@ -282,6 +277,7 @@
      * @param r Query run.
      * @param nodeId Failed node ID.
      * @param msg Error message.
+     * @param failCode Fail code.
      */
     private void fail(ReduceQueryRun r, UUID nodeId, String msg, byte failCode) {
         if (r != null) {
@@ -407,9 +403,6 @@
         int[] parts,
         boolean lazy,
         MvccQueryTracker mvccTracker,
-<<<<<<< HEAD
-        long maxMem) {
-=======
         Boolean dataPageScanEnabled,
         boolean forUpdate,
         int pageSize
@@ -417,7 +410,6 @@
         if (qry.isLocal() && parts != null)
             parts = null;
 
->>>>>>> 5551faa9
         assert !qry.mvccEnabled() || mvccTracker != null;
 
         final boolean singlePartMode = parts != null && parts.length == 1;
@@ -609,11 +601,7 @@
                     fakeTable(r.connection(), tblIdx++).innerTable(tbl);
                 }
                 else
-<<<<<<< HEAD
-                    idx = GridMergeIndexUnsorted.createDummy(ctx, fakeTable(r.connection(), tblIdx++));
-=======
-                    idx = ReduceIndexUnsorted.createDummy(ctx);
->>>>>>> 5551faa9
+                    idx = ReduceIndexUnsorted.createDummy(ctx, fakeTable(r.connection(), tblIdx++).innerTable());
 
                 // If the query has only replicated tables, we have to run it on a single node only.
                 if (!mapQry.isPartitioned()) {
@@ -701,8 +689,7 @@
                     .parameters(params)
                     .flags(flags)
                     .timeout(timeoutMillis)
-                    .schemaName(schemaName)
-                    .maxMemory(maxMem);
+                    .schemaName(schemaName);
 
                 if (curTx != null && curTx.mvccSnapshot() != null)
                     req.mvccSnapshot(curTx.mvccSnapshot());
@@ -790,13 +777,6 @@
 
                         H2Utils.setupConnection(r.connection(), false, enforceJoinOrder);
 
-<<<<<<< HEAD
-                        GridH2QueryContext.set(new GridH2QueryContext(locNodeId, locNodeId, qryReqId, REDUCE)
-                            .pageSize(r.pageSize())
-                            .distributedJoinMode(OFF)
-                            .queryMemoryManager((maxMem == Long.MAX_VALUE) ?
-                                null : new IgniteH2QueryMemoryManager(maxMem)));
-=======
                         QueryContext qctx = new QueryContext(
                             0,
                             null,
@@ -808,7 +788,6 @@
                         QueryContextRegistry qryCtxRegistry = h2.queryContextRegistry();
 
                         qryCtxRegistry.setThreadLocal(qctx);
->>>>>>> 5551faa9
 
                         try {
                             if (qry.explain())
@@ -1290,7 +1269,7 @@
 
                     assert !F.isEmpty(alias);
 
-                    Column c = new Column(alias, t.type(), t.precision(), t.scale(), t.displaySize());
+                    Column c = new Column(alias, t.type());
 
                     cols.add(c);
                 }
@@ -1316,7 +1295,7 @@
                 ReduceIndexSorted sortedMergeIdx = new ReduceIndexSorted(ctx, tbl, MERGE_INDEX_SORTED,
                     GridSqlSortColumn.toIndexColumns(tbl, sortCols));
 
-                idxs.add(ReduceTable.createScanIndex(sortedMergeIdx));
+                idxs.add(ReduceTable.createScanIndex(sortedMergeIdx, tbl));
                 idxs.add(sortedMergeIdx);
             }
             else
