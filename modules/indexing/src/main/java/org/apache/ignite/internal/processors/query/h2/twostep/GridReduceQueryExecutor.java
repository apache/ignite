--- conflicted
+++ resolved
@@ -88,7 +88,6 @@
 import org.apache.ignite.internal.processors.query.h2.twostep.msg.GridH2DmlResponse;
 import org.apache.ignite.internal.processors.query.h2.twostep.msg.GridH2QueryRequest;
 import org.apache.ignite.internal.processors.query.h2.twostep.msg.GridH2SelectForUpdateTxDetails;
-import org.apache.ignite.internal.transactions.IgniteTxTimeoutCheckedException;
 import org.apache.ignite.internal.util.GridIntIterator;
 import org.apache.ignite.internal.util.GridIntList;
 import org.apache.ignite.internal.util.GridSpinBusyLock;
@@ -102,7 +101,6 @@
 import org.apache.ignite.lang.IgniteUuid;
 import org.apache.ignite.plugin.extensions.communication.Message;
 import org.apache.ignite.transactions.TransactionException;
-import org.apache.ignite.transactions.TransactionTimeoutException;
 import org.h2.command.ddl.CreateTableData;
 import org.h2.engine.Session;
 import org.h2.index.Index;
@@ -287,34 +285,14 @@
      */
     private void fail(ReduceQueryRun r, UUID nodeId, String msg, byte failCode) {
         if (r != null) {
-<<<<<<< HEAD
-            if (msg.contains(IgniteTxTimeoutCheckedException.class.getSimpleName())) {
-                assert failCode != GridQueryFailResponse.CANCELLED_BY_ORIGINATOR;
-=======
             CacheException e = new CacheException("Failed to execute map query on remote node [nodeId=" + nodeId +
                 ", errMsg=" + msg + ']');
->>>>>>> f7c4e085
-
-                r.state(new TransactionTimeoutException(mapFailedOnNodeMsg(nodeId, msg)), nodeId);
-            }
-            else {
-                CacheException e = new CacheException(mapFailedOnNodeMsg(nodeId, msg));
-
-                if (failCode == GridQueryFailResponse.CANCELLED_BY_ORIGINATOR)
-                    e.addSuppressed(new QueryCancelledException());
-
-<<<<<<< HEAD
-                r.state(e, nodeId);
-            }
-=======
+
+            if (failCode == GridQueryFailResponse.CANCELLED_BY_ORIGINATOR)
+                e.addSuppressed(new QueryCancelledException());
+
             r.setStateOnException(nodeId, e);
->>>>>>> f7c4e085
-        }
-    }
-
-    /** */
-    private static String mapFailedOnNodeMsg(UUID nodeId, String msg) {
-        return "Failed to execute map query on the node: " + nodeId + ", " + msg;
+        }
     }
 
     /**
@@ -906,18 +884,9 @@
                             if (wasCancelled(err))
                                 throw new QueryCancelledException(); // Throw correct exception.
 
-<<<<<<< HEAD
-                            throw mapFailedRemotelyException(err);
-                        }
-                        else if (state instanceof TransactionTimeoutException)
-                            throw mapFailedRemotelyException((TransactionTimeoutException)state);
-
-                        if (state instanceof AffinityTopologyVersion) {
-=======
                             throw err;
                         }
                         else {
->>>>>>> f7c4e085
                             retry = true;
 
                             // On-the-fly topology change must not be possible in FOR UPDATE case.
@@ -1044,11 +1013,6 @@
                 }
             }
         }
-    }
-
-    /** */
-    private static CacheException mapFailedRemotelyException(Exception e) {
-        return new CacheException("Failed to run map query remotely. " + e.getMessage(), e);
     }
 
     /**
