--- conflicted
+++ resolved
@@ -163,13 +163,11 @@
         }
     };
 
-<<<<<<< HEAD
+    /** Partition mapper. */
+    private ReducePartitionMapper mapper;
+
     /** Default query timeout. */
     private long dfltQueryTimeout;
-=======
-    /** Partition mapper. */
-    private ReducePartitionMapper mapper;
->>>>>>> 3fb68f72
 
     /**
      * Constructor.
