/*
 * Licensed to the Apache Software Foundation (ASF) under one or more
 * contributor license agreements.  See the NOTICE file distributed with
 * this work for additional information regarding copyright ownership.
 * The ASF licenses this file to You under the Apache License, Version 2.0
 * (the "License"); you may not use this file except in compliance with
 * the License.  You may obtain a copy of the License at
 *
 *      http://www.apache.org/licenses/LICENSE-2.0
 *
 * Unless required by applicable law or agreed to in writing, software
 * distributed under the License is distributed on an "AS IS" BASIS,
 * WITHOUT WARRANTIES OR CONDITIONS OF ANY KIND, either express or implied.
 * See the License for the specific language governing permissions and
 * limitations under the License.
 */

package org.apache.ignite.internal.processors.query.h2.twostep;

import java.sql.Connection;
import java.sql.ResultSet;
import java.sql.SQLException;
import java.sql.Statement;
import java.util.ArrayList;
import java.util.Collection;
import java.util.Collections;
import java.util.Iterator;
import java.util.LinkedHashMap;
import java.util.List;
import java.util.Map;
import java.util.UUID;
import java.util.concurrent.ConcurrentHashMap;
import java.util.concurrent.ConcurrentMap;
import java.util.concurrent.CountDownLatch;
import java.util.concurrent.TimeUnit;
import java.util.concurrent.atomic.AtomicInteger;
import java.util.concurrent.atomic.AtomicLong;
import java.util.concurrent.locks.Lock;
import java.util.concurrent.locks.ReentrantLock;
import javax.cache.CacheException;
import org.apache.ignite.IgniteCheckedException;
import org.apache.ignite.IgniteClientDisconnectedException;
import org.apache.ignite.IgniteException;
import org.apache.ignite.IgniteLogger;
import org.apache.ignite.IgniteSystemProperties;
import org.apache.ignite.cache.query.QueryCancelledException;
import org.apache.ignite.cache.query.QueryRetryException;
import org.apache.ignite.cluster.ClusterNode;
import org.apache.ignite.events.DiscoveryEvent;
import org.apache.ignite.events.Event;
import org.apache.ignite.events.EventType;
import org.apache.ignite.internal.GridKernalContext;
import org.apache.ignite.internal.GridTopic;
import org.apache.ignite.internal.IgniteInterruptedCheckedException;
import org.apache.ignite.internal.managers.communication.GridIoPolicy;
import org.apache.ignite.internal.managers.communication.GridMessageListener;
import org.apache.ignite.internal.managers.eventstorage.GridLocalEventListener;
import org.apache.ignite.internal.processors.affinity.AffinityTopologyVersion;
import org.apache.ignite.internal.processors.cache.GridCacheContext;
import org.apache.ignite.internal.processors.cache.distributed.near.GridNearTxLocal;
import org.apache.ignite.internal.processors.cache.distributed.near.GridNearTxSelectForUpdateFuture;
import org.apache.ignite.internal.processors.cache.distributed.near.TxTopologyVersionFuture;
import org.apache.ignite.internal.processors.cache.mvcc.MvccQueryTracker;
import org.apache.ignite.internal.processors.cache.query.GridCacheQueryMarshallable;
import org.apache.ignite.internal.processors.cache.query.GridCacheSqlQuery;
import org.apache.ignite.internal.processors.cache.query.GridCacheTwoStepQuery;
import org.apache.ignite.internal.processors.query.GridQueryCacheObjectsIterator;
import org.apache.ignite.internal.processors.query.GridQueryCancel;
import org.apache.ignite.internal.processors.query.IgniteSQLException;
import org.apache.ignite.internal.processors.query.h2.H2ConnectionWrapper;
import org.apache.ignite.internal.processors.query.h2.H2FieldsIterator;
import org.apache.ignite.internal.processors.query.h2.H2Utils;
import org.apache.ignite.internal.processors.query.h2.IgniteH2Indexing;
import org.apache.ignite.internal.processors.query.h2.ThreadLocalObjectPool;
import org.apache.ignite.internal.processors.query.h2.UpdateResult;
import org.apache.ignite.internal.processors.query.h2.opt.GridH2QueryContext;
import org.apache.ignite.internal.processors.query.h2.sql.GridSqlSortColumn;
import org.apache.ignite.internal.processors.query.h2.sql.GridSqlType;
import org.apache.ignite.internal.processors.query.h2.twostep.messages.GridQueryCancelRequest;
import org.apache.ignite.internal.processors.query.h2.twostep.messages.GridQueryFailResponse;
import org.apache.ignite.internal.processors.query.h2.twostep.messages.GridQueryNextPageRequest;
import org.apache.ignite.internal.processors.query.h2.twostep.messages.GridQueryNextPageResponse;
import org.apache.ignite.internal.processors.query.h2.twostep.msg.GridH2DmlRequest;
import org.apache.ignite.internal.processors.query.h2.twostep.msg.GridH2DmlResponse;
import org.apache.ignite.internal.processors.query.h2.twostep.msg.GridH2QueryRequest;
import org.apache.ignite.internal.processors.query.h2.twostep.msg.GridH2SelectForUpdateTxDetails;
import org.apache.ignite.internal.util.GridSpinBusyLock;
import org.apache.ignite.internal.util.typedef.C2;
import org.apache.ignite.internal.util.typedef.CIX2;
import org.apache.ignite.internal.util.typedef.F;
import org.apache.ignite.internal.util.typedef.X;
import org.apache.ignite.internal.util.typedef.internal.U;
import org.apache.ignite.lang.IgniteBiClosure;
import org.apache.ignite.lang.IgniteFuture;
import org.apache.ignite.lang.IgniteUuid;
import org.apache.ignite.plugin.extensions.communication.Message;
import org.apache.ignite.transactions.TransactionException;
import org.h2.command.ddl.CreateTableData;
import org.h2.engine.Session;
import org.h2.index.Index;
import org.h2.jdbc.JdbcConnection;
import org.h2.table.Column;
import org.h2.util.IntArray;
import org.h2.value.Value;
import org.jetbrains.annotations.Nullable;

import static java.util.Collections.singletonList;
import static org.apache.ignite.IgniteSystemProperties.IGNITE_SQL_RETRY_TIMEOUT;
import static org.apache.ignite.internal.processors.cache.mvcc.MvccUtils.checkActive;
import static org.apache.ignite.internal.processors.cache.mvcc.MvccUtils.mvccEnabled;
import static org.apache.ignite.internal.processors.cache.mvcc.MvccUtils.tx;
import static org.apache.ignite.internal.processors.cache.query.GridCacheSqlQuery.EMPTY_PARAMS;
import static org.apache.ignite.internal.processors.query.h2.opt.GridH2QueryType.REDUCE;
import static org.apache.ignite.internal.processors.query.h2.sql.GridSqlQuerySplitter.mergeTableIdentifier;
import static org.apache.ignite.internal.processors.query.h2.twostep.msg.GridH2QueryRequest.setDataPageScanEnabled;

/**
 * Reduce query executor.
 */
public class GridReduceQueryExecutor {
    /** Default retry timeout. */
    public static final long DFLT_RETRY_TIMEOUT = 30_000L;

    /** */
    private static final String MERGE_INDEX_UNSORTED = "merge_scan";

    /** */
    private static final String MERGE_INDEX_SORTED = "merge_sorted";

    /** */
    private GridKernalContext ctx;

    /** */
    private IgniteH2Indexing h2;

    /** */
    private IgniteLogger log;

    /** */
    private final AtomicLong qryIdGen = new AtomicLong();

    /** */
    private final ConcurrentMap<Long, ReduceQueryRun> runs = new ConcurrentHashMap<>();

    /** Contexts of running DML requests. */
    private final ConcurrentMap<Long, DistributedUpdateRun> updRuns = new ConcurrentHashMap<>();

    /** */
    private volatile List<GridThreadLocalTable> fakeTbls = Collections.emptyList();

    /** */
    private final Lock fakeTblsLock = new ReentrantLock();

    /** */
    private final GridSpinBusyLock busyLock;

    /** */
    private final CIX2<ClusterNode,Message> locNodeHnd = new CIX2<ClusterNode,Message>() {
        @Override public void applyx(ClusterNode locNode, Message msg) {
            h2.mapQueryExecutor().onMessage(locNode.id(), msg);
        }
    };

    /** Partition mapper. */
    private ReducePartitionMapper mapper;

    /** Default query timeout. */
    private long dfltQueryTimeout;

    /**
     * Constructor.
     *
     * @param busyLock Busy lock.
     */
    public GridReduceQueryExecutor(GridSpinBusyLock busyLock) {
        this.busyLock = busyLock;
    }

    /**
     * @param ctx Context.
     * @param h2 H2 Indexing.
     * @throws IgniteCheckedException If failed.
     */
    public void start(final GridKernalContext ctx, final IgniteH2Indexing h2) throws IgniteCheckedException {
        this.ctx = ctx;
        this.h2 = h2;

        dfltQueryTimeout = IgniteSystemProperties.getLong(IGNITE_SQL_RETRY_TIMEOUT, DFLT_RETRY_TIMEOUT);

        log = ctx.log(GridReduceQueryExecutor.class);

        mapper = new ReducePartitionMapper(ctx, log);

        ctx.io().addMessageListener(GridTopic.TOPIC_QUERY, new GridMessageListener() {
            @SuppressWarnings("deprecation")
            @Override public void onMessage(UUID nodeId, Object msg, byte plc) {
                if (!busyLock.enterBusy())
                    return;

                try {
                    if (msg instanceof GridCacheQueryMarshallable)
                        ((GridCacheQueryMarshallable)msg).unmarshall(ctx.config().getMarshaller(), ctx);

                    GridReduceQueryExecutor.this.onMessage(nodeId, msg);
                }
                finally {
                    busyLock.leaveBusy();
                }
            }
        });

        ctx.event().addLocalEventListener(new GridLocalEventListener() {
            @Override public void onEvent(final Event evt) {
                UUID nodeId = ((DiscoveryEvent)evt).eventNode().id();

                for (ReduceQueryRun r : runs.values()) {
                    for (GridMergeIndex idx : r.indexes()) {
                        if (idx.hasSource(nodeId)) {
                            handleNodeLeft(r, nodeId);

                            break;
                        }
                    }
                }

                for (DistributedUpdateRun r : updRuns.values())
                    r.handleNodeLeft(nodeId);

            }
        }, EventType.EVT_NODE_FAILED, EventType.EVT_NODE_LEFT);
    }

    /**
     * @param r Query run.
     * @param nodeId Left node ID.
     */
    private void handleNodeLeft(ReduceQueryRun r, UUID nodeId) {
        r.setStateOnNodeLeave(nodeId, h2.readyTopologyVersion());
    }

    /**
     * @param nodeId Node ID.
     * @param msg Message.
     */
    public void onMessage(UUID nodeId, Object msg) {
        try {
            assert msg != null;

            ClusterNode node = ctx.discovery().node(nodeId);

            if (node == null)
                return; // Node left, ignore.

            boolean processed = true;

            if (msg instanceof GridQueryNextPageResponse)
                onNextPage(node, (GridQueryNextPageResponse)msg);
            else if (msg instanceof GridQueryFailResponse)
                onFail(node, (GridQueryFailResponse)msg);
            else if (msg instanceof GridH2DmlResponse)
                onDmlResponse(node, (GridH2DmlResponse)msg);
            else
                processed = false;

            if (processed && log.isDebugEnabled())
                log.debug("Processed response: " + nodeId + "->" + ctx.localNodeId() + " " + msg);
        }
        catch(Throwable th) {
            U.error(log, "Failed to process message: " + msg, th);
        }
    }

    /**
     * @param node Node.
     * @param msg Message.
     */
    private void onFail(ClusterNode node, GridQueryFailResponse msg) {
        ReduceQueryRun r = runs.get(msg.queryRequestId());

        fail(r, node.id(), msg.error(), msg.failCode());
    }

    /**
     * @param r Query run.
     * @param nodeId Failed node ID.
     * @param msg Error message.
     */
    private void fail(ReduceQueryRun r, UUID nodeId, String msg, byte failCode) {
        if (r != null) {
            CacheException e;

            if (failCode == GridQueryFailResponse.CANCELLED_BY_ORIGINATOR) {
                e = new CacheException("Failed to execute map query on remote node [nodeId=" + nodeId +
                    ", errMsg=" + msg + ']', new QueryCancelledException());
            }
            else if (failCode == GridQueryFailResponse.RETRY_QUERY) {
                e = new CacheException("Failed to execute map query on remote node [nodeId=" + nodeId +
                    ", errMsg=" + msg + ']', new QueryRetryException(msg));
            }
            else {
                e = new CacheException("Failed to execute map query on remote node [nodeId=" + nodeId +
                    ", errMsg=" + msg + ']');
            }

            r.setStateOnException(nodeId, e);
        }
    }

    /**
     * @param node Node.
     * @param msg Message.
     */
    private void onNextPage(final ClusterNode node, final GridQueryNextPageResponse msg) {
        final long qryReqId = msg.queryRequestId();
        final int qry = msg.query();
        final int seg = msg.segmentId();

        final ReduceQueryRun r = runs.get(qryReqId);

        if (r == null) // Already finished with error or canceled.
            return;

        final int pageSize = r.pageSize();

        GridMergeIndex idx = r.indexes().get(msg.query());

        GridResultPage page;

        try {
            page = new GridResultPage(ctx, node.id(), msg) {
                @Override public void fetchNextPage() {
                    if (r.hasErrorOrRetry()) {
                        if (r.exception() != null)
                            throw r.exception();

                        assert r.retryCause() != null;

                        throw new CacheException(r.retryCause());
                    }

                    try {
                        GridQueryNextPageRequest msg0 = new GridQueryNextPageRequest(qryReqId, qry, seg, pageSize,
                            (byte)setDataPageScanEnabled(0, r.isDataPageScanEnabled()));

                        if (node.isLocal())
                            h2.mapQueryExecutor().onMessage(ctx.localNodeId(), msg0);
                        else
                            ctx.io().sendToGridTopic(node, GridTopic.TOPIC_QUERY, msg0, GridIoPolicy.QUERY_POOL);
                    }
                    catch (IgniteCheckedException e) {
                        throw new CacheException("Failed to fetch data from node: " + node.id(), e);
                    }
                }
            };
        }
        catch (Exception e) {
            U.error(log, "Error in message.", e);

            fail(r, node.id(), "Error in message.", GridQueryFailResponse.GENERAL_ERROR);

            return;
        }

        idx.addPage(page);

        if (msg.retry() != null)
            r.setStateOnRetry(node.id(), msg.retry(), msg.retryCause());
        else if (msg.page() == 0) {
            // Do count down on each first page received.
            r.latch().countDown();

            GridNearTxSelectForUpdateFuture sfuFut = r.selectForUpdateFuture();

            if (sfuFut != null)
                sfuFut.onResult(node.id(), (long)msg.allRows(), msg.removeMapping(), null);
        }
    }

    /**
     * @param cacheId Cache ID.
     * @return Cache context.
     */
    private GridCacheContext<?,?> cacheContext(Integer cacheId) {
        GridCacheContext<?, ?> cctx = ctx.cache().context().cacheContext(cacheId);

        if (cctx == null)
            throw new CacheException(String.format("Cache not found on local node (was concurrently destroyed?) " +
                "[cacheId=%d]", cacheId));

        return cctx;
    }

    /**
     * @param schemaName Schema name.
     * @param qry Query.
     * @param keepBinary Keep binary.
     * @param enforceJoinOrder Enforce join order of tables.
     * @param timeoutMillis Timeout in milliseconds.
     * @param cancel Query cancel.
     * @param params Query parameters.
     * @param parts Partitions.
     * @param lazy Lazy execution flag.
     * @param mvccTracker Query tracker.
     * @param dataPageScanEnabled If data page scan is enabled.
     * @return Rows iterator.
     */
    public Iterator<List<?>> query(
        String schemaName,
        final GridCacheTwoStepQuery qry,
        boolean keepBinary,
        boolean enforceJoinOrder,
        int timeoutMillis,
        GridQueryCancel cancel,
        Object[] params,
        int[] parts,
        boolean lazy,
        MvccQueryTracker mvccTracker,
        Boolean dataPageScanEnabled
    ) {
        if (qry.isLocal() && parts != null)
            parts = null;

        assert !qry.mvccEnabled() || mvccTracker != null;

        final boolean singlePartMode = parts != null && parts.length == 1;

        if (F.isEmpty(params))
            params = EMPTY_PARAMS;

        final List<GridCacheSqlQuery> mapQueries = singlePartMode ?
            prepareMapQueryForSinglePartition(qry, params) :
            qry.mapQueries();

        final boolean isReplicatedOnly = qry.isReplicatedOnly();

        long retryTimeout = retryTimeout(timeoutMillis);

        final long startTime = U.currentTimeMillis();

        ReduceQueryRun lastRun = null;

        for (int attempt = 0;; attempt++) {
            if (attempt > 0 && retryTimeout > 0 && (U.currentTimeMillis() - startTime > retryTimeout)) {
                UUID retryNodeId = lastRun.retryNodeId();
                String retryCause = lastRun.retryCause();

                assert !F.isEmpty(retryCause);

                throw new CacheException("Failed to map SQL query to topology on data node [dataNodeId=" + retryNodeId +
                    ", msg=" + retryCause + ']');
            }

            if (attempt != 0) {
                try {
                    Thread.sleep(attempt * 10); // Wait for exchange.
                }
                catch (InterruptedException e) {
                    Thread.currentThread().interrupt();

                    throw new CacheException("Query was interrupted.", e);
                }
            }

            List<Integer> cacheIds = qry.cacheIds();

            boolean mvccEnabled = mvccEnabled(ctx);

            final GridNearTxLocal curTx = mvccEnabled ? checkActive(tx(ctx)) : null;

            final GridNearTxSelectForUpdateFuture sfuFut;

            final boolean clientFirst;

            AffinityTopologyVersion topVer;

            if (qry.forUpdate()) {
                // Indexing should have started TX at this point for FOR UPDATE query.
                assert mvccEnabled && curTx != null;

                try {
                    TxTopologyVersionFuture topFut = new TxTopologyVersionFuture(curTx, mvccTracker.context());

                    topVer = topFut.get();

                    clientFirst = topFut.clientFirst();
                }
                catch (IgniteCheckedException e) {
                    throw new IgniteSQLException("Failed to map SELECT FOR UPDATE query on topology.", e);
                }

                sfuFut = new GridNearTxSelectForUpdateFuture(mvccTracker.context(), curTx, timeoutMillis);
            }
            else {
                sfuFut = null;

                clientFirst = false;

                topVer = h2.readyTopologyVersion();

                // Check if topology has changed while retrying on locked topology.
                if (h2.serverTopologyChanged(topVer) && ctx.cache().context().lockedTopologyVersion(null) != null) {
                    throw new CacheException(new TransactionException("Server topology is changed during query " +
                        "execution inside a transaction. It's recommended to rollback and retry transaction."));
                }
            }

            long qryReqId = qryIdGen.incrementAndGet();

            final ReduceQueryRun r = new ReduceQueryRun(h2.connections().connectionForThread().connection(schemaName),
                mapQueries.size(), qry.pageSize(), sfuFut, dataPageScanEnabled);

            ThreadLocalObjectPool<H2ConnectionWrapper>.Reusable detachedConn = h2.connections().detachThreadConnection();

            Collection<ClusterNode> nodes;

            // Explicit partition mapping for unstable topology.
            Map<ClusterNode, IntArray> partsMap = null;

            // Explicit partitions mapping for query.
            Map<ClusterNode, IntArray> qryMap = null;

            // Partitions are not supported for queries over all replicated caches.
            if (parts != null) {
                boolean replicatedOnly = true;

                for (Integer cacheId : cacheIds) {
                    if (!cacheContext(cacheId).isReplicated()) {
                        replicatedOnly = false;

                        break;
                    }
                }

                if (replicatedOnly)
                    throw new CacheException("Partitions are not supported for replicated caches");
            }

            if (qry.isLocal())
                nodes = singletonList(ctx.discovery().localNode());
            else {
                ReducePartitionMapResult nodesParts =
                    mapper.nodesForPartitions(cacheIds, topVer, parts, isReplicatedOnly, qryReqId);

                nodes = nodesParts.nodes();
                partsMap = nodesParts.partitionsMap();
                qryMap = nodesParts.queryPartitionsMap();

                if (nodes == null) {
                    if (sfuFut != null)
                        sfuFut.onDone(0L, null);

                    continue; // Retry.
                }

                assert !nodes.isEmpty();

                if (isReplicatedOnly || qry.explain()) {
                    ClusterNode locNode = ctx.discovery().localNode();

                    // Always prefer local node if possible.
                    if (nodes.contains(locNode))
                        nodes = singletonList(locNode);
                    else {
                        // Select random data node to run query on a replicated data or
                        // get EXPLAIN PLAN from a single node.
                        nodes = singletonList(F.rand(nodes));
                    }
                }
            }

            if (sfuFut != null && !sfuFut.isFailed())
                sfuFut.init(topVer, nodes);

            int tblIdx = 0;

            final boolean skipMergeTbl = !qry.explain() && qry.skipMergeTable() || singlePartMode;

            final int segmentsPerIndex = qry.explain() || isReplicatedOnly ? 1 :
                findFirstPartitioned(cacheIds).config().getQueryParallelism();

            int replicatedQrysCnt = 0;

            final Collection<ClusterNode> finalNodes = nodes;

            for (GridCacheSqlQuery mapQry : mapQueries) {
                GridMergeIndex idx;

                if (!skipMergeTbl) {
                    GridMergeTable tbl;

                    try {
                        tbl = createMergeTable(r.connection(), mapQry, qry.explain());
                    }
                    catch (IgniteCheckedException e) {
                        throw new IgniteException(e);
                    }

                    idx = tbl.getMergeIndex();

                    fakeTable(r.connection(), tblIdx++).innerTable(tbl);
                }
                else
                    idx = GridMergeIndexUnsorted.createDummy(ctx);

                // If the query has only replicated tables, we have to run it on a single node only.
                if (!mapQry.isPartitioned()) {
                    ClusterNode node = F.rand(nodes);

                    mapQry.node(node.id());

                    replicatedQrysCnt++;

                    idx.setSources(singletonList(node), 1); // Replicated tables can have only 1 segment.
                }
                else
                    idx.setSources(nodes, segmentsPerIndex);

                idx.setPageSize(r.pageSize());

                r.indexes().add(idx);
            }

            r.latch(new CountDownLatch(isReplicatedOnly ? 1 :
                (r.indexes().size() - replicatedQrysCnt) * nodes.size() * segmentsPerIndex + replicatedQrysCnt));

            runs.put(qryReqId, r);

            boolean release = true;

            try {
                cancel.checkCancelled();

                if (ctx.clientDisconnected()) {
                    throw new CacheException("Query was cancelled, client node disconnected.",
                        new IgniteClientDisconnectedException(ctx.cluster().clientReconnectFuture(),
                            "Client node disconnected."));
                }

                List<GridCacheSqlQuery> mapQrys = mapQueries;

                if (qry.explain()) {
                    mapQrys = new ArrayList<>(mapQueries.size());

                    for (GridCacheSqlQuery mapQry : mapQueries)
                        mapQrys.add(new GridCacheSqlQuery(singlePartMode ? mapQry.query() : "EXPLAIN " + mapQry.query())
                            .parameterIndexes(mapQry.parameterIndexes()));
                }

                final boolean distributedJoins = qry.distributedJoins();

                final long qryReqId0 = qryReqId;

                cancel.set(new Runnable() {
                    @Override public void run() {
                        send(finalNodes, new GridQueryCancelRequest(qryReqId0), null, false);
                    }
                });

                boolean retry = false;

                int flags = singlePartMode && !enforceJoinOrder ? 0 : GridH2QueryRequest.FLAG_ENFORCE_JOIN_ORDER;

                if (distributedJoins)
                    flags |= GridH2QueryRequest.FLAG_DISTRIBUTED_JOINS;

                if (qry.isLocal())
                    flags |= GridH2QueryRequest.FLAG_IS_LOCAL;

                if (qry.explain())
                    flags |= GridH2QueryRequest.FLAG_EXPLAIN;

                if (isReplicatedOnly)
                    flags |= GridH2QueryRequest.FLAG_REPLICATED;

                if (lazy)
                    flags |= GridH2QueryRequest.FLAG_LAZY;

                flags = setDataPageScanEnabled(flags, dataPageScanEnabled);

                GridH2QueryRequest req = new GridH2QueryRequest()
                    .requestId(qryReqId)
                    .topologyVersion(topVer)
                    .pageSize(r.pageSize())
                    .caches(qry.cacheIds())
                    .tables(distributedJoins ? qry.tables() : null)
                    .partitions(convert(partsMap))
                    .queries(mapQrys)
                    .parameters(params)
                    .flags(flags)
                    .timeout(timeoutMillis)
                    .schemaName(schemaName);

                if (curTx != null && curTx.mvccSnapshot() != null)
                    req.mvccSnapshot(curTx.mvccSnapshot());
                else if (mvccTracker != null)
                    req.mvccSnapshot(mvccTracker.snapshot());

                final C2<ClusterNode, Message, Message> pspec =
                    (parts == null ? null : new ReducePartitionsSpecializer(qryMap));

                final C2<ClusterNode, Message, Message> spec;

                if (qry.forUpdate()) {
                    final AtomicInteger cnt = new AtomicInteger();

                    spec = new C2<ClusterNode, Message, Message>() {
                        @Override public Message apply(ClusterNode clusterNode, Message msg) {
                            assert msg instanceof GridH2QueryRequest;

                            GridH2QueryRequest res = pspec != null ? (GridH2QueryRequest)pspec.apply(clusterNode, msg) :
                                new GridH2QueryRequest((GridH2QueryRequest)msg);

                            GridH2SelectForUpdateTxDetails txReq = new GridH2SelectForUpdateTxDetails(
                                curTx.threadId(),
                                IgniteUuid.randomUuid(),
                                cnt.incrementAndGet(),
                                curTx.subjectId(),
                                curTx.xidVersion(),
                                curTx.taskNameHash(),
                                clientFirst,
                                curTx.remainingTime());

                            res.txDetails(txReq);

                            return res;
                        }
                    };
                }
                else
                    spec = pspec;

                if (send(nodes, req, spec, false)) {
                    awaitAllReplies(r, nodes, cancel);

                    if (r.hasErrorOrRetry()) {
                        CacheException err = r.exception();

                        if (err != null) {
                            if (err.getCause() instanceof IgniteClientDisconnectedException)
                                throw err;

                            if (wasCancelled(err))
                                throw new QueryCancelledException(); // Throw correct exception.

                            throw err;
                        }
                        else {
                            retry = true;

                            // On-the-fly topology change must not be possible in FOR UPDATE case.
                            assert sfuFut == null;

                            // If remote node asks us to retry then we have outdated full partition map.
                            h2.awaitForReadyTopologyVersion(r.retryTopologyVersion());
                        }
                    }
                }
                else // Send failed.
                    retry = true;

                Iterator<List<?>> resIter;

                if (!retry) {
                    if (skipMergeTbl) {
                        resIter = new GridMergeIndexIterator(this,
                            finalNodes,
                            r,
                            qryReqId,
                            qry.distributedJoins(),
                            mvccTracker);

                        release = false;
                    }
                    else {
                        cancel.checkCancelled();

                        UUID locNodeId = ctx.localNodeId();

                        H2Utils.setupConnection(r.connection(), false, enforceJoinOrder);

<<<<<<< HEAD
                        GridH2QueryContext.register(new GridH2QueryContext(locNodeId, locNodeId, qryReqId, REDUCE)
                            .pageSize(r.pageSize()).distributedJoinMode(OFF));
=======
                        GridH2QueryContext qctx = new GridH2QueryContext(
                            locNodeId,
                            locNodeId,
                            qryReqId,
                            0,
                            REDUCE,
                            null
                        );

                        GridH2QueryContext.set(qctx);
>>>>>>> 63b9e165

                        try {
                            if (qry.explain())
                                return explainPlan(r.connection(), qry, params);

                            GridCacheSqlQuery rdc = qry.reduceQuery();

                            ResultSet res = h2.executeSqlQueryWithTimer(r.connection(),
                                rdc.query(),
                                F.asList(rdc.parameters(params)),
                                timeoutMillis,
                                cancel,
                                dataPageScanEnabled);

                            resIter = new H2FieldsIterator(res, mvccTracker, false, detachedConn);

                            // don't recycle at final block
                            detachedConn = null;

                            mvccTracker = null; // To prevent callback inside finally block;
                        }
                        finally {
                            GridH2QueryContext.clearThreadLocal();
                        }
                    }
                }
                else {
                    assert r != null;
                    lastRun=r;

                    if (Thread.currentThread().isInterrupted())
                        throw new IgniteInterruptedCheckedException("Query was interrupted.");

                    if (sfuFut != null)
                        sfuFut.onDone(0L);

                    continue;
                }

                if (sfuFut != null)
                    sfuFut.get();

                return new GridQueryCacheObjectsIterator(resIter, h2.objectContext(), keepBinary);
            }
            catch (IgniteCheckedException | RuntimeException e) {
                release = true;

                U.closeQuiet(r.connection());

                CacheException resEx = null;

                if (e instanceof CacheException) {
                    if (wasCancelled((CacheException)e))
                        resEx = new  CacheException("Failed to run reduce query locally.",
                            new QueryCancelledException());
                    else
                        resEx = (CacheException)e;
                }

                if (resEx != null) {
                    if (sfuFut != null)
                        sfuFut.onDone(resEx);

                    throw resEx;
                }

                Throwable cause = e;

                if (e instanceof IgniteCheckedException) {
                    Throwable disconnectedErr =
                        ((IgniteCheckedException)e).getCause(IgniteClientDisconnectedException.class);

                    if (disconnectedErr != null)
                        cause = disconnectedErr;
                }

                resEx = new CacheException("Failed to run reduce query locally.", cause);

                if (sfuFut != null)
                    sfuFut.onDone(resEx);

                throw resEx;
            }
            finally {
                if (detachedConn != null)
                    detachedConn.recycle();

                if (release) {
                    releaseRemoteResources(finalNodes, r, qryReqId, qry.distributedJoins(), mvccTracker);

                    if (!skipMergeTbl) {
                        for (int i = 0, mapQrys = mapQueries.size(); i < mapQrys; i++)
                            fakeTable(null, i).innerTable(null); // Drop all merge tables.
                    }
                }
            }
        }
    }

    /**
     *
     * @param schemaName Schema name.
     * @param cacheIds Cache ids.
     * @param selectQry Select query.
     * @param params SQL parameters.
     * @param enforceJoinOrder Enforce join order of tables.
     * @param pageSize Page size.
     * @param timeoutMillis Timeout.
     * @param parts Partitions.
     * @param isReplicatedOnly Whether query uses only replicated caches.
     * @param cancel Cancel state.
     * @return Update result, or {@code null} when some map node doesn't support distributed DML.
     */
    public UpdateResult update(
        String schemaName,
        List<Integer> cacheIds,
        String selectQry,
        Object[] params,
        boolean enforceJoinOrder,
        int pageSize,
        int timeoutMillis,
        final int[] parts,
        boolean isReplicatedOnly,
        GridQueryCancel cancel
    ) {
        AffinityTopologyVersion topVer = h2.readyTopologyVersion();

        final long reqId = qryIdGen.incrementAndGet();

        ReducePartitionMapResult nodesParts =
            mapper.nodesForPartitions(cacheIds, topVer, parts, isReplicatedOnly, reqId);

        Collection<ClusterNode> nodes = nodesParts.nodes();

        if (nodes == null)
            throw new CacheException("Failed to determine nodes participating in the update. " +
                "Explanation (Retry update once topology recovers).");

        if (isReplicatedOnly) {
            ClusterNode locNode = ctx.discovery().localNode();

            if (nodes.contains(locNode))
                nodes = singletonList(locNode);
            else
                nodes = singletonList(F.rand(nodes));
        }

        for (ClusterNode n : nodes) {
            if (!n.version().greaterThanEqual(2, 3, 0)) {
                log.warning("Server-side DML optimization is skipped because map node does not support it. " +
                    "Falling back to normal DML. [node=" + n.id() + ", v=" + n.version() + "].");

                return null;
            }
        }

        final DistributedUpdateRun r = new DistributedUpdateRun(nodes.size());

        int flags = enforceJoinOrder ? GridH2QueryRequest.FLAG_ENFORCE_JOIN_ORDER : 0;

        if (isReplicatedOnly)
            flags |= GridH2QueryRequest.FLAG_REPLICATED;

        GridH2DmlRequest req = new GridH2DmlRequest()
            .requestId(reqId)
            .topologyVersion(topVer)
            .caches(cacheIds)
            .schemaName(schemaName)
            .query(selectQry)
            .pageSize(pageSize)
            .parameters(params)
            .timeout(timeoutMillis)
            .flags(flags);

        updRuns.put(reqId, r);

        boolean release = false;

        try {
            Map<ClusterNode, IntArray> partsMap = (nodesParts.queryPartitionsMap() != null) ?
                nodesParts.queryPartitionsMap() : nodesParts.partitionsMap();

            ReducePartitionsSpecializer partsSpec = (parts == null) ? null :
                new ReducePartitionsSpecializer(partsMap);

            final Collection<ClusterNode> finalNodes = nodes;

            cancel.set(new Runnable() {
                @Override public void run() {
                    r.future().onCancelled();

                    send(finalNodes, new GridQueryCancelRequest(reqId), null, false);
                }
            });

            // send() logs the debug message
            if (send(nodes, req, partsSpec, false))
                return r.future().get();

            throw new CacheException("Failed to send update request to participating nodes.");
        }
        catch (IgniteCheckedException | RuntimeException e) {
            release = true;

            U.error(log, "Error during update [localNodeId=" + ctx.localNodeId() + "]", e);

            throw new CacheException("Failed to run update. " + e.getMessage(), e);
        }
        finally {
            if (release)
                send(nodes, new GridQueryCancelRequest(reqId), null, false);

            if (!updRuns.remove(reqId, r))
                U.warn(log, "Update run was already removed: " + reqId);
        }
    }

    /**
     * Process response for DML request.
     *
     * @param node Node.
     * @param msg Message.
     */
    private void onDmlResponse(final ClusterNode node, GridH2DmlResponse msg) {
        try {
            long reqId = msg.requestId();

            DistributedUpdateRun r = updRuns.get(reqId);

            if (r == null) {
                U.warn(log, "Unexpected dml response (will ignore). [localNodeId=" + ctx.localNodeId() + ", nodeId=" +
                    node.id() + ", msg=" + msg.toString() + ']');

                return;
            }

            r.handleResponse(node.id(), msg);
        }
        catch (Exception e) {
            U.error(log, "Error in dml response processing. [localNodeId=" + ctx.localNodeId() + ", nodeId=" +
                node.id() + ", msg=" + msg.toString() + ']', e);
        }
    }

    /**
     * @param cacheIds Cache IDs.
     * @return The first partitioned cache context.
     */
    private GridCacheContext<?,?> findFirstPartitioned(List<Integer> cacheIds) {
        for (int i = 0; i < cacheIds.size(); i++) {
            GridCacheContext<?, ?> cctx = cacheContext(cacheIds.get(i));

            if (i == 0 && cctx.isLocal())
                throw new CacheException("Cache is LOCAL: " + cctx.name());

            if (!cctx.isReplicated() && !cctx.isLocal())
                return cctx;
        }

        throw new IllegalStateException("Failed to find partitioned cache.");
    }

    /**
     * Returns true if the exception is triggered by query cancel.
     *
     * @param e Exception.
     * @return {@code true} if exception is caused by cancel.
     */
    private boolean wasCancelled(CacheException e) {
        return X.cause(e, QueryCancelledException.class) != null;
    }

    /**
     * Release remote resources if needed.
     *
     * @param nodes Query nodes.
     * @param r Query run.
     * @param qryReqId Query id.
     * @param distributedJoins Distributed join flag.
     * @param mvccTracker MVCC tracker.
     */
    void releaseRemoteResources(Collection<ClusterNode> nodes, ReduceQueryRun r, long qryReqId,
        boolean distributedJoins, MvccQueryTracker mvccTracker) {
        // For distributedJoins need always send cancel request to cleanup resources.
        if (distributedJoins) {
            send(nodes, new GridQueryCancelRequest(qryReqId), null, false);

            for (GridMergeIndex idx : r.indexes()) {
                if (!idx.fetchedAll()) {
                    r.setStateOnException(ctx.localNodeId(),
                        new CacheException("Query is canceled.", new QueryCancelledException()));
                }
            }
        }
        else {
            for (GridMergeIndex idx : r.indexes()) {
                if (!idx.fetchedAll()) {
                    send(nodes, new GridQueryCancelRequest(qryReqId), null, false);

                    r.setStateOnException(ctx.localNodeId(),
                        new CacheException("Query is canceled.", new QueryCancelledException()));

                    break;
                }
            }
        }

        if (!runs.remove(qryReqId, r))
            U.warn(log, "Query run was already removed: " + qryReqId);
        else if (mvccTracker != null)
            mvccTracker.onDone();
    }

    /**
     * @param r Query run.
     * @param nodes Nodes to check periodically if they alive.
     * @param cancel Query cancel.
     * @throws IgniteInterruptedCheckedException If interrupted.
     */
    private void awaitAllReplies(ReduceQueryRun r, Collection<ClusterNode> nodes, GridQueryCancel cancel)
        throws IgniteInterruptedCheckedException, QueryCancelledException {
        while (!U.await(r.latch(), 500, TimeUnit.MILLISECONDS)) {

            cancel.checkCancelled();

            for (ClusterNode node : nodes) {
                if (!ctx.discovery().alive(node)) {
                    handleNodeLeft(r, node.id());

                    assert r.latch().getCount() == 0;

                    return;
                }
            }
        }
    }

    /**
     * Gets or creates new fake table for index.
     *
     * @param c Connection.
     * @param idx Index of table.
     * @return Table.
     */
    private GridThreadLocalTable fakeTable(Connection c, int idx) {
        List<GridThreadLocalTable> tbls = fakeTbls;

        assert tbls.size() >= idx;

        if (tbls.size() == idx) { // If table for such index does not exist, create one.
            fakeTblsLock.lock();

            try {
                if ((tbls = fakeTbls).size() == idx) { // Double check inside of lock.
                    try (Statement stmt = c.createStatement()) {
                        stmt.executeUpdate("CREATE TABLE " + mergeTableIdentifier(idx) +
                            "(fake BOOL) ENGINE \"" + GridThreadLocalTable.Engine.class.getName() + '"');
                    }
                    catch (SQLException e) {
                        throw new IllegalStateException(e);
                    }

                    List<GridThreadLocalTable> newTbls = new ArrayList<>(tbls.size() + 1);

                    newTbls.addAll(tbls);
                    newTbls.add(GridThreadLocalTable.Engine.getCreated());

                    fakeTbls = tbls = newTbls;
                }
            }
            finally {
                fakeTblsLock.unlock();
            }
        }

        return tbls.get(idx);
    }

    /**
     * @param c Connection.
     * @param qry Query.
     * @param params Query parameters.
     * @return Cursor for plans.
     * @throws IgniteCheckedException if failed.
     */
    private Iterator<List<?>> explainPlan(JdbcConnection c, GridCacheTwoStepQuery qry, Object[] params)
        throws IgniteCheckedException {
        List<List<?>> lists = new ArrayList<>();

        for (int i = 0, mapQrys = qry.mapQueries().size(); i < mapQrys; i++) {
            ResultSet rs =
                h2.executeSqlQueryWithTimer(c, "SELECT PLAN FROM " + mergeTableIdentifier(i), null, 0, null, null);

            lists.add(F.asList(getPlan(rs)));
        }

        int tblIdx = 0;

        for (GridCacheSqlQuery mapQry : qry.mapQueries()) {
            GridMergeTable tbl = createMergeTable(c, mapQry, false);

            fakeTable(c, tblIdx++).innerTable(tbl);
        }

        GridCacheSqlQuery rdc = qry.reduceQuery();

        ResultSet rs = h2.executeSqlQueryWithTimer(c,
            "EXPLAIN " + rdc.query(),
            F.asList(rdc.parameters(params)),
            0,
            null,
            null);

        lists.add(F.asList(getPlan(rs)));

        return lists.iterator();
    }

    /**
     * @param rs Result set.
     * @return Plan.
     * @throws IgniteCheckedException If failed.
     */
    private String getPlan(ResultSet rs) throws IgniteCheckedException {
        try {
            if (!rs.next())
                throw new IllegalStateException();

            return rs.getString(1);
        }
        catch (SQLException e) {
            throw new IgniteCheckedException(e);
        }
    }

    /**
     * @param nodes Nodes.
     * @param msg Message.
     * @param specialize Optional closure to specialize message for each node.
     * @param runLocParallel Run local handler in parallel thread.
     * @return {@code true} If all messages sent successfully.
     */
    public boolean send(
        Collection<ClusterNode> nodes,
        Message msg,
        @Nullable IgniteBiClosure<ClusterNode, Message, Message> specialize,
        boolean runLocParallel
    ) {
        if (log.isDebugEnabled())
            log.debug("Sending: [msg=" + msg + ", nodes=" + nodes + ", specialize=" + specialize + "]");

        return h2.send(GridTopic.TOPIC_QUERY,
            GridTopic.TOPIC_QUERY.ordinal(),
            nodes,
            msg,
            specialize,
            locNodeHnd,
            GridIoPolicy.QUERY_POOL,
            runLocParallel);
    }

    /**
     * @param ints Ints.
     * @return Array.
     */
    public static int[] toArray(IntArray ints) {
        int[] res = new int[ints.size()];

        ints.toArray(res);

        return res;
    }

    /**
     * @param m Map.
     * @return Converted map.
     */
    private static Map<UUID, int[]> convert(Map<ClusterNode, IntArray> m) {
        if (m == null)
            return null;

        Map<UUID, int[]> res = U.newHashMap(m.size());

        for (Map.Entry<ClusterNode,IntArray> entry : m.entrySet())
            res.put(entry.getKey().id(), toArray(entry.getValue()));

        return res;
    }

    /**
     * @param conn Connection.
     * @param qry Query.
     * @param explain Explain.
     * @return Table.
     * @throws IgniteCheckedException If failed.
     */
    @SuppressWarnings("unchecked")
    private GridMergeTable createMergeTable(JdbcConnection conn, GridCacheSqlQuery qry, boolean explain)
        throws IgniteCheckedException {
        try {
            Session ses = (Session)conn.getSession();

            CreateTableData data  = new CreateTableData();

            data.tableName = "T___";
            data.schema = ses.getDatabase().getSchema(ses.getCurrentSchemaName());
            data.create = true;

            if (!explain) {
                LinkedHashMap<String,?> colsMap = qry.columns();

                assert colsMap != null;

                ArrayList<Column> cols = new ArrayList<>(colsMap.size());

                for (Map.Entry<String,?> e : colsMap.entrySet()) {
                    String alias = e.getKey();
                    GridSqlType t = (GridSqlType)e.getValue();

                    assert !F.isEmpty(alias);

                    Column c = new Column(alias, t.type(), t.precision(), t.scale(), t.displaySize());

                    cols.add(c);
                }

                data.columns = cols;
            }
            else
                data.columns = planColumns();

            boolean sortedIndex = !F.isEmpty(qry.sortColumns());

            GridMergeTable tbl = new GridMergeTable(data);

            ArrayList<Index> idxs = new ArrayList<>(2);

            if (explain) {
                idxs.add(new GridMergeIndexUnsorted(ctx, tbl,
                    sortedIndex ? MERGE_INDEX_SORTED : MERGE_INDEX_UNSORTED));
            }
            else if (sortedIndex) {
                List<GridSqlSortColumn> sortCols = (List<GridSqlSortColumn>)qry.sortColumns();

                GridMergeIndexSorted sortedMergeIdx = new GridMergeIndexSorted(ctx, tbl, MERGE_INDEX_SORTED,
                    GridSqlSortColumn.toIndexColumns(tbl, sortCols));

                idxs.add(GridMergeTable.createScanIndex(sortedMergeIdx));
                idxs.add(sortedMergeIdx);
            }
            else
                idxs.add(new GridMergeIndexUnsorted(ctx, tbl, MERGE_INDEX_UNSORTED));

            tbl.indexes(idxs);

            return tbl;
        }
        catch (Exception e) {
            U.closeQuiet(conn);

            throw new IgniteCheckedException(e);
        }
    }

    /**
     * @return Columns.
     */
    private static ArrayList<Column> planColumns() {
        ArrayList<Column> res = new ArrayList<>(1);

        res.add(new Column("PLAN", Value.STRING));

        return res;
    }

    /**
     * @param reconnectFut Reconnect future.
     */
    public void onDisconnected(IgniteFuture<?> reconnectFut) {
        CacheException err = new CacheException("Query was cancelled, client node disconnected.",
            new IgniteClientDisconnectedException(reconnectFut, "Client node disconnected."));

        for (Map.Entry<Long, ReduceQueryRun> e : runs.entrySet())
            e.getValue().disconnected(err);

        for (DistributedUpdateRun r: updRuns.values())
            r.handleDisconnect(err);
    }

    /**
     * @param qryTimeout Query timeout.
     * @return Query retry timeout.
     */
    private long retryTimeout(long qryTimeout) {
        if (qryTimeout > 0)
            return qryTimeout;

        return dfltQueryTimeout;
    }


    /**
     * Prepare map query based on original sql.
     *
     * @param qry Two step query.
     * @param params Query parameters.
     * @return Updated map query list with one map query.
     */
    private List<GridCacheSqlQuery> prepareMapQueryForSinglePartition(GridCacheTwoStepQuery qry, Object[] params) {
        boolean hasSubQries = false;

        for (GridCacheSqlQuery mapQry : qry.mapQueries()) {
            if (mapQry.hasSubQueries()) {
                hasSubQries = true;
                break;
            }
        }

        GridCacheSqlQuery originalQry = new GridCacheSqlQuery(qry.originalSql());

        if (!F.isEmpty(params)) {
            int[] paramIdxs = new int[params.length];

            for (int i = 0; i < params.length; i++)
                paramIdxs[i] = i;

            originalQry.parameterIndexes(paramIdxs);
        }

        originalQry.partitioned(true);

        originalQry.hasSubQueries(hasSubQries);

        return Collections.singletonList(originalQry);
    }
}<|MERGE_RESOLUTION|>--- conflicted
+++ resolved
@@ -778,10 +778,6 @@
 
                         H2Utils.setupConnection(r.connection(), false, enforceJoinOrder);
 
-<<<<<<< HEAD
-                        GridH2QueryContext.register(new GridH2QueryContext(locNodeId, locNodeId, qryReqId, REDUCE)
-                            .pageSize(r.pageSize()).distributedJoinMode(OFF));
-=======
                         GridH2QueryContext qctx = new GridH2QueryContext(
                             locNodeId,
                             locNodeId,
@@ -791,8 +787,7 @@
                             null
                         );
 
-                        GridH2QueryContext.set(qctx);
->>>>>>> 63b9e165
+                        GridH2QueryContext.register(qctx);
 
                         try {
                             if (qry.explain())
