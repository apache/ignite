--- conflicted
+++ resolved
@@ -64,13 +64,10 @@
 import org.apache.ignite.internal.processors.query.GridQueryCacheObjectsIterator;
 import org.apache.ignite.internal.processors.query.GridQueryCancel;
 import org.apache.ignite.internal.processors.query.GridRunningQueryInfo;
-<<<<<<< HEAD
 import org.apache.ignite.internal.processors.query.h2.H2Connection;
 import org.apache.ignite.internal.processors.query.h2.H2ResultSet;
-=======
 import org.apache.ignite.internal.processors.query.h2.H2FieldsIterator;
 import org.apache.ignite.internal.processors.query.h2.H2Utils;
->>>>>>> bdd43ff5
 import org.apache.ignite.internal.processors.query.h2.IgniteH2Indexing;
 import org.apache.ignite.internal.processors.query.h2.opt.GridH2QueryContext;
 import org.apache.ignite.internal.processors.query.h2.sql.GridSqlSortColumn;
@@ -545,13 +542,8 @@
 
             final String cacheName = cctx.name();
 
-<<<<<<< HEAD
             final QueryRun r = new QueryRun(qryReqId, qry.originalSql(), space,
                 qry.mapQueries().size(), qry.pageSize(),
-=======
-            final QueryRun r = new QueryRun(qryReqId, qry.originalSql(), cacheName,
-                h2.connectionForCache(cacheName), qry.mapQueries().size(), qry.pageSize(),
->>>>>>> bdd43ff5
                 U.currentTimeMillis(), cancel);
 
             AffinityTopologyVersion topVer = h2.readyTopologyVersion();
@@ -777,11 +769,7 @@
 
                         UUID locNodeId = ctx.localNodeId();
 
-<<<<<<< HEAD
                         conn.setupConnection(false, enforceJoinOrder);
-=======
-                        H2Utils.setupConnection(r.conn, false, enforceJoinOrder);
->>>>>>> bdd43ff5
 
                         GridH2QueryContext.set(conn, new GridH2QueryContext(locNodeId, locNodeId, qryReqId, REDUCE)
                             .pageSize(r.pageSize).distributedJoinMode(OFF));
@@ -790,34 +778,21 @@
                             String schema = h2.schema(cacheName);
 
                             if (qry.explain())
-<<<<<<< HEAD
-                                return explainPlan(conn, qry);
+                                return explainPlan(conn, schema, qry, params);
 
                             GridCacheSqlQuery rdc = qry.reduceQuery();
 
-                            H2ResultSet res = h2.executeSqlQueryWithTimer(space,
+                            H2ResultSet res = h2.executeSqlQueryWithTimer(schema,
                                 conn,
-=======
-                                return explainPlan(r.conn, schema, qry, params);
-
-                            GridCacheSqlQuery rdc = qry.reduceQuery();
-
-                            ResultSet res = h2.executeSqlQueryWithTimer(schema,
-                                r.conn,
->>>>>>> bdd43ff5
                                 rdc.query(),
                                 rdc.parameters(params),
                                 timeoutMillis,
                                 cancel);
 
-<<<<<<< HEAD
-                            resIter = new IgniteH2Indexing.FieldsIterator(res);
+                            resIter = new H2FieldsIterator(res);
 
                             // The statement will cache some extra thread local objects.
                             conn.dropCachedStatement(rdc.query());
-=======
-                            resIter = new H2FieldsIterator(res);
->>>>>>> bdd43ff5
                         }
                         finally {
                             conn.clearSessionLocalQueryContext(); // TODO lazy
@@ -1227,36 +1202,22 @@
 
     /**
      * @param c Connection.
-<<<<<<< HEAD
-=======
      * @param schema Schema.
->>>>>>> bdd43ff5
      * @param qry Query.
      * @return Cursor for plans.
      * @throws IgniteCheckedException if failed.
      */
-<<<<<<< HEAD
-    private Iterator<List<?>> explainPlan(H2Connection c, GridCacheTwoStepQuery qry)
-=======
-    private Iterator<List<?>> explainPlan(JdbcConnection c, String schema, GridCacheTwoStepQuery qry, Object[] params)
->>>>>>> bdd43ff5
+    private Iterator<List<?>> explainPlan(H2Connection c, String schema, GridCacheTwoStepQuery qry)
         throws IgniteCheckedException {
         List<List<?>> lists = new ArrayList<>();
 
         for (int i = 0, mapQrys = qry.mapQueries().size(); i < mapQrys; i++) {
-<<<<<<< HEAD
             try (ResultSet rs = c.executeQuery("SELECT PLAN FROM " + mergeTableIdentifier(i))) {
                 lists.add(F.asList(getPlan(rs)));
             }
             catch (SQLException e) {
                 throw new IgniteCheckedException(e);
             }
-=======
-            ResultSet rs = h2.executeSqlQueryWithTimer(schema, c,
-                "SELECT PLAN FROM " + mergeTableIdentifier(i), null, false, 0, null);
-
-            lists.add(F.asList(getPlan(rs)));
->>>>>>> bdd43ff5
         }
 
         int tblIdx = 0;
@@ -1269,24 +1230,12 @@
 
         GridCacheSqlQuery rdc = qry.reduceQuery();
 
-<<<<<<< HEAD
         try (ResultSet rs = c.executeQuery("EXPLAIN " + rdc.query())) {
             lists.add(F.asList(getPlan(rs)));
         }
         catch (SQLException e) {
             throw new IgniteCheckedException(e);
         }
-=======
-        ResultSet rs = h2.executeSqlQueryWithTimer(schema,
-            c,
-            "EXPLAIN " + rdc.query(),
-            F.asList(rdc.parameters(params)),
-            false,
-            0,
-            null);
-
-        lists.add(F.asList(getPlan(rs)));
->>>>>>> bdd43ff5
 
         return lists.iterator();
     }
