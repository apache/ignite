/*
 * Licensed to the Apache Software Foundation (ASF) under one or more
 * contributor license agreements.  See the NOTICE file distributed with
 * this work for additional information regarding copyright ownership.
 * The ASF licenses this file to You under the Apache License, Version 2.0
 * (the "License"); you may not use this file except in compliance with
 * the License.  You may obtain a copy of the License at
 *
 *      http://www.apache.org/licenses/LICENSE-2.0
 *
 * Unless required by applicable law or agreed to in writing, software
 * distributed under the License is distributed on an "AS IS" BASIS,
 * WITHOUT WARRANTIES OR CONDITIONS OF ANY KIND, either express or implied.
 * See the License for the specific language governing permissions and
 * limitations under the License.
 */

package org.apache.ignite.internal.processors.query.h2.twostep;

import java.sql.Connection;
import java.sql.ResultSet;
import java.sql.SQLException;
import java.sql.Statement;
import java.util.ArrayList;
import java.util.Collection;
import java.util.Collections;
import java.util.HashMap;
import java.util.HashSet;
import java.util.Iterator;
import java.util.LinkedHashMap;
import java.util.List;
import java.util.Map;
import java.util.Set;
import java.util.UUID;
import java.util.Arrays;
import java.util.concurrent.ConcurrentMap;
import java.util.concurrent.CountDownLatch;
import java.util.concurrent.TimeUnit;
import java.util.concurrent.atomic.AtomicLong;
import java.util.concurrent.locks.Lock;
import java.util.concurrent.locks.ReentrantLock;
import javax.cache.CacheException;
import org.apache.ignite.IgniteCheckedException;
import org.apache.ignite.IgniteClientDisconnectedException;
import org.apache.ignite.IgniteException;
import org.apache.ignite.IgniteLogger;
import org.apache.ignite.cache.query.QueryCancelledException;
import org.apache.ignite.cluster.ClusterNode;
import org.apache.ignite.events.DiscoveryEvent;
import org.apache.ignite.events.Event;
import org.apache.ignite.events.EventType;
import org.apache.ignite.internal.GridKernalContext;
import org.apache.ignite.internal.GridTopic;
import org.apache.ignite.internal.IgniteInterruptedCheckedException;
import org.apache.ignite.internal.managers.communication.GridIoPolicy;
import org.apache.ignite.internal.managers.communication.GridMessageListener;
import org.apache.ignite.internal.managers.eventstorage.GridLocalEventListener;
import org.apache.ignite.internal.processors.affinity.AffinityTopologyVersion;
import org.apache.ignite.internal.processors.cache.GridCacheContext;
import org.apache.ignite.internal.processors.cache.distributed.dht.GridDhtPartitionState;
import org.apache.ignite.internal.processors.cache.query.GridCacheQueryMarshallable;
import org.apache.ignite.internal.processors.cache.query.GridCacheSqlQuery;
import org.apache.ignite.internal.processors.cache.query.GridCacheTwoStepQuery;
import org.apache.ignite.internal.processors.query.GridQueryCacheObjectsIterator;
import org.apache.ignite.internal.processors.query.GridQueryCancel;
import org.apache.ignite.internal.processors.query.GridRunningQueryInfo;
import org.apache.ignite.internal.processors.query.h2.H2FieldsIterator;
import org.apache.ignite.internal.processors.query.h2.H2Utils;
import org.apache.ignite.internal.processors.query.h2.IgniteH2Indexing;
import org.apache.ignite.internal.processors.query.h2.opt.GridH2QueryContext;
import org.apache.ignite.internal.processors.query.h2.sql.GridSqlSortColumn;
import org.apache.ignite.internal.processors.query.h2.sql.GridSqlType;
import org.apache.ignite.internal.processors.query.h2.twostep.messages.GridQueryCancelRequest;
import org.apache.ignite.internal.processors.query.h2.twostep.messages.GridQueryFailResponse;
import org.apache.ignite.internal.processors.query.h2.twostep.messages.GridQueryNextPageRequest;
import org.apache.ignite.internal.processors.query.h2.twostep.messages.GridQueryNextPageResponse;
import org.apache.ignite.internal.processors.query.h2.twostep.msg.GridH2QueryRequest;
import org.apache.ignite.internal.util.GridIntIterator;
import org.apache.ignite.internal.util.GridIntList;
import org.apache.ignite.internal.util.GridSpinBusyLock;
import org.apache.ignite.internal.util.typedef.CIX2;
import org.apache.ignite.internal.util.typedef.F;
import org.apache.ignite.internal.util.typedef.X;
import org.apache.ignite.internal.util.typedef.internal.U;
import org.apache.ignite.lang.IgniteBiClosure;
import org.apache.ignite.lang.IgniteFuture;
import org.apache.ignite.plugin.extensions.communication.Message;
import org.h2.command.ddl.CreateTableData;
import org.h2.engine.Session;
import org.h2.index.Cursor;
import org.h2.index.Index;
import org.h2.jdbc.JdbcConnection;
import org.h2.result.Row;
import org.h2.table.Column;
import org.h2.util.IntArray;
import org.h2.value.Value;
import org.jetbrains.annotations.Nullable;
import org.jsr166.ConcurrentHashMap8;

import static java.util.Collections.singletonList;
import static org.apache.ignite.internal.processors.affinity.AffinityTopologyVersion.NONE;
import static org.apache.ignite.internal.processors.cache.query.GridCacheSqlQuery.EMPTY_PARAMS;
import static org.apache.ignite.internal.processors.query.h2.opt.DistributedJoinMode.OFF;
import static org.apache.ignite.internal.processors.query.h2.opt.GridH2QueryType.REDUCE;
import static org.apache.ignite.internal.processors.query.h2.sql.GridSqlQuerySplitter.mergeTableIdentifier;

/**
 * Reduce query executor.
 */
public class GridReduceQueryExecutor {
    /** */
    private static final String MERGE_INDEX_UNSORTED = "merge_scan";

    /** */
    private static final String MERGE_INDEX_SORTED = "merge_sorted";

    /** */
    private static final Set<ClusterNode> UNMAPPED_PARTS = Collections.emptySet();

    /** */
    private GridKernalContext ctx;

    /** */
    private IgniteH2Indexing h2;

    /** */
    private IgniteLogger log;

    /** */
    private final AtomicLong qryIdGen;

    /** */
    private final ConcurrentMap<Long, ReduceQueryRun> runs = new ConcurrentHashMap8<>();

    /** */
    private volatile List<GridThreadLocalTable> fakeTbls = Collections.emptyList();

    /** */
    private final Lock fakeTblsLock = new ReentrantLock();

    /** */
    private final GridSpinBusyLock busyLock;

    /** */
    private final CIX2<ClusterNode,Message> locNodeHnd = new CIX2<ClusterNode,Message>() {
        @Override public void applyx(ClusterNode locNode, Message msg) {
            h2.mapQueryExecutor().onMessage(locNode.id(), msg);
        }
    };

    /**
     * @param qryIdGen Query ID generator.
     * @param busyLock Busy lock.
     */
    public GridReduceQueryExecutor(AtomicLong qryIdGen, GridSpinBusyLock busyLock) {
        this.qryIdGen = qryIdGen;
        this.busyLock = busyLock;
    }

    /**
     * @param ctx Context.
     * @param h2 H2 Indexing.
     * @throws IgniteCheckedException If failed.
     */
    public void start(final GridKernalContext ctx, final IgniteH2Indexing h2) throws IgniteCheckedException {
        this.ctx = ctx;
        this.h2 = h2;

        log = ctx.log(GridReduceQueryExecutor.class);

        ctx.io().addMessageListener(GridTopic.TOPIC_QUERY, new GridMessageListener() {
            @Override public void onMessage(UUID nodeId, Object msg) {
                if (!busyLock.enterBusy())
                    return;

                try {
                    if (msg instanceof GridCacheQueryMarshallable)
                        ((GridCacheQueryMarshallable)msg).unmarshall(ctx.config().getMarshaller(), ctx);

                    GridReduceQueryExecutor.this.onMessage(nodeId, msg);
                }
                finally {
                    busyLock.leaveBusy();
                }
            }
        });

        ctx.event().addLocalEventListener(new GridLocalEventListener() {
            @Override public void onEvent(final Event evt) {
                UUID nodeId = ((DiscoveryEvent)evt).eventNode().id();

                for (ReduceQueryRun r : runs.values()) {
                    for (GridMergeIndex idx : r.indexes()) {
                        if (idx.hasSource(nodeId)) {
                            handleNodeLeft(r, nodeId);

                            break;
                        }
                    }
                }
            }
        }, EventType.EVT_NODE_FAILED, EventType.EVT_NODE_LEFT);
    }

    /**
     * @param r Query run.
     * @param nodeId Left node ID.
     */
    private void handleNodeLeft(ReduceQueryRun r, UUID nodeId) {
        // Will attempt to retry. If reduce query was started it will fail on next page fetching.
        retry(r, h2.readyTopologyVersion(), nodeId);
    }

    /**
     * @param nodeId Node ID.
     * @param msg Message.
     */
    public void onMessage(UUID nodeId, Object msg) {
        try {
            assert msg != null;

            ClusterNode node = ctx.discovery().node(nodeId);

            if (node == null)
                return; // Node left, ignore.

            boolean processed = true;

            if (msg instanceof GridQueryNextPageResponse)
                onNextPage(node, (GridQueryNextPageResponse)msg);
            else if (msg instanceof GridQueryFailResponse)
                onFail(node, (GridQueryFailResponse)msg);
            else
                processed = false;

            if (processed && log.isDebugEnabled())
                log.debug("Processed response: " + nodeId + "->" + ctx.localNodeId() + " " + msg);
        }
        catch(Throwable th) {
            U.error(log, "Failed to process message: " + msg, th);
        }
    }

    /**
     * @param node Node.
     * @param msg Message.
     */
    private void onFail(ClusterNode node, GridQueryFailResponse msg) {
        ReduceQueryRun r = runs.get(msg.queryRequestId());

        fail(r, node.id(), msg.error(), msg.failCode());
    }

    /**
     * @param r Query run.
     * @param nodeId Failed node ID.
     * @param msg Error message.
     */
    private void fail(ReduceQueryRun r, UUID nodeId, String msg, byte failCode) {
        if (r != null) {
            CacheException e = new CacheException("Failed to execute map query on the node: " + nodeId + ", " + msg);

            if (failCode == GridQueryFailResponse.CANCELLED_BY_ORIGINATOR)
                e.addSuppressed(new QueryCancelledException());

            r.state(e, nodeId);
        }
    }

    /**
     * @param node Node.
     * @param msg Message.
     */
    private void onNextPage(final ClusterNode node, GridQueryNextPageResponse msg) {
        final long qryReqId = msg.queryRequestId();
        final int qry = msg.query();
        final int seg = msg.segmentId();

        final ReduceQueryRun r = runs.get(qryReqId);

        if (r == null) // Already finished with error or canceled.
            return;

        final int pageSize = r.pageSize();

        GridMergeIndex idx = r.indexes().get(msg.query());

        GridResultPage page;

        try {
            page = new GridResultPage(ctx, node.id(), msg) {
                @Override public void fetchNextPage() {
                    Object errState = r.state();

                    if (errState != null) {
                        CacheException err0 = errState instanceof CacheException ? (CacheException)errState : null;

                        if (err0 != null && err0.getCause() instanceof IgniteClientDisconnectedException)
                            throw err0;

                        CacheException e = new CacheException("Failed to fetch data from node: " + node.id());

                        if (err0 != null)
                            e.addSuppressed(err0);

                        throw e;
                    }

                    try {
                        GridQueryNextPageRequest msg0 = new GridQueryNextPageRequest(qryReqId, qry, seg, pageSize);

                        if (node.isLocal())
                            h2.mapQueryExecutor().onMessage(ctx.localNodeId(), msg0);
                        else
                            ctx.io().sendToGridTopic(node, GridTopic.TOPIC_QUERY, msg0, GridIoPolicy.QUERY_POOL);
                    }
                    catch (IgniteCheckedException e) {
                        throw new CacheException("Failed to fetch data from node: " + node.id(), e);
                    }
                }
            };
        }
        catch (Exception e) {
            U.error(log, "Error in message.", e);

            fail(r, node.id(), "Error in message.", GridQueryFailResponse.GENERAL_ERROR);

            return;
        }

        idx.addPage(page);

        if (msg.retry() != null)
            retry(r, msg.retry(), node.id());
        else if (msg.page() == 0) // Do count down on each first page received.
            r.latch().countDown();
    }

    /**
     * @param r Query run.
     * @param retryVer Retry version.
     * @param nodeId Node ID.
     */
    private void retry(ReduceQueryRun r, AffinityTopologyVersion retryVer, UUID nodeId) {
        r.state(retryVer, nodeId);
    }

    /**
     * @param cacheIds Cache IDs.
     * @return {@code true} If preloading is active.
     */
    private boolean isPreloadingActive(List<Integer> cacheIds) {
        for (Integer cacheId : cacheIds) {
            if (hasMovingPartitions(cacheContext(cacheId)))
                return true;
        }

        return false;
    }

    /**
     * @param cctx Cache context.
     * @return {@code True} If cache has partitions in {@link GridDhtPartitionState#MOVING} state.
     */
    private boolean hasMovingPartitions(GridCacheContext<?, ?> cctx) {
        return !cctx.isLocal() && cctx.topology().hasMovingPartitions();
    }

    /**
     * @param cacheId Cache ID.
     * @return Cache context.
     */
    private GridCacheContext<?,?> cacheContext(Integer cacheId) {
        return ctx.cache().context().cacheContext(cacheId);
    }

    /**
     * @param topVer Topology version.
     * @param cctx Cache context.
     * @param parts Partitions.
     */
    private Map<ClusterNode, IntArray> stableDataNodesMap(AffinityTopologyVersion topVer,
        final GridCacheContext<?, ?> cctx, @Nullable final int[] parts) {

        Map<ClusterNode, IntArray> mapping = new HashMap<>();

        // Explicit partitions mapping is not applicable to replicated cache.
        if (cctx.isReplicated()) {
            for (ClusterNode clusterNode : cctx.affinity().assignment(topVer).primaryPartitionNodes())
                mapping.put(clusterNode, null);

            return mapping;
        }

        List<List<ClusterNode>> assignment = cctx.affinity().assignment(topVer).assignment();

        boolean needPartsFilter = parts != null;

        GridIntIterator iter = needPartsFilter ? new GridIntList(parts).iterator() :
            U.forRange(0, cctx.affinity().partitions());

        while(iter.hasNext()) {
            int partId = iter.next();

            List<ClusterNode> partNodes = assignment.get(partId);

            if (partNodes.size() > 0) {
                ClusterNode prim = partNodes.get(0);

                if (!needPartsFilter) {
                    mapping.put(prim, null);

                    continue;
                }

                IntArray partIds = mapping.get(prim);

                if (partIds == null) {
                    partIds = new IntArray();

                    mapping.put(prim, partIds);
                }

                partIds.add(partId);
            }
        }

        return mapping;
    }

    /**
     * @param isReplicatedOnly If we must only have replicated caches.
     * @param topVer Topology version.
     * @param cacheIds Participating cache IDs.
     * @param parts Partitions.
     * @return Data nodes or {@code null} if repartitioning started and we need to retry.
     */
    private Map<ClusterNode, IntArray> stableDataNodes(boolean isReplicatedOnly, AffinityTopologyVersion topVer,
        List<Integer> cacheIds, int[] parts) {
        GridCacheContext<?, ?> cctx = cacheContext(cacheIds.get(0));

        Map<ClusterNode, IntArray> map = stableDataNodesMap(topVer, cctx, parts);

        Set<ClusterNode> nodes = map.keySet();

        if (F.isEmpty(map))
            throw new CacheException("Failed to find data nodes for cache: " + cctx.name());

        for (int i = 1; i < cacheIds.size(); i++) {
            GridCacheContext<?,?> extraCctx = cacheContext(cacheIds.get(i));

            String extraCacheName = extraCctx.name();

            if (extraCctx.isLocal())
                continue; // No consistency guaranties for local caches.

            if (isReplicatedOnly && !extraCctx.isReplicated())
                throw new CacheException("Queries running on replicated cache should not contain JOINs " +
                    "with partitioned tables [replicatedCache=" + cctx.name() +
                    ", partitionedCache=" + extraCacheName + "]");

            Set<ClusterNode> extraNodes = stableDataNodesMap(topVer, extraCctx, parts).keySet();

            if (F.isEmpty(extraNodes))
                throw new CacheException("Failed to find data nodes for cache: " + extraCacheName);

            if (isReplicatedOnly && extraCctx.isReplicated()) {
                nodes.retainAll(extraNodes);

                if (map.isEmpty()) {
                    if (isPreloadingActive(cacheIds))
                        return null; // Retry.
                    else
                        throw new CacheException("Caches have distinct sets of data nodes [cache1=" + cctx.name() +
                            ", cache2=" + extraCacheName + "]");
                }
            }
            else if (!isReplicatedOnly && extraCctx.isReplicated()) {
                if (!extraNodes.containsAll(nodes))
                    if (isPreloadingActive(cacheIds))
                        return null; // Retry.
                    else
                        throw new CacheException("Caches have distinct sets of data nodes [cache1=" + cctx.name() +
                            ", cache2=" + extraCacheName + "]");
            }
            else if (!isReplicatedOnly && !extraCctx.isReplicated()) {
                if (!extraNodes.equals(nodes))
                    if (isPreloadingActive(cacheIds))
                        return null; // Retry.
                    else
                        throw new CacheException("Caches have distinct sets of data nodes [cache1=" + cctx.name() +
                            ", cache2=" + extraCacheName + "]");
            }
            else
                throw new IllegalStateException();
        }

        return map;
    }

    /**
     * @param schemaName Schema name.
     * @param qry Query.
     * @param keepPortable Keep portable.
     * @param enforceJoinOrder Enforce join order of tables.
     * @param timeoutMillis Timeout in milliseconds.
     * @param cancel Query cancel.
     * @param params Query parameters.
     * @param parts Partitions.
     * @return Rows iterator.
     */
    public Iterator<List<?>> query(
        String schemaName,
        GridCacheTwoStepQuery qry,
        boolean keepPortable,
        boolean enforceJoinOrder,
        int timeoutMillis,
        GridQueryCancel cancel,
        Object[] params,
        final int[] parts
    ) {
        if (F.isEmpty(params))
            params = EMPTY_PARAMS;

        final boolean isReplicatedOnly = qry.isReplicatedOnly();

        // Fail if all caches are replicated and explicit partitions are set.
        for (int attempt = 0;; attempt++) {
            if (attempt != 0) {
                try {
                    Thread.sleep(attempt * 10); // Wait for exchange.
                }
                catch (InterruptedException e) {
                    Thread.currentThread().interrupt();

                    throw new CacheException("Query was interrupted.", e);
                }
            }

            final long qryReqId = qryIdGen.incrementAndGet();

            final ReduceQueryRun r = new ReduceQueryRun(qryReqId, qry.originalSql(), schemaName,
                h2.connectionForSchema(schemaName), qry.mapQueries().size(), qry.pageSize(),
                U.currentTimeMillis(), cancel);

            AffinityTopologyVersion topVer = h2.readyTopologyVersion();

            List<Integer> cacheIds = qry.cacheIds();

            Collection<ClusterNode> nodes = null;

            // Explicit partition mapping for unstable topology.
            Map<ClusterNode, IntArray> partsMap = null;

            // Explicit partitions mapping for query.
            Map<ClusterNode, IntArray> qryMap = null;

            // Partitions are not supported for queries over all replicated caches.
            if (parts != null) {
                boolean replicatedOnly = true;

                for (Integer cacheId : cacheIds) {
                    if (!cacheContext(cacheId).isReplicated()) {
                        replicatedOnly = false;

                        break;
                    }
                }

                if (replicatedOnly)
                    throw new CacheException("Partitions are not supported for replicated caches");
            }

            if (qry.isLocal())
                nodes = singletonList(ctx.discovery().localNode());
            else {
                if (isPreloadingActive(cacheIds)) {
                    if (isReplicatedOnly)
                        nodes = replicatedUnstableDataNodes(cacheIds);
                    else {
                        partsMap = partitionedUnstableDataNodes(cacheIds);

                        if (partsMap != null) {
                            qryMap = narrowForQuery(partsMap, parts);

                            nodes = qryMap == null ? null : qryMap.keySet();
                        }
                    }
                }
                else {
                    qryMap = stableDataNodes(isReplicatedOnly, topVer, cacheIds, parts);

                    if (qryMap != null)
                        nodes = qryMap.keySet();
                }

                if (nodes == null)
                    continue; // Retry.

                assert !nodes.isEmpty();

                if (isReplicatedOnly || qry.explain()) {
                    ClusterNode locNode = ctx.discovery().localNode();

                    // Always prefer local node if possible.
                    if (nodes.contains(locNode))
                        nodes = singletonList(locNode);
                    else {
                        // Select random data node to run query on a replicated data or
                        // get EXPLAIN PLAN from a single node.
                        nodes = singletonList(F.rand(nodes));
                    }
                }
            }

            int tblIdx = 0;

            final boolean skipMergeTbl = !qry.explain() && qry.skipMergeTable();

            final int segmentsPerIndex = qry.explain() || isReplicatedOnly ? 1 :
                findFirstPartitioned(cacheIds).config().getQueryParallelism();

            int replicatedQrysCnt = 0;

            for (GridCacheSqlQuery mapQry : qry.mapQueries()) {
                GridMergeIndex idx;

                if (!skipMergeTbl) {
                    GridMergeTable tbl;

                    try {
                        tbl = createMergeTable(r.connection(), mapQry, qry.explain());
                    }
                    catch (IgniteCheckedException e) {
                        throw new IgniteException(e);
                    }

                    idx = tbl.getMergeIndex();

                    fakeTable(r.connection(), tblIdx++).innerTable(tbl);
                }
                else
                    idx = GridMergeIndexUnsorted.createDummy(ctx);

                // If the query has only replicated tables, we have to run it on a single node only.
                if (!mapQry.isPartitioned()) {
                    ClusterNode node = F.rand(nodes);

                    mapQry.node(node.id());

                    replicatedQrysCnt++;

                    idx.setSources(singletonList(node), 1); // Replicated tables can have only 1 segment.
                }
                else
                    idx.setSources(nodes, segmentsPerIndex);

                idx.setPageSize(r.pageSize());

                r.indexes().add(idx);
            }

            r.latch(new CountDownLatch(isReplicatedOnly ? 1 :
                (r.indexes().size() - replicatedQrysCnt) * nodes.size() * segmentsPerIndex + replicatedQrysCnt));

            runs.put(qryReqId, r);

            try {
                cancel.checkCancelled();

                if (ctx.clientDisconnected()) {
                    throw new CacheException("Query was cancelled, client node disconnected.",
                        new IgniteClientDisconnectedException(ctx.cluster().clientReconnectFuture(),
                            "Client node disconnected."));
                }

                List<GridCacheSqlQuery> mapQrys = qry.mapQueries();

                if (qry.explain()) {
                    mapQrys = new ArrayList<>(qry.mapQueries().size());

                    for (GridCacheSqlQuery mapQry : qry.mapQueries())
                        mapQrys.add(new GridCacheSqlQuery("EXPLAIN " + mapQry.query())
                            .parameterIndexes(mapQry.parameterIndexes()));
                }

                final boolean distributedJoins = qry.distributedJoins();

                final Collection<ClusterNode> finalNodes = nodes;

                cancel.set(new Runnable() {
                    @Override public void run() {
                        send(finalNodes, new GridQueryCancelRequest(qryReqId), null, false);
                    }
                });

                boolean retry = false;

                // Always enforce join order on map side to have consistent behavior.
                int flags = GridH2QueryRequest.FLAG_ENFORCE_JOIN_ORDER;

                if (distributedJoins)
                    flags |= GridH2QueryRequest.FLAG_DISTRIBUTED_JOINS;

                if (qry.isLocal())
                    flags |= GridH2QueryRequest.FLAG_IS_LOCAL;

                if (qry.explain())
                    flags |= GridH2QueryRequest.FLAG_EXPLAIN;

                if (isReplicatedOnly)
                    flags |= GridH2QueryRequest.FLAG_REPLICATED;

                if (send(nodes,
                        new GridH2QueryRequest()
                                .requestId(qryReqId)
                                .topologyVersion(topVer)
                                .pageSize(r.pageSize())
                                .caches(qry.cacheIds())
                                .tables(distributedJoins ? qry.tables() : null)
                                .partitions(convert(partsMap))
                                .queries(mapQrys)
                                .parameters(params)
                                .flags(flags)
                                .timeout(timeoutMillis),
                        parts == null ? null : new ExplicitPartitionsSpecializer(qryMap),
                        false)) {
                    awaitAllReplies(r, nodes, cancel);

                    Object state = r.state();

                    if (state != null) {
                        if (state instanceof CacheException) {
                            CacheException err = (CacheException)state;

                            if (err.getCause() instanceof IgniteClientDisconnectedException)
                                throw err;

                            if (wasCancelled(err))
                                throw new QueryCancelledException(); // Throw correct exception.

                            throw new CacheException("Failed to run map query remotely.", err);
                        }

                        if (state instanceof AffinityTopologyVersion) {
                            retry = true;

                            // If remote node asks us to retry then we have outdated full partition map.
                            h2.awaitForReadyTopologyVersion((AffinityTopologyVersion)state);
                        }
                    }
                }
                else // Send failed.
                    retry = true;

                Iterator<List<?>> resIter = null;

                if (!retry) {
                    if (skipMergeTbl) {
                        List<List<?>> res = new ArrayList<>();

                        // Simple UNION ALL can have multiple indexes.
                        for (GridMergeIndex idx : r.indexes()) {
                            Cursor cur = idx.findInStream(null, null);

                            while (cur.next()) {
                                Row row = cur.get();

                                int cols = row.getColumnCount();

                                List<Object> resRow = new ArrayList<>(cols);

                                for (int c = 0; c < cols; c++)
                                    resRow.add(row.getValue(c).getObject());

                                res.add(resRow);
                            }
                        }

                        resIter = res.iterator();
                    }
                    else {
                        cancel.checkCancelled();

                        UUID locNodeId = ctx.localNodeId();

                        H2Utils.setupConnection(r.connection(), false, enforceJoinOrder);

<<<<<<< HEAD
                        GridH2QueryContext.set(new GridH2QueryContext(locNodeId, locNodeId, qryReqId, REDUCE, ctx)
                            .pageSize(r.pageSize).distributedJoinMode(OFF));
=======
                        GridH2QueryContext.set(new GridH2QueryContext(locNodeId, locNodeId, qryReqId, REDUCE)
                            .pageSize(r.pageSize()).distributedJoinMode(OFF));
>>>>>>> e0b2053e

                        try {
                            if (qry.explain())
                                return explainPlan(r.connection(), schemaName, qry, params);

                            GridCacheSqlQuery rdc = qry.reduceQuery();

                            ResultSet res = h2.executeSqlQueryWithTimer(schemaName,
                                r.connection(),
                                rdc.query(),
                                F.asList(rdc.parameters(params)),
                                false, // The statement will cache some extra thread local objects.
                                timeoutMillis,
                                cancel);

                            resIter = new H2FieldsIterator(res);
                        }
                        finally {
                            GridH2QueryContext.clearThreadLocal();
                        }
                    }
                }

                if (retry) {
                    if (Thread.currentThread().isInterrupted())
                        throw new IgniteInterruptedCheckedException("Query was interrupted.");

                    continue;
                }

                return new GridQueryCacheObjectsIterator(resIter, h2.objectContext(), keepPortable);
            }
            catch (IgniteCheckedException | RuntimeException e) {
                U.closeQuiet(r.connection());

                if (e instanceof CacheException) {
                    if (wasCancelled((CacheException)e))
                        throw new CacheException("Failed to run reduce query locally.", new QueryCancelledException());

                    throw (CacheException)e;
                }

                Throwable cause = e;

                if (e instanceof IgniteCheckedException) {
                    Throwable disconnectedErr =
                        ((IgniteCheckedException)e).getCause(IgniteClientDisconnectedException.class);

                    if (disconnectedErr != null)
                        cause = disconnectedErr;
                }

                throw new CacheException("Failed to run reduce query locally.", cause);
            }
            finally {
                // Make sure any activity related to current attempt is cancelled.
                cancelRemoteQueriesIfNeeded(nodes, r, qryReqId, qry.distributedJoins());

                if (!runs.remove(qryReqId, r))
                    U.warn(log, "Query run was already removed: " + qryReqId);

                if (!skipMergeTbl) {
                    for (int i = 0, mapQrys = qry.mapQueries().size(); i < mapQrys; i++)
                        fakeTable(null, i).innerTable(null); // Drop all merge tables.
                }
            }
        }
    }

    /**
     * @param cacheIds Cache IDs.
     * @return The first partitioned cache context.
     */
    private GridCacheContext<?,?> findFirstPartitioned(List<Integer> cacheIds) {
        for (int i = 0; i < cacheIds.size(); i++) {
            GridCacheContext<?, ?> cctx = cacheContext(cacheIds.get(i));

            if (i == 0 && cctx.isLocal())
                throw new CacheException("Cache is LOCAL: " + cctx.name());

            if (!cctx.isReplicated() && !cctx.isLocal())
                return cctx;
        }

        throw new IllegalStateException("Failed to find partitioned cache.");
    }

    /**
     * Returns true if the exception is triggered by query cancel.
     *
     * @param e Exception.
     * @return {@code true} if exception is caused by cancel.
     */
    private boolean wasCancelled(CacheException e) {
        return X.hasSuppressed(e, QueryCancelledException.class);
    }

    /**
     * @param nodes Query nodes.
     * @param r Query run.
     * @param qryReqId Query id.
     * @param distributedJoins Distributed join flag.
     */
    private void cancelRemoteQueriesIfNeeded(Collection<ClusterNode> nodes,
        ReduceQueryRun r,
        long qryReqId,
        boolean distributedJoins)
    {
        // For distributedJoins need always send cancel request to cleanup resources.
        if (distributedJoins)
            send(nodes, new GridQueryCancelRequest(qryReqId), null, false);
        else {
            for (GridMergeIndex idx : r.indexes()) {
                if (!idx.fetchedAll()) {
                    send(nodes, new GridQueryCancelRequest(qryReqId), null, false);

                    break;
                }
            }
        }
    }

    /**
     * @param r Query run.
     * @param nodes Nodes to check periodically if they alive.
     * @param cancel Query cancel.
     * @throws IgniteInterruptedCheckedException If interrupted.
     */
    private void awaitAllReplies(ReduceQueryRun r, Collection<ClusterNode> nodes, GridQueryCancel cancel)
        throws IgniteInterruptedCheckedException, QueryCancelledException {
        while (!U.await(r.latch(), 500, TimeUnit.MILLISECONDS)) {

            cancel.checkCancelled();

            for (ClusterNode node : nodes) {
                if (!ctx.discovery().alive(node)) {
                    handleNodeLeft(r, node.id());

                    assert r.latch().getCount() == 0;

                    return;
                }
            }
        }
    }

    /**
     * Gets or creates new fake table for index.
     *
     * @param c Connection.
     * @param idx Index of table.
     * @return Table.
     */
    private GridThreadLocalTable fakeTable(Connection c, int idx) {
        List<GridThreadLocalTable> tbls = fakeTbls;

        assert tbls.size() >= idx;

        if (tbls.size() == idx) { // If table for such index does not exist, create one.
            fakeTblsLock.lock();

            try {
                if ((tbls = fakeTbls).size() == idx) { // Double check inside of lock.
                    try (Statement stmt = c.createStatement()) {
                        stmt.executeUpdate("CREATE TABLE " + mergeTableIdentifier(idx) +
                            "(fake BOOL) ENGINE \"" + GridThreadLocalTable.Engine.class.getName() + '"');
                    }
                    catch (SQLException e) {
                        throw new IllegalStateException(e);
                    }

                    List<GridThreadLocalTable> newTbls = new ArrayList<>(tbls.size() + 1);

                    newTbls.addAll(tbls);
                    newTbls.add(GridThreadLocalTable.Engine.getCreated());

                    fakeTbls = tbls = newTbls;
                }
            }
            finally {
                fakeTblsLock.unlock();
            }
        }

        return tbls.get(idx);
    }

    /**
     * Calculates data nodes for replicated caches on unstable topology.
     *
     * @param cacheIds Cache IDs.
     * @return Collection of all data nodes owning all the caches or {@code null} for retry.
     */
    private Collection<ClusterNode> replicatedUnstableDataNodes(List<Integer> cacheIds) {
        int i = 0;

        GridCacheContext<?, ?> cctx = cacheContext(cacheIds.get(i++));

        // The main cache is allowed to be partitioned.
        if (!cctx.isReplicated()) {
            assert cacheIds.size() > 1: "no extra replicated caches with partitioned main cache";

            // Just replace the main cache with the first one extra.
            cctx = cacheContext(cacheIds.get(i++));

            assert cctx.isReplicated(): "all the extra caches must be replicated here";
        }

        Set<ClusterNode> nodes = replicatedUnstableDataNodes(cctx);

        if (F.isEmpty(nodes))
            return null; // Retry.

        for (;i < cacheIds.size(); i++) {
            GridCacheContext<?, ?> extraCctx = cacheContext(cacheIds.get(i));

            if (extraCctx.isLocal())
                continue;

            if (!extraCctx.isReplicated())
                throw new CacheException("Queries running on replicated cache should not contain JOINs " +
                    "with tables in partitioned caches [replicatedCache=" + cctx.name() + ", " +
                    "partitionedCache=" + extraCctx.name() + "]");

            Set<ClusterNode> extraOwners = replicatedUnstableDataNodes(extraCctx);

            if (F.isEmpty(extraOwners))
                return null; // Retry.

            nodes.retainAll(extraOwners);

            if (nodes.isEmpty())
                return null; // Retry.
        }

        return nodes;
    }

    /**
     * @param cacheName Cache name.
     * @param topVer Topology version.
     * @return Collection of data nodes.
     */
    private Collection<ClusterNode> dataNodes(String cacheName, AffinityTopologyVersion topVer) {
        Collection<ClusterNode> res = ctx.discovery().cacheAffinityNodes(cacheName, topVer);

        return res != null ? res : Collections.<ClusterNode>emptySet();
    }

    /**
     * Collects all the nodes owning all the partitions for the given replicated cache.
     *
     * @param cctx Cache context.
     * @return Owning nodes or {@code null} if we can't find owners for some partitions.
     */
    private Set<ClusterNode> replicatedUnstableDataNodes(GridCacheContext<?,?> cctx) {
        assert cctx.isReplicated() : cctx.name() + " must be replicated";

        String cacheName = cctx.name();

        Set<ClusterNode> dataNodes = new HashSet<>(dataNodes(cacheName, NONE));

        if (dataNodes.isEmpty())
            throw new CacheException("Failed to find data nodes for cache: " + cacheName);

        // Find all the nodes owning all the partitions for replicated cache.
        for (int p = 0, parts = cctx.affinity().partitions(); p < parts; p++) {
            List<ClusterNode> owners = cctx.topology().owners(p);

            if (F.isEmpty(owners))
                return null; // Retry.

            dataNodes.retainAll(owners);

            if (dataNodes.isEmpty())
                return null; // Retry.
        }

        return dataNodes;
    }

    /**
     * Calculates partition mapping for partitioned cache on unstable topology.
     *
     * @param cacheIds Cache IDs.
     * @return Partition mapping or {@code null} if we can't calculate it due to repartitioning and we need to retry.
     */
    @SuppressWarnings("unchecked")
    private Map<ClusterNode, IntArray> partitionedUnstableDataNodes(List<Integer> cacheIds) {
        // If the main cache is replicated, just replace it with the first partitioned.
        GridCacheContext<?,?> cctx = findFirstPartitioned(cacheIds);

        final int partsCnt = cctx.affinity().partitions();

        if (cacheIds.size() > 1) { // Check correct number of partitions for partitioned caches.
            for (Integer cacheId : cacheIds) {
                GridCacheContext<?, ?> extraCctx = cacheContext(cacheId);

                if (extraCctx.isReplicated() || extraCctx.isLocal())
                    continue;

                int parts = extraCctx.affinity().partitions();

                if (parts != partsCnt)
                    throw new CacheException("Number of partitions must be the same for correct collocation [cache1=" +
                        cctx.name() + ", parts1=" + partsCnt + ", cache2=" + extraCctx.name() +
                        ", parts2=" + parts + "]");
            }
        }

        Set<ClusterNode>[] partLocs = new Set[partsCnt];

        // Fill partition locations for main cache.
        for (int p = 0; p < partsCnt; p++) {
            List<ClusterNode> owners = cctx.topology().owners(p);

            if (F.isEmpty(owners)) {
                // Handle special case: no mapping is configured for a partition.
                if (F.isEmpty(cctx.affinity().assignment(NONE).get(p))) {
                    partLocs[p] = UNMAPPED_PARTS; // Mark unmapped partition.

                    continue;
                }
                else if (!F.isEmpty(dataNodes(cctx.name(), NONE)))
                    return null; // Retry.

                throw new CacheException("Failed to find data nodes [cache=" + cctx.name() + ", part=" + p + "]");
            }

            partLocs[p] = new HashSet<>(owners);
        }

        if (cacheIds.size() > 1) {
            // Find owner intersections for each participating partitioned cache partition.
            // We need this for logical collocation between different partitioned caches with the same affinity.
            for (Integer cacheId : cacheIds) {
                GridCacheContext<?, ?> extraCctx = cacheContext(cacheId);

                // This is possible if we have replaced a replicated cache with a partitioned one earlier.
                if (cctx == extraCctx)
                    continue;

                if (extraCctx.isReplicated() || extraCctx.isLocal())
                    continue;

                for (int p = 0, parts = extraCctx.affinity().partitions(); p < parts; p++) {
                    List<ClusterNode> owners = extraCctx.topology().owners(p);

                    if (partLocs[p] == UNMAPPED_PARTS)
                        continue; // Skip unmapped partitions.

                    if (F.isEmpty(owners)) {
                        if (!F.isEmpty(dataNodes(extraCctx.name(), NONE)))
                            return null; // Retry.

                        throw new CacheException("Failed to find data nodes [cache=" + extraCctx.name() +
                            ", part=" + p + "]");
                    }

                    if (partLocs[p] == null)
                        partLocs[p] = new HashSet<>(owners);
                    else {
                        partLocs[p].retainAll(owners); // Intersection of owners.

                        if (partLocs[p].isEmpty())
                            return null; // Intersection is empty -> retry.
                    }
                }
            }

            // Filter nodes where not all the replicated caches loaded.
            for (Integer cacheId : cacheIds) {
                GridCacheContext<?, ?> extraCctx = cacheContext(cacheId);

                if (!extraCctx.isReplicated())
                    continue;

                Set<ClusterNode> dataNodes = replicatedUnstableDataNodes(extraCctx);

                if (F.isEmpty(dataNodes))
                    return null; // Retry.

                for (Set<ClusterNode> partLoc : partLocs) {
                    if (partLoc == UNMAPPED_PARTS)
                        continue; // Skip unmapped partition.

                    partLoc.retainAll(dataNodes);

                    if (partLoc.isEmpty())
                        return null; // Retry.
                }
            }
        }

        // Collect the final partitions mapping.
        Map<ClusterNode, IntArray> res = new HashMap<>();

        // Here partitions in all IntArray's will be sorted in ascending order, this is important.
        for (int p = 0; p < partLocs.length; p++) {
            Set<ClusterNode> pl = partLocs[p];

            // Skip unmapped partitions.
            if (pl == UNMAPPED_PARTS)
                continue;

            assert !F.isEmpty(pl) : pl;

            ClusterNode n = pl.size() == 1 ? F.first(pl) : F.rand(pl);

            IntArray parts = res.get(n);

            if (parts == null)
                res.put(n, parts = new IntArray());

            parts.add(p);
        }

        return res;
    }

    /**
     * @param c Connection.
     * @param schema Schema.
     * @param qry Query.
     * @param params Query parameters.
     * @return Cursor for plans.
     * @throws IgniteCheckedException if failed.
     */
    private Iterator<List<?>> explainPlan(JdbcConnection c, String schema, GridCacheTwoStepQuery qry, Object[] params)
        throws IgniteCheckedException {
        List<List<?>> lists = new ArrayList<>();

        for (int i = 0, mapQrys = qry.mapQueries().size(); i < mapQrys; i++) {
            ResultSet rs = h2.executeSqlQueryWithTimer(schema, c,
                "SELECT PLAN FROM " + mergeTableIdentifier(i), null, false, 0, null);

            lists.add(F.asList(getPlan(rs)));
        }

        int tblIdx = 0;

        for (GridCacheSqlQuery mapQry : qry.mapQueries()) {
            GridMergeTable tbl = createMergeTable(c, mapQry, false);

            fakeTable(c, tblIdx++).innerTable(tbl);
        }

        GridCacheSqlQuery rdc = qry.reduceQuery();

        ResultSet rs = h2.executeSqlQueryWithTimer(schema,
            c,
            "EXPLAIN " + rdc.query(),
            F.asList(rdc.parameters(params)),
            false,
            0,
            null);

        lists.add(F.asList(getPlan(rs)));

        return lists.iterator();
    }

    /**
     * @param rs Result set.
     * @return Plan.
     * @throws IgniteCheckedException If failed.
     */
    private String getPlan(ResultSet rs) throws IgniteCheckedException {
        try {
            if (!rs.next())
                throw new IllegalStateException();

            return rs.getString(1);
        }
        catch (SQLException e) {
            throw new IgniteCheckedException(e);
        }
    }

    /**
     * @param nodes Nodes.
     * @param msg Message.
     * @param specialize Optional closure to specialize message for each node.
     * @param runLocParallel Run local handler in parallel thread.
     * @return {@code true} If all messages sent successfully.
     */
    private boolean send(
        Collection<ClusterNode> nodes,
        Message msg,
        @Nullable IgniteBiClosure<ClusterNode, Message, Message> specialize,
        boolean runLocParallel
    ) {
        if (log.isDebugEnabled())
            log.debug("Sending: [msg=" + msg + ", nodes=" + nodes + ", specialize=" + specialize + "]");

        return h2.send(GridTopic.TOPIC_QUERY,
            GridTopic.TOPIC_QUERY.ordinal(),
            nodes,
            msg,
            specialize,
            locNodeHnd,
            GridIoPolicy.QUERY_POOL,
            runLocParallel);
    }

    /**
     * @param ints Ints.
     * @return Array.
     */
    public static int[] toArray(IntArray ints) {
        int[] res = new int[ints.size()];

        ints.toArray(res);

        return res;
    }

    /**
     * @param m Map.
     * @return Converted map.
     */
    private static Map<UUID, int[]> convert(Map<ClusterNode, IntArray> m) {
        if (m == null)
            return null;

        Map<UUID, int[]> res = U.newHashMap(m.size());

        for (Map.Entry<ClusterNode,IntArray> entry : m.entrySet())
            res.put(entry.getKey().id(), toArray(entry.getValue()));

        return res;
    }

    /**
     * @param conn Connection.
     * @param qry Query.
     * @param explain Explain.
     * @return Table.
     * @throws IgniteCheckedException If failed.
     */
    @SuppressWarnings("unchecked")
    private GridMergeTable createMergeTable(JdbcConnection conn, GridCacheSqlQuery qry, boolean explain)
        throws IgniteCheckedException {
        try {
            Session ses = (Session)conn.getSession();

            CreateTableData data  = new CreateTableData();

            data.tableName = "T___";
            data.schema = ses.getDatabase().getSchema(ses.getCurrentSchemaName());
            data.create = true;

            if (!explain) {
                LinkedHashMap<String,?> colsMap = qry.columns();

                assert colsMap != null;

                ArrayList<Column> cols = new ArrayList<>(colsMap.size());

                for (Map.Entry<String,?> e : colsMap.entrySet()) {
                    String alias = e.getKey();
                    GridSqlType t = (GridSqlType)e.getValue();

                    assert !F.isEmpty(alias);

                    Column c = new Column(alias, t.type(), t.precision(), t.scale(), t.displaySize());

                    cols.add(c);
                }

                data.columns = cols;
            }
            else
                data.columns = planColumns();

            boolean sortedIndex = !F.isEmpty(qry.sortColumns());

            GridMergeTable tbl = new GridMergeTable(data);

            ArrayList<Index> idxs = new ArrayList<>(2);

            if (explain) {
                idxs.add(new GridMergeIndexUnsorted(ctx, tbl,
                    sortedIndex ? MERGE_INDEX_SORTED : MERGE_INDEX_UNSORTED));
            }
            else if (sortedIndex) {
                List<GridSqlSortColumn> sortCols = (List<GridSqlSortColumn>)qry.sortColumns();

                GridMergeIndexSorted sortedMergeIdx = new GridMergeIndexSorted(ctx, tbl, MERGE_INDEX_SORTED,
                    GridSqlSortColumn.toIndexColumns(tbl, sortCols));

                idxs.add(GridMergeTable.createScanIndex(sortedMergeIdx));
                idxs.add(sortedMergeIdx);
            }
            else
                idxs.add(new GridMergeIndexUnsorted(ctx, tbl, MERGE_INDEX_UNSORTED));

            tbl.indexes(idxs);

            return tbl;
        }
        catch (Exception e) {
            U.closeQuiet(conn);

            throw new IgniteCheckedException(e);
        }
    }

    /**
     * @return Columns.
     */
    private static ArrayList<Column> planColumns() {
        ArrayList<Column> res = new ArrayList<>(1);

        res.add(new Column("PLAN", Value.STRING));

        return res;
    }

    /**
     * @param reconnectFut Reconnect future.
     */
    public void onDisconnected(IgniteFuture<?> reconnectFut) {
        CacheException err = new CacheException("Query was cancelled, client node disconnected.",
            new IgniteClientDisconnectedException(reconnectFut, "Client node disconnected."));

        for (Map.Entry<Long, ReduceQueryRun> e : runs.entrySet())
            e.getValue().disconnected(err);
    }

    /**
     * Collect queries that already running more than specified duration.
     *
     * @param duration Duration to check.
     * @return Collection of IDs and statements of long running queries.
     */
    public Collection<GridRunningQueryInfo> longRunningQueries(long duration) {
        Collection<GridRunningQueryInfo> res = new ArrayList<>();

        long curTime = U.currentTimeMillis();

        for (ReduceQueryRun run : runs.values()) {
            if (run.queryInfo().longQuery(curTime, duration))
                res.add(run.queryInfo());
        }

        return res;
    }

    /**
     * Cancel specified queries.
     *
     * @param queries Queries IDs to cancel.
     */
    public void cancelQueries(Collection<Long> queries) {
        for (Long qryId : queries) {
            ReduceQueryRun run = runs.get(qryId);

            if (run != null)
                run.queryInfo().cancel();
        }
    }

    /** */
    private Map<ClusterNode, IntArray> narrowForQuery(Map<ClusterNode, IntArray> partsMap, int[] parts) {
        if (parts == null)
            return partsMap;

        Map<ClusterNode, IntArray> cp = U.newHashMap(partsMap.size());

        for (Map.Entry<ClusterNode, IntArray> entry : partsMap.entrySet()) {
            IntArray filtered = new IntArray(parts.length);

            IntArray orig = entry.getValue();

            for (int i = 0; i < orig.size(); i++) {
                int p = orig.get(i);

                if (Arrays.binarySearch(parts, p) >= 0)
                    filtered.add(p);
            }

            if (filtered.size() > 0)
                cp.put(entry.getKey(), filtered);
        }

        return cp.isEmpty() ? null : cp;
    }

    /** */
    private static class ExplicitPartitionsSpecializer implements IgniteBiClosure<ClusterNode, Message, Message> {
        /** Partitions map. */
        private final Map<ClusterNode, IntArray> partsMap;

        /**
         * @param partsMap Partitions map.
         */
        public ExplicitPartitionsSpecializer(Map<ClusterNode, IntArray> partsMap) {
            this.partsMap = partsMap;
        }

        /** {@inheritDoc} */
        @Override public Message apply(ClusterNode node, Message msg) {
            GridH2QueryRequest rq = new GridH2QueryRequest((GridH2QueryRequest)msg);

            rq.queryPartitions(toArray(partsMap.get(node)));

            return rq;
        }
    }
}<|MERGE_RESOLUTION|>--- conflicted
+++ resolved
@@ -786,13 +786,8 @@
 
                         H2Utils.setupConnection(r.connection(), false, enforceJoinOrder);
 
-<<<<<<< HEAD
                         GridH2QueryContext.set(new GridH2QueryContext(locNodeId, locNodeId, qryReqId, REDUCE, ctx)
-                            .pageSize(r.pageSize).distributedJoinMode(OFF));
-=======
-                        GridH2QueryContext.set(new GridH2QueryContext(locNodeId, locNodeId, qryReqId, REDUCE)
                             .pageSize(r.pageSize()).distributedJoinMode(OFF));
->>>>>>> e0b2053e
 
                         try {
                             if (qry.explain())
