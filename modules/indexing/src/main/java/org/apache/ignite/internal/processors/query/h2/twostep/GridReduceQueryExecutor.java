/*
 * Licensed to the Apache Software Foundation (ASF) under one or more
 * contributor license agreements.  See the NOTICE file distributed with
 * this work for additional information regarding copyright ownership.
 * The ASF licenses this file to You under the Apache License, Version 2.0
 * (the "License"); you may not use this file except in compliance with
 * the License.  You may obtain a copy of the License at
 *
 *      http://www.apache.org/licenses/LICENSE-2.0
 *
 * Unless required by applicable law or agreed to in writing, software
 * distributed under the License is distributed on an "AS IS" BASIS,
 * WITHOUT WARRANTIES OR CONDITIONS OF ANY KIND, either express or implied.
 * See the License for the specific language governing permissions and
 * limitations under the License.
 */

package org.apache.ignite.internal.processors.query.h2.twostep;

import java.sql.Connection;
import java.sql.ResultSet;
import java.sql.SQLException;
import java.sql.Statement;
import java.util.ArrayList;
import java.util.Arrays;
import java.util.Collection;
import java.util.Collections;
import java.util.HashMap;
import java.util.HashSet;
import java.util.Iterator;
import java.util.LinkedHashMap;
import java.util.List;
import java.util.Map;
import java.util.Set;
import java.util.UUID;
import java.util.concurrent.ConcurrentHashMap;
import java.util.concurrent.ConcurrentMap;
import java.util.concurrent.CountDownLatch;
import java.util.concurrent.TimeUnit;
import java.util.concurrent.atomic.AtomicInteger;
import java.util.concurrent.atomic.AtomicLong;
import java.util.concurrent.atomic.AtomicReference;
import java.util.concurrent.locks.Lock;
import java.util.concurrent.locks.ReentrantLock;
import javax.cache.CacheException;
import org.apache.ignite.IgniteCheckedException;
import org.apache.ignite.IgniteClientDisconnectedException;
import org.apache.ignite.IgniteException;
import org.apache.ignite.IgniteLogger;
import org.apache.ignite.IgniteSystemProperties;
import org.apache.ignite.cache.query.QueryCancelledException;
import org.apache.ignite.cluster.ClusterNode;
import org.apache.ignite.events.DiscoveryEvent;
import org.apache.ignite.events.Event;
import org.apache.ignite.events.EventType;
import org.apache.ignite.internal.GridKernalContext;
import org.apache.ignite.internal.GridTopic;
import org.apache.ignite.internal.IgniteInterruptedCheckedException;
import org.apache.ignite.internal.managers.communication.GridIoPolicy;
import org.apache.ignite.internal.managers.communication.GridMessageListener;
import org.apache.ignite.internal.managers.eventstorage.GridLocalEventListener;
import org.apache.ignite.internal.processors.affinity.AffinityTopologyVersion;
import org.apache.ignite.internal.processors.cache.GridCacheContext;
import org.apache.ignite.internal.processors.cache.distributed.dht.GridDhtPartitionState;
import org.apache.ignite.internal.processors.cache.distributed.near.GridNearTxLocal;
import org.apache.ignite.internal.processors.cache.distributed.near.GridNearTxSelectForUpdateFuture;
import org.apache.ignite.internal.processors.cache.distributed.near.TxTopologyVersionFuture;
import org.apache.ignite.internal.processors.cache.mvcc.MvccQueryTracker;
import org.apache.ignite.internal.processors.cache.query.GridCacheQueryMarshallable;
import org.apache.ignite.internal.processors.cache.query.GridCacheQueryType;
import org.apache.ignite.internal.processors.cache.query.GridCacheSqlQuery;
import org.apache.ignite.internal.processors.cache.query.GridCacheTwoStepQuery;
import org.apache.ignite.internal.processors.query.GridQueryCacheObjectsIterator;
import org.apache.ignite.internal.processors.query.GridQueryCancel;
import org.apache.ignite.internal.processors.query.GridRunningQueryInfo;
import org.apache.ignite.internal.processors.query.IgniteSQLException;
import org.apache.ignite.internal.processors.query.h2.H2FieldsIterator;
import org.apache.ignite.internal.processors.query.h2.H2Utils;
import org.apache.ignite.internal.processors.query.h2.IgniteH2Indexing;
import org.apache.ignite.internal.processors.query.h2.UpdateResult;
import org.apache.ignite.internal.processors.query.h2.opt.GridH2QueryContext;
import org.apache.ignite.internal.processors.query.h2.sql.GridSqlSortColumn;
import org.apache.ignite.internal.processors.query.h2.sql.GridSqlType;
import org.apache.ignite.internal.processors.query.h2.twostep.messages.GridQueryCancelRequest;
import org.apache.ignite.internal.processors.query.h2.twostep.messages.GridQueryFailResponse;
import org.apache.ignite.internal.processors.query.h2.twostep.messages.GridQueryNextPageRequest;
import org.apache.ignite.internal.processors.query.h2.twostep.messages.GridQueryNextPageResponse;
import org.apache.ignite.internal.processors.query.h2.twostep.msg.GridH2DmlRequest;
import org.apache.ignite.internal.processors.query.h2.twostep.msg.GridH2DmlResponse;
import org.apache.ignite.internal.processors.query.h2.twostep.msg.GridH2QueryRequest;
import org.apache.ignite.internal.processors.query.h2.twostep.msg.GridH2SelectForUpdateTxDetails;
import org.apache.ignite.internal.util.GridIntIterator;
import org.apache.ignite.internal.util.GridIntList;
import org.apache.ignite.internal.util.GridSpinBusyLock;
import org.apache.ignite.internal.util.typedef.C2;
import org.apache.ignite.internal.util.typedef.CIX2;
import org.apache.ignite.internal.util.typedef.F;
import org.apache.ignite.internal.util.typedef.X;
import org.apache.ignite.internal.util.typedef.internal.U;
import org.apache.ignite.lang.IgniteBiClosure;
import org.apache.ignite.lang.IgniteFuture;
import org.apache.ignite.lang.IgniteUuid;
import org.apache.ignite.plugin.extensions.communication.Message;
import org.apache.ignite.transactions.TransactionException;
import org.h2.command.ddl.CreateTableData;
import org.h2.engine.Session;
import org.h2.index.Index;
import org.h2.jdbc.JdbcConnection;
import org.h2.table.Column;
import org.h2.util.IntArray;
import org.h2.value.Value;
import org.jetbrains.annotations.Nullable;

import static java.util.Collections.singletonList;
import static org.apache.ignite.IgniteSystemProperties.IGNITE_SQL_RETRY_TIMEOUT;
import static org.apache.ignite.internal.processors.affinity.AffinityTopologyVersion.NONE;
import static org.apache.ignite.internal.processors.cache.mvcc.MvccUtils.*;
import static org.apache.ignite.internal.processors.cache.query.GridCacheSqlQuery.EMPTY_PARAMS;
import static org.apache.ignite.internal.processors.query.h2.opt.DistributedJoinMode.OFF;
import static org.apache.ignite.internal.processors.query.h2.opt.GridH2QueryType.REDUCE;
import static org.apache.ignite.internal.processors.query.h2.sql.GridSqlQuerySplitter.mergeTableIdentifier;

/**
 * Reduce query executor.
 */
public class GridReduceQueryExecutor {
    /** Default retry timeout. */
    public static final long DFLT_RETRY_TIMEOUT = 30_000L;

    /** */
    private static final String MERGE_INDEX_UNSORTED = "merge_scan";

    /** */
    private static final String MERGE_INDEX_SORTED = "merge_sorted";

    /** */
    private static final Set<ClusterNode> UNMAPPED_PARTS = Collections.emptySet();

    /** */
    private GridKernalContext ctx;

    /** */
    private IgniteH2Indexing h2;

    /** */
    private IgniteLogger log;

    /** */
    private final AtomicLong qryIdGen;

    /** */
    private final ConcurrentMap<Long, ReduceQueryRun> runs = new ConcurrentHashMap<>();

    /** Contexts of running DML requests. */
    private final ConcurrentMap<Long, DistributedUpdateRun> updRuns = new ConcurrentHashMap<>();

    /** */
    private volatile List<GridThreadLocalTable> fakeTbls = Collections.emptyList();

    /** */
    private final Lock fakeTblsLock = new ReentrantLock();

    /** */
    private final GridSpinBusyLock busyLock;

    /** */
    private final CIX2<ClusterNode,Message> locNodeHnd = new CIX2<ClusterNode,Message>() {
        @Override public void applyx(ClusterNode locNode, Message msg) {
            h2.mapQueryExecutor().onMessage(locNode.id(), msg);
        }
    };

    /**
     * @param qryIdGen Query ID generator.
     * @param busyLock Busy lock.
     */
    public GridReduceQueryExecutor(AtomicLong qryIdGen, GridSpinBusyLock busyLock) {
        this.qryIdGen = qryIdGen;
        this.busyLock = busyLock;
    }

    /**
     * @param ctx Context.
     * @param h2 H2 Indexing.
     * @throws IgniteCheckedException If failed.
     */
    public void start(final GridKernalContext ctx, final IgniteH2Indexing h2) throws IgniteCheckedException {
        this.ctx = ctx;
        this.h2 = h2;

        log = ctx.log(GridReduceQueryExecutor.class);

        ctx.io().addMessageListener(GridTopic.TOPIC_QUERY, new GridMessageListener() {
            @SuppressWarnings("deprecation")
            @Override public void onMessage(UUID nodeId, Object msg, byte plc) {
                if (!busyLock.enterBusy())
                    return;

                try {
                    if (msg instanceof GridCacheQueryMarshallable)
                        ((GridCacheQueryMarshallable)msg).unmarshall(ctx.config().getMarshaller(), ctx);

                    GridReduceQueryExecutor.this.onMessage(nodeId, msg);
                }
                finally {
                    busyLock.leaveBusy();
                }
            }
        });

        ctx.event().addLocalEventListener(new GridLocalEventListener() {
            @Override public void onEvent(final Event evt) {
                UUID nodeId = ((DiscoveryEvent)evt).eventNode().id();

                for (ReduceQueryRun r : runs.values()) {
                    for (GridMergeIndex idx : r.indexes()) {
                        if (idx.hasSource(nodeId)) {
                            handleNodeLeft(r, nodeId);

                            break;
                        }
                    }
                }

                for (DistributedUpdateRun r : updRuns.values())
                    r.handleNodeLeft(nodeId);

            }
        }, EventType.EVT_NODE_FAILED, EventType.EVT_NODE_LEFT);
    }

    /**
     * @param r Query run.
     * @param nodeId Left node ID.
     */
    private void handleNodeLeft(ReduceQueryRun r, UUID nodeId) {
        r.setStateOnNodeLeave(nodeId, h2.readyTopologyVersion());
    }

    /**
     * @param nodeId Node ID.
     * @param msg Message.
     */
    public void onMessage(UUID nodeId, Object msg) {
        try {
            assert msg != null;

            ClusterNode node = ctx.discovery().node(nodeId);

            if (node == null)
                return; // Node left, ignore.

            boolean processed = true;

            if (msg instanceof GridQueryNextPageResponse)
                onNextPage(node, (GridQueryNextPageResponse)msg);
            else if (msg instanceof GridQueryFailResponse)
                onFail(node, (GridQueryFailResponse)msg);
            else if (msg instanceof GridH2DmlResponse)
                onDmlResponse(node, (GridH2DmlResponse)msg);
            else
                processed = false;

            if (processed && log.isDebugEnabled())
                log.debug("Processed response: " + nodeId + "->" + ctx.localNodeId() + " " + msg);
        }
        catch(Throwable th) {
            U.error(log, "Failed to process message: " + msg, th);
        }
    }

    /**
     * @param node Node.
     * @param msg Message.
     */
    private void onFail(ClusterNode node, GridQueryFailResponse msg) {
        ReduceQueryRun r = runs.get(msg.queryRequestId());

        fail(r, node.id(), msg.error(), msg.failCode());
    }

    /**
     * @param r Query run.
     * @param nodeId Failed node ID.
     * @param msg Error message.
     */
    private void fail(ReduceQueryRun r, UUID nodeId, String msg, byte failCode) {
        if (r != null) {
            CacheException e = new CacheException("Failed to execute map query on remote node [nodeId=" + nodeId +
                ", errMsg=" + msg + ']');

            if (failCode == GridQueryFailResponse.CANCELLED_BY_ORIGINATOR)
                e.addSuppressed(new QueryCancelledException());

            r.setStateOnException(nodeId, e);
        }
    }

    /**
     * @param node Node.
     * @param msg Message.
     */
    private void onNextPage(final ClusterNode node, final GridQueryNextPageResponse msg) {
        final long qryReqId = msg.queryRequestId();
        final int qry = msg.query();
        final int seg = msg.segmentId();

        final ReduceQueryRun r = runs.get(qryReqId);

        if (r == null) // Already finished with error or canceled.
            return;

        final int pageSize = r.pageSize();

        GridMergeIndex idx = r.indexes().get(msg.query());

        GridResultPage page;

        try {
            page = new GridResultPage(ctx, node.id(), msg) {
                @Override public void fetchNextPage() {
                    if (r.hasErrorOrRetry()) {
                        if (r.exception() != null)
                            throw r.exception();

                        assert r.retryCause() != null;

                        throw new CacheException(r.retryCause());
                    }

                    try {
                        GridQueryNextPageRequest msg0 = new GridQueryNextPageRequest(qryReqId, qry, seg, pageSize);

                        if (node.isLocal())
                            h2.mapQueryExecutor().onMessage(ctx.localNodeId(), msg0);
                        else
                            ctx.io().sendToGridTopic(node, GridTopic.TOPIC_QUERY, msg0, GridIoPolicy.QUERY_POOL);
                    }
                    catch (IgniteCheckedException e) {
                        throw new CacheException("Failed to fetch data from node: " + node.id(), e);
                    }
                }
            };
        }
        catch (Exception e) {
            U.error(log, "Error in message.", e);

            fail(r, node.id(), "Error in message.", GridQueryFailResponse.GENERAL_ERROR);

            return;
        }

        idx.addPage(page);

        if (msg.retry() != null)
            r.setStateOnRetry(node.id(), msg.retry(), msg.retryCause());
        else if (msg.page() == 0) {
            // Do count down on each first page received.
            r.latch().countDown();

            GridNearTxSelectForUpdateFuture sfuFut = r.selectForUpdateFuture();

            if (sfuFut != null)
                sfuFut.onResult(node.id(), (long)msg.allRows(), msg.removeMapping(), null);
        }
    }

    /**
     * @param cacheIds Cache IDs.
     * @return {@code true} If preloading is active.
     */
    private boolean isPreloadingActive(List<Integer> cacheIds) {
        for (Integer cacheId : cacheIds) {
            if (null == cacheContext(cacheId))
                throw new CacheException(String.format("Cache not found on local node [cacheId=%d]", cacheId));

            if (hasMovingPartitions(cacheContext(cacheId)))
                return true;
        }

        return false;
    }

    /**
     * @param cctx Cache context.
     * @return {@code True} If cache has partitions in {@link GridDhtPartitionState#MOVING} state.
     */
    private boolean hasMovingPartitions(GridCacheContext<?, ?> cctx) {
        assert cctx != null;

        return !cctx.isLocal() && cctx.topology().hasMovingPartitions();
    }

    /**
     * @param cacheId Cache ID.
     * @return Cache context.
     */
    private GridCacheContext<?,?> cacheContext(Integer cacheId) {
        return ctx.cache().context().cacheContext(cacheId);
    }

    /**
     * @param topVer Topology version.
     * @param cctx Cache context.
     * @param parts Partitions.
     */
    private Map<ClusterNode, IntArray> stableDataNodesMap(AffinityTopologyVersion topVer,
        final GridCacheContext<?, ?> cctx, @Nullable final int[] parts) {

        Map<ClusterNode, IntArray> mapping = new HashMap<>();

        // Explicit partitions mapping is not applicable to replicated cache.
        if (cctx.isReplicated()) {
            for (ClusterNode clusterNode : cctx.affinity().assignment(topVer).nodes())
                mapping.put(clusterNode, null);

            return mapping;
        }

        List<List<ClusterNode>> assignment = cctx.affinity().assignment(topVer).assignment();

        boolean needPartsFilter = parts != null;

        GridIntIterator iter = needPartsFilter ? new GridIntList(parts).iterator() :
            U.forRange(0, cctx.affinity().partitions());

        while(iter.hasNext()) {
            int partId = iter.next();

            List<ClusterNode> partNodes = assignment.get(partId);

            if (!partNodes.isEmpty()) {
                ClusterNode prim = partNodes.get(0);

                if (!needPartsFilter) {
                    mapping.put(prim, null);

                    continue;
                }

                IntArray partIds = mapping.get(prim);

                if (partIds == null) {
                    partIds = new IntArray();

                    mapping.put(prim, partIds);
                }

                partIds.add(partId);
            }
        }

        return mapping;
    }

    /**
     * Load failed partition reservation.
     *
     * @param msg Message.
     */
    private void logRetry(String msg) {
        log.info(msg);
    }

    /**
     * @param isReplicatedOnly If we must only have replicated caches.
     * @param topVer Topology version.
     * @param cacheIds Participating cache IDs.
     * @param parts Partitions.
     * @param qryId Query ID.
     * @return Data nodes or {@code null} if repartitioning started and we need to retry.
     */
    private Map<ClusterNode, IntArray> stableDataNodes(boolean isReplicatedOnly, AffinityTopologyVersion topVer,
        List<Integer> cacheIds, int[] parts, long qryId) {
        GridCacheContext<?, ?> cctx = cacheContext(cacheIds.get(0));

        // If the first cache is not partitioned, find it (if it's present) and move it to index 0.
        if (!cctx.isPartitioned()) {
            for (int cacheId = 1; cacheId < cacheIds.size(); cacheId++) {
                GridCacheContext<?, ?> currCctx = cacheContext(cacheIds.get(cacheId));

                if (currCctx.isPartitioned()) {
                    Collections.swap(cacheIds, 0, cacheId);

                    cctx = currCctx;

                    break;
                }
            }
        }

        Map<ClusterNode, IntArray> map = stableDataNodesMap(topVer, cctx, parts);

        Set<ClusterNode> nodes = map.keySet();

        if (F.isEmpty(map))
            throw new CacheException("Failed to find data nodes for cache: " + cctx.name());

        for (int i = 1; i < cacheIds.size(); i++) {
            GridCacheContext<?,?> extraCctx = cacheContext(cacheIds.get(i));

            String extraCacheName = extraCctx.name();

            if (extraCctx.isLocal())
                continue; // No consistency guaranties for local caches.

            if (isReplicatedOnly && !extraCctx.isReplicated())
                throw new CacheException("Queries running on replicated cache should not contain JOINs " +
                    "with partitioned tables [replicatedCache=" + cctx.name() +
                    ", partitionedCache=" + extraCacheName + "]");

            Set<ClusterNode> extraNodes = stableDataNodesMap(topVer, extraCctx, parts).keySet();

            if (F.isEmpty(extraNodes))
                throw new CacheException("Failed to find data nodes for cache: " + extraCacheName);

            boolean disjoint;

            if (extraCctx.isReplicated()) {
                if (isReplicatedOnly) {
                    nodes.retainAll(extraNodes);

                    disjoint = map.isEmpty();
                }
                else
                    disjoint = !extraNodes.containsAll(nodes);
            }
            else
                disjoint = !extraNodes.equals(nodes);

            if (disjoint) {
                if (isPreloadingActive(cacheIds)) {
                    logRetry("Failed to calculate nodes for SQL query (got disjoint node map during rebalance) " +
                        "[qryId=" + qryId + ", affTopVer=" + topVer + ", cacheIds=" + cacheIds +
                        ", parts=" + (parts == null ? "[]" : Arrays.toString(parts)) +
                        ", replicatedOnly=" + isReplicatedOnly + ", lastCache=" + extraCctx.name() +
                        ", lastCacheId=" + extraCctx.cacheId() + ']');

                    return null; // Retry.
                }
                else
                    throw new CacheException("Caches have distinct sets of data nodes [cache1=" + cctx.name() +
                        ", cache2=" + extraCacheName + "]");
            }
        }

        return map;
    }

    /**
     * @param schemaName Schema name.
     * @param qry Query.
     * @param keepBinary Keep binary.
     * @param enforceJoinOrder Enforce join order of tables.
     * @param timeoutMillis Timeout in milliseconds.
     * @param cancel Query cancel.
     * @param params Query parameters.
     * @param parts Partitions.
     * @param lazy Lazy execution flag.
     * @param mvccTracker Query tracker.
     * @return Rows iterator.
     */
    public Iterator<List<?>> query(
        String schemaName,
        final GridCacheTwoStepQuery qry,
        boolean keepBinary,
        boolean enforceJoinOrder,
        int timeoutMillis,
        GridQueryCancel cancel,
        Object[] params,
        final int[] parts,
        boolean lazy,
        MvccQueryTracker mvccTracker) {
        assert !qry.mvccEnabled() || mvccTracker != null;

        if (F.isEmpty(params))
            params = EMPTY_PARAMS;

        final boolean isReplicatedOnly = qry.isReplicatedOnly();

        long retryTimeout = retryTimeout(timeoutMillis);

        final long startTime = U.currentTimeMillis();

        ReduceQueryRun lastRun = null;

        for (int attempt = 0;; attempt++) {
            if (attempt > 0 && retryTimeout > 0 && (U.currentTimeMillis() - startTime > retryTimeout)) {
                UUID retryNodeId = lastRun.retryNodeId();
                String retryCause = lastRun.retryCause();

                assert !F.isEmpty(retryCause);

                throw new CacheException("Failed to map SQL query to topology on data node [dataNodeId=" + retryNodeId +
                    ", msg=" + retryCause + ']');
            }

            if (attempt != 0) {
                try {
                    Thread.sleep(attempt * 10); // Wait for exchange.
                }
                catch (InterruptedException e) {
                    Thread.currentThread().interrupt();

                    throw new CacheException("Query was interrupted.", e);
                }
            }

            long qryReqId = qryIdGen.incrementAndGet();

            List<Integer> cacheIds = qry.cacheIds();

            boolean mvccEnabled = mvccEnabled(ctx);

            final GridNearTxLocal curTx = mvccEnabled ? checkActive(tx(ctx)) : null;

            final GridNearTxSelectForUpdateFuture sfuFut;
<<<<<<< HEAD

            final boolean clientFirst;

            AffinityTopologyVersion topVer;

            if (qry.forUpdate()) {
                // Indexing should have started TX at this point for FOR UPDATE query.
                assert mvccEnabled && curTx != null;

=======

            final boolean clientFirst;

            AffinityTopologyVersion topVer;

            if (qry.forUpdate()) {
                // Indexing should have started TX at this point for FOR UPDATE query.
                assert mvccEnabled && curTx != null;

>>>>>>> 16e969e2
                try {
                    TxTopologyVersionFuture topFut = new TxTopologyVersionFuture(curTx, mvccTracker.context());

                    topVer = topFut.get();

                    clientFirst = topFut.clientFirst();
                }
                catch (IgniteCheckedException e) {
                    throw new IgniteSQLException("Failed to map SELECT FOR UPDATE query on topology.", e);
                }

                sfuFut = new GridNearTxSelectForUpdateFuture(mvccTracker.context(), curTx, timeoutMillis);
            }
            else {
                sfuFut = null;

                clientFirst = false;

                topVer = h2.readyTopologyVersion();

                // Check if topology has changed while retrying on locked topology.
                if (h2.serverTopologyChanged(topVer) && ctx.cache().context().lockedTopologyVersion(null) != null) {
                    throw new CacheException(new TransactionException("Server topology is changed during query " +
                        "execution inside a transaction. It's recommended to rollback and retry transaction."));
                }
            }

            final ReduceQueryRun r = new ReduceQueryRun(qryReqId, qry.originalSql(), schemaName,
                h2.connectionForSchema(schemaName), qry.mapQueries().size(), qry.pageSize(),
                U.currentTimeMillis(), sfuFut, cancel);

            Collection<ClusterNode> nodes;

            // Explicit partition mapping for unstable topology.
            Map<ClusterNode, IntArray> partsMap = null;

            // Explicit partitions mapping for query.
            Map<ClusterNode, IntArray> qryMap = null;

            // Partitions are not supported for queries over all replicated caches.
            if (parts != null) {
                boolean replicatedOnly = true;

                for (Integer cacheId : cacheIds) {
                    if (!cacheContext(cacheId).isReplicated()) {
                        replicatedOnly = false;

                        break;
                    }
                }

                if (replicatedOnly)
                    throw new CacheException("Partitions are not supported for replicated caches");
            }

            if (qry.isLocal())
                nodes = singletonList(ctx.discovery().localNode());
            else {
                NodesForPartitionsResult nodesParts =
                    nodesForPartitions(cacheIds, topVer, parts, isReplicatedOnly, qryReqId);

                nodes = nodesParts.nodes();
                partsMap = nodesParts.partitionsMap();
                qryMap = nodesParts.queryPartitionsMap();

                if (nodes == null) {
                    if (sfuFut != null)
                        sfuFut.onDone(0L, null);

                    continue; // Retry.
                }

                assert !nodes.isEmpty();

                if (isReplicatedOnly || qry.explain()) {
                    ClusterNode locNode = ctx.discovery().localNode();

                    // Always prefer local node if possible.
                    if (nodes.contains(locNode))
                        nodes = singletonList(locNode);
                    else {
                        // Select random data node to run query on a replicated data or
                        // get EXPLAIN PLAN from a single node.
                        nodes = singletonList(F.rand(nodes));
                    }
                }
            }

            if (sfuFut != null && !sfuFut.isFailed())
                sfuFut.init(topVer, nodes);

            int tblIdx = 0;

            final boolean skipMergeTbl = !qry.explain() && qry.skipMergeTable();

            final int segmentsPerIndex = qry.explain() || isReplicatedOnly ? 1 :
                findFirstPartitioned(cacheIds).config().getQueryParallelism();

            int replicatedQrysCnt = 0;

            final Collection<ClusterNode> finalNodes = nodes;

            for (GridCacheSqlQuery mapQry : qry.mapQueries()) {
                GridMergeIndex idx;

                if (!skipMergeTbl) {
                    GridMergeTable tbl;

                    try {
                        tbl = createMergeTable(r.connection(), mapQry, qry.explain());
                    }
                    catch (IgniteCheckedException e) {
                        throw new IgniteException(e);
                    }

                    idx = tbl.getMergeIndex();

                    fakeTable(r.connection(), tblIdx++).innerTable(tbl);
                }
                else
                    idx = GridMergeIndexUnsorted.createDummy(ctx);

                // If the query has only replicated tables, we have to run it on a single node only.
                if (!mapQry.isPartitioned()) {
                    ClusterNode node = F.rand(nodes);

                    mapQry.node(node.id());

                    replicatedQrysCnt++;

                    idx.setSources(singletonList(node), 1); // Replicated tables can have only 1 segment.
                }
                else
                    idx.setSources(nodes, segmentsPerIndex);

                idx.setPageSize(r.pageSize());

                r.indexes().add(idx);
            }

            r.latch(new CountDownLatch(isReplicatedOnly ? 1 :
                (r.indexes().size() - replicatedQrysCnt) * nodes.size() * segmentsPerIndex + replicatedQrysCnt));

            runs.put(qryReqId, r);

            boolean release = true;

            try {
                cancel.checkCancelled();

                if (ctx.clientDisconnected()) {
                    throw new CacheException("Query was cancelled, client node disconnected.",
                        new IgniteClientDisconnectedException(ctx.cluster().clientReconnectFuture(),
                            "Client node disconnected."));
                }

                List<GridCacheSqlQuery> mapQrys = qry.mapQueries();

                if (qry.explain()) {
                    mapQrys = new ArrayList<>(qry.mapQueries().size());

                    for (GridCacheSqlQuery mapQry : qry.mapQueries())
                        mapQrys.add(new GridCacheSqlQuery("EXPLAIN " + mapQry.query())
                            .parameterIndexes(mapQry.parameterIndexes()));
                }

                final boolean distributedJoins = qry.distributedJoins();

                final long qryReqId0 = qryReqId;

                cancel.set(new Runnable() {
                    @Override public void run() {
                        send(finalNodes, new GridQueryCancelRequest(qryReqId0), null, false);
                    }
                });

                boolean retry = false;

                GridH2QueryRequest req = new GridH2QueryRequest()
                    .requestId(qryReqId)
                    .topologyVersion(topVer)
                    .pageSize(r.pageSize())
                    .caches(qry.cacheIds())
                    .tables(distributedJoins ? qry.tables() : null)
                    .partitions(convert(partsMap))
                    .queries(mapQrys)
                    .parameters(params)
                    .flags(prepareFlags(qry, lazy, mapQrys.size()))
                    .timeout(timeoutMillis)
                    .schemaName(schemaName);

                if (curTx != null && curTx.mvccSnapshot() != null)
                    req.mvccSnapshot(curTx.mvccSnapshot());
                else if (mvccTracker != null)
                    req.mvccSnapshot(mvccTracker.snapshot());
<<<<<<< HEAD

                final C2<ClusterNode, Message, Message> pspec =
                    (parts == null ? null : new ExplicitPartitionsSpecializer(qryMap));

                final C2<ClusterNode, Message, Message> spec;

                if (qry.forUpdate()) {
                    final AtomicInteger cnt = new AtomicInteger();
=======

                final C2<ClusterNode, Message, Message> pspec =
                    (parts == null ? null : new ExplicitPartitionsSpecializer(qryMap));

                final C2<ClusterNode, Message, Message> spec;

                if (qry.forUpdate()) {
                    final AtomicInteger cnt = new AtomicInteger();

                    spec = new C2<ClusterNode, Message, Message>() {
                        @Override public Message apply(ClusterNode clusterNode, Message msg) {
                            assert msg instanceof GridH2QueryRequest;

                            GridH2QueryRequest res = pspec != null ? (GridH2QueryRequest)pspec.apply(clusterNode, msg) :
                                new GridH2QueryRequest((GridH2QueryRequest)msg);

                            GridH2SelectForUpdateTxDetails txReq = new GridH2SelectForUpdateTxDetails(
                                curTx.threadId(),
                                IgniteUuid.randomUuid(),
                                cnt.incrementAndGet(),
                                curTx.subjectId(),
                                curTx.xidVersion(),
                                curTx.taskNameHash(),
                                clientFirst,
                                curTx.remainingTime());

                            res.txDetails(txReq);

                            return res;
                        }
                    };
                }
                else
                    spec = pspec;

                if (send(nodes, req, spec, false)) {
                    awaitAllReplies(r, nodes, cancel);

                    if (r.hasErrorOrRetry()) {
                        CacheException err = r.exception();

                        if (err != null) {
                            if (err.getCause() instanceof IgniteClientDisconnectedException)
                                throw err;
>>>>>>> 16e969e2

                    spec = new C2<ClusterNode, Message, Message>() {
                        @Override public Message apply(ClusterNode clusterNode, Message msg) {
                            assert msg instanceof GridH2QueryRequest;

<<<<<<< HEAD
                            GridH2QueryRequest res = pspec != null ? (GridH2QueryRequest)pspec.apply(clusterNode, msg) :
                                new GridH2QueryRequest((GridH2QueryRequest)msg);

                            GridH2SelectForUpdateTxDetails txReq = new GridH2SelectForUpdateTxDetails(
                                curTx.threadId(),
                                IgniteUuid.randomUuid(),
                                cnt.incrementAndGet(),
                                curTx.subjectId(),
                                curTx.xidVersion(),
                                curTx.taskNameHash(),
                                clientFirst,
                                curTx.remainingTime());

                            res.txDetails(txReq);

                            return res;
=======
                            throw err;
                        }
                        else {
                            retry = true;

                            // On-the-fly topology change must not be possible in FOR UPDATE case.
                            assert sfuFut == null;

                            // If remote node asks us to retry then we have outdated full partition map.
                            h2.awaitForReadyTopologyVersion(r.retryTopologyVersion());
>>>>>>> 16e969e2
                        }
                    };
                }
                else
                    spec = pspec;

                if (send(nodes, req, spec, false)) {
                    awaitAllReplies(r, nodes, cancel);

                    retry = analyseCurrentRun(r, sfuFut);
                }
                else // Send failed.
                    retry = true;

                Iterator<List<?>> resIter = null;

                if (!retry) {
                    if (skipMergeTbl) {
                        resIter = new GridMergeIndexIterator(this,
                            finalNodes,
                            r,
                            qryReqId,
                            qry.distributedJoins(),
                            mvccTracker);

                        release = false;
                    }
                    else {
                        cancel.checkCancelled();

                        UUID locNodeId = ctx.localNodeId();

                        H2Utils.setupConnection(r.connection(), false, enforceJoinOrder);

                        GridH2QueryContext.set(new GridH2QueryContext(locNodeId, locNodeId, qryReqId, REDUCE)
                            .pageSize(r.pageSize()).distributedJoinMode(OFF));

                        try {
                            if (qry.explain())
                                return explainPlan(r.connection(), qry, params);

                            GridCacheSqlQuery rdc = qry.reduceQuery();

                            ResultSet res = h2.executeSqlQueryWithTimer(r.connection(),
                                rdc.query(),
                                F.asList(rdc.parameters(params)),
                                false, // The statement will cache some extra thread local objects.
                                timeoutMillis,
                                cancel);

                            resIter = new H2FieldsIterator(res, mvccTracker, false);

                            mvccTracker = null; // To prevent callback inside finally block;
                        }
                        finally {
                            GridH2QueryContext.clearThreadLocal();
                        }
                    }
                }
                else {
                    assert r != null;
                    lastRun=r;

                    if (Thread.currentThread().isInterrupted())
                        throw new IgniteInterruptedCheckedException("Query was interrupted.");

                    if (sfuFut != null)
                        sfuFut.onDone(0L);

                    continue;
                }

                if (sfuFut != null)
                    sfuFut.get();

                return new GridQueryCacheObjectsIterator(resIter, h2.objectContext(), keepBinary);
            }
            catch (IgniteCheckedException | RuntimeException e) {
                release = true;

                U.closeQuiet(r.connection());

                CacheException resEx = null;

                if (e instanceof CacheException) {
                    if (wasCancelled((CacheException)e))
                        resEx = new  CacheException("Failed to run reduce query locally.",
                            new QueryCancelledException());
                    else
                        resEx = (CacheException)e;
                }
<<<<<<< HEAD

                if (resEx != null) {
                    if (sfuFut != null)
                        sfuFut.onDone(resEx);

=======

                if (resEx != null) {
                    if (sfuFut != null)
                        sfuFut.onDone(resEx);

>>>>>>> 16e969e2
                    throw resEx;
                }

                Throwable cause = e;

                if (e instanceof IgniteCheckedException) {
                    Throwable disconnectedErr =
                        ((IgniteCheckedException)e).getCause(IgniteClientDisconnectedException.class);

                    if ( QueryCancelledException.class.isAssignableFrom(e.getClass()) )
                        cause = new QueryCancelledException(String.format(
                            "The query was cancelled while executing. [query=%s, localNodeId=%s, reason=%s]",
                            qry.originalSql(),
                            ctx.localNodeId(),
                            "Cancelled by client"
                        ));

                    if (disconnectedErr != null)
                        cause = disconnectedErr;
                }

                resEx = new CacheException("Failed to run reduce query locally.", cause);

                if (sfuFut != null)
                    sfuFut.onDone(resEx);

                throw resEx;
            }
            finally {
                if (release) {
                    releaseRemoteResources(finalNodes, r, qryReqId, qry.distributedJoins(), mvccTracker);

                    if (!skipMergeTbl) {
                        for (int i = 0, mapQrys = qry.mapQueries().size(); i < mapQrys; i++)
                            fakeTable(null, i).innerTable(null); // Drop all merge tables.
                    }
                }
            }
        }
    }

    /**
     * Analyse reduce query run to decide if retry is required
     * @param r reduce query run to be analysed
     * @param sfuFut
     * @return true if retry is required, false otherwise
     * @throws IgniteCheckedException in case of reduce query run contains exception record
     */
    private boolean analyseCurrentRun(ReduceQueryRun r, GridNearTxSelectForUpdateFuture sfuFut)
        throws IgniteCheckedException {
        if (r.hasErrorOrRetry()) {
            if (r.exception() != null) {
                CacheException err = r.exception();

                if (err.getCause() instanceof IgniteClientDisconnectedException)
                    throw err;

                Exception cause = wasCancelled(err) || X.hasCause(err, QueryCancelledException.class)
                    ? new QueryCancelledException(r.retryCause())
                    : err;

                throw new CacheException("Failed to run map query remotely." + cause.getMessage(), cause);
            } else {
                // On-the-fly topology change must not be possible in FOR UPDATE case.
                assert sfuFut == null;

                // If remote node asks us to retry then we have outdated full partition map.
                h2.awaitForReadyTopologyVersion(r.retryTopologyVersion());

                return true;
            }
        }
        return false;
    }

    /**
     * Builds flag out of parameters
     * @param qry query parameter holder
     * @param lazy if lazy execution
     * @param mapQrysSize number of queries
     * @return flag
     */
    private int prepareFlags(GridCacheTwoStepQuery qry, boolean lazy, int mapQrysSize) {
        // Always enforce join order on map side to have consistent behavior.
        int flags = GridH2QueryRequest.FLAG_ENFORCE_JOIN_ORDER;

        if (qry.distributedJoins())
            flags |= GridH2QueryRequest.FLAG_DISTRIBUTED_JOINS;

        if (qry.isLocal())
            flags |= GridH2QueryRequest.FLAG_IS_LOCAL;

        if (qry.explain())
            flags |= GridH2QueryRequest.FLAG_EXPLAIN;

        if (qry.isReplicatedOnly())
            flags |= GridH2QueryRequest.FLAG_REPLICATED;

        if (lazy && mapQrysSize == 1)
            flags |= GridH2QueryRequest.FLAG_LAZY;

        return flags;
    }

    /**
     *
     * @param schemaName Schema name.
     * @param cacheIds Cache ids.
     * @param selectQry Select query.
     * @param params SQL parameters.
     * @param enforceJoinOrder Enforce join order of tables.
     * @param pageSize Page size.
     * @param timeoutMillis Timeout.
     * @param parts Partitions.
     * @param isReplicatedOnly Whether query uses only replicated caches.
     * @param cancel Cancel state.
     * @return Update result, or {@code null} when some map node doesn't support distributed DML.
     */
    public UpdateResult update(
        String schemaName,
        List<Integer> cacheIds,
        String selectQry,
        Object[] params,
        boolean enforceJoinOrder,
        int pageSize,
        int timeoutMillis,
        final int[] parts,
        boolean isReplicatedOnly,
        GridQueryCancel cancel
    ) {
        AffinityTopologyVersion topVer = h2.readyTopologyVersion();

        final long reqId = qryIdGen.incrementAndGet();

        NodesForPartitionsResult nodesParts = nodesForPartitions(cacheIds, topVer, parts, isReplicatedOnly, reqId);

        final GridRunningQueryInfo qryInfo = new GridRunningQueryInfo(reqId, selectQry, GridCacheQueryType.SQL_FIELDS,
            schemaName, U.currentTimeMillis(), cancel, false);

        Collection<ClusterNode> nodes = nodesParts.nodes();

        if (nodes == null)
            throw new CacheException("Failed to determine nodes participating in the update. " +
                "Explanation (Retry update once topology recovers).");

        if (isReplicatedOnly) {
            ClusterNode locNode = ctx.discovery().localNode();

            if (nodes.contains(locNode))
                nodes = singletonList(locNode);
            else
                nodes = singletonList(F.rand(nodes));
        }

        for (ClusterNode n : nodes) {
            if (!n.version().greaterThanEqual(2, 3, 0)) {
                log.warning("Server-side DML optimization is skipped because map node does not support it. " +
                    "Falling back to normal DML. [node=" + n.id() + ", v=" + n.version() + "].");

                return null;
            }
        }

        final DistributedUpdateRun r = new DistributedUpdateRun(nodes.size(), qryInfo);

        int flags = enforceJoinOrder ? GridH2QueryRequest.FLAG_ENFORCE_JOIN_ORDER : 0;

        if (isReplicatedOnly)
            flags |= GridH2QueryRequest.FLAG_REPLICATED;

        GridH2DmlRequest req = new GridH2DmlRequest()
            .requestId(reqId)
            .topologyVersion(topVer)
            .caches(cacheIds)
            .schemaName(schemaName)
            .query(selectQry)
            .pageSize(pageSize)
            .parameters(params)
            .timeout(timeoutMillis)
            .flags(flags);

        updRuns.put(reqId, r);

        boolean release = false;

        try {
            Map<ClusterNode, IntArray> partsMap = (nodesParts.queryPartitionsMap() != null) ?
                nodesParts.queryPartitionsMap() : nodesParts.partitionsMap();

            ExplicitPartitionsSpecializer partsSpec = (parts == null) ? null :
                new ExplicitPartitionsSpecializer(partsMap);

            final Collection<ClusterNode> finalNodes = nodes;

            cancel.set(new Runnable() {
                @Override public void run() {
                    r.future().onCancelled();

                    send(finalNodes, new GridQueryCancelRequest(reqId), null, false);
                }
            });

            // send() logs the debug message
            if (send(nodes, req, partsSpec, false))
                return r.future().get();

            throw new CacheException("Failed to send update request to participating nodes.");
        }
        catch (IgniteCheckedException | RuntimeException e) {
            release = true;

            U.error(log, "Error during update [localNodeId=" + ctx.localNodeId() + "]", e);

            throw new CacheException("Failed to run update. " + e.getMessage(), e);
        }
        finally {
            if (release)
                send(nodes, new GridQueryCancelRequest(reqId), null, false);

            if (!updRuns.remove(reqId, r))
                U.warn(log, "Update run was already removed: " + reqId);
        }
    }

    /**
     * Process response for DML request.
     *
     * @param node Node.
     * @param msg Message.
     */
    private void onDmlResponse(final ClusterNode node, GridH2DmlResponse msg) {
        try {
            long reqId = msg.requestId();

            DistributedUpdateRun r = updRuns.get(reqId);

            if (r == null) {
                U.warn(log, "Unexpected dml response (will ignore). [localNodeId=" + ctx.localNodeId() + ", nodeId=" +
                    node.id() + ", msg=" + msg.toString() + ']');

                return;
            }

            r.handleResponse(node.id(), msg);
        }
        catch (Exception e) {
            U.error(log, "Error in dml response processing. [localNodeId=" + ctx.localNodeId() + ", nodeId=" +
                node.id() + ", msg=" + msg.toString() + ']', e);
        }
    }

    /**
     * @param cacheIds Cache IDs.
     * @return The first partitioned cache context.
     */
    private GridCacheContext<?,?> findFirstPartitioned(List<Integer> cacheIds) {
        for (int i = 0; i < cacheIds.size(); i++) {
            GridCacheContext<?, ?> cctx = cacheContext(cacheIds.get(i));

            if (i == 0 && cctx.isLocal())
                throw new CacheException("Cache is LOCAL: " + cctx.name());

            if (!cctx.isReplicated() && !cctx.isLocal())
                return cctx;
        }

        throw new IllegalStateException("Failed to find partitioned cache.");
    }

    /**
     * Returns true if the exception is triggered by query cancel.
     *
     * @param e Exception.
     * @return {@code true} if exception is caused by cancel.
     */
    private boolean wasCancelled(CacheException e) {
        return X.hasSuppressed(e, QueryCancelledException.class);
    }

    /**
     * Release remote resources if needed.
     *
     * @param nodes Query nodes.
     * @param r Query run.
     * @param qryReqId Query id.
     * @param distributedJoins Distributed join flag.
     */
    public void releaseRemoteResources(Collection<ClusterNode> nodes, ReduceQueryRun r, long qryReqId,
        boolean distributedJoins, MvccQueryTracker mvccTracker) {
        if (mvccTracker != null)
            mvccTracker.onDone();

        // For distributedJoins need always send cancel request to cleanup resources.
        if (distributedJoins)
            send(nodes, new GridQueryCancelRequest(qryReqId), null, false);
        else {
            for (GridMergeIndex idx : r.indexes()) {
                if (!idx.fetchedAll()) {
                    send(nodes, new GridQueryCancelRequest(qryReqId), null, false);

                    break;
                }
            }
        }

        if (!runs.remove(qryReqId, r))
            U.warn(log, "Query run was already removed: " + qryReqId);
    }

    /**
     * @param r Query run.
     * @param nodes Nodes to check periodically if they alive.
     * @param cancel Query cancel.
     * @throws IgniteInterruptedCheckedException If interrupted.
     */
    private void awaitAllReplies(ReduceQueryRun r, Collection<ClusterNode> nodes, GridQueryCancel cancel)
        throws IgniteInterruptedCheckedException, QueryCancelledException {
        while (!U.await(r.latch(), 500, TimeUnit.MILLISECONDS)) {

            cancel.checkCancelled();

            for (ClusterNode node : nodes) {
                if (!ctx.discovery().alive(node)) {
                    handleNodeLeft(r, node.id());

                    assert r.latch().getCount() == 0;

                    return;
                }
            }
        }
    }

    /**
     * Gets or creates new fake table for index.
     *
     * @param c Connection.
     * @param idx Index of table.
     * @return Table.
     */
    private GridThreadLocalTable fakeTable(Connection c, int idx) {
        List<GridThreadLocalTable> tbls = fakeTbls;

        assert tbls.size() >= idx;

        if (tbls.size() == idx) { // If table for such index does not exist, create one.
            fakeTblsLock.lock();

            try {
                if ((tbls = fakeTbls).size() == idx) { // Double check inside of lock.
                    try (Statement stmt = c.createStatement()) {
                        stmt.executeUpdate("CREATE TABLE " + mergeTableIdentifier(idx) +
                            "(fake BOOL) ENGINE \"" + GridThreadLocalTable.Engine.class.getName() + '"');
                    }
                    catch (SQLException e) {
                        throw new IllegalStateException(e);
                    }

                    List<GridThreadLocalTable> newTbls = new ArrayList<>(tbls.size() + 1);

                    newTbls.addAll(tbls);
                    newTbls.add(GridThreadLocalTable.Engine.getCreated());

                    fakeTbls = tbls = newTbls;
                }
            }
            finally {
                fakeTblsLock.unlock();
            }
        }

        return tbls.get(idx);
    }

    /**
     * Calculates data nodes for replicated caches on unstable topology.
     *
     * @param cacheIds Cache IDs.
     * @param qryId Query ID.
     * @return Collection of all data nodes owning all the caches or {@code null} for retry.
     */
    private Collection<ClusterNode> replicatedUnstableDataNodes(List<Integer> cacheIds, long qryId) {
        int i = 0;

        GridCacheContext<?, ?> cctx = cacheContext(cacheIds.get(i++));

        // The main cache is allowed to be partitioned.
        if (!cctx.isReplicated()) {
            assert cacheIds.size() > 1: "no extra replicated caches with partitioned main cache";

            // Just replace the main cache with the first one extra.
            cctx = cacheContext(cacheIds.get(i++));

            assert cctx.isReplicated(): "all the extra caches must be replicated here";
        }

        Set<ClusterNode> nodes = replicatedUnstableDataNodes(cctx, qryId);

        if (F.isEmpty(nodes))
            return null; // Retry.

        for (;i < cacheIds.size(); i++) {
            GridCacheContext<?, ?> extraCctx = cacheContext(cacheIds.get(i));

            if (extraCctx.isLocal())
                continue;

            if (!extraCctx.isReplicated())
                throw new CacheException("Queries running on replicated cache should not contain JOINs " +
                    "with tables in partitioned caches [replicatedCache=" + cctx.name() + ", " +
                    "partitionedCache=" + extraCctx.name() + "]");

            Set<ClusterNode> extraOwners = replicatedUnstableDataNodes(extraCctx, qryId);

            if (F.isEmpty(extraOwners))
                return null; // Retry.

            nodes.retainAll(extraOwners);

            if (nodes.isEmpty()) {
                logRetry("Failed to calculate nodes for SQL query (got disjoint node map for REPLICATED caches " +
                    "during rebalance) [qryId=" + qryId + ", cacheIds=" + cacheIds +
                    ", lastCache=" + extraCctx.name() + ", lastCacheId=" + extraCctx.cacheId() + ']');

                return null; // Retry.
            }
        }

        return nodes;
    }

    /**
     * @param grpId Cache group ID.
     * @param topVer Topology version.
     * @return Collection of data nodes.
     */
    private Collection<ClusterNode> dataNodes(int grpId, AffinityTopologyVersion topVer) {
        Collection<ClusterNode> res = ctx.discovery().cacheGroupAffinityNodes(grpId, topVer);

        return res != null ? res : Collections.<ClusterNode>emptySet();
    }

    /**
     * Collects all the nodes owning all the partitions for the given replicated cache.
     *
     * @param cctx Cache context.
     * @param qryId Query ID.
     * @return Owning nodes or {@code null} if we can't find owners for some partitions.
     */
    private Set<ClusterNode> replicatedUnstableDataNodes(GridCacheContext<?,?> cctx, long qryId) {
        assert cctx.isReplicated() : cctx.name() + " must be replicated";

        String cacheName = cctx.name();

        Set<ClusterNode> dataNodes = new HashSet<>(dataNodes(cctx.groupId(), NONE));

        if (dataNodes.isEmpty())
            throw new CacheException("Failed to find data nodes for cache: " + cacheName);

        // Find all the nodes owning all the partitions for replicated cache.
        for (int p = 0, parts = cctx.affinity().partitions(); p < parts; p++) {
            List<ClusterNode> owners = cctx.topology().owners(p);

            if (F.isEmpty(owners)) {
                logRetry("Failed to calculate nodes for SQL query (partition of a REPLICATED cache has no owners) [" +
                    "qryId=" + qryId + ", cacheName=" + cctx.name() + ", cacheId=" + cctx.cacheId() +
                    ", part=" + p + ']');

                return null; // Retry.
            }

            dataNodes.retainAll(owners);

            if (dataNodes.isEmpty()) {
                logRetry("Failed to calculate nodes for SQL query (partitions of a REPLICATED has no common owners) [" +
                    "qryId=" + qryId + ", cacheName=" + cctx.name() + ", cacheId=" + cctx.cacheId() +
                    ", lastPart=" + p + ']');

                return null; // Retry.
            }
        }

        return dataNodes;
    }

    /**
     * Calculates partition mapping for partitioned cache on unstable topology.
     *
     * @param cacheIds Cache IDs.
     * @param qryId Query ID.
     * @return Partition mapping or {@code null} if we can't calculate it due to repartitioning and we need to retry.
     */
    @SuppressWarnings("unchecked")
    private Map<ClusterNode, IntArray> partitionedUnstableDataNodes(List<Integer> cacheIds, long qryId) {
        // If the main cache is replicated, just replace it with the first partitioned.
        GridCacheContext<?,?> cctx = findFirstPartitioned(cacheIds);

        final int partsCnt = cctx.affinity().partitions();

        if (cacheIds.size() > 1) { // Check correct number of partitions for partitioned caches.
            for (Integer cacheId : cacheIds) {
                GridCacheContext<?, ?> extraCctx = cacheContext(cacheId);

                if (extraCctx.isReplicated() || extraCctx.isLocal())
                    continue;

                int parts = extraCctx.affinity().partitions();

                if (parts != partsCnt)
                    throw new CacheException("Number of partitions must be the same for correct collocation [cache1=" +
                        cctx.name() + ", parts1=" + partsCnt + ", cache2=" + extraCctx.name() +
                        ", parts2=" + parts + "]");
            }
        }

        Set<ClusterNode>[] partLocs = new Set[partsCnt];

        // Fill partition locations for main cache.
        for (int p = 0; p < partsCnt; p++) {
            List<ClusterNode> owners = cctx.topology().owners(p);

            if (F.isEmpty(owners)) {
                // Handle special case: no mapping is configured for a partition.
                if (F.isEmpty(cctx.affinity().assignment(NONE).get(p))) {
                    partLocs[p] = UNMAPPED_PARTS; // Mark unmapped partition.

                    continue;
                }
                else if (!F.isEmpty(dataNodes(cctx.groupId(), NONE))) {
                    logRetry("Failed to calculate nodes for SQL query (partition has no owners, but corresponding " +
                        "cache group has data nodes) [qryId=" + qryId + ", cacheIds=" + cacheIds +
                        ", cacheName=" + cctx.name() + ", cacheId=" + cctx.cacheId() + ", part=" + p +
                        ", cacheGroupId=" + cctx.groupId() + ']');

                    return null; // Retry.
                }

                throw new CacheException("Failed to find data nodes [cache=" + cctx.name() + ", part=" + p + "]");
            }

            partLocs[p] = new HashSet<>(owners);
        }

        if (cacheIds.size() > 1) {
            // Find owner intersections for each participating partitioned cache partition.
            // We need this for logical collocation between different partitioned caches with the same affinity.
            for (Integer cacheId : cacheIds) {
                GridCacheContext<?, ?> extraCctx = cacheContext(cacheId);

                // This is possible if we have replaced a replicated cache with a partitioned one earlier.
                if (cctx == extraCctx)
                    continue;

                if (extraCctx.isReplicated() || extraCctx.isLocal())
                    continue;

                for (int p = 0, parts = extraCctx.affinity().partitions(); p < parts; p++) {
                    List<ClusterNode> owners = extraCctx.topology().owners(p);

                    if (partLocs[p] == UNMAPPED_PARTS)
                        continue; // Skip unmapped partitions.

                    if (F.isEmpty(owners)) {
                        if (!F.isEmpty(dataNodes(extraCctx.groupId(), NONE))) {
                            logRetry("Failed to calculate nodes for SQL query (partition has no owners, but " +
                                "corresponding cache group has data nodes) [qryId=" + qryId +
                                ", cacheIds=" + cacheIds + ", cacheName=" + extraCctx.name() +
                                ", cacheId=" + extraCctx.cacheId() + ", part=" + p +
                                ", cacheGroupId=" + extraCctx.groupId() + ']');

                            return null; // Retry.
                        }

                        throw new CacheException("Failed to find data nodes [cache=" + extraCctx.name() +
                            ", part=" + p + "]");
                    }

                    if (partLocs[p] == null)
                        partLocs[p] = new HashSet<>(owners);
                    else {
                        partLocs[p].retainAll(owners); // Intersection of owners.

                        if (partLocs[p].isEmpty()) {
                            logRetry("Failed to calculate nodes for SQL query (caches have no common data nodes for " +
                                "partition) [qryId=" + qryId + ", cacheIds=" + cacheIds +
                                ", lastCacheName=" + extraCctx.name() + ", lastCacheId=" + extraCctx.cacheId() +
                                ", part=" + p + ']');

                            return null; // Intersection is empty -> retry.
                        }
                    }
                }
            }

            // Filter nodes where not all the replicated caches loaded.
            for (Integer cacheId : cacheIds) {
                GridCacheContext<?, ?> extraCctx = cacheContext(cacheId);

                if (!extraCctx.isReplicated())
                    continue;

                Set<ClusterNode> dataNodes = replicatedUnstableDataNodes(extraCctx, qryId);

                if (F.isEmpty(dataNodes))
                    return null; // Retry.

                int part = 0;

                for (Set<ClusterNode> partLoc : partLocs) {
                    if (partLoc == UNMAPPED_PARTS)
                        continue; // Skip unmapped partition.

                    partLoc.retainAll(dataNodes);

                    if (partLoc.isEmpty()) {
                        logRetry("Failed to calculate nodes for SQL query (caches have no common data nodes for " +
                            "partition) [qryId=" + qryId + ", cacheIds=" + cacheIds +
                            ", lastReplicatedCacheName=" + extraCctx.name() +
                            ", lastReplicatedCacheId=" + extraCctx.cacheId() + ", part=" + part + ']');

                        return null; // Retry.
                    }

                    part++;
                }
            }
        }

        // Collect the final partitions mapping.
        Map<ClusterNode, IntArray> res = new HashMap<>();

        // Here partitions in all IntArray's will be sorted in ascending order, this is important.
        for (int p = 0; p < partLocs.length; p++) {
            Set<ClusterNode> pl = partLocs[p];

            // Skip unmapped partitions.
            if (pl == UNMAPPED_PARTS)
                continue;

            assert !F.isEmpty(pl) : pl;

            ClusterNode n = pl.size() == 1 ? F.first(pl) : F.rand(pl);

            IntArray parts = res.get(n);

            if (parts == null)
                res.put(n, parts = new IntArray());

            parts.add(p);
        }

        return res;
    }

    /**
     * @param c Connection.
     * @param qry Query.
     * @param params Query parameters.
     * @return Cursor for plans.
     * @throws IgniteCheckedException if failed.
     */
    private Iterator<List<?>> explainPlan(JdbcConnection c, GridCacheTwoStepQuery qry, Object[] params)
        throws IgniteCheckedException {
        List<List<?>> lists = new ArrayList<>();

        for (int i = 0, mapQrys = qry.mapQueries().size(); i < mapQrys; i++) {
            ResultSet rs =
                h2.executeSqlQueryWithTimer(c, "SELECT PLAN FROM " + mergeTableIdentifier(i), null, false, 0, null);

            lists.add(F.asList(getPlan(rs)));
        }

        int tblIdx = 0;

        for (GridCacheSqlQuery mapQry : qry.mapQueries()) {
            GridMergeTable tbl = createMergeTable(c, mapQry, false);

            fakeTable(c, tblIdx++).innerTable(tbl);
        }

        GridCacheSqlQuery rdc = qry.reduceQuery();

        ResultSet rs = h2.executeSqlQueryWithTimer(c,
            "EXPLAIN " + rdc.query(),
            F.asList(rdc.parameters(params)),
            false,
            0,
            null);

        lists.add(F.asList(getPlan(rs)));

        return lists.iterator();
    }

    /**
     * @param rs Result set.
     * @return Plan.
     * @throws IgniteCheckedException If failed.
     */
    private String getPlan(ResultSet rs) throws IgniteCheckedException {
        try {
            if (!rs.next())
                throw new IllegalStateException();

            return rs.getString(1);
        }
        catch (SQLException e) {
            throw new IgniteCheckedException(e);
        }
    }

    /**
     * @param nodes Nodes.
     * @param msg Message.
     * @param specialize Optional closure to specialize message for each node.
     * @param runLocParallel Run local handler in parallel thread.
     * @return {@code true} If all messages sent successfully.
     */
    public boolean send(
        Collection<ClusterNode> nodes,
        Message msg,
        @Nullable IgniteBiClosure<ClusterNode, Message, Message> specialize,
        boolean runLocParallel
    ) {
        if (log.isDebugEnabled())
            log.debug("Sending: [msg=" + msg + ", nodes=" + nodes + ", specialize=" + specialize + "]");

        return h2.send(GridTopic.TOPIC_QUERY,
            GridTopic.TOPIC_QUERY.ordinal(),
            nodes,
            msg,
            specialize,
            locNodeHnd,
            GridIoPolicy.QUERY_POOL,
            runLocParallel);
    }

    /**
     * @param ints Ints.
     * @return Array.
     */
    public static int[] toArray(IntArray ints) {
        int[] res = new int[ints.size()];

        ints.toArray(res);

        return res;
    }

    /**
     * @param m Map.
     * @return Converted map.
     */
    private static Map<UUID, int[]> convert(Map<ClusterNode, IntArray> m) {
        if (m == null)
            return null;

        Map<UUID, int[]> res = U.newHashMap(m.size());

        for (Map.Entry<ClusterNode,IntArray> entry : m.entrySet())
            res.put(entry.getKey().id(), toArray(entry.getValue()));

        return res;
    }

    /**
     * Evaluates nodes and nodes to partitions map given a list of cache ids, topology version and partitions.
     *
     * @param cacheIds Cache ids.
     * @param topVer Topology version.
     * @param parts Partitions array.
     * @param isReplicatedOnly Allow only replicated caches.
     * @param qryId Query ID.
     * @return Result.
     */
    private NodesForPartitionsResult nodesForPartitions(List<Integer> cacheIds, AffinityTopologyVersion topVer,
        int[] parts, boolean isReplicatedOnly, long qryId) {
        Collection<ClusterNode> nodes = null;
        Map<ClusterNode, IntArray> partsMap = null;
        Map<ClusterNode, IntArray> qryMap = null;

        if (isPreloadingActive(cacheIds)) {
            if (isReplicatedOnly)
                nodes = replicatedUnstableDataNodes(cacheIds, qryId);
            else {
                partsMap = partitionedUnstableDataNodes(cacheIds, qryId);

                if (partsMap != null) {
                    qryMap = narrowForQuery(partsMap, parts);

                    nodes = qryMap == null ? null : qryMap.keySet();
                }
            }
        }
        else {
            qryMap = stableDataNodes(isReplicatedOnly, topVer, cacheIds, parts, qryId);

            if (qryMap != null)
                nodes = qryMap.keySet();
        }

        return new NodesForPartitionsResult(nodes, partsMap, qryMap);
    }

    /**
     * @param conn Connection.
     * @param qry Query.
     * @param explain Explain.
     * @return Table.
     * @throws IgniteCheckedException If failed.
     */
    @SuppressWarnings("unchecked")
    private GridMergeTable createMergeTable(JdbcConnection conn, GridCacheSqlQuery qry, boolean explain)
        throws IgniteCheckedException {
        try {
            Session ses = (Session)conn.getSession();

            CreateTableData data  = new CreateTableData();

            data.tableName = "T___";
            data.schema = ses.getDatabase().getSchema(ses.getCurrentSchemaName());
            data.create = true;

            if (!explain) {
                LinkedHashMap<String,?> colsMap = qry.columns();

                assert colsMap != null;

                ArrayList<Column> cols = new ArrayList<>(colsMap.size());

                for (Map.Entry<String,?> e : colsMap.entrySet()) {
                    String alias = e.getKey();
                    GridSqlType t = (GridSqlType)e.getValue();

                    assert !F.isEmpty(alias);

                    Column c = new Column(alias, t.type(), t.precision(), t.scale(), t.displaySize());

                    cols.add(c);
                }

                data.columns = cols;
            }
            else
                data.columns = planColumns();

            boolean sortedIndex = !F.isEmpty(qry.sortColumns());

            GridMergeTable tbl = new GridMergeTable(data);

            ArrayList<Index> idxs = new ArrayList<>(2);

            if (explain) {
                idxs.add(new GridMergeIndexUnsorted(ctx, tbl,
                    sortedIndex ? MERGE_INDEX_SORTED : MERGE_INDEX_UNSORTED));
            }
            else if (sortedIndex) {
                List<GridSqlSortColumn> sortCols = (List<GridSqlSortColumn>)qry.sortColumns();

                GridMergeIndexSorted sortedMergeIdx = new GridMergeIndexSorted(ctx, tbl, MERGE_INDEX_SORTED,
                    GridSqlSortColumn.toIndexColumns(tbl, sortCols));

                idxs.add(GridMergeTable.createScanIndex(sortedMergeIdx));
                idxs.add(sortedMergeIdx);
            }
            else
                idxs.add(new GridMergeIndexUnsorted(ctx, tbl, MERGE_INDEX_UNSORTED));

            tbl.indexes(idxs);

            return tbl;
        }
        catch (Exception e) {
            U.closeQuiet(conn);

            throw new IgniteCheckedException(e);
        }
    }

    /**
     * @return Columns.
     */
    private static ArrayList<Column> planColumns() {
        ArrayList<Column> res = new ArrayList<>(1);

        res.add(new Column("PLAN", Value.STRING));

        return res;
    }

    /**
     * @param reconnectFut Reconnect future.
     */
    public void onDisconnected(IgniteFuture<?> reconnectFut) {
        CacheException err = new CacheException("Query was cancelled, client node disconnected.",
            new IgniteClientDisconnectedException(reconnectFut, "Client node disconnected."));

        for (Map.Entry<Long, ReduceQueryRun> e : runs.entrySet())
            e.getValue().disconnected(err);

        for (DistributedUpdateRun r: updRuns.values())
            r.handleDisconnect(err);
    }

    /**
     * Collect queries that already running more than specified duration.
     *
     * @param duration Duration to check.
     * @return Collection of IDs and statements of long running queries.
     */
    public Collection<GridRunningQueryInfo> longRunningQueries(long duration) {
        Collection<GridRunningQueryInfo> res = new ArrayList<>();

        long curTime = U.currentTimeMillis();

        for (ReduceQueryRun run : runs.values()) {
            if (run.queryInfo().longQuery(curTime, duration))
                res.add(run.queryInfo());
        }

        for (DistributedUpdateRun upd: updRuns.values()) {
            if (upd.queryInfo().longQuery(curTime, duration))
                res.add(upd.queryInfo());
        }

        return res;
    }

    /**
     * Cancel specified queries.
     *
     * @param queries Queries IDs to cancel.
     */
    public void cancelQueries(Collection<Long> queries) {
        for (Long qryId : queries) {
            ReduceQueryRun run = runs.get(qryId);

            if (run != null)
                run.queryInfo().cancel();
            else {
                DistributedUpdateRun upd = updRuns.get(qryId);

                if (upd != null)
                    upd.queryInfo().cancel();
            }
        }
    }

    /** */
    private Map<ClusterNode, IntArray> narrowForQuery(Map<ClusterNode, IntArray> partsMap, int[] parts) {
        if (parts == null)
            return partsMap;

        Map<ClusterNode, IntArray> cp = U.newHashMap(partsMap.size());

        for (Map.Entry<ClusterNode, IntArray> entry : partsMap.entrySet()) {
            IntArray filtered = new IntArray(parts.length);

            IntArray orig = entry.getValue();

            for (int i = 0; i < orig.size(); i++) {
                int p = orig.get(i);

                if (Arrays.binarySearch(parts, p) >= 0)
                    filtered.add(p);
            }

            if (filtered.size() > 0)
                cp.put(entry.getKey(), filtered);
        }

        return cp.isEmpty() ? null : cp;
    }

    /**
     * @param qryTimeout Query timeout.
     * @return Query retry timeout.
     */
    private static long retryTimeout(long qryTimeout) {
        if (qryTimeout > 0)
            return qryTimeout;

        return IgniteSystemProperties.getLong(IGNITE_SQL_RETRY_TIMEOUT, DFLT_RETRY_TIMEOUT);
    }

    /** */
    private static class ExplicitPartitionsSpecializer implements C2<ClusterNode, Message, Message> {
        /** Partitions map. */
        private final Map<ClusterNode, IntArray> partsMap;

        /**
         * @param partsMap Partitions map.
         */
        public ExplicitPartitionsSpecializer(Map<ClusterNode, IntArray> partsMap) {
            this.partsMap = partsMap;
        }

        /** {@inheritDoc} */
        @Override public Message apply(ClusterNode node, Message msg) {
            if (msg instanceof GridH2QueryRequest) {
                GridH2QueryRequest rq = new GridH2QueryRequest((GridH2QueryRequest)msg);

                rq.queryPartitions(toArray(partsMap.get(node)));

                return rq;
            } else if (msg instanceof GridH2DmlRequest) {
                GridH2DmlRequest rq = new GridH2DmlRequest((GridH2DmlRequest)msg);

                rq.queryPartitions(toArray(partsMap.get(node)));

                return rq;
            }

            return msg;
        }
    }

    /**
     * Result of nodes to partitions mapping for a query or update.
     */
    static class NodesForPartitionsResult {
        /** */
        final Collection<ClusterNode> nodes;

        /** */
        final Map<ClusterNode, IntArray> partsMap;

        /** */
        final Map<ClusterNode, IntArray> qryMap;

        /** */
        NodesForPartitionsResult(Collection<ClusterNode> nodes, Map<ClusterNode, IntArray> partsMap,
            Map<ClusterNode, IntArray> qryMap) {
            this.nodes = nodes;
            this.partsMap = partsMap;
            this.qryMap = qryMap;
        }

        /**
         * @return Collection of nodes a message shall be sent to.
         */
        Collection<ClusterNode> nodes() {
            return nodes;
        }

        /**
         * @return Maps a node to partition array.
         */
        Map<ClusterNode, IntArray> partitionsMap() {
            return partsMap;
        }

        /**
         * @return Maps a node to partition array.
         */
        Map<ClusterNode, IntArray> queryPartitionsMap() {
            return qryMap;
        }
    }
}<|MERGE_RESOLUTION|>--- conflicted
+++ resolved
@@ -615,7 +615,6 @@
             final GridNearTxLocal curTx = mvccEnabled ? checkActive(tx(ctx)) : null;
 
             final GridNearTxSelectForUpdateFuture sfuFut;
-<<<<<<< HEAD
 
             final boolean clientFirst;
 
@@ -624,18 +623,7 @@
             if (qry.forUpdate()) {
                 // Indexing should have started TX at this point for FOR UPDATE query.
                 assert mvccEnabled && curTx != null;
-
-=======
-
-            final boolean clientFirst;
-
-            AffinityTopologyVersion topVer;
-
-            if (qry.forUpdate()) {
-                // Indexing should have started TX at this point for FOR UPDATE query.
-                assert mvccEnabled && curTx != null;
-
->>>>>>> 16e969e2
+              
                 try {
                     TxTopologyVersionFuture topFut = new TxTopologyVersionFuture(curTx, mvccTracker.context());
 
@@ -831,16 +819,6 @@
                     req.mvccSnapshot(curTx.mvccSnapshot());
                 else if (mvccTracker != null)
                     req.mvccSnapshot(mvccTracker.snapshot());
-<<<<<<< HEAD
-
-                final C2<ClusterNode, Message, Message> pspec =
-                    (parts == null ? null : new ExplicitPartitionsSpecializer(qryMap));
-
-                final C2<ClusterNode, Message, Message> spec;
-
-                if (qry.forUpdate()) {
-                    final AtomicInteger cnt = new AtomicInteger();
-=======
 
                 final C2<ClusterNode, Message, Message> pspec =
                     (parts == null ? null : new ExplicitPartitionsSpecializer(qryMap));
@@ -879,56 +857,6 @@
                 if (send(nodes, req, spec, false)) {
                     awaitAllReplies(r, nodes, cancel);
 
-                    if (r.hasErrorOrRetry()) {
-                        CacheException err = r.exception();
-
-                        if (err != null) {
-                            if (err.getCause() instanceof IgniteClientDisconnectedException)
-                                throw err;
->>>>>>> 16e969e2
-
-                    spec = new C2<ClusterNode, Message, Message>() {
-                        @Override public Message apply(ClusterNode clusterNode, Message msg) {
-                            assert msg instanceof GridH2QueryRequest;
-
-<<<<<<< HEAD
-                            GridH2QueryRequest res = pspec != null ? (GridH2QueryRequest)pspec.apply(clusterNode, msg) :
-                                new GridH2QueryRequest((GridH2QueryRequest)msg);
-
-                            GridH2SelectForUpdateTxDetails txReq = new GridH2SelectForUpdateTxDetails(
-                                curTx.threadId(),
-                                IgniteUuid.randomUuid(),
-                                cnt.incrementAndGet(),
-                                curTx.subjectId(),
-                                curTx.xidVersion(),
-                                curTx.taskNameHash(),
-                                clientFirst,
-                                curTx.remainingTime());
-
-                            res.txDetails(txReq);
-
-                            return res;
-=======
-                            throw err;
-                        }
-                        else {
-                            retry = true;
-
-                            // On-the-fly topology change must not be possible in FOR UPDATE case.
-                            assert sfuFut == null;
-
-                            // If remote node asks us to retry then we have outdated full partition map.
-                            h2.awaitForReadyTopologyVersion(r.retryTopologyVersion());
->>>>>>> 16e969e2
-                        }
-                    };
-                }
-                else
-                    spec = pspec;
-
-                if (send(nodes, req, spec, false)) {
-                    awaitAllReplies(r, nodes, cancel);
-
                     retry = analyseCurrentRun(r, sfuFut);
                 }
                 else // Send failed.
@@ -1011,19 +939,11 @@
                     else
                         resEx = (CacheException)e;
                 }
-<<<<<<< HEAD
 
                 if (resEx != null) {
                     if (sfuFut != null)
                         sfuFut.onDone(resEx);
 
-=======
-
-                if (resEx != null) {
-                    if (sfuFut != null)
-                        sfuFut.onDone(resEx);
-
->>>>>>> 16e969e2
                     throw resEx;
                 }
 
