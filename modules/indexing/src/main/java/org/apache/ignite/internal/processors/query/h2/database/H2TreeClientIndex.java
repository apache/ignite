--- conflicted
+++ resolved
@@ -18,12 +18,9 @@
 package org.apache.ignite.internal.processors.query.h2.database;
 
 import java.util.List;
-<<<<<<< HEAD
-import org.apache.ignite.configuration.CacheConfiguration;
-=======
 
 import org.apache.ignite.IgniteException;
->>>>>>> 447b222d
+import org.apache.ignite.configuration.CacheConfiguration;
 import org.apache.ignite.internal.processors.query.IgniteSQLException;
 import org.apache.ignite.internal.processors.query.h2.opt.H2CacheRow;
 import org.apache.ignite.internal.processors.query.h2.opt.GridH2Table;
@@ -37,16 +34,9 @@
  * We need indexes on an not affinity nodes. The index shouldn't contains any data.
  */
 public class H2TreeClientIndex extends H2TreeIndexBase {
-<<<<<<< HEAD
-
-    /** */
-    public static final IgniteSQLException SHOULDNT_BE_INVOKED_EXCEPTION = new IgniteSQLException("Shouldn't be invoked, due to it's not affinity node");
-
     /** Inline size. */
     private final int inlineSize;
 
-=======
->>>>>>> 447b222d
     /**
      * @param tbl Table.
      * @param name Index name.
@@ -54,28 +44,13 @@
      * @param colsList Index columns.
      * @param inlineSize Inline size.
      */
-<<<<<<< HEAD
-    public H2TreeClientIndex(
-        GridH2Table tbl,
-        String name,
-        boolean pk,
-        List<IndexColumn> colsList,
-        int inlineSize
-    ) {
-        super(colsList);
-
-        this.table = tbl;
+    @SuppressWarnings("ZeroLengthArrayAllocation")
+    public H2TreeClientIndex(GridH2Table tbl, String name, boolean pk, List<IndexColumn> colsList, int inlineSize) {
+        super(tbl, colsList);
 
         this.inlineSize = calculateInlineSize(colsList, inlineSize, tbl.cacheInfo().config());
 
-        IndexColumn[] cols = colsList.toArray(new IndexColumn[colsList.size()]);
-=======
-    @SuppressWarnings("ZeroLengthArrayAllocation")
-    public H2TreeClientIndex(GridH2Table tbl, String name, boolean pk, List<IndexColumn> colsList) {
-        super(tbl);
-
         IndexColumn[] cols = colsList.toArray(new IndexColumn[0]);
->>>>>>> 447b222d
 
         IndexColumn.mapColumns(cols, tbl);
 
