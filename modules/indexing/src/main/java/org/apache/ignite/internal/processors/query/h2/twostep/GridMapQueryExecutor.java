--- conflicted
+++ resolved
@@ -592,7 +592,6 @@
 
             final int segment = i;
 
-<<<<<<< HEAD
             ctx.closure().callLocal(
                 new Callable<Void>() {
                     @Override public Void call() {
@@ -606,7 +605,8 @@
                             partsMap,
                             parts,
                             req.pageSize(),
-                            joinMode,
+                            distributedJoins,
+                            local,
                             enforceJoinOrder,
                             false,
                             req.timeout(),
@@ -620,63 +620,6 @@
                             dataPageScanEnabled);
 
                         return null;
-=======
-            if (lazy) {
-                onQueryRequest0(node,
-                    req.requestId(),
-                    segment,
-                    req.schemaName(),
-                    req.queries(),
-                    cacheIds,
-                    req.topologyVersion(),
-                    partsMap,
-                    parts,
-                    req.pageSize(),
-                    distributedJoins,
-                    local,
-                    enforceJoinOrder,
-                    false, // Replicated is always false here (see condition above).
-                    req.timeout(),
-                    params,
-                    true,
-                    req.mvccSnapshot(),
-                    tx,
-                    txReq,
-                    lockFut,
-                    runCntr,
-                    dataPageScanEnabled);
-            }
-            else {
-                ctx.closure().callLocal(
-                    new Callable<Void>() {
-                        @Override public Void call() {
-                            onQueryRequest0(node,
-                                req.requestId(),
-                                segment,
-                                req.schemaName(),
-                                req.queries(),
-                                cacheIds,
-                                req.topologyVersion(),
-                                partsMap,
-                                parts,
-                                req.pageSize(),
-                                distributedJoins,
-                                local,
-                                enforceJoinOrder,
-                                false,
-                                req.timeout(),
-                                params,
-                                false,
-                                req.mvccSnapshot(),
-                                tx,
-                                txReq,
-                                lockFut,
-                                runCntr,
-                                dataPageScanEnabled);
-
-                            return null;
-                        }
->>>>>>> 63b9e165
                     }
                 },
                 QUERY_POOL);
@@ -718,18 +661,10 @@
      * @param partsMap Partitions map for unstable topology.
      * @param parts Explicit partitions for current node.
      * @param pageSize Page size.
-<<<<<<< HEAD
-     * @param distributedJoinMode Query distributed join mode.
-     * @param enforceJoinOrder Enforce join order flag.
-     * @param replicated Replicated flag.
-     * @param timeout Query timeout.
-     * @param params Query params.
-     * @param lazy Lazy query execution flag.
-=======
      * @param distributeJoins Query distributed join mode.
-     * @param local Lcoal flag.
+     * @param local Local flag.
+     * @param enforceJoinOrder Enforce join order H2 flag.
      * @param lazy Streaming flag.
->>>>>>> 63b9e165
      * @param mvccSnapshot MVCC snapshot.
      * @param tx Transaction.
      * @param txDetails TX details, if it's a {@code FOR UPDATE} request, or {@code null}.
@@ -764,49 +699,7 @@
         // In presence of TX, we also must always have matching details.
         assert tx == null || txDetails != null;
 
-<<<<<<< HEAD
         assert !lazy || txDetails == null : "Lazy execution of SELECT FOR UPDATE queries is not supported.";
-=======
-        boolean inTx = (tx != null);
-
-        if (lazy && worker == null) {
-            // Lazy queries must be re-submitted to dedicated workers.
-            MapQueryLazyWorkerKey key = new MapQueryLazyWorkerKey(node.id(), reqId, segmentId);
-            worker = new MapQueryLazyWorker(ctx.igniteInstanceName(), key, log, this);
-
-            worker.submit(new Runnable() {
-                @Override public void run() {
-                    onQueryRequest0(
-                        node,
-                        reqId,
-                        segmentId,
-                        schemaName,
-                        qrys,
-                        cacheIds,
-                        topVer,
-                        partsMap,
-                        parts,
-                        pageSize,
-                        distributeJoins,
-                        local,
-                        enforceJoinOrder,
-                        replicated,
-                        timeout,
-                        params,
-                        true,
-                        mvccSnapshot,
-                        tx,
-                        txDetails,
-                        lockFut,
-                        runCntr,
-                        dataPageScanEnabled);
-                }
-            });
-
-            if (lazyWorkerBusyLock.enterBusy()) {
-                try {
-                    MapQueryLazyWorker oldWorker = lazyWorkers.put(key, worker);
->>>>>>> 63b9e165
 
         boolean inTx = (tx != null);
 
@@ -861,30 +754,18 @@
                 .reservations(reserved)
                 .mvccSnapshot(mvccSnapshot);
 
-<<<<<<< HEAD
             qryResults = new MapQueryResults(h2, reqId, qrys.size(), mainCctx, inTx, lazy, qctx, log);
-=======
-            H2Utils.setupConnection(conn, distributeJoins, enforceJoinOrder);
-
-            GridH2QueryContext.set(qctx);
->>>>>>> 63b9e165
 
             // qctx is set, we have to release reservations inside of it.
             reserved = null;
 
-<<<<<<< HEAD
             GridH2QueryContext.register(qctx);
-=======
-            try {
-                if (nodeRess.cancelled(reqId)) {
-                    GridH2QueryContext.clear(ctx.localNodeId(), node.id(), reqId, qryTyp);
->>>>>>> 63b9e165
 
             if (nodeRess.put(reqId, segmentId, qryResults) != null)
                 throw new IllegalStateException();
 
             if (nodeRess.cancelled(reqId)) {
-                GridH2QueryContext.clear(ctx.localNodeId(), node.id(), reqId, qctx.type());
+                GridH2QueryContext.clear(ctx.localNodeId(), node.id(), reqId, qryTyp);
 
                 nodeRess.cancelRequest(reqId);
 
@@ -901,7 +782,9 @@
 
                 H2Utils.setupConnection(
                     connWrp.connection(schemaName),
-                    distributedJoinMode != OFF, enforceJoinOrder, lazy);
+                    distributeJoins,
+                    enforceJoinOrder,
+                    lazy);
 
                 MapQueryResult res = new MapQueryResult(h2, mainCctx, node.id(), qry, params, connWrp, log);
 
@@ -1119,7 +1002,6 @@
     /**
      * @param node Node.
      * @param req DML request.
-     * @throws IgniteCheckedException On error.
      */
     private void onDmlRequest(final ClusterNode node, final GridH2DmlRequest req) {
         int[] parts = req.queryPartitions();
