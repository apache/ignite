/*
 * Licensed to the Apache Software Foundation (ASF) under one or more
 * contributor license agreements.  See the NOTICE file distributed with
 * this work for additional information regarding copyright ownership.
 * The ASF licenses this file to You under the Apache License, Version 2.0
 * (the "License"); you may not use this file except in compliance with
 * the License.  You may obtain a copy of the License at
 *
 *      http://www.apache.org/licenses/LICENSE-2.0
 *
 * Unless required by applicable law or agreed to in writing, software
 * distributed under the License is distributed on an "AS IS" BASIS,
 * WITHOUT WARRANTIES OR CONDITIONS OF ANY KIND, either express or implied.
 * See the License for the specific language governing permissions and
 * limitations under the License.
 */

package org.apache.ignite.internal.processors.query.h2.twostep;

import java.sql.Connection;
import java.sql.PreparedStatement;
import java.sql.ResultSet;
import java.sql.SQLException;
import java.util.AbstractCollection;
import java.util.ArrayList;
import java.util.Arrays;
import java.util.Collection;
import java.util.Collections;
import java.util.Iterator;
import java.util.List;
import java.util.Map;
import java.util.UUID;
import java.util.concurrent.Callable;
import java.util.concurrent.ConcurrentHashMap;
import java.util.concurrent.ConcurrentMap;
import java.util.concurrent.TimeUnit;
import java.util.concurrent.atomic.AtomicBoolean;
import java.util.concurrent.atomic.AtomicInteger;
import javax.cache.CacheException;
import org.apache.ignite.IgniteCheckedException;
import org.apache.ignite.IgniteException;
import org.apache.ignite.IgniteLogger;
import org.apache.ignite.cache.PartitionLossPolicy;
import org.apache.ignite.cache.query.QueryCancelledException;
import org.apache.ignite.cache.query.SqlFieldsQuery;
import org.apache.ignite.cluster.ClusterNode;
import org.apache.ignite.events.CacheQueryExecutedEvent;
import org.apache.ignite.events.DiscoveryEvent;
import org.apache.ignite.events.Event;
import org.apache.ignite.events.EventType;
import org.apache.ignite.internal.GridKernalContext;
import org.apache.ignite.internal.GridTopic;
import org.apache.ignite.internal.IgniteInternalFuture;
import org.apache.ignite.internal.managers.communication.GridMessageListener;
import org.apache.ignite.internal.managers.eventstorage.GridLocalEventListener;
import org.apache.ignite.internal.processors.affinity.AffinityTopologyVersion;
import org.apache.ignite.internal.processors.cache.CacheInvalidStateException;
import org.apache.ignite.internal.processors.cache.GridCacheContext;
import org.apache.ignite.internal.processors.cache.distributed.dht.CompoundLockFuture;
import org.apache.ignite.internal.processors.cache.distributed.dht.GridDhtTransactionalCacheAdapter;
import org.apache.ignite.internal.processors.cache.distributed.dht.GridDhtTxLocalAdapter;
import org.apache.ignite.internal.processors.cache.distributed.dht.GridReservable;
import org.apache.ignite.internal.processors.cache.distributed.dht.topology.GridDhtLocalPartition;
import org.apache.ignite.internal.processors.cache.distributed.dht.topology.GridDhtPartitionState;
import org.apache.ignite.internal.processors.cache.distributed.dht.topology.GridDhtPartitionsReservation;
import org.apache.ignite.internal.processors.cache.mvcc.MvccSnapshot;
import org.apache.ignite.internal.processors.cache.mvcc.MvccUtils;
import org.apache.ignite.internal.processors.cache.query.CacheQueryType;
import org.apache.ignite.internal.processors.cache.query.GridCacheQueryMarshallable;
import org.apache.ignite.internal.processors.cache.query.GridCacheSqlQuery;
import org.apache.ignite.internal.processors.query.GridQueryCancel;
import org.apache.ignite.internal.processors.query.IgniteSQLException;
import org.apache.ignite.internal.processors.query.h2.H2ConnectionWrapper;
import org.apache.ignite.internal.processors.query.h2.H2Utils;
import org.apache.ignite.internal.processors.query.h2.IgniteH2Indexing;
import org.apache.ignite.internal.processors.query.h2.ObjectPoolReusable;
import org.apache.ignite.internal.processors.query.h2.ResultSetEnlistFuture;
import org.apache.ignite.internal.processors.query.h2.UpdateResult;
import org.apache.ignite.internal.processors.query.h2.opt.DistributedJoinMode;
import org.apache.ignite.internal.processors.query.h2.opt.GridH2QueryContext;
import org.apache.ignite.internal.processors.query.h2.opt.GridH2RetryException;
import org.apache.ignite.internal.processors.query.h2.sql.GridSqlQueryParser;
import org.apache.ignite.internal.processors.query.h2.twostep.messages.GridQueryCancelRequest;
import org.apache.ignite.internal.processors.query.h2.twostep.messages.GridQueryFailResponse;
import org.apache.ignite.internal.processors.query.h2.twostep.messages.GridQueryNextPageRequest;
import org.apache.ignite.internal.processors.query.h2.twostep.messages.GridQueryNextPageResponse;
import org.apache.ignite.internal.processors.query.h2.twostep.msg.GridH2DmlRequest;
import org.apache.ignite.internal.processors.query.h2.twostep.msg.GridH2DmlResponse;
import org.apache.ignite.internal.processors.query.h2.twostep.msg.GridH2QueryRequest;
import org.apache.ignite.internal.processors.query.h2.twostep.msg.GridH2SelectForUpdateTxDetails;
import org.apache.ignite.internal.util.GridSpinBusyLock;
import org.apache.ignite.internal.util.typedef.CI1;
import org.apache.ignite.internal.util.typedef.F;
import org.apache.ignite.internal.util.typedef.X;
import org.apache.ignite.internal.util.typedef.internal.CU;
import org.apache.ignite.internal.util.typedef.internal.U;
import org.apache.ignite.lang.IgniteInClosure;
import org.apache.ignite.lang.IgniteUuid;
import org.apache.ignite.plugin.extensions.communication.Message;
import org.apache.ignite.spi.indexing.IndexingQueryFilter;
import org.h2.api.ErrorCode;
import org.h2.command.Prepared;
import org.h2.jdbc.JdbcResultSet;
import org.h2.jdbc.JdbcSQLException;
import org.h2.value.Value;
import org.jetbrains.annotations.Nullable;

import static org.apache.ignite.cache.PartitionLossPolicy.READ_ONLY_SAFE;
import static org.apache.ignite.cache.PartitionLossPolicy.READ_WRITE_SAFE;
import static org.apache.ignite.events.EventType.EVT_CACHE_QUERY_EXECUTED;
import static org.apache.ignite.internal.managers.communication.GridIoPolicy.QUERY_POOL;
import static org.apache.ignite.internal.processors.affinity.AffinityTopologyVersion.NONE;
import static org.apache.ignite.internal.processors.cache.distributed.dht.topology.GridDhtPartitionState.LOST;
import static org.apache.ignite.internal.processors.cache.distributed.dht.topology.GridDhtPartitionState.OWNING;
import static org.apache.ignite.internal.processors.query.h2.opt.DistributedJoinMode.OFF;
import static org.apache.ignite.internal.processors.query.h2.opt.DistributedJoinMode.distributedJoinMode;
import static org.apache.ignite.internal.processors.query.h2.opt.GridH2QueryType.MAP;
import static org.apache.ignite.internal.processors.query.h2.opt.GridH2QueryType.REPLICATED;
import static org.apache.ignite.internal.processors.query.h2.twostep.msg.GridH2ValueMessageFactory.toMessages;

/**
 * Map query executor.
 */
@SuppressWarnings("ForLoopReplaceableByForEach")
public class GridMapQueryExecutor {
    /** */
    private IgniteLogger log;

    /** */
    private GridKernalContext ctx;

    /** */
    private IgniteH2Indexing h2;

    /** */
    private ConcurrentMap<UUID, MapNodeResults> qryRess = new ConcurrentHashMap<>();

    /** */
    private final GridSpinBusyLock busyLock;

    /** */
    private final ConcurrentMap<MapReservationKey, GridReservable> reservations = new ConcurrentHashMap<>();

    /** Lazy workers. */
    private final ConcurrentHashMap<MapQueryLazyWorkerKey, MapQueryLazyWorker> lazyWorkers = new ConcurrentHashMap<>();

    /** Busy lock for lazy workers. */
    private final GridSpinBusyLock lazyWorkerBusyLock = new GridSpinBusyLock();

    /** Stop guard. */
    private final AtomicBoolean stopGuard = new AtomicBoolean();

    /**
     * @param busyLock Busy lock.
     */
    public GridMapQueryExecutor(GridSpinBusyLock busyLock) {
        this.busyLock = busyLock;
    }

    /**
     * @param ctx Context.
     * @param h2 H2 Indexing.
     * @throws IgniteCheckedException If failed.
     */
    public void start(final GridKernalContext ctx, IgniteH2Indexing h2) throws IgniteCheckedException {
        this.ctx = ctx;
        this.h2 = h2;

        log = ctx.log(GridMapQueryExecutor.class);

        final UUID locNodeId = ctx.localNodeId();

        ctx.event().addLocalEventListener(new GridLocalEventListener() {
            @Override public void onEvent(final Event evt) {
                UUID nodeId = ((DiscoveryEvent)evt).eventNode().id();

                GridH2QueryContext.clearAfterDeadNode(locNodeId, nodeId);

                MapNodeResults nodeRess = qryRess.remove(nodeId);

                if (nodeRess == null)
                    return;

                nodeRess.cancelAll();
            }
        }, EventType.EVT_NODE_FAILED, EventType.EVT_NODE_LEFT);

        ctx.io().addMessageListener(GridTopic.TOPIC_QUERY, new GridMessageListener() {
            @SuppressWarnings("deprecation")
            @Override public void onMessage(UUID nodeId, Object msg, byte plc) {
                if (!busyLock.enterBusy())
                    return;

                try {
                    if (msg instanceof GridCacheQueryMarshallable)
                        ((GridCacheQueryMarshallable)msg).unmarshall(ctx.config().getMarshaller(), ctx);

                    GridMapQueryExecutor.this.onMessage(nodeId, msg);
                }
                finally {
                    busyLock.leaveBusy();
                }
            }
        });
    }

    /**
     * Stop query map executor, cleanup resources.
     */
    public void stop() {
        if (!stopGuard.compareAndSet(false, true))
            return;

        for (MapNodeResults res : qryRess.values())
            res.cancelAll();

        for (MapQueryLazyWorker w : lazyWorkers.values())
            w.stop(true);

        lazyWorkerBusyLock.block();

        assert lazyWorkers.isEmpty() : "Not cleaned lazy workers: " + lazyWorkers.size();
    }

    /**
     * @param nodeId Node ID.
     * @param msg Message.
     */
    public void onMessage(UUID nodeId, Object msg) {
        try {
            assert msg != null;

            ClusterNode node = ctx.discovery().node(nodeId);

            if (node == null)
                return; // Node left, ignore.

            boolean processed = true;

            if (msg instanceof GridH2QueryRequest)
                onQueryRequest(node, (GridH2QueryRequest)msg);
            else if (msg instanceof GridQueryNextPageRequest)
                onNextPageRequest(node, (GridQueryNextPageRequest)msg);
            else if (msg instanceof GridQueryCancelRequest)
                onCancel(node, (GridQueryCancelRequest)msg);
            else if (msg instanceof GridH2DmlRequest)
                onDmlRequest(node, (GridH2DmlRequest)msg);
            else
                processed = false;

            if (processed && log.isDebugEnabled())
                log.debug("Processed request: " + nodeId + "->" + ctx.localNodeId() + " " + msg);
        }
        catch(Throwable th) {
            U.error(log, "Failed to process message: " + msg, th);
        }
    }

    /**
     * @return Busy lock for lazy workers to guard their operations with.
     */
    GridSpinBusyLock busyLock() {
        return lazyWorkerBusyLock;
    }

    /**
     * @param node Node.
     * @param msg Message.
     */
    private void onCancel(ClusterNode node, GridQueryCancelRequest msg) {
        long qryReqId = msg.queryRequestId();

        MapNodeResults nodeRess = resultsForNode(node.id());

        boolean clear = GridH2QueryContext.clear(ctx.localNodeId(), node.id(), qryReqId, MAP);

        if (!clear) {
            nodeRess.onCancel(qryReqId);

            GridH2QueryContext.clear(ctx.localNodeId(), node.id(), qryReqId, MAP);
        }

        nodeRess.cancelRequest(qryReqId);
    }

    /**
     * @param nodeId Node ID.
     * @return Results for node.
     */
    private MapNodeResults resultsForNode(UUID nodeId) {
        MapNodeResults nodeRess = qryRess.get(nodeId);

        if (nodeRess == null) {
            nodeRess = new MapNodeResults(nodeId);

            MapNodeResults old = qryRess.putIfAbsent(nodeId, nodeRess);

            if (old != null)
                nodeRess = old;
        }

        return nodeRess;
    }

    /**
     * @param cctx Cache context.
     * @param p Partition ID.
     * @return Partition.
     */
    private GridDhtLocalPartition partition(GridCacheContext<?, ?> cctx, int p) {
        return cctx.topology().localPartition(p, NONE, false);
    }

    /**
     * @param cacheIds Cache IDs.
     * @param topVer Topology version.
     * @param explicitParts Explicit partitions list.
     * @param reserved Reserved list.
     * @param nodeId Node ID.
     * @param reqId Request ID.
     * @return String which is null in case of success or with causeMessage if failed
     * @throws IgniteCheckedException If failed.
     */
    private String reservePartitions(
        @Nullable List<Integer> cacheIds,
        AffinityTopologyVersion topVer,
        final int[] explicitParts,
        List<GridReservable> reserved,
        UUID nodeId,
        long reqId
    ) throws IgniteCheckedException {
        assert topVer != null;

        if (F.isEmpty(cacheIds))
            return null;

        Collection<Integer> partIds = wrap(explicitParts);

        for (int i = 0; i < cacheIds.size(); i++) {
            GridCacheContext<?, ?> cctx = ctx.cache().context().cacheContext(cacheIds.get(i));

            // Cache was not found, probably was not deployed yet.
            if (cctx == null) {
                return String.format("Failed to reserve partitions for query (cache is not found on " +
                    "local node) [localNodeId=%s, rmtNodeId=%s, reqId=%s, affTopVer=%s, cacheId=%s]",
                    ctx.localNodeId(), nodeId, reqId, topVer, cacheIds.get(i));
            }

            if (cctx.isLocal() || !cctx.rebalanceEnabled())
                continue;

            // For replicated cache topology version does not make sense.
            final MapReservationKey grpKey = new MapReservationKey(cctx.name(), cctx.isReplicated() ? null : topVer);

            GridReservable r = reservations.get(grpKey);

            if (explicitParts == null && r != null) { // Try to reserve group partition if any and no explicits.
                if (r != MapReplicatedReservation.INSTANCE) {
                    if (!r.reserve())
                        return String.format("Failed to reserve partitions for query (group " +
                            "reservation failed) [localNodeId=%s, rmtNodeId=%s, reqId=%s, affTopVer=%s, cacheId=%s, " +
                            "cacheName=%s]",ctx.localNodeId(), nodeId, reqId, topVer, cacheIds.get(i), cctx.name());

                    reserved.add(r);
                }
            }
            else { // Try to reserve partitions one by one.
                int partsCnt = cctx.affinity().partitions();

                if (cctx.isReplicated()) { // Check all the partitions are in owning state for replicated cache.
                    if (r == null) { // Check only once.
                        for (int p = 0; p < partsCnt; p++) {
                            GridDhtLocalPartition part = partition(cctx, p);

                            // We don't need to reserve partitions because they will not be evicted in replicated caches.
                            GridDhtPartitionState partState = part != null ? part.state() : null;

                            if (partState != OWNING)
                                return String.format("Failed to reserve partitions for query " +
                                    "(partition of REPLICATED cache is not in OWNING state) [" +
                                    "localNodeId=%s, rmtNodeId=%s, reqId=%s, affTopVer=%s, cacheId=%s, cacheName=%s, " +
                                    "part=%s, partFound=%s, partState=%s]",
                                    ctx.localNodeId(),
                                    nodeId,
                                    reqId,
                                    topVer,
                                    cacheIds.get(i),
                                    cctx.name(),
                                    p,
                                    (part != null),
                                    partState
                                );
                        }

                        // Mark that we checked this replicated cache.
                        reservations.putIfAbsent(grpKey, MapReplicatedReservation.INSTANCE);
                    }
                }
                else { // Reserve primary partitions for partitioned cache (if no explicit given).
                    if (explicitParts == null)
                        partIds = cctx.affinity().primaryPartitions(ctx.localNodeId(), topVer);

                    int reservedCnt = 0;

                    for (int partId : partIds) {
                        GridDhtLocalPartition part = partition(cctx, partId);

                        GridDhtPartitionState partState = part != null ? part.state() : null;

                        if (partState != OWNING) {
                            if (partState == LOST)
                                ignoreLostPartitionIfPossible(cctx, part);
                            else {
                                return String.format("Failed to reserve partitions for query " +
                                        "(partition of PARTITIONED cache is not found or not in OWNING state) [" +
                                        "localNodeId=%s, rmtNodeId=%s, reqId=%s, affTopVer=%s, cacheId=%s, " +
                                        "cacheName=%s, part=%s, partFound=%s, partState=%s]",
                                    ctx.localNodeId(),
                                    nodeId,
                                    reqId,
                                    topVer,
                                    cacheIds.get(i),
                                    cctx.name(),
                                    partId,
                                    (part != null),
                                    partState
                                );
                            }
                        }

                        if (!part.reserve()) {
                            return String.format("Failed to reserve partitions for query " +
                                    "(partition of PARTITIONED cache cannot be reserved) [" +
                                    "localNodeId=%s, rmtNodeId=%s, reqId=%s, affTopVer=%s, cacheId=%s, " +
                                    "cacheName=%s, part=%s, partFound=%s, partState=%s]",
                                ctx.localNodeId(),
                                nodeId,
                                reqId,
                                topVer,
                                cacheIds.get(i),
                                cctx.name(),
                                partId,
                                true,
                                partState
                            );
                        }

                        reserved.add(part);

                        reservedCnt++;

                        // Double check that we are still in owning state and partition contents are not cleared.
                        partState = part.state();

                        if (partState != OWNING) {
                            if (partState == LOST)
                                ignoreLostPartitionIfPossible(cctx, part);
                            else {
                                return String.format("Failed to reserve partitions for query " +
                                    "(partition of PARTITIONED cache is not in OWNING state after reservation) [" +
                                    "localNodeId=%s, rmtNodeId=%s, reqId=%s, affTopVer=%s, cacheId=%s, " +
                                    "cacheName=%s, part=%s, partState=%s]",
                                    ctx.localNodeId(),
                                    nodeId,
                                    reqId,
                                    topVer,
                                    cacheIds.get(i),
                                    cctx.name(),
                                    partId,
                                    partState
                                );
                            }
                        }
                    }

                    if (explicitParts == null && reservedCnt > 0) {
                        // We reserved all the primary partitions for cache, attempt to add group reservation.
                        GridDhtPartitionsReservation grp = new GridDhtPartitionsReservation(topVer, cctx, "SQL");

                        if (grp.register(reserved.subList(reserved.size() - reservedCnt, reserved.size()))) {
                            if (reservations.putIfAbsent(grpKey, grp) != null)
                                throw new IllegalStateException("Reservation already exists.");

                            grp.onPublish(new CI1<GridDhtPartitionsReservation>() {
                                @Override public void apply(GridDhtPartitionsReservation r) {
                                    reservations.remove(grpKey, r);
                                }
                            });
                        }
                    }
                }
            }
        }

        return null;
    }

    /**
     * Decide whether to ignore or proceed with lost partition.
     *
     * @param cctx Cache context.
     * @param part Partition.
     * @throws IgniteCheckedException If failed.
     */
    private static void ignoreLostPartitionIfPossible(GridCacheContext cctx, GridDhtLocalPartition part)
        throws IgniteCheckedException {
        PartitionLossPolicy plc = cctx.config().getPartitionLossPolicy();

        if (plc != null) {
            if (plc == READ_ONLY_SAFE || plc == READ_WRITE_SAFE) {
                throw new CacheInvalidStateException("Failed to execute query because cache partition has been " +
                    "lost [cacheName=" + cctx.name() + ", part=" + part + ']');
            }
        }
    }

    /**
     * @param ints Integers.
     * @return Collection wrapper.
     */
    private static Collection<Integer> wrap(final int[] ints) {
        if (ints == null)
            return null;

        if (ints.length == 0)
            return Collections.emptySet();

        return new AbstractCollection<Integer>() {
            @SuppressWarnings("NullableProblems")
            @Override public Iterator<Integer> iterator() {
                return new Iterator<Integer>() {
                    /** */
                    private int i = 0;

                    @Override public boolean hasNext() {
                        return i < ints.length;
                    }

                    @Override public Integer next() {
                        return ints[i++];
                    }

                    @Override public void remove() {
                        throw new UnsupportedOperationException();
                    }
                };
            }

            @Override public int size() {
                return ints.length;
            }
        };
    }

    /**
     * @param node Node.
     * @param req Query request.
     * @throws IgniteCheckedException On error.
     */
    private void onQueryRequest(final ClusterNode node, final GridH2QueryRequest req) throws IgniteCheckedException {
        int[] qryParts = req.queryPartitions();

        final Map<UUID,int[]> partsMap = req.partitions();

        final int[] parts = qryParts == null ? partsMap == null ? null : partsMap.get(ctx.localNodeId()) : qryParts;

        final DistributedJoinMode joinMode = distributedJoinMode(
            req.isFlagSet(GridH2QueryRequest.FLAG_IS_LOCAL),
            req.isFlagSet(GridH2QueryRequest.FLAG_DISTRIBUTED_JOINS));

        final GridDhtTxLocalAdapter tx;

        GridH2SelectForUpdateTxDetails txReq = req.txDetails();

        final boolean enforceJoinOrder = req.isFlagSet(GridH2QueryRequest.FLAG_ENFORCE_JOIN_ORDER);
        final boolean explain = req.isFlagSet(GridH2QueryRequest.FLAG_EXPLAIN);
        final boolean replicated = req.isFlagSet(GridH2QueryRequest.FLAG_REPLICATED);
        final boolean lazy = req.isFlagSet(GridH2QueryRequest.FLAG_LAZY) && txReq == null;

        final List<Integer> cacheIds = req.caches();

        int segments = explain || replicated || F.isEmpty(cacheIds) ? 1 :
            CU.firstPartitioned(ctx.cache().context(), cacheIds).config().getQueryParallelism();

        final Object[] params = req.parameters();

        try {
            if (txReq != null) {
                // Prepare to run queries.
                GridCacheContext<?, ?> mainCctx = mainCacheContext(cacheIds);

                if (mainCctx == null || mainCctx.atomic() || !mainCctx.mvccEnabled() || cacheIds.size() != 1)
                    throw new IgniteSQLException("SELECT FOR UPDATE is supported only for queries " +
                        "that involve single transactional cache.");

                GridDhtTransactionalCacheAdapter txCache = (GridDhtTransactionalCacheAdapter)mainCctx.cache();

                if (!node.isLocal()) {
                    tx = txCache.initTxTopologyVersion(
                        node.id(),
                        node,
                        txReq.version(),
                        txReq.futureId(),
                        txReq.miniId(),
                        txReq.firstClientRequest(),
                        req.topologyVersion(),
                        txReq.threadId(),
                        txReq.timeout(),
                        txReq.subjectId(),
                        txReq.taskNameHash());
                }
                else {
                    tx = MvccUtils.tx(ctx, txReq.version());

                    assert tx != null;
                }
            }
            else
                tx = null;
        }
        catch (IgniteException | IgniteCheckedException e) {
            // send error if TX was not initialized properly.
            releaseReservations();

            U.error(log, "Failed to execute local query.", e);

            sendError(node, req.requestId(), e);

            return;
        }

        AtomicInteger runCntr;
        CompoundLockFuture lockFut;

        if (txReq != null && segments > 1) {
            runCntr = new AtomicInteger(segments);
            lockFut = new CompoundLockFuture(segments, tx);

            lockFut.init();
        }
        else {
            runCntr = null;
            lockFut = null;
        }

        for (int i = 1; i < segments; i++) {
            assert !F.isEmpty(cacheIds);

            final int segment = i;

            if (lazy) {
                onQueryRequest0(node,
                    req.requestId(),
                    segment,
                    req.schemaName(),
                    req.queries(),
                    cacheIds,
                    req.topologyVersion(),
                    partsMap,
                    parts,
                    req.pageSize(),
                    joinMode,
                    enforceJoinOrder,
                    false, // Replicated is always false here (see condition above).
                    req.timeout(),
                    params,
                    true,
                    req.mvccSnapshot(),
                    tx,
                    txReq,
                    lockFut,
                    runCntr);
            }
            else {
                ctx.closure().callLocal(
                    new Callable<Void>() {
                        @Override public Void call() {
                            onQueryRequest0(node,
                                req.requestId(),
                                segment,
                                req.schemaName(),
                                req.queries(),
                                cacheIds,
                                req.topologyVersion(),
                                partsMap,
                                parts,
                                req.pageSize(),
                                joinMode,
                                enforceJoinOrder,
                                false,
                                req.timeout(),
                                params,
                                false,
                                req.mvccSnapshot(),
                                tx,
                                txReq,
                                lockFut,
                                runCntr);

                            return null;
                        }
                    }
                    , QUERY_POOL);
            }
        }

        onQueryRequest0(node,
            req.requestId(),
            0,
            req.schemaName(),
            req.queries(),
            cacheIds,
            req.topologyVersion(),
            partsMap,
            parts,
            req.pageSize(),
            joinMode,
            enforceJoinOrder,
            replicated,
            req.timeout(),
            params,
            lazy,
            req.mvccSnapshot(),
            tx,
            txReq,
            lockFut, runCntr);
    }

    /**
     * @param node Node authored request.
     * @param reqId Request ID.
     * @param segmentId index segment ID.
     * @param schemaName Schema name.
     * @param qrys Queries to execute.
     * @param cacheIds Caches which will be affected by these queries.
     * @param topVer Topology version.
     * @param partsMap Partitions map for unstable topology.
     * @param parts Explicit partitions for current node.
     * @param pageSize Page size.
     * @param distributedJoinMode Query distributed join mode.
     * @param enforceJoinOrder Enforce join order flag.
     * @param replicated Replicated flag.
     * @param timeout Query timeout.
     * @param params Query params.
     * @param lazy Lazy query execution flag.
     * @param mvccSnapshot MVCC snapshot.
     * @param tx Transaction.
     * @param txDetails TX details, if it's a {@code FOR UPDATE} request, or {@code null}.
     * @param lockFut Lock future.
     * @param runCntr Counter which counts remaining queries in case segmented index is used.
     */
    private void onQueryRequest0(
        final ClusterNode node,
        final long reqId,
        final int segmentId,
        final String schemaName,
        final Collection<GridCacheSqlQuery> qrys,
        final List<Integer> cacheIds,
        final AffinityTopologyVersion topVer,
        final Map<UUID, int[]> partsMap,
        final int[] parts,
        final int pageSize,
        final DistributedJoinMode distributedJoinMode,
        final boolean enforceJoinOrder,
        final boolean replicated,
        final int timeout,
        final Object[] params,
        boolean lazy,
        @Nullable final MvccSnapshot mvccSnapshot,
        @Nullable final GridDhtTxLocalAdapter tx,
        @Nullable final GridH2SelectForUpdateTxDetails txDetails,
        @Nullable final CompoundLockFuture lockFut,
        @Nullable final AtomicInteger runCntr) {
        // In presence of TX, we also must always have matching details.
        assert tx == null || txDetails != null;

        assert !lazy || txDetails == null : "Lazy execution of SELECT FOR UPDATE queries is not supported.";

        boolean inTx = (tx != null);

        // Prepare to run queries.
        GridCacheContext<?, ?> mainCctx = mainCacheContext(cacheIds);

        MapNodeResults nodeRess = resultsForNode(node.id());

        MapQueryResults qryResults = null;

        List<GridReservable> reserved = new ArrayList<>();

        try {
            // We want to reserve only in not SELECT FOR UPDATE case -
            // otherwise, their state is protected by locked topology.
            if (topVer != null && txDetails == null) {
                // Reserve primary for topology version or explicit partitions.
                String err = reservePartitions(cacheIds, topVer, parts, reserved, node.id(), reqId);

                if (!F.isEmpty(err)) {
                    sendRetry(node, reqId, segmentId, err);

                    return;
                }
            }

            qryResults = new MapQueryResults(h2, reqId, qrys.size(), mainCctx, inTx, lazy, log);

            // Prepare query context.
            GridH2QueryContext qctx = new GridH2QueryContext(ctx.localNodeId(),
                node.id(),
                reqId,
                segmentId,
                replicated ? REPLICATED : MAP)
                .filter(h2.backupFilter(topVer, parts))
                .partitionsMap(partsMap)
                .distributedJoinMode(distributedJoinMode)
                .pageSize(pageSize)
                .topologyVersion(topVer)
                .reservations(reserved)
<<<<<<< HEAD
                .mvccSnapshot(mvccSnapshot);
=======
                .mvccSnapshot(mvccSnapshot)
                .lazyWorker(worker);

            Connection conn = h2.connections().connectionForThread(schemaName);

            H2Utils.setupConnection(conn, distributedJoinMode != OFF, enforceJoinOrder);

            GridH2QueryContext.set(qctx);
>>>>>>> 9e3bd7dd

            // qctx is set, we have to release reservations inside of it.
            reserved = null;

            GridH2QueryContext.set(qctx);

            if (nodeRess.put(reqId, segmentId, qryResults) != null)
                throw new IllegalStateException();

            Connection conn = h2.connectionForSchema(schemaName);

            H2Utils.setupConnection(conn, distributedJoinMode != OFF, enforceJoinOrder, lazy);

            if (nodeRess.cancelled(reqId)) {
                GridH2QueryContext.clear(ctx.localNodeId(), node.id(), reqId, qctx.type());

                nodeRess.cancelRequest(reqId);

                throw new QueryCancelledException();
            }

            // Run queries.
            int qryIdx = 0;

            boolean evt = mainCctx != null && mainCctx.events().isRecordable(EVT_CACHE_QUERY_EXECUTED);

            for (GridCacheSqlQuery qry : qrys) {
                ResultSet rs = null;

                boolean removeMapping = false;

                // If we are not the target node for this replicated query, just ignore it.
                if (qry.node() == null || (segmentId == 0 && qry.node().equals(ctx.localNodeId()))) {
                    String sql = qry.query(); Collection<Object> params0 = F.asList(qry.parameters(params));

                    PreparedStatement stmt;

                    try {
                        stmt = h2.prepareStatement(conn, sql, true);
                    }
                    catch (SQLException e) {
                        throw new IgniteCheckedException("Failed to parse SQL query: " + sql, e);
                    }

                    Prepared p = GridSqlQueryParser.prepared(stmt);

                    if (GridSqlQueryParser.isForUpdateQuery(p)) {
                        sql = GridSqlQueryParser.rewriteQueryForUpdateIfNeeded(p, inTx);
                        stmt = h2.prepareStatement(conn, sql, true);
                    }

                    h2.bindParameters(stmt, params0);

                    int opTimeout = IgniteH2Indexing.operationTimeout(timeout, tx);

                    rs = h2.executeSqlQueryWithTimer(stmt, conn, sql, params0, opTimeout, qryResults.queryCancel(qryIdx));

                    if (inTx) {
                        ResultSetEnlistFuture enlistFut = ResultSetEnlistFuture.future(
                            ctx.localNodeId(),
                            txDetails.version(),
                            mvccSnapshot,
                            txDetails.threadId(),
                            IgniteUuid.randomUuid(),
                            txDetails.miniId(),
                            parts,
                            tx,
                            opTimeout,
                            mainCctx,
                            rs
                        );

                        if (lockFut != null)
                            lockFut.register(enlistFut);

                        enlistFut.init();

                        enlistFut.get();

                        rs.beforeFirst();
                    }

                    if (evt) {
                        ctx.event().record(new CacheQueryExecutedEvent<>(
                            node,
                            "SQL query executed.",
                            EVT_CACHE_QUERY_EXECUTED,
                            CacheQueryType.SQL.name(),
                            mainCctx.name(),
                            null,
                            qry.query(),
                            null,
                            null,
                            params,
                            node.id(),
                            null));
                    }

                    assert rs instanceof JdbcResultSet : rs.getClass();
                }

                qryResults.addResult(qryIdx, qry, node.id(), rs, params);

                if (qryResults.cancelled()) {
                    qryResults.result(qryIdx).close();

                    throw new QueryCancelledException();
                }

                if (inTx) {
                    if (tx.dht() && (runCntr == null || runCntr.decrementAndGet() == 0)) {
                        if (removeMapping = tx.empty() && !tx.queryEnlisted())
                            tx.rollbackAsync().get();
                    }
                }

                // Send the first page.
                if (lockFut == null)
                    sendNextPage(nodeRess, node, qryResults, qryIdx, segmentId, pageSize, removeMapping);
                else {
                    GridQueryNextPageResponse msg = prepareNextPage(nodeRess, node, qryResults, qryIdx, segmentId, pageSize, removeMapping);

                    if (msg != null) {
                        lockFut.listen(new IgniteInClosure<IgniteInternalFuture<Void>>() {
                            @Override public void apply(IgniteInternalFuture<Void> future) {
                                try {
                                    if (node.isLocal())
                                        h2.reduceQueryExecutor().onMessage(ctx.localNodeId(), msg);
                                    else
                                        ctx.io().sendToGridTopic(node, GridTopic.TOPIC_QUERY, msg, QUERY_POOL);
                                }
                                catch (Exception e) {
                                    U.error(log, e);
                                }
                            }
                        });
                    }
                }

                qryIdx++;
            }

            // All request results are in the memory in result set already, so it's ok to release partitions.
            // The condition: (qryResults.lazyWorker() == null) is used
            // instead of the (qryResults.isAllClosed()) because the lazy worker is created in case at least one
            // result is not full fetched and #isAllClosed method iterates over resuts map.
            if (!lazy || qryResults.lazyWorker() == null)
                releaseReservations();
            else {
                // Check cancel before start lazy
                if (qryResults.cancelled())
                    throw new QueryCancelledException();

                final ObjectPoolReusable<H2ConnectionWrapper> detachedConn = h2.detachConnection();

                qryResults.lazyWorker().start(H2Utils.session(conn), detachedConn);

                GridH2QueryContext.clearThreadLocal();
            }
        }
        catch (Throwable e) {
            if (qryResults != null) {
                nodeRess.remove(reqId, segmentId, qryResults);

                if (qryResults.lazyWorker() != null)
                    qryResults.lazyWorker().stop(false);

                qryResults.close();
            }
            else
                releaseReservations();

            if (e instanceof QueryCancelledException)
                sendError(node, reqId, e);
            else {
                JdbcSQLException sqlEx = X.cause(e, JdbcSQLException.class);

                if (sqlEx != null && sqlEx.getErrorCode() == ErrorCode.STATEMENT_WAS_CANCELED)
                    sendError(node, reqId, new QueryCancelledException());
                else {
                    GridH2RetryException retryErr = X.cause(e, GridH2RetryException.class);

                    if (retryErr != null) {
                        final String retryCause = String.format(
                            "Failed to execute non-collocated query (will retry) [localNodeId=%s, rmtNodeId=%s, reqId=%s, " +
                                "errMsg=%s]", ctx.localNodeId(), node.id(), reqId, retryErr.getMessage()
                        );

                        sendRetry(node, reqId, segmentId, retryCause);
                    }
                    else {
                        U.error(log, "Failed to execute local query.", e);

                        sendError(node, reqId, e);

                        if (e instanceof Error)
                            throw (Error)e;
                    }
                }
            }
        }
        finally {
            if (reserved != null) {
                // Release reserved partitions.
                for (int i = 0; i < reserved.size(); i++)
                    reserved.get(i).release();
            }

            if (MapQueryLazyWorker.currentWorker() == null && GridH2QueryContext.get() != null)
                GridH2QueryContext.clearThreadLocal();
        }
    }

    /**
     * @param node The node has sent map query request.
     * @param reqId Request ID.
     * @param segmentId Segment ID.
     * @return Lazy worker.
     */
    private MapQueryLazyWorker createLazyWorker(ClusterNode node, long reqId, int segmentId) {
        MapQueryLazyWorkerKey key = new MapQueryLazyWorkerKey(node.id(), reqId, segmentId);

        return new MapQueryLazyWorker(ctx.igniteInstanceName(), key, log, this);
    }

    /**
     * @param cacheIds Cache ids.
     * @return Id of the first cache in list, or {@code null} if list is empty.
     */
    private GridCacheContext mainCacheContext(List<Integer> cacheIds) {
        return !F.isEmpty(cacheIds) ? ctx.cache().context().cacheContext(cacheIds.get(0)) : null;
    }

    /**
     * Releases reserved partitions.
     */
    private void releaseReservations() {
        GridH2QueryContext qctx = GridH2QueryContext.get();

        if (qctx != null) { // No-op if already released.
            GridH2QueryContext.clearThreadLocal();

            if (qctx.distributedJoinMode() == OFF)
                qctx.clearContext(false);
        }
    }

    /**
     * @param node Node.
     * @param req DML request.
     * @throws IgniteCheckedException On error.
     */
    private void onDmlRequest(final ClusterNode node, final GridH2DmlRequest req) throws IgniteCheckedException {
        int[] parts = req.queryPartitions();

        List<Integer> cacheIds = req.caches();

        long reqId = req.requestId();

        AffinityTopologyVersion topVer = req.topologyVersion();

        List<GridReservable> reserved = new ArrayList<>();

        MapNodeResults nodeResults = resultsForNode(node.id());

        try {
            String err = reservePartitions(cacheIds, topVer, parts, reserved, node.id(), reqId);

            if (!F.isEmpty(err)) {
                U.error(log, "Failed to reserve partitions for DML request. [localNodeId=" + ctx.localNodeId() +
                    ", nodeId=" + node.id() + ", reqId=" + req.requestId() + ", cacheIds=" + cacheIds +
                    ", topVer=" + topVer + ", parts=" + Arrays.toString(parts) + ']');

                sendUpdateResponse(node, reqId, null,
                    "Failed to reserve partitions for DML request. " + err);

                return;
            }

            IndexingQueryFilter filter = h2.backupFilter(topVer, parts);

            GridQueryCancel cancel = nodeResults.putUpdate(reqId);

            SqlFieldsQuery fldsQry = new SqlFieldsQuery(req.query());

            if (req.parameters() != null)
                fldsQry.setArgs(req.parameters());

            fldsQry.setEnforceJoinOrder(req.isFlagSet(GridH2QueryRequest.FLAG_ENFORCE_JOIN_ORDER));
            fldsQry.setTimeout(req.timeout(), TimeUnit.MILLISECONDS);
            fldsQry.setPageSize(req.pageSize());
            fldsQry.setLocal(true);

            boolean local = true;

            final boolean replicated = req.isFlagSet(GridH2QueryRequest.FLAG_REPLICATED);

            if (!replicated && !F.isEmpty(cacheIds) &&
                CU.firstPartitioned(ctx.cache().context(), cacheIds).config().getQueryParallelism() > 1) {
                fldsQry.setDistributedJoins(true);

                local = false;
            }

            UpdateResult updRes = h2.mapDistributedUpdate(req.schemaName(), fldsQry, filter, cancel, local);

            GridCacheContext<?, ?> mainCctx =
                !F.isEmpty(cacheIds) ? ctx.cache().context().cacheContext(cacheIds.get(0)) : null;

            boolean evt = local && mainCctx != null && mainCctx.events().isRecordable(EVT_CACHE_QUERY_EXECUTED);

            if (evt) {
                ctx.event().record(new CacheQueryExecutedEvent<>(
                    node,
                    "SQL query executed.",
                    EVT_CACHE_QUERY_EXECUTED,
                    CacheQueryType.SQL.name(),
                    mainCctx.name(),
                    null,
                    req.query(),
                    null,
                    null,
                    req.parameters(),
                    node.id(),
                    null));
            }

            sendUpdateResponse(node, reqId, updRes, null);
        }
        catch (Exception e) {
            U.error(log, "Error processing dml request. [localNodeId=" + ctx.localNodeId() +
                ", nodeId=" + node.id() + ", req=" + req + ']', e);

            sendUpdateResponse(node, reqId, null, e.getMessage());
        }
        finally {
            if (!F.isEmpty(reserved)) {
                // Release reserved partitions.
                for (int i = 0; i < reserved.size(); i++)
                    reserved.get(i).release();
            }

            nodeResults.removeUpdate(reqId);
        }
    }

    /**
     * @param node Node.
     * @param qryReqId Query request ID.
     * @param err Error.
     */
    private void sendError(ClusterNode node, long qryReqId, Throwable err) {
        try {
            GridQueryFailResponse msg = new GridQueryFailResponse(qryReqId, err);

            if (node.isLocal()) {
                U.error(log, "Failed to run map query on local node.", err);

                h2.reduceQueryExecutor().onMessage(ctx.localNodeId(), msg);
            }
            else
                ctx.io().sendToGridTopic(node, GridTopic.TOPIC_QUERY, msg, QUERY_POOL);
        }
        catch (Exception e) {
            e.addSuppressed(err);

            U.error(log, "Failed to send error message.", e);
        }
    }

    /**
     * Sends update response for DML request.
     *
     * @param node Node.
     * @param reqId Request id.
     * @param updResult Update result.
     * @param error Error message.
     */
    @SuppressWarnings("deprecation")
    private void sendUpdateResponse(ClusterNode node, long reqId, UpdateResult updResult, String error) {
        try {
            GridH2DmlResponse rsp = new GridH2DmlResponse(reqId, updResult == null ? 0 : updResult.counter(),
                updResult == null ? null : updResult.errorKeys(), error);

            if (log.isDebugEnabled())
                log.debug("Sending: [localNodeId=" + ctx.localNodeId() + ", node=" + node.id() + ", msg=" + rsp + "]");

            if (node.isLocal())
                h2.reduceQueryExecutor().onMessage(ctx.localNodeId(), rsp);
            else {
                rsp.marshall(ctx.config().getMarshaller());

                ctx.io().sendToGridTopic(node, GridTopic.TOPIC_QUERY, rsp, QUERY_POOL);
            }
        }
        catch (Exception e) {
            U.error(log, "Failed to send message.", e);
        }
    }

    /**
     * @param node Node.
     * @param req Request.
     */
    private void onNextPageRequest(final ClusterNode node, final GridQueryNextPageRequest req) {
        final MapNodeResults nodeRess = qryRess.get(node.id());

        if (nodeRess == null) {
            sendError(node, req.queryRequestId(), new CacheException("No node result found for request: " + req));

            return;
        }
        else if (nodeRess.cancelled(req.queryRequestId())) {
            sendError(node, req.queryRequestId(), new QueryCancelledException());

            return;
        }

        final MapQueryResults qryResults = nodeRess.get(req.queryRequestId(), req.segmentId());

        if (qryResults == null)
            sendError(node, req.queryRequestId(), new CacheException("No query result found for request: " + req));
        else if (qryResults.cancelled())
            sendError(node, req.queryRequestId(), new QueryCancelledException());
        else {
            MapQueryLazyWorker lazyWorker = qryResults.lazyWorker();

            if (lazyWorker != null) {
                lazyWorker.submit(new Runnable() {
                    @Override public void run() {
                        try {
                            sendNextPage(nodeRess, node, qryResults, req.query(), req.segmentId(), req.pageSize(), false);
                        }
                        catch (Throwable e) {
                            JdbcSQLException sqlEx = X.cause(e, JdbcSQLException.class);

                            if (sqlEx != null && sqlEx.getErrorCode() == ErrorCode.STATEMENT_WAS_CANCELED)
                                sendError(node, qryResults.queryRequestId(), new QueryCancelledException());
                            else
                                throw e;
                        }
                    }
                });
            }
            else
                sendNextPage(nodeRess, node, qryResults, req.query(), req.segmentId(), req.pageSize(), false);
        }
    }

    /**
     * @param nodeRess Results.
     * @param node Node.
     * @param qr Query results.
     * @param qry Query.
     * @param segmentId Index segment ID.
     * @param pageSize Page size.
     * @param removeMapping Remove mapping flag.
     * @return Next page.
     * @throws IgniteCheckedException If failed.
     */
    private GridQueryNextPageResponse prepareNextPage(
        MapNodeResults nodeRess,
        ClusterNode node,
        MapQueryResults qr,
        int qry,
        int segmentId,
        int pageSize,
        boolean removeMapping) throws IgniteCheckedException {
        MapQueryResult res = qr.result(qry);

        assert res != null;

        if (res.closed())
            return null;

        int page = res.page();

        List<Value[]> rows = new ArrayList<>(Math.min(64, pageSize));

        boolean last = res.fetchNextPage(rows, pageSize);

        if (last) {
            res.close();

            if (qr.isAllClosed()) {
                nodeRess.remove(qr.queryRequestId(), segmentId, qr);

                // Release reservations if the last page fetched, all requests are closed and this is a lazy worker.
                if (qr.lazyWorker() != null) {
                    releaseReservations();

                    qr.lazyWorker().stop(false);
                }
            }
        }
        else {
            // Creates lazy worker if the result contains more than one page.
            if (qr.lazy() && qr.lazyWorker() == null) {
                MapQueryLazyWorker worker = createLazyWorker(node, qr.queryRequestId(), segmentId);

                worker.queryContext(GridH2QueryContext.get());

                qr.lazyWorker(worker);
            }
        }

        boolean loc = node.isLocal();

        // In case of SELECT FOR UPDATE the last columns is _KEY,
        // we can't retrieve them for an arbitrary row otherwise.
        int colsCnt = !qr.isForUpdate() ? res.columnCount() : res.columnCount() - 1;

        GridQueryNextPageResponse msg = new GridQueryNextPageResponse(qr.queryRequestId(), segmentId, qry, page,
            page == 0 ? res.rowCount() : -1,
            colsCnt,
            loc ? null : toMessages(rows, new ArrayList<>(res.columnCount()), colsCnt),
            loc ? rows : null,
            last);

        msg.removeMapping(removeMapping);

        return msg;
    }

    /**
     * @param nodeRess Results.
     * @param node Node.
     * @param qr Query results.
     * @param qry Query.
     * @param segmentId Index segment ID.
     * @param pageSize Page size.
     * @param removeMapping Remove mapping flag.
     */
    private void sendNextPage(
        MapNodeResults nodeRess,
        ClusterNode node,
        MapQueryResults qr,
        int qry,
        int segmentId,
        int pageSize,
        boolean removeMapping) {
        try {
            GridQueryNextPageResponse msg = prepareNextPage(nodeRess, node, qr, qry, segmentId, pageSize, removeMapping);

            if (msg != null) {
                if (node.isLocal())
                    h2.reduceQueryExecutor().onMessage(ctx.localNodeId(), msg);
                else
                    ctx.io().sendToGridTopic(node, GridTopic.TOPIC_QUERY, msg, QUERY_POOL);
            }
        }
        catch (IgniteCheckedException e) {
            U.error(log, "Failed to send message.", e);

            throw new IgniteException(e);
        }
    }

    /**
     * @param node Node.
     * @param reqId Request ID.
     * @param segmentId Index segment ID.
     * @param retryCause Description of the retry cause.
     */
    private void sendRetry(ClusterNode node, long reqId, int segmentId, String retryCause) {
        try {
            boolean loc = node.isLocal();

            GridQueryNextPageResponse msg = new GridQueryNextPageResponse(reqId, segmentId,
            /*qry*/0, /*page*/0, /*allRows*/0, /*cols*/1,
                loc ? null : Collections.<Message>emptyList(),
                loc ? Collections.<Value[]>emptyList() : null,
                false);

            msg.retry(h2.readyTopologyVersion());
            msg.retryCause(retryCause);

            if (loc)
                h2.reduceQueryExecutor().onMessage(ctx.localNodeId(), msg);
            else
                ctx.io().sendToGridTopic(node, GridTopic.TOPIC_QUERY, msg, QUERY_POOL);
        }
        catch (Exception e) {
            U.warn(log, "Failed to send retry message: " + e.getMessage());
        }
    }

    /**
     * @param cacheName Cache name.
     */
    public void onCacheStop(String cacheName) {
        // Drop group reservations.
        for (MapReservationKey grpKey : reservations.keySet()) {
            if (F.eq(grpKey.cacheName(), cacheName))
                reservations.remove(grpKey);
        }
    }

    /**
     * Unregister lazy worker.
     *
     * @param worker Worker.
     */
    void unregisterLazyWorker(MapQueryLazyWorker worker) {
        lazyWorkers.remove(worker.key(), worker);
    }

    /**
     * @return Number of registered lazy workers.
     */
    public int registeredLazyWorkers() {
        return lazyWorkers.size();
    }

    /**
     * @param worker Worker to register.
     */
    void registerLazyWorker(MapQueryLazyWorker worker) {
        MapQueryLazyWorker oldWorker = lazyWorkers.put(worker.key(), worker);

        if (oldWorker != null) {
            log.warning("Duplicates lazy worker: [key=" + worker.key() + ']');

            oldWorker.stop(false);
        }
    }
}<|MERGE_RESOLUTION|>--- conflicted
+++ resolved
@@ -815,18 +815,7 @@
                 .pageSize(pageSize)
                 .topologyVersion(topVer)
                 .reservations(reserved)
-<<<<<<< HEAD
                 .mvccSnapshot(mvccSnapshot);
-=======
-                .mvccSnapshot(mvccSnapshot)
-                .lazyWorker(worker);
-
-            Connection conn = h2.connections().connectionForThread(schemaName);
-
-            H2Utils.setupConnection(conn, distributedJoinMode != OFF, enforceJoinOrder);
-
-            GridH2QueryContext.set(qctx);
->>>>>>> 9e3bd7dd
 
             // qctx is set, we have to release reservations inside of it.
             reserved = null;
@@ -836,7 +825,7 @@
             if (nodeRess.put(reqId, segmentId, qryResults) != null)
                 throw new IllegalStateException();
 
-            Connection conn = h2.connectionForSchema(schemaName);
+            Connection conn = h2.connections().connectionForThread(schemaName);
 
             H2Utils.setupConnection(conn, distributedJoinMode != OFF, enforceJoinOrder, lazy);
 
@@ -980,7 +969,7 @@
                 if (qryResults.cancelled())
                     throw new QueryCancelledException();
 
-                final ObjectPoolReusable<H2ConnectionWrapper> detachedConn = h2.detachConnection();
+                final ObjectPoolReusable<H2ConnectionWrapper> detachedConn = h2.connections().detachConnection();
 
                 qryResults.lazyWorker().start(H2Utils.session(conn), detachedConn);
 
