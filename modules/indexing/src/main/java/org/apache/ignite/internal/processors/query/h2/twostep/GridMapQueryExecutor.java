/*
 * Licensed to the Apache Software Foundation (ASF) under one or more
 * contributor license agreements.  See the NOTICE file distributed with
 * this work for additional information regarding copyright ownership.
 * The ASF licenses this file to You under the Apache License, Version 2.0
 * (the "License"); you may not use this file except in compliance with
 * the License.  You may obtain a copy of the License at
 *
 *      http://www.apache.org/licenses/LICENSE-2.0
 *
 * Unless required by applicable law or agreed to in writing, software
 * distributed under the License is distributed on an "AS IS" BASIS,
 * WITHOUT WARRANTIES OR CONDITIONS OF ANY KIND, either express or implied.
 * See the License for the specific language governing permissions and
 * limitations under the License.
 */

package org.apache.ignite.internal.processors.query.h2.twostep;

import java.sql.Connection;
import java.sql.PreparedStatement;
import java.sql.ResultSet;
import java.sql.SQLException;
import java.util.AbstractCollection;
import java.util.ArrayList;
import java.util.Arrays;
import java.util.Collection;
import java.util.Collections;
import java.util.Iterator;
import java.util.List;
import java.util.Map;
import java.util.UUID;
import java.util.concurrent.Callable;
import java.util.concurrent.ConcurrentHashMap;
import java.util.concurrent.ConcurrentMap;
import java.util.concurrent.TimeUnit;
import java.util.concurrent.atomic.AtomicBoolean;
import java.util.concurrent.atomic.AtomicInteger;
import javax.cache.CacheException;
import org.apache.ignite.IgniteCheckedException;
import org.apache.ignite.IgniteException;
import org.apache.ignite.IgniteLogger;
import org.apache.ignite.IgniteSystemProperties;
import org.apache.ignite.cache.PartitionLossPolicy;
import org.apache.ignite.cache.query.QueryCancelledException;
import org.apache.ignite.cache.query.SqlFieldsQuery;
import org.apache.ignite.cluster.ClusterNode;
import org.apache.ignite.events.CacheQueryExecutedEvent;
import org.apache.ignite.events.DiscoveryEvent;
import org.apache.ignite.events.Event;
import org.apache.ignite.events.EventType;
import org.apache.ignite.internal.GridKernalContext;
import org.apache.ignite.internal.GridTopic;
import org.apache.ignite.internal.IgniteInternalFuture;
import org.apache.ignite.internal.managers.communication.GridMessageListener;
import org.apache.ignite.internal.managers.eventstorage.GridLocalEventListener;
import org.apache.ignite.internal.processors.affinity.AffinityTopologyVersion;
import org.apache.ignite.internal.processors.cache.CacheInvalidStateException;
import org.apache.ignite.internal.processors.cache.GridCacheContext;
import org.apache.ignite.internal.processors.cache.distributed.dht.CompoundLockFuture;
import org.apache.ignite.internal.processors.cache.distributed.dht.topology.GridDhtLocalPartition;
import org.apache.ignite.internal.processors.cache.distributed.dht.topology.GridDhtPartitionState;
import org.apache.ignite.internal.processors.cache.distributed.dht.topology.GridDhtPartitionsReservation;
import org.apache.ignite.internal.processors.cache.distributed.dht.GridDhtTransactionalCacheAdapter;
import org.apache.ignite.internal.processors.cache.distributed.dht.GridDhtTxLocalAdapter;
import org.apache.ignite.internal.processors.cache.distributed.dht.GridReservable;
import org.apache.ignite.internal.processors.cache.mvcc.MvccSnapshot;
import org.apache.ignite.internal.processors.cache.mvcc.MvccUtils;
import org.apache.ignite.internal.processors.cache.query.CacheQueryType;
import org.apache.ignite.internal.processors.cache.query.GridCacheQueryMarshallable;
import org.apache.ignite.internal.processors.cache.query.GridCacheSqlQuery;
import org.apache.ignite.internal.processors.query.GridQueryCancel;
import org.apache.ignite.internal.processors.query.IgniteSQLException;
import org.apache.ignite.internal.processors.query.h2.H2Utils;
import org.apache.ignite.internal.processors.query.h2.IgniteH2Indexing;
import org.apache.ignite.internal.processors.query.h2.ResultSetEnlistFuture;
import org.apache.ignite.internal.processors.query.h2.UpdateResult;
import org.apache.ignite.internal.processors.query.h2.opt.DistributedJoinMode;
import org.apache.ignite.internal.processors.query.h2.opt.GridH2QueryContext;
import org.apache.ignite.internal.processors.query.h2.opt.GridH2RetryException;
import org.apache.ignite.internal.processors.query.h2.sql.GridSqlQueryParser;
import org.apache.ignite.internal.processors.query.h2.twostep.messages.GridQueryCancelRequest;
import org.apache.ignite.internal.processors.query.h2.twostep.messages.GridQueryFailResponse;
import org.apache.ignite.internal.processors.query.h2.twostep.messages.GridQueryNextPageRequest;
import org.apache.ignite.internal.processors.query.h2.twostep.messages.GridQueryNextPageResponse;
import org.apache.ignite.internal.processors.query.h2.twostep.msg.GridH2DmlRequest;
import org.apache.ignite.internal.processors.query.h2.twostep.msg.GridH2DmlResponse;
import org.apache.ignite.internal.processors.query.h2.twostep.msg.GridH2QueryRequest;
import org.apache.ignite.internal.processors.query.h2.twostep.msg.GridH2SelectForUpdateTxDetails;
import org.apache.ignite.internal.util.GridSpinBusyLock;
import org.apache.ignite.internal.util.typedef.CI1;
import org.apache.ignite.internal.util.typedef.F;
import org.apache.ignite.internal.util.typedef.X;
import org.apache.ignite.internal.util.typedef.internal.CU;
import org.apache.ignite.internal.util.typedef.internal.U;
import org.apache.ignite.lang.IgniteInClosure;
import org.apache.ignite.lang.IgniteUuid;
import org.apache.ignite.plugin.extensions.communication.Message;
import org.apache.ignite.spi.indexing.IndexingQueryFilter;
import org.apache.ignite.thread.IgniteThread;
import org.h2.command.Prepared;
import org.h2.jdbc.JdbcResultSet;
import org.h2.value.Value;
import org.jetbrains.annotations.Nullable;

import static org.apache.ignite.IgniteSystemProperties.IGNITE_SQL_FORCE_LAZY_RESULT_SET;
import static org.apache.ignite.cache.PartitionLossPolicy.READ_ONLY_SAFE;
import static org.apache.ignite.cache.PartitionLossPolicy.READ_WRITE_SAFE;
import static org.apache.ignite.events.EventType.EVT_CACHE_QUERY_EXECUTED;
import static org.apache.ignite.internal.managers.communication.GridIoPolicy.QUERY_POOL;
import static org.apache.ignite.internal.processors.affinity.AffinityTopologyVersion.NONE;
import static org.apache.ignite.internal.processors.cache.distributed.dht.topology.GridDhtPartitionState.LOST;
import static org.apache.ignite.internal.processors.cache.distributed.dht.topology.GridDhtPartitionState.OWNING;
import static org.apache.ignite.internal.processors.query.h2.opt.DistributedJoinMode.OFF;
import static org.apache.ignite.internal.processors.query.h2.opt.DistributedJoinMode.distributedJoinMode;
import static org.apache.ignite.internal.processors.query.h2.opt.GridH2QueryType.MAP;
import static org.apache.ignite.internal.processors.query.h2.opt.GridH2QueryType.REPLICATED;
import static org.apache.ignite.internal.processors.query.h2.twostep.msg.GridH2ValueMessageFactory.toMessages;

/**
 * Map query executor.
 */
@SuppressWarnings("ForLoopReplaceableByForEach")
public class GridMapQueryExecutor {
    /** */
    public static final boolean FORCE_LAZY = IgniteSystemProperties.getBoolean(IGNITE_SQL_FORCE_LAZY_RESULT_SET);

    /** */
    private IgniteLogger log;

    /** */
    private GridKernalContext ctx;

    /** */
    private IgniteH2Indexing h2;

    /** */
    private ConcurrentMap<UUID, MapNodeResults> qryRess = new ConcurrentHashMap<>();

    /** */
    private final GridSpinBusyLock busyLock;

    /** */
    private final ConcurrentMap<MapReservationKey, GridReservable> reservations = new ConcurrentHashMap<>();

    /** Lazy workers. */
    private final ConcurrentHashMap<MapQueryLazyWorkerKey, MapQueryLazyWorker> lazyWorkers = new ConcurrentHashMap<>();

    /** Busy lock for lazy workers. */
    private final GridSpinBusyLock lazyWorkerBusyLock = new GridSpinBusyLock();

    /** Lazy worker stop guard. */
    private final AtomicBoolean lazyWorkerStopGuard = new AtomicBoolean();

    /**
     * @param busyLock Busy lock.
     */
    public GridMapQueryExecutor(GridSpinBusyLock busyLock) {
        this.busyLock = busyLock;
    }

    /**
     * @param ctx Context.
     * @param h2 H2 Indexing.
     * @throws IgniteCheckedException If failed.
     */
    public void start(final GridKernalContext ctx, IgniteH2Indexing h2) throws IgniteCheckedException {
        this.ctx = ctx;
        this.h2 = h2;

        log = ctx.log(GridMapQueryExecutor.class);

        final UUID locNodeId = ctx.localNodeId();

        ctx.event().addLocalEventListener(new GridLocalEventListener() {
            @Override public void onEvent(final Event evt) {
                UUID nodeId = ((DiscoveryEvent)evt).eventNode().id();

                GridH2QueryContext.clearAfterDeadNode(locNodeId, nodeId);

                MapNodeResults nodeRess = qryRess.remove(nodeId);

                if (nodeRess == null)
                    return;

                nodeRess.cancelAll();
            }
        }, EventType.EVT_NODE_FAILED, EventType.EVT_NODE_LEFT);

        ctx.io().addMessageListener(GridTopic.TOPIC_QUERY, new GridMessageListener() {
            @SuppressWarnings("deprecation")
            @Override public void onMessage(UUID nodeId, Object msg, byte plc) {
                if (!busyLock.enterBusy())
                    return;

                try {
                    if (msg instanceof GridCacheQueryMarshallable)
                        ((GridCacheQueryMarshallable)msg).unmarshall(ctx.config().getMarshaller(), ctx);

                    GridMapQueryExecutor.this.onMessage(nodeId, msg);
                }
                finally {
                    busyLock.leaveBusy();
                }
            }
        });
    }

    /**
     * Cancel active lazy queries and prevent submit of new queries.
     */
    public void cancelLazyWorkers() {
        if (!lazyWorkerStopGuard.compareAndSet(false, true))
            return;

        lazyWorkerBusyLock.block();

        for (MapQueryLazyWorker worker : lazyWorkers.values())
            worker.stop(false);

        lazyWorkers.clear();
    }

    /**
     * @param nodeId Node ID.
     * @param msg Message.
     */
    public void onMessage(UUID nodeId, Object msg) {
        try {
            assert msg != null;

            ClusterNode node = ctx.discovery().node(nodeId);

            if (node == null)
                return; // Node left, ignore.

            boolean processed = true;

            if (msg instanceof GridH2QueryRequest)
                onQueryRequest(node, (GridH2QueryRequest)msg);
            else if (msg instanceof GridQueryNextPageRequest)
                onNextPageRequest(node, (GridQueryNextPageRequest)msg);
            else if (msg instanceof GridQueryCancelRequest)
                onCancel(node, (GridQueryCancelRequest)msg);
            else if (msg instanceof GridH2DmlRequest)
                onDmlRequest(node, (GridH2DmlRequest)msg);
            else
                processed = false;

            if (processed && log.isDebugEnabled())
                log.debug("Processed request: " + nodeId + "->" + ctx.localNodeId() + " " + msg);
        }
        catch(Throwable th) {
            U.error(log, "Failed to process message: " + msg, th);
        }
    }

    /**
     * @return Busy lock for lazy workers to guard their operations with.
     */
    GridSpinBusyLock busyLock() {
        return busyLock;
    }

    /**
     * @param node Node.
     * @param msg Message.
     */
    private void onCancel(ClusterNode node, GridQueryCancelRequest msg) {
        long qryReqId = msg.queryRequestId();

        MapNodeResults nodeRess = resultsForNode(node.id());

        boolean clear = GridH2QueryContext.clear(ctx.localNodeId(), node.id(), qryReqId, MAP);

        if (!clear) {
            nodeRess.onCancel(qryReqId);

            GridH2QueryContext.clear(ctx.localNodeId(), node.id(), qryReqId, MAP);
        }

        nodeRess.cancelRequest(qryReqId);
    }

    /**
     * @param nodeId Node ID.
     * @return Results for node.
     */
    private MapNodeResults resultsForNode(UUID nodeId) {
        MapNodeResults nodeRess = qryRess.get(nodeId);

        if (nodeRess == null) {
            nodeRess = new MapNodeResults(nodeId);

            MapNodeResults old = qryRess.putIfAbsent(nodeId, nodeRess);

            if (old != null)
                nodeRess = old;
        }

        return nodeRess;
    }

    /**
     * @param cctx Cache context.
     * @param p Partition ID.
     * @return Partition.
     */
    private GridDhtLocalPartition partition(GridCacheContext<?, ?> cctx, int p) {
        return cctx.topology().localPartition(p, NONE, false);
    }

    /**
     * @param cacheIds Cache IDs.
     * @param topVer Topology version.
     * @param explicitParts Explicit partitions list.
     * @param reserved Reserved list.
     * @param nodeId Node ID.
     * @param reqId Request ID.
     * @return String which is null in case of success or with causeMessage if failed
     * @throws IgniteCheckedException If failed.
     */
    private String reservePartitions(
        @Nullable List<Integer> cacheIds,
        AffinityTopologyVersion topVer,
        final int[] explicitParts,
        List<GridReservable> reserved,
        UUID nodeId,
        long reqId
    ) throws IgniteCheckedException {
        assert topVer != null;

        if (F.isEmpty(cacheIds))
            return null;

        Collection<Integer> partIds = wrap(explicitParts);

        for (int i = 0; i < cacheIds.size(); i++) {
            GridCacheContext<?, ?> cctx = ctx.cache().context().cacheContext(cacheIds.get(i));

            // Cache was not found, probably was not deployed yet.
            if (cctx == null) {
                return String.format("Failed to reserve partitions for query (cache is not found on " +
                    "local node) [localNodeId=%s, rmtNodeId=%s, reqId=%s, affTopVer=%s, cacheId=%s]",
                    ctx.localNodeId(), nodeId, reqId, topVer, cacheIds.get(i));
            }

            if (cctx.isLocal() || !cctx.rebalanceEnabled())
                continue;

            // For replicated cache topology version does not make sense.
            final MapReservationKey grpKey = new MapReservationKey(cctx.name(), cctx.isReplicated() ? null : topVer);

            GridReservable r = reservations.get(grpKey);

            if (explicitParts == null && r != null) { // Try to reserve group partition if any and no explicits.
                if (r != MapReplicatedReservation.INSTANCE) {
                    if (!r.reserve())
                        return String.format("Failed to reserve partitions for query (group " +
                            "reservation failed) [localNodeId=%s, rmtNodeId=%s, reqId=%s, affTopVer=%s, cacheId=%s, " +
                            "cacheName=%s]",ctx.localNodeId(), nodeId, reqId, topVer, cacheIds.get(i), cctx.name());

                    reserved.add(r);
                }
            }
            else { // Try to reserve partitions one by one.
                int partsCnt = cctx.affinity().partitions();

                if (cctx.isReplicated()) { // Check all the partitions are in owning state for replicated cache.
                    if (r == null) { // Check only once.
                        for (int p = 0; p < partsCnt; p++) {
                            GridDhtLocalPartition part = partition(cctx, p);

                            // We don't need to reserve partitions because they will not be evicted in replicated caches.
                            GridDhtPartitionState partState = part != null ? part.state() : null;

                            if (partState != OWNING)
                                return String.format("Failed to reserve partitions for query " +
                                    "(partition of REPLICATED cache is not in OWNING state) [" +
                                    "localNodeId=%s, rmtNodeId=%s, reqId=%s, affTopVer=%s, cacheId=%s, cacheName=%s, " +
                                    "part=%s, partFound=%s, partState=%s]",
                                    ctx.localNodeId(),
                                    nodeId,
                                    reqId,
                                    topVer,
                                    cacheIds.get(i),
                                    cctx.name(),
                                    p,
                                    (part != null),
                                    partState
                                );
                        }

                        // Mark that we checked this replicated cache.
                        reservations.putIfAbsent(grpKey, MapReplicatedReservation.INSTANCE);
                    }
                }
                else { // Reserve primary partitions for partitioned cache (if no explicit given).
                    if (explicitParts == null)
                        partIds = cctx.affinity().primaryPartitions(ctx.localNodeId(), topVer);

                    int reservedCnt = 0;

                    for (int partId : partIds) {
                        GridDhtLocalPartition part = partition(cctx, partId);

                        GridDhtPartitionState partState = part != null ? part.state() : null;

                        if (partState != OWNING) {
                            if (partState == LOST)
                                ignoreLostPartitionIfPossible(cctx, part);
                            else {
                                return String.format("Failed to reserve partitions for query " +
                                        "(partition of PARTITIONED cache is not found or not in OWNING state) [" +
                                        "localNodeId=%s, rmtNodeId=%s, reqId=%s, affTopVer=%s, cacheId=%s, " +
                                        "cacheName=%s, part=%s, partFound=%s, partState=%s]",
                                    ctx.localNodeId(),
                                    nodeId,
                                    reqId,
                                    topVer,
                                    cacheIds.get(i),
                                    cctx.name(),
                                    partId,
                                    (part != null),
                                    partState
                                );
                            }
                        }

                        if (!part.reserve()) {
                            return String.format("Failed to reserve partitions for query " +
                                    "(partition of PARTITIONED cache cannot be reserved) [" +
                                    "localNodeId=%s, rmtNodeId=%s, reqId=%s, affTopVer=%s, cacheId=%s, " +
                                    "cacheName=%s, part=%s, partFound=%s, partState=%s]",
                                ctx.localNodeId(),
                                nodeId,
                                reqId,
                                topVer,
                                cacheIds.get(i),
                                cctx.name(),
                                partId,
                                true,
                                partState
                            );
                        }

                        reserved.add(part);

                        reservedCnt++;

                        // Double check that we are still in owning state and partition contents are not cleared.
                        partState = part.state();

                        if (partState != OWNING) {
                            if (partState == LOST)
                                ignoreLostPartitionIfPossible(cctx, part);
                            else {
                                return String.format("Failed to reserve partitions for query " +
                                    "(partition of PARTITIONED cache is not in OWNING state after reservation) [" +
                                    "localNodeId=%s, rmtNodeId=%s, reqId=%s, affTopVer=%s, cacheId=%s, " +
                                    "cacheName=%s, part=%s, partState=%s]",
                                    ctx.localNodeId(),
                                    nodeId,
                                    reqId,
                                    topVer,
                                    cacheIds.get(i),
                                    cctx.name(),
                                    partId,
                                    partState
                                );
                            }
                        }
                    }

                    if (explicitParts == null && reservedCnt > 0) {
                        // We reserved all the primary partitions for cache, attempt to add group reservation.
                        GridDhtPartitionsReservation grp = new GridDhtPartitionsReservation(topVer, cctx, "SQL");

                        if (grp.register(reserved.subList(reserved.size() - reservedCnt, reserved.size()))) {
                            if (reservations.putIfAbsent(grpKey, grp) != null)
                                throw new IllegalStateException("Reservation already exists.");

                            grp.onPublish(new CI1<GridDhtPartitionsReservation>() {
                                @Override public void apply(GridDhtPartitionsReservation r) {
                                    reservations.remove(grpKey, r);
                                }
                            });
                        }
                    }
                }
            }
        }

        return null;
    }

    /**
     * Decide whether to ignore or proceed with lost partition.
     *
     * @param cctx Cache context.
     * @param part Partition.
     * @throws IgniteCheckedException If failed.
     */
    private static void ignoreLostPartitionIfPossible(GridCacheContext cctx, GridDhtLocalPartition part)
        throws IgniteCheckedException {
        PartitionLossPolicy plc = cctx.config().getPartitionLossPolicy();

        if (plc != null) {
            if (plc == READ_ONLY_SAFE || plc == READ_WRITE_SAFE) {
                throw new CacheInvalidStateException("Failed to execute query because cache partition has been " +
                    "lost [cacheName=" + cctx.name() + ", part=" + part + ']');
            }
        }
    }

    /**
     * @param ints Integers.
     * @return Collection wrapper.
     */
    private static Collection<Integer> wrap(final int[] ints) {
        if (ints == null)
            return null;

        if (ints.length == 0)
            return Collections.emptySet();

        return new AbstractCollection<Integer>() {
            @SuppressWarnings("NullableProblems")
            @Override public Iterator<Integer> iterator() {
                return new Iterator<Integer>() {
                    /** */
                    private int i = 0;

                    @Override public boolean hasNext() {
                        return i < ints.length;
                    }

                    @Override public Integer next() {
                        return ints[i++];
                    }

                    @Override public void remove() {
                        throw new UnsupportedOperationException();
                    }
                };
            }

            @Override public int size() {
                return ints.length;
            }
        };
    }

    /**
     * @param node Node.
     * @param req Query request.
     */
    private void onQueryRequest(final ClusterNode node, final GridH2QueryRequest req) throws IgniteCheckedException {
        int[] qryParts = req.queryPartitions();

        final Map<UUID,int[]> partsMap = req.partitions();

        final int[] parts = qryParts == null ? partsMap == null ? null : partsMap.get(ctx.localNodeId()) : qryParts;

        final DistributedJoinMode joinMode = distributedJoinMode(
            req.isFlagSet(GridH2QueryRequest.FLAG_IS_LOCAL),
            req.isFlagSet(GridH2QueryRequest.FLAG_DISTRIBUTED_JOINS));

        final boolean enforceJoinOrder = req.isFlagSet(GridH2QueryRequest.FLAG_ENFORCE_JOIN_ORDER);
        final boolean explain = req.isFlagSet(GridH2QueryRequest.FLAG_EXPLAIN);
        final boolean replicated = req.isFlagSet(GridH2QueryRequest.FLAG_REPLICATED);
        final boolean lazy = (FORCE_LAZY && req.queries().size() == 1) || req.isFlagSet(GridH2QueryRequest.FLAG_LAZY);

        final List<Integer> cacheIds = req.caches();

        int segments = explain || replicated || F.isEmpty(cacheIds) ? 1 :
            CU.firstPartitioned(ctx.cache().context(), cacheIds).config().getQueryParallelism();

        final Object[] params = req.parameters();

        final GridDhtTxLocalAdapter tx;

        GridH2SelectForUpdateTxDetails txReq = req.txDetails();

        try {
            if (txReq != null) {
                // Prepare to run queries.
                GridCacheContext<?, ?> mainCctx = mainCacheContext(cacheIds);

                if (mainCctx == null || mainCctx.atomic() || !mainCctx.mvccEnabled() || cacheIds.size() != 1)
                    throw new IgniteSQLException("SELECT FOR UPDATE is supported only for queries " +
                        "that involve single transactional cache.");

                GridDhtTransactionalCacheAdapter txCache = (GridDhtTransactionalCacheAdapter)mainCctx.cache();

                if (!node.isLocal()) {
                    tx = txCache.initTxTopologyVersion(
                        node.id(),
                        node,
                        txReq.version(),
                        txReq.futureId(),
                        txReq.miniId(),
                        txReq.firstClientRequest(),
                        req.topologyVersion(),
                        txReq.threadId(),
                        txReq.timeout(),
                        txReq.subjectId(),
                        txReq.taskNameHash());
                }
                else {
                    tx = MvccUtils.tx(ctx, txReq.version());

                    assert tx != null;
                }
            }
            else
                tx = null;
        }
        catch (IgniteException | IgniteCheckedException e) {
            // send error if TX was not initialized properly.
            releaseReservations();

            U.error(log, "Failed to execute local query.", e);

            sendError(node, req.requestId(), e);

            return;
        }

        AtomicInteger runCntr;
        CompoundLockFuture lockFut;

        if (txReq != null && segments > 1) {
            runCntr = new AtomicInteger(segments);
            lockFut = new CompoundLockFuture(segments, tx);

            lockFut.init();
        }
        else {
            runCntr = null;
            lockFut = null;
        }

        for (int i = 1; i < segments; i++) {
            assert !F.isEmpty(cacheIds);

            final int segment = i;

            if (lazy) {
                onQueryRequest0(node,
                    req.requestId(),
                    segment,
                    req.schemaName(),
                    req.queries(),
                    cacheIds,
                    req.topologyVersion(),
                    partsMap,
                    parts,
                    req.pageSize(),
                    joinMode,
                    enforceJoinOrder,
                    false, // Replicated is always false here (see condition above).
                    req.timeout(),
                    params,
                    true,
                    req.mvccSnapshot(),
                    tx,
                    txReq,
                    lockFut,
                    runCntr);
            }
            else {
                ctx.closure().callLocal(
                    new Callable<Void>() {
                        @Override public Void call() {
                            onQueryRequest0(node,
                                req.requestId(),
                                segment,
                                req.schemaName(),
                                req.queries(),
                                cacheIds,
                                req.topologyVersion(),
                                partsMap,
                                parts,
                                req.pageSize(),
                                joinMode,
                                enforceJoinOrder,
                                false,
                                req.timeout(),
                                params,
                                false,
                                req.mvccSnapshot(),
                                tx,
                                txReq,
                                lockFut,
                                runCntr);

                            return null;
                        }
                    }
                    , QUERY_POOL);
            }
        }

        onQueryRequest0(node,
            req.requestId(),
            0,
            req.schemaName(),
            req.queries(),
            cacheIds,
            req.topologyVersion(),
            partsMap,
            parts,
            req.pageSize(),
            joinMode,
            enforceJoinOrder,
            replicated,
            req.timeout(),
            params,
            lazy,
            req.mvccSnapshot(),
            tx,
            txReq,
            lockFut, runCntr);
    }

    /**
     * @param node Node authored request.
     * @param reqId Request ID.
     * @param segmentId index segment ID.
     * @param schemaName Schema name.
     * @param qrys Queries to execute.
     * @param cacheIds Caches which will be affected by these queries.
     * @param topVer Topology version.
     * @param partsMap Partitions map for unstable topology.
     * @param parts Explicit partitions for current node.
     * @param pageSize Page size.
     * @param distributedJoinMode Query distributed join mode.
     * @param lazy Streaming flag.
     * @param mvccSnapshot MVCC snapshot.
     * @param tx Transaction.
     * @param txDetails TX details, if it's a {@code FOR UPDATE} request, or {@code null}.
     * @param lockFut Lock future.
     * @param runCntr Counter which counts remaining queries in case segmented index is used.
     */
    private void onQueryRequest0(
        final ClusterNode node,
        final long reqId,
        final int segmentId,
        final String schemaName,
        final Collection<GridCacheSqlQuery> qrys,
        final List<Integer> cacheIds,
        final AffinityTopologyVersion topVer,
        final Map<UUID, int[]> partsMap,
        final int[] parts,
        final int pageSize,
        final DistributedJoinMode distributedJoinMode,
        final boolean enforceJoinOrder,
        final boolean replicated,
        final int timeout,
        final Object[] params,
        boolean lazy,
        @Nullable final MvccSnapshot mvccSnapshot,
        @Nullable final GridDhtTxLocalAdapter tx,
        @Nullable final GridH2SelectForUpdateTxDetails txDetails,
        @Nullable final CompoundLockFuture lockFut,
        @Nullable final AtomicInteger runCntr) {
        MapQueryLazyWorker worker = MapQueryLazyWorker.currentWorker();

        // In presence of TX, we also must always have matching details.
        assert tx == null || txDetails != null;

        boolean inTx = (tx != null);

        if (lazy && worker == null) {
            // Lazy queries must be re-submitted to dedicated workers.
            MapQueryLazyWorkerKey key = new MapQueryLazyWorkerKey(node.id(), reqId, segmentId);
            worker = new MapQueryLazyWorker(ctx.igniteInstanceName(), key, log, this);

            worker.submit(new Runnable() {
                @Override public void run() {
                    onQueryRequest0(
                        node,
                        reqId,
                        segmentId,
                        schemaName,
                        qrys,
                        cacheIds,
                        topVer,
                        partsMap,
                        parts,
                        pageSize,
                        distributedJoinMode,
                        enforceJoinOrder,
                        replicated,
                        timeout,
                        params,
                        true,
                        mvccSnapshot,
                        tx,
                        txDetails,
                        lockFut,
                        runCntr);
                }
            });

            if (lazyWorkerBusyLock.enterBusy()) {
                try {
                    MapQueryLazyWorker oldWorker = lazyWorkers.put(key, worker);

                    if (oldWorker != null)
                        oldWorker.stop(false);

                    IgniteThread thread = new IgniteThread(worker);

                    thread.start();
                }
                finally {
                    lazyWorkerBusyLock.leaveBusy();
                }
            }
            else
                log.info("Ignored query request (node is stopping) [nodeId=" + node.id() + ", reqId=" + reqId + ']');

            return;
        }

        if (lazy && txDetails != null)
            throw new IgniteSQLException("Lazy execution of SELECT FOR UPDATE queries is not supported.");

        // Prepare to run queries.
        GridCacheContext<?, ?> mainCctx = mainCacheContext(cacheIds);

        MapNodeResults nodeRess = resultsForNode(node.id());

        MapQueryResults qr = null;

        List<GridReservable> reserved = new ArrayList<>();

        try {
            // We want to reserve only in not SELECT FOR UPDATE case -
            // otherwise, their state is protected by locked topology.
            if (topVer != null && txDetails == null) {
                // Reserve primary for topology version or explicit partitions.
                String err = reservePartitions(cacheIds, topVer, parts, reserved, node.id(), reqId);

                if (!F.isEmpty(err)) {
                    // Unregister lazy worker because re-try may never reach this node again.
                    if (lazy)
                        stopAndUnregisterCurrentLazyWorker();

                    sendRetry(node, reqId, segmentId, err);

                    return;
                }
            }

            qr = new MapQueryResults(h2, reqId, qrys.size(), mainCctx, MapQueryLazyWorker.currentWorker(), inTx);

            if (nodeRess.put(reqId, segmentId, qr) != null)
                throw new IllegalStateException();

            // Prepare query context.
            GridH2QueryContext qctx = new GridH2QueryContext(ctx.localNodeId(),
                node.id(),
                reqId,
                segmentId,
                replicated ? REPLICATED : MAP)
                .filter(h2.backupFilter(topVer, parts))
                .partitionsMap(partsMap)
                .distributedJoinMode(distributedJoinMode)
                .pageSize(pageSize)
                .topologyVersion(topVer)
                .reservations(reserved)
                .mvccSnapshot(mvccSnapshot)
                .lazyWorker(worker);

            Connection conn = h2.connectionForSchema(schemaName);

            H2Utils.setupConnection(conn, distributedJoinMode != OFF, enforceJoinOrder);

            GridH2QueryContext.set(qctx);

            // qctx is set, we have to release reservations inside of it.
            reserved = null;

            try {
                if (nodeRess.cancelled(reqId)) {
                    GridH2QueryContext.clear(ctx.localNodeId(), node.id(), reqId, qctx.type());

                    nodeRess.cancelRequest(reqId);

                    throw new QueryCancelledException();
                }

                // Run queries.
                int qryIdx = 0;

                boolean evt = mainCctx != null && mainCctx.events().isRecordable(EVT_CACHE_QUERY_EXECUTED);

                for (GridCacheSqlQuery qry : qrys) {
                    ResultSet rs = null;

                    boolean removeMapping = false;

                    // If we are not the target node for this replicated query, just ignore it.
                    if (qry.node() == null || (segmentId == 0 && qry.node().equals(ctx.localNodeId()))) {
                        String sql = qry.query(); Collection<Object> params0 = F.asList(qry.parameters(params));

                        PreparedStatement stmt;

                        try {
                            stmt = h2.prepareStatement(conn, sql, true);
                        }
                        catch (SQLException e) {
                            throw new IgniteCheckedException("Failed to parse SQL query: " + sql, e);
                        }

                        Prepared p = GridSqlQueryParser.prepared(stmt);

                        if (GridSqlQueryParser.isForUpdateQuery(p)) {
                            sql = GridSqlQueryParser.rewriteQueryForUpdateIfNeeded(p, inTx);
                            stmt = h2.prepareStatement(conn, sql, true);
                        }

                        h2.bindParameters(stmt, params0);

                        int opTimeout = IgniteH2Indexing.operationTimeout(timeout, tx);

<<<<<<< HEAD
                    try {
                        stmt = h2.prepareStatement(conn, sql, true);
                    }
                    catch (JdbcSQLException e) { //add@byron                          
                        throw new IgniteCheckedException("Failed to parse SQL query: " + sql+" \n"+e.getOriginalMessage(), e);                          
                    }
                    catch (SQLException e) {
                        throw new IgniteCheckedException("Failed to parse SQL query: " + sql, e);
                    }
=======
                        rs = h2.executeSqlQueryWithTimer(stmt, conn, sql, params0, opTimeout, qr.queryCancel(qryIdx));
>>>>>>> b94efd51

                        if (inTx) {
                            ResultSetEnlistFuture enlistFut = ResultSetEnlistFuture.future(
                                ctx.localNodeId(),
                                txDetails.version(),
                                mvccSnapshot,
                                txDetails.threadId(),
                                IgniteUuid.randomUuid(),
                                txDetails.miniId(),
                                parts,
                                tx,
                                opTimeout,
                                mainCctx,
                                rs
                            );

                            if (lockFut != null)
                                lockFut.register(enlistFut);

                            enlistFut.init();

                            enlistFut.get();

                            rs.beforeFirst();
                        }

                        if (evt) {
                            ctx.event().record(new CacheQueryExecutedEvent<>(
                                node,
                                "SQL query executed.",
                                EVT_CACHE_QUERY_EXECUTED,
                                CacheQueryType.SQL.name(),
                                mainCctx.name(),
                                null,
                                qry.query(),
                                null,
                                null,
                                params,
                                node.id(),
                                null));
                        }

                        assert rs instanceof JdbcResultSet : rs.getClass();
                    }

                    qr.addResult(qryIdx, qry, node.id(), rs, params);

                    if (qr.cancelled()) {
                        qr.result(qryIdx).close();

                        throw new QueryCancelledException();
                    }

                    if (inTx) {
                        if (tx.dht() && (runCntr == null || runCntr.decrementAndGet() == 0)) {
                            if (removeMapping = tx.empty() && !tx.queryEnlisted())
                                tx.rollbackAsync().get();
                        }
                    }

                    // Send the first page.
                    if (lockFut == null)
                        sendNextPage(nodeRess, node, qr, qryIdx, segmentId, pageSize, removeMapping);
                    else {
                        GridQueryNextPageResponse msg = prepareNextPage(nodeRess, node, qr, qryIdx, segmentId, pageSize, removeMapping);

                        if (msg != null) {
                            lockFut.listen(new IgniteInClosure<IgniteInternalFuture<Void>>() {
                                @Override public void apply(IgniteInternalFuture<Void> future) {
                                    try {
                                        if (node.isLocal())
                                            h2.reduceQueryExecutor().onMessage(ctx.localNodeId(), msg);
                                        else
                                            ctx.io().sendToGridTopic(node, GridTopic.TOPIC_QUERY, msg, QUERY_POOL);
                                    }
                                    catch (Exception e) {
                                        U.error(log, e);
                                    }
                                }
                            });
                        }
                    }

                    qryIdx++;
                }

                // All request results are in the memory in result set already, so it's ok to release partitions.
                if (!lazy)
                    releaseReservations();
            }
            catch (Throwable e){
                releaseReservations();

                throw e;
            }
        }
        catch (Throwable e) {
            if (qr != null) {
                nodeRess.remove(reqId, segmentId, qr);

                qr.cancel(false);
            }

            // Unregister worker after possible cancellation.
            if (lazy)
                stopAndUnregisterCurrentLazyWorker();

            GridH2RetryException retryErr = X.cause(e, GridH2RetryException.class);

            if (retryErr != null) {
                final String retryCause = String.format(
                    "Failed to execute non-collocated query (will retry) [localNodeId=%s, rmtNodeId=%s, reqId=%s, " +
                    "errMsg=%s]", ctx.localNodeId(), node.id(), reqId, retryErr.getMessage()
                );

                sendRetry(node, reqId, segmentId, retryCause);
            }
            else {
                U.error(log, "Failed to execute local query.", e);

                sendError(node, reqId, e);

                if (e instanceof Error)
                    throw (Error)e;
            }
        }
        finally {
            if (reserved != null) {
                // Release reserved partitions.
                for (int i = 0; i < reserved.size(); i++)
                    reserved.get(i).release();
            }
        }
    }

    /**
     * @param cacheIds Cache ids.
     * @return Id of the first cache in list, or {@code null} if list is empty.
     */
    private GridCacheContext mainCacheContext(List<Integer> cacheIds) {
        return !F.isEmpty(cacheIds) ? ctx.cache().context().cacheContext(cacheIds.get(0)) : null;
    }

    /**
     * Releases reserved partitions.
     */
    private void releaseReservations() {
        GridH2QueryContext qctx = GridH2QueryContext.get();

        if (qctx != null) { // No-op if already released.
            GridH2QueryContext.clearThreadLocal();

            if (qctx.distributedJoinMode() == OFF)
                qctx.clearContext(false);
        }
    }

    /**
     * @param node Node.
     * @param req DML request.
     */
    private void onDmlRequest(final ClusterNode node, final GridH2DmlRequest req) throws IgniteCheckedException {
        int[] parts = req.queryPartitions();

        List<Integer> cacheIds = req.caches();

        long reqId = req.requestId();

        AffinityTopologyVersion topVer = req.topologyVersion();

        List<GridReservable> reserved = new ArrayList<>();

        MapNodeResults nodeResults = resultsForNode(node.id());

        try {
            String err = reservePartitions(cacheIds, topVer, parts, reserved, node.id(), reqId);

            if (!F.isEmpty(err)) {
                U.error(log, "Failed to reserve partitions for DML request. [localNodeId=" + ctx.localNodeId() +
                    ", nodeId=" + node.id() + ", reqId=" + req.requestId() + ", cacheIds=" + cacheIds +
                    ", topVer=" + topVer + ", parts=" + Arrays.toString(parts) + ']');

                sendUpdateResponse(node, reqId, null,
                    "Failed to reserve partitions for DML request. " + err);

                return;
            }

            IndexingQueryFilter filter = h2.backupFilter(topVer, parts);

            GridQueryCancel cancel = nodeResults.putUpdate(reqId);

            SqlFieldsQuery fldsQry = new SqlFieldsQuery(req.query());

            if (req.parameters() != null)
                fldsQry.setArgs(req.parameters());

            fldsQry.setEnforceJoinOrder(req.isFlagSet(GridH2QueryRequest.FLAG_ENFORCE_JOIN_ORDER));
            fldsQry.setTimeout(req.timeout(), TimeUnit.MILLISECONDS);
            fldsQry.setPageSize(req.pageSize());
            fldsQry.setLocal(true);

            boolean local = true;

            final boolean replicated = req.isFlagSet(GridH2QueryRequest.FLAG_REPLICATED);

            if (!replicated && !F.isEmpty(cacheIds) &&
                CU.firstPartitioned(ctx.cache().context(), cacheIds).config().getQueryParallelism() > 1) {
                fldsQry.setDistributedJoins(true);

                local = false;
            }

            UpdateResult updRes = h2.mapDistributedUpdate(req.schemaName(), fldsQry, filter, cancel, local);

            GridCacheContext<?, ?> mainCctx =
                !F.isEmpty(cacheIds) ? ctx.cache().context().cacheContext(cacheIds.get(0)) : null;

            boolean evt = local && mainCctx != null && mainCctx.events().isRecordable(EVT_CACHE_QUERY_EXECUTED);

            if (evt) {
                ctx.event().record(new CacheQueryExecutedEvent<>(
                    node,
                    "SQL query executed.",
                    EVT_CACHE_QUERY_EXECUTED,
                    CacheQueryType.SQL.name(),
                    mainCctx.name(),
                    null,
                    req.query(),
                    null,
                    null,
                    req.parameters(),
                    node.id(),
                    null));
            }

            sendUpdateResponse(node, reqId, updRes, null);
        }
        catch (Exception e) {
            U.error(log, "Error processing dml request. [localNodeId=" + ctx.localNodeId() +
                ", nodeId=" + node.id() + ", req=" + req + ']', e);

            sendUpdateResponse(node, reqId, null, e.getMessage());
        }
        finally {
            if (!F.isEmpty(reserved)) {
                // Release reserved partitions.
                for (int i = 0; i < reserved.size(); i++)
                    reserved.get(i).release();
            }

            nodeResults.removeUpdate(reqId);
        }
    }

    /**
     * @param node Node.
     * @param qryReqId Query request ID.
     * @param err Error.
     */
    private void sendError(ClusterNode node, long qryReqId, Throwable err) {
        try {
            GridQueryFailResponse msg = new GridQueryFailResponse(qryReqId, err);

            if (node.isLocal()) {
                U.error(log, "Failed to run map query on local node.", err);

                h2.reduceQueryExecutor().onMessage(ctx.localNodeId(), msg);
            }
            else
                ctx.io().sendToGridTopic(node, GridTopic.TOPIC_QUERY, msg, QUERY_POOL);
        }
        catch (Exception e) {
            e.addSuppressed(err);

            U.error(log, "Failed to send error message.", e);
        }
    }

    /**
     * Sends update response for DML request.
     *
     * @param node Node.
     * @param reqId Request id.
     * @param updResult Update result.
     * @param error Error message.
     */
    @SuppressWarnings("deprecation")
    private void sendUpdateResponse(ClusterNode node, long reqId, UpdateResult updResult, String error) {
        try {
            GridH2DmlResponse rsp = new GridH2DmlResponse(reqId, updResult == null ? 0 : updResult.counter(),
                updResult == null ? null : updResult.errorKeys(), error);

            if (log.isDebugEnabled())
                log.debug("Sending: [localNodeId=" + ctx.localNodeId() + ", node=" + node.id() + ", msg=" + rsp + "]");

            if (node.isLocal())
                h2.reduceQueryExecutor().onMessage(ctx.localNodeId(), rsp);
            else {
                rsp.marshall(ctx.config().getMarshaller());

                ctx.io().sendToGridTopic(node, GridTopic.TOPIC_QUERY, rsp, QUERY_POOL);
            }
        }
        catch (Exception e) {
            U.error(log, "Failed to send message.", e);
        }
    }

    /**
     * @param node Node.
     * @param req Request.
     */
    private void onNextPageRequest(final ClusterNode node, final GridQueryNextPageRequest req) {
        final MapNodeResults nodeRess = qryRess.get(node.id());

        if (nodeRess == null) {
            sendError(node, req.queryRequestId(), new CacheException("No node result found for request: " + req));

            return;
        }
        else if (nodeRess.cancelled(req.queryRequestId())) {
            sendError(node, req.queryRequestId(), new QueryCancelledException());

            return;
        }

        final MapQueryResults qr = nodeRess.get(req.queryRequestId(), req.segmentId());

        if (qr == null)
            sendError(node, req.queryRequestId(), new CacheException("No query result found for request: " + req));
        else if (qr.cancelled())
            sendError(node, req.queryRequestId(), new QueryCancelledException());
        else {
            MapQueryLazyWorker lazyWorker = qr.lazyWorker();

            if (lazyWorker != null) {
                lazyWorker.submit(new Runnable() {
                    @Override public void run() {
                        sendNextPage(nodeRess, node, qr, req.query(), req.segmentId(), req.pageSize(), false);
                    }
                });
            }
            else
                sendNextPage(nodeRess, node, qr, req.query(), req.segmentId(), req.pageSize(), false);
        }
    }

    /**
     * @param nodeRess Results.
     * @param node Node.
     * @param qr Query results.
     * @param qry Query.
     * @param segmentId Index segment ID.
     * @param pageSize Page size.
     * @param removeMapping Remove mapping flag.
     * @return Next page.
     * @throws IgniteCheckedException If failed.
     */
    private GridQueryNextPageResponse prepareNextPage(MapNodeResults nodeRess, ClusterNode node, MapQueryResults qr, int qry, int segmentId,
        int pageSize, boolean removeMapping) throws IgniteCheckedException {
        MapQueryResult res = qr.result(qry);

        assert res != null;

        if (res.closed())
            return null;

        int page = res.page();

        List<Value[]> rows = new ArrayList<>(Math.min(64, pageSize));

        boolean last = res.fetchNextPage(rows, pageSize);

        if (last) {
            res.close();

            if (qr.isAllClosed()) {
                nodeRess.remove(qr.queryRequestId(), segmentId, qr);

                // Release reservations if the last page fetched, all requests are closed and this is a lazy worker.
                if (MapQueryLazyWorker.currentWorker() != null)
                    releaseReservations();
            }
        }

        boolean loc = node.isLocal();

        // In case of SELECT FOR UPDATE the last columns is _KEY,
        // we can't retrieve them for an arbitrary row otherwise.
        int colsCnt = !qr.isForUpdate() ? res.columnCount() : res.columnCount() - 1;

        GridQueryNextPageResponse msg = new GridQueryNextPageResponse(qr.queryRequestId(), segmentId, qry, page,
            page == 0 ? res.rowCount() : -1,
            colsCnt,
            loc ? null : toMessages(rows, new ArrayList<>(res.columnCount()), colsCnt),
            loc ? rows : null,
            last);

        msg.removeMapping(removeMapping);

        return msg;
    }

    /**
     * @param nodeRess Results.
     * @param node Node.
     * @param qr Query results.
     * @param qry Query.
     * @param segmentId Index segment ID.
     * @param pageSize Page size.
     * @param removeMapping Remove mapping flag.
     */
    @SuppressWarnings("unchecked")
    private void sendNextPage(MapNodeResults nodeRess, ClusterNode node, MapQueryResults qr, int qry, int segmentId,
        int pageSize, boolean removeMapping) {
        try {
            GridQueryNextPageResponse msg = prepareNextPage(nodeRess, node, qr, qry, segmentId, pageSize, removeMapping);

            if (msg != null) {
                if (node.isLocal())
                    h2.reduceQueryExecutor().onMessage(ctx.localNodeId(), msg);
                else
                    ctx.io().sendToGridTopic(node, GridTopic.TOPIC_QUERY, msg, QUERY_POOL);
            }
        }
        catch (IgniteCheckedException e) {
            U.error(log, "Failed to send message.", e);

            throw new IgniteException(e);
        }
    }

    /**
     * @param node Node.
     * @param reqId Request ID.
     * @param segmentId Index segment ID.
     */
    private void sendRetry(ClusterNode node, long reqId, int segmentId, String retryCause) {
        try {
            boolean loc = node.isLocal();

            GridQueryNextPageResponse msg = new GridQueryNextPageResponse(reqId, segmentId,
            /*qry*/0, /*page*/0, /*allRows*/0, /*cols*/1,
                loc ? null : Collections.<Message>emptyList(),
                loc ? Collections.<Value[]>emptyList() : null,
                false);

            msg.retry(h2.readyTopologyVersion());
            msg.retryCause(retryCause);

            if (loc)
                h2.reduceQueryExecutor().onMessage(ctx.localNodeId(), msg);
            else
                ctx.io().sendToGridTopic(node, GridTopic.TOPIC_QUERY, msg, QUERY_POOL);
        }
        catch (Exception e) {
            U.warn(log, "Failed to send retry message: " + e.getMessage());
        }
    }

    /**
     * @param cacheName Cache name.
     */
    public void onCacheStop(String cacheName) {
        // Drop group reservations.
        for (MapReservationKey grpKey : reservations.keySet()) {
            if (F.eq(grpKey.cacheName(), cacheName))
                reservations.remove(grpKey);
        }
    }

    /**
     * Unregister lazy worker if needed (i.e. if we are currently in lazy worker thread).
     */
    public void stopAndUnregisterCurrentLazyWorker() {
        MapQueryLazyWorker worker = MapQueryLazyWorker.currentWorker();

        if (worker != null) {
            worker.stop(false);

            // Just stop is not enough as worker may be registered, but not started due to exception.
            unregisterLazyWorker(worker);
        }
    }

    /**
     * Unregister lazy worker.
     *
     * @param worker Worker.
     */
    public void unregisterLazyWorker(MapQueryLazyWorker worker) {
        lazyWorkers.remove(worker.key(), worker);
    }

    /**
     * @return Number of registered lazy workers.
     */
    public int registeredLazyWorkers() {
        return lazyWorkers.size();
    }
}<|MERGE_RESOLUTION|>--- conflicted
+++ resolved
@@ -927,19 +927,7 @@
 
                         int opTimeout = IgniteH2Indexing.operationTimeout(timeout, tx);
 
-<<<<<<< HEAD
-                    try {
-                        stmt = h2.prepareStatement(conn, sql, true);
-                    }
-                    catch (JdbcSQLException e) { //add@byron                          
-                        throw new IgniteCheckedException("Failed to parse SQL query: " + sql+" \n"+e.getOriginalMessage(), e);                          
-                    }
-                    catch (SQLException e) {
-                        throw new IgniteCheckedException("Failed to parse SQL query: " + sql, e);
-                    }
-=======
                         rs = h2.executeSqlQueryWithTimer(stmt, conn, sql, params0, opTimeout, qr.queryCancel(qryIdx));
->>>>>>> b94efd51
 
                         if (inTx) {
                             ResultSetEnlistFuture enlistFut = ResultSetEnlistFuture.future(
