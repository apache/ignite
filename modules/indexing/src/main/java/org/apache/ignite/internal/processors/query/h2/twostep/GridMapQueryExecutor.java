--- conflicted
+++ resolved
@@ -36,9 +36,7 @@
 import java.util.concurrent.TimeUnit;
 import java.util.concurrent.atomic.AtomicBoolean;
 import java.util.concurrent.atomic.AtomicInteger;
-
 import javax.cache.CacheException;
-
 import org.apache.ignite.IgniteCheckedException;
 import org.apache.ignite.IgniteException;
 import org.apache.ignite.IgniteLogger;
@@ -854,20 +852,7 @@
             // Run queries.
             int qryIdx = 0;
 
-<<<<<<< HEAD
-                        try {
-                            stmt = h2.prepareStatement(conn, sql, true);
-                        }
-                        catch (JdbcSQLException e) { //add@byron                          
-                            throw new IgniteCheckedException("Failed to parse SQL query: " + sql+" \n"+e.getOriginalMessage(), e);                          
-                        }
-                        catch (SQLException e) {
-                           
-                            throw new IgniteCheckedException("Failed to parse SQL query: " + sql, e);
-                         }
-=======
             boolean evt = mainCctx != null && mainCctx.events().isRecordable(EVT_CACHE_QUERY_EXECUTED);
->>>>>>> a800c36f
 
             for (GridCacheSqlQuery qry : qrys) {
                 ResultSet rs = null;
@@ -882,6 +867,9 @@
 
                     try {
                         stmt = h2.prepareStatement(conn, sql, true);
+                    }
+                    catch (JdbcSQLException e) { //add@byron                          
+                        throw new IgniteCheckedException("Failed to parse SQL query: " + sql+" \n"+e.getOriginalMessage(), e);                          
                     }
                     catch (SQLException e) {
                         throw new IgniteCheckedException("Failed to parse SQL query: " + sql, e);
