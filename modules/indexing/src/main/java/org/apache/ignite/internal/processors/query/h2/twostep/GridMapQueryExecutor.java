--- conflicted
+++ resolved
@@ -269,25 +269,17 @@
 
         final int[] parts = qryParts == null ? partsMap == null ? null : partsMap.get(ctx.localNodeId()) : qryParts;
 
+        final GridDhtTxLocalAdapter tx;
+
+        GridH2SelectForUpdateTxDetails txReq = req.txDetails();
+
         boolean distributedJoins = req.isFlagSet(GridH2QueryRequest.FLAG_DISTRIBUTED_JOINS);
         boolean enforceJoinOrder = req.isFlagSet(GridH2QueryRequest.FLAG_ENFORCE_JOIN_ORDER);
         boolean explain = req.isFlagSet(GridH2QueryRequest.FLAG_EXPLAIN);
         boolean replicated = req.isFlagSet(GridH2QueryRequest.FLAG_REPLICATED);
-        boolean lazy = (FORCE_LAZY && req.queries().size() == 1) || req.isFlagSet(GridH2QueryRequest.FLAG_LAZY);
-
-<<<<<<< HEAD
-        final GridDhtTxLocalAdapter tx;
-
-        GridH2SelectForUpdateTxDetails txReq = req.txDetails();
-
-        final boolean enforceJoinOrder = req.isFlagSet(GridH2QueryRequest.FLAG_ENFORCE_JOIN_ORDER);
-        final boolean explain = req.isFlagSet(GridH2QueryRequest.FLAG_EXPLAIN);
-        final boolean replicated = req.isFlagSet(GridH2QueryRequest.FLAG_REPLICATED);
         final boolean lazy = req.isFlagSet(GridH2QueryRequest.FLAG_LAZY) && txReq == null;
-        final Boolean dataPageScanEnabled = req.isDataPageScanEnabled();
-=======
+
         Boolean dataPageScanEnabled = req.isDataPageScanEnabled();
->>>>>>> 6f909d3c
 
         final List<Integer> cacheIds = req.caches();
 
@@ -361,7 +353,6 @@
 
             final int segment = i;
 
-<<<<<<< HEAD
             ctx.closure().callLocal(
                 new Callable<Void>() {
                     @Override public Void call() {
@@ -376,7 +367,6 @@
                             parts,
                             req.pageSize(),
                             distributedJoins,
-                            local,
                             enforceJoinOrder,
                             false,
                             req.timeout(),
@@ -390,61 +380,6 @@
                             dataPageScanEnabled);
 
                         return null;
-=======
-            if (lazy) {
-                onQueryRequest0(node,
-                    req.requestId(),
-                    segment,
-                    req.schemaName(),
-                    req.queries(),
-                    cacheIds,
-                    req.topologyVersion(),
-                    partsMap,
-                    parts,
-                    req.pageSize(),
-                    distributedJoins,
-                    enforceJoinOrder,
-                    false, // Replicated is always false here (see condition above).
-                    req.timeout(),
-                    params,
-                    true,
-                    req.mvccSnapshot(),
-                    tx,
-                    txReq,
-                    lockFut,
-                    runCntr,
-                    dataPageScanEnabled);
-            }
-            else {
-                ctx.closure().callLocal(
-                    new Callable<Void>() {
-                        @Override public Void call() {
-                            onQueryRequest0(node,
-                                req.requestId(),
-                                segment,
-                                req.schemaName(),
-                                req.queries(),
-                                cacheIds,
-                                req.topologyVersion(),
-                                partsMap,
-                                parts,
-                                req.pageSize(),
-                                distributedJoins,
-                                enforceJoinOrder,
-                                false,
-                                req.timeout(),
-                                params,
-                                false,
-                                req.mvccSnapshot(),
-                                tx,
-                                txReq,
-                                lockFut,
-                                runCntr,
-                                dataPageScanEnabled);
-
-                            return null;
-                        }
->>>>>>> 6f909d3c
                     }
                 },
                 QUERY_POOL);
@@ -485,16 +420,11 @@
      * @param partsMap Partitions map for unstable topology.
      * @param parts Explicit partitions for current node.
      * @param pageSize Page size.
-<<<<<<< HEAD
-     * @param distributeJoins Query distributed join mode.
-     * @param local Local flag.
+     * @param distributedJoins Query distributed join mode.
      * @param enforceJoinOrder Enforce join order H2 flag.
      * @param replicated Replicated only flag.
      * @param timeout Query timeout.
      * @param params Query parameters.
-=======
-     * @param distributedJoins Query distributed join mode.
->>>>>>> 6f909d3c
      * @param lazy Streaming flag.
      * @param mvccSnapshot MVCC snapshot.
      * @param tx Transaction.
@@ -529,53 +459,7 @@
         // In presence of TX, we also must always have matching details.
         assert tx == null || txDetails != null;
 
-<<<<<<< HEAD
         assert !lazy || txDetails == null : "Lazy execution of SELECT FOR UPDATE queries is not supported.";
-=======
-        boolean inTx = (tx != null);
-
-        if (lazy && worker == null) {
-            // Lazy queries must be re-submitted to dedicated workers.
-            MapQueryLazyWorkerKey key = new MapQueryLazyWorkerKey(node.id(), reqId, segmentId);
-            worker = new MapQueryLazyWorker(ctx.igniteInstanceName(), key, log, this, qryCtxRegistry);
-
-            worker.submit(new Runnable() {
-                @Override public void run() {
-                    onQueryRequest0(
-                        node,
-                        reqId,
-                        segmentId,
-                        schemaName,
-                        qrys,
-                        cacheIds,
-                        topVer,
-                        partsMap,
-                        parts,
-                        pageSize,
-                        distributedJoins,
-                        enforceJoinOrder,
-                        replicated,
-                        timeout,
-                        params,
-                        true,
-                        mvccSnapshot,
-                        tx,
-                        txDetails,
-                        lockFut,
-                        runCntr,
-                        dataPageScanEnabled);
-                }
-            });
-
-            if (lazyWorkerBusyLock.enterBusy()) {
-                try {
-                    MapQueryLazyWorker oldWorker = lazyWorkers.put(key, worker);
-
-                    if (oldWorker != null)
-                        oldWorker.stop(false);
-
-                    IgniteThread thread = new IgniteThread(worker);
->>>>>>> 6f909d3c
 
         boolean inTx = (tx != null);
 
@@ -632,12 +516,8 @@
 
             qryResults = new MapQueryResults(h2, reqId, qrys.size(), mainCctx, inTx, lazy, qctx);
 
-<<<<<<< HEAD
             // qctx is set, we have to release reservations inside of it.
             reserved = null;
-=======
-            H2Utils.setupConnection(conn, distributedJoins, enforceJoinOrder);
->>>>>>> 6f909d3c
 
             qryCtxRegistry.setThreadLocal(qctx);
 
