--- conflicted
+++ resolved
@@ -97,26 +97,6 @@
  */
 public class GridMapQueryExecutor {
     /** */
-<<<<<<< HEAD
-=======
-    private static final Field RESULT_FIELD;
-
-    /*
-     * Initialize.
-     */
-    static {
-        try {
-            RESULT_FIELD = JdbcResultSet.class.getDeclaredField("result");
-
-            RESULT_FIELD.setAccessible(true);
-        }
-        catch (NoSuchFieldException e) {
-            throw new IllegalStateException("Check H2 version in classpath.", e);
-        }
-    }
-
-    /** */
->>>>>>> c5a04da7
     private IgniteLogger log;
 
     /** */
