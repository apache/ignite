--- conflicted
+++ resolved
@@ -68,13 +68,9 @@
 import org.apache.ignite.internal.processors.query.h2.ResultSetEnlistFuture;
 import org.apache.ignite.internal.processors.query.h2.UpdateResult;
 import org.apache.ignite.internal.processors.query.h2.opt.GridH2RetryException;
-<<<<<<< HEAD
-import org.apache.ignite.internal.processors.query.h2.opt.IgniteH2QueryMemoryManager;
-=======
 import org.apache.ignite.internal.processors.query.h2.opt.QueryContext;
 import org.apache.ignite.internal.processors.query.h2.opt.QueryContextRegistry;
 import org.apache.ignite.internal.processors.query.h2.opt.join.DistributedJoinContext;
->>>>>>> 5551faa9
 import org.apache.ignite.internal.processors.query.h2.sql.GridSqlQueryParser;
 import org.apache.ignite.internal.processors.query.h2.twostep.messages.GridQueryCancelRequest;
 import org.apache.ignite.internal.processors.query.h2.twostep.messages.GridQueryFailResponse;
@@ -403,7 +399,6 @@
                     req.timeout(),
                     params,
                     true,
-                    req.maxMemory(),
                     req.mvccSnapshot(),
                     tx,
                     txReq,
@@ -432,7 +427,6 @@
                                 req.timeout(),
                                 params,
                                 false,
-                                req.maxMemory(),
                                 req.mvccSnapshot(),
                                 tx,
                                 txReq,
@@ -464,7 +458,6 @@
             req.timeout(),
             params,
             lazy,
-            req.maxMemory(),
             req.mvccSnapshot(),
             tx,
             txReq,
@@ -512,7 +505,6 @@
         final int timeout,
         final Object[] params,
         boolean lazy,
-        long maxMemory,
         @Nullable final MvccSnapshot mvccSnapshot,
         @Nullable final GridDhtTxLocalAdapter tx,
         @Nullable final GridH2SelectForUpdateTxDetails txDetails,
@@ -552,7 +544,6 @@
                         timeout,
                         params,
                         true,
-                        maxMemory,
                         mvccSnapshot,
                         tx,
                         txDetails,
@@ -641,18 +632,6 @@
 
             QueryContext qctx = new QueryContext(
                 segmentId,
-<<<<<<< HEAD
-                replicated ? REPLICATED : MAP)
-                .filter(h2.backupFilter(topVer, parts))
-                .partitionsMap(partsMap)
-                .distributedJoinMode(distributedJoinMode)
-                .pageSize(pageSize)
-                .topologyVersion(topVer)
-                .reservations(reserved)
-                .mvccSnapshot(mvccSnapshot)
-                .lazyWorker(worker)
-                .queryMemoryManager((maxMemory == Long.MAX_VALUE) ? null : new IgniteH2QueryMemoryManager(maxMemory));
-=======
                 h2.backupFilter(topVer, parts),
                 distributedJoinCtx,
                 mvccSnapshot,
@@ -662,7 +641,6 @@
             qctx.lazyWorker(worker);
 
             Connection conn = h2.connections().connectionForThread().connection(schemaName);
->>>>>>> 5551faa9
 
             H2Utils.setupConnection(conn, distributeJoins, enforceJoinOrder);
 
