/*
 * Licensed to the Apache Software Foundation (ASF) under one or more
 * contributor license agreements.  See the NOTICE file distributed with
 * this work for additional information regarding copyright ownership.
 * The ASF licenses this file to You under the Apache License, Version 2.0
 * (the "License"); you may not use this file except in compliance with
 * the License.  You may obtain a copy of the License at
 *
 *      http://www.apache.org/licenses/LICENSE-2.0
 *
 * Unless required by applicable law or agreed to in writing, software
 * distributed under the License is distributed on an "AS IS" BASIS,
 * WITHOUT WARRANTIES OR CONDITIONS OF ANY KIND, either express or implied.
 * See the License for the specific language governing permissions and
 * limitations under the License.
 */

package org.apache.ignite.internal.processors.query.h2.twostep;

import java.lang.reflect.Field;
import java.sql.Connection;
import java.sql.ResultSet;
import java.util.AbstractCollection;
import java.util.ArrayList;
import java.util.Collection;
import java.util.Collections;
import java.util.Iterator;
import java.util.List;
import java.util.Map;
import java.util.Objects;
import java.util.UUID;
import java.util.concurrent.ConcurrentMap;
import java.util.concurrent.atomic.AtomicReferenceArray;
import javax.cache.CacheException;
import org.apache.ignite.IgniteCheckedException;
import org.apache.ignite.IgniteException;
import org.apache.ignite.IgniteLogger;
import org.apache.ignite.cache.query.QueryCancelledException;
import org.apache.ignite.cluster.ClusterNode;
import org.apache.ignite.events.CacheQueryExecutedEvent;
import org.apache.ignite.events.CacheQueryReadEvent;
import org.apache.ignite.events.DiscoveryEvent;
import org.apache.ignite.events.Event;
import org.apache.ignite.events.EventType;
import org.apache.ignite.internal.GridKernalContext;
import org.apache.ignite.internal.GridTopic;
import org.apache.ignite.internal.managers.communication.GridMessageListener;
import org.apache.ignite.internal.managers.eventstorage.GridLocalEventListener;
import org.apache.ignite.internal.processors.affinity.AffinityTopologyVersion;
import org.apache.ignite.internal.processors.cache.GridCacheContext;
import org.apache.ignite.internal.processors.cache.distributed.dht.GridDhtLocalPartition;
import org.apache.ignite.internal.processors.cache.distributed.dht.GridDhtPartitionsReservation;
import org.apache.ignite.internal.processors.cache.distributed.dht.GridReservable;
import org.apache.ignite.internal.processors.cache.query.CacheQueryType;
import org.apache.ignite.internal.processors.cache.query.GridCacheQueryMarshallable;
import org.apache.ignite.internal.processors.cache.query.GridCacheSqlQuery;
import org.apache.ignite.internal.processors.query.GridQueryCancel;
import org.apache.ignite.internal.processors.query.h2.IgniteH2Indexing;
import org.apache.ignite.internal.processors.query.h2.opt.GridH2QueryContext;
import org.apache.ignite.internal.processors.query.h2.opt.GridH2RetryException;
import org.apache.ignite.internal.processors.query.h2.opt.GridH2Table;
import org.apache.ignite.internal.processors.query.h2.twostep.messages.GridQueryCancelRequest;
import org.apache.ignite.internal.processors.query.h2.twostep.messages.GridQueryFailResponse;
import org.apache.ignite.internal.processors.query.h2.twostep.messages.GridQueryNextPageRequest;
import org.apache.ignite.internal.processors.query.h2.twostep.messages.GridQueryNextPageResponse;
import org.apache.ignite.internal.processors.query.h2.twostep.messages.GridQueryRequest;
import org.apache.ignite.internal.processors.query.h2.twostep.msg.GridH2QueryRequest;
import org.apache.ignite.internal.util.GridBoundedConcurrentLinkedHashMap;
import org.apache.ignite.internal.util.GridSpinBusyLock;
import org.apache.ignite.internal.util.typedef.CI1;
import org.apache.ignite.internal.util.typedef.F;
import org.apache.ignite.internal.util.typedef.T2;
import org.apache.ignite.internal.util.typedef.X;
import org.apache.ignite.internal.util.typedef.internal.CU;
import org.apache.ignite.internal.util.typedef.internal.U;
import org.apache.ignite.plugin.extensions.communication.Message;
import org.h2.jdbc.JdbcResultSet;
import org.h2.result.ResultInterface;
import org.h2.value.Value;
import org.jsr166.ConcurrentHashMap8;

import static org.apache.ignite.events.EventType.EVT_CACHE_QUERY_EXECUTED;
import static org.apache.ignite.events.EventType.EVT_CACHE_QUERY_OBJECT_READ;
import static org.apache.ignite.internal.processors.affinity.AffinityTopologyVersion.NONE;
import static org.apache.ignite.internal.processors.cache.distributed.dht.GridDhtPartitionState.OWNING;
import static org.apache.ignite.internal.processors.query.h2.opt.GridH2QueryType.MAP;
import static org.apache.ignite.internal.processors.query.h2.opt.GridH2QueryType.REPLICATED;
import static org.apache.ignite.internal.processors.query.h2.twostep.GridReduceQueryExecutor.QUERY_POOL;
import static org.apache.ignite.internal.processors.query.h2.twostep.msg.GridH2ValueMessageFactory.toMessages;
import static org.jsr166.ConcurrentLinkedHashMap.QueuePolicy.PER_SEGMENT_Q;

/**
 * Map query executor.
 */
public class GridMapQueryExecutor {
    /** */
    private static final Field RESULT_FIELD;

    /**
     * Initialize.
     */
    static {
        try {
            RESULT_FIELD = JdbcResultSet.class.getDeclaredField("result");

            RESULT_FIELD.setAccessible(true);
        }
        catch (NoSuchFieldException e) {
            throw new IllegalStateException("Check H2 version in classpath.", e);
        }
    }

    /** */
    private IgniteLogger log;

    /** */
    private GridKernalContext ctx;

    /** */
    private IgniteH2Indexing h2;

    /** */
    private ConcurrentMap<UUID, NodeResults> qryRess = new ConcurrentHashMap8<>();

    /** */
    private final GridSpinBusyLock busyLock;

    /** */
    private final ConcurrentMap<T2<String, AffinityTopologyVersion>, GridReservable> reservations =
        new ConcurrentHashMap8<>();

    /**
     * @param busyLock Busy lock.
     */
    public GridMapQueryExecutor(GridSpinBusyLock busyLock) {
        this.busyLock = busyLock;
    }

    /**
     * @param ctx Context.
     * @param h2 H2 Indexing.
     * @throws IgniteCheckedException If failed.
     */
    public void start(final GridKernalContext ctx, IgniteH2Indexing h2) throws IgniteCheckedException {
        this.ctx = ctx;
        this.h2 = h2;

        log = ctx.log(GridMapQueryExecutor.class);

        final UUID locNodeId = ctx.localNodeId();

        ctx.event().addLocalEventListener(new GridLocalEventListener() {
            @Override public void onEvent(final Event evt) {
                UUID nodeId = ((DiscoveryEvent)evt).eventNode().id();

                GridH2QueryContext.clearAfterDeadNode(locNodeId, nodeId);

                NodeResults nodeRess = qryRess.remove(nodeId);

                if (nodeRess == null)
                    return;

<<<<<<< HEAD
                nodeRess.cancelAll();
=======
                for (QueryResults ress : nodeRess.results().values())
                    ress.cancel(true);
>>>>>>> f8aa9573
            }
        }, EventType.EVT_NODE_FAILED, EventType.EVT_NODE_LEFT);

        ctx.io().addMessageListener(GridTopic.TOPIC_QUERY, new GridMessageListener() {
            @Override public void onMessage(UUID nodeId, Object msg) {
                if (!busyLock.enterBusy())
                    return;

                try {
                    if (msg instanceof GridCacheQueryMarshallable)
                        ((GridCacheQueryMarshallable)msg).unmarshall(ctx.config().getMarshaller(), ctx);

                    GridMapQueryExecutor.this.onMessage(nodeId, msg);
                }
                finally {
                    busyLock.leaveBusy();
                }
            }
        });
    }

    /**
     * @param nodeId Node ID.
     * @param msg Message.
     */
    public void onMessage(UUID nodeId, Object msg) {
        try {
            assert msg != null;

            ClusterNode node = ctx.discovery().node(nodeId);

            if (node == null)
                return; // Node left, ignore.

            boolean processed = true;

            if (msg instanceof GridH2QueryRequest)
                onQueryRequest(node, (GridH2QueryRequest)msg);
            else if (msg instanceof GridQueryNextPageRequest)
                onNextPageRequest(node, (GridQueryNextPageRequest)msg);
            else if (msg instanceof GridQueryCancelRequest)
                onCancel(node, (GridQueryCancelRequest)msg);
            else if (msg instanceof GridQueryRequest)
                onQueryRequest(node, (GridQueryRequest)msg);
            else
                processed = false;

            if (processed && log.isDebugEnabled())
                log.debug("Processed request: " + nodeId + "->" + ctx.localNodeId() + " " + msg);
        }
        catch(Throwable th) {
            U.error(log, "Failed to process message: " + msg, th);
        }
    }

    /**
     * @param node Node.
     * @param msg Message.
     */
    private void onCancel(ClusterNode node, GridQueryCancelRequest msg) {
        long qryReqId = msg.queryRequestId();

        NodeResults nodeRess = resultsForNode(node.id());

        boolean clear = GridH2QueryContext.clear(ctx.localNodeId(), node.id(), qryReqId, MAP);

        if (!clear) {
            nodeRess.onCancel(qryReqId);

            GridH2QueryContext.clear(ctx.localNodeId(), node.id(), qryReqId, MAP);
        }

<<<<<<< HEAD
        nodeRess.cancelRequest(qryReqId);
=======
        QueryResults results = nodeRess.results().remove(qryReqId);

        if (results == null)
            return;

        results.cancel(true);
>>>>>>> f8aa9573
    }

    /**
     * @param nodeId Node ID.
     * @return Results for node.
     */
    private NodeResults resultsForNode(UUID nodeId) {
        NodeResults nodeRess = qryRess.get(nodeId);

        if (nodeRess == null) {
            nodeRess = new NodeResults();

            NodeResults old = qryRess.putIfAbsent(nodeId, nodeRess);

            if (old != null)
                nodeRess = old;
        }

        return nodeRess;
    }

    /**
     * @param cctx Cache context.
     * @param p Partition ID.
     * @return Partition.
     */
    private GridDhtLocalPartition partition(GridCacheContext<?, ?> cctx, int p) {
        return cctx.topology().localPartition(p, NONE, false);
    }

    /**
     * @param cacheIds Cache IDs.
     * @param topVer Topology version.
     * @param explicitParts Explicit partitions list.
     * @param reserved Reserved list.
     * @return {@code true} If all the needed partitions successfully reserved.
     * @throws IgniteCheckedException If failed.
     */
    private boolean reservePartitions(
        List<Integer> cacheIds,
        AffinityTopologyVersion topVer,
        final int[] explicitParts,
        List<GridReservable> reserved
    ) throws IgniteCheckedException {
        assert topVer != null;

        Collection<Integer> partIds = wrap(explicitParts);

        for (int i = 0; i < cacheIds.size(); i++) {
            GridCacheContext<?, ?> cctx = ctx.cache().context().cacheContext(cacheIds.get(i));

            if (cctx == null) // Cache was not found, probably was not deployed yet.
                return false;

            if (cctx.isLocal() || !cctx.rebalanceEnabled())
                continue;

            // For replicated cache topology version does not make sense.
            final T2<String,AffinityTopologyVersion> grpKey =
                new T2<>(cctx.name(), cctx.isReplicated() ? null : topVer);

            GridReservable r = reservations.get(grpKey);

            if (explicitParts == null && r != null) { // Try to reserve group partition if any and no explicits.
                if (r != ReplicatedReservation.INSTANCE) {
                    if (!r.reserve())
                        return false; // We need explicit partitions here -> retry.

                    reserved.add(r);
                }
            }
            else { // Try to reserve partitions one by one.
                int partsCnt = cctx.affinity().partitions();

                if (cctx.isReplicated()) { // Check all the partitions are in owning state for replicated cache.
                    if (r == null) { // Check only once.
                        for (int p = 0; p < partsCnt; p++) {
                            GridDhtLocalPartition part = partition(cctx, p);

                            // We don't need to reserve partitions because they will not be evicted in replicated caches.
                            if (part == null || part.state() != OWNING)
                                return false;
                        }

                        // Mark that we checked this replicated cache.
                        reservations.putIfAbsent(grpKey, ReplicatedReservation.INSTANCE);
                    }
                }
                else { // Reserve primary partitions for partitioned cache (if no explicit given).
                    if (explicitParts == null)
                        partIds = cctx.affinity().primaryPartitions(ctx.localNodeId(), topVer);

                    for (int partId : partIds) {
                        GridDhtLocalPartition part = partition(cctx, partId);

                        if (part == null || part.state() != OWNING || !part.reserve())
                            return false;

                        reserved.add(part);

                        // Double check that we are still in owning state and partition contents are not cleared.
                        if (part.state() != OWNING)
                            return false;
                    }

                    if (explicitParts == null) {
                        // We reserved all the primary partitions for cache, attempt to add group reservation.
                        GridDhtPartitionsReservation grp = new GridDhtPartitionsReservation(topVer, cctx, "SQL");

                        if (grp.register(reserved.subList(reserved.size() - partIds.size(), reserved.size()))) {
                            if (reservations.putIfAbsent(grpKey, grp) != null)
                                throw new IllegalStateException("Reservation already exists.");

                            grp.onPublish(new CI1<GridDhtPartitionsReservation>() {
                                @Override public void apply(GridDhtPartitionsReservation r) {
                                    reservations.remove(grpKey, r);
                                }
                            });
                        }
                    }
                }
            }
        }

        return true;
    }

    /**
     * @param ints Integers.
     * @return Collection wrapper.
     */
    private static Collection<Integer> wrap(final int[] ints) {
        if (ints == null)
            return null;

        if (ints.length == 0)
            return Collections.emptySet();

        return new AbstractCollection<Integer>() {
            @Override public Iterator<Integer> iterator() {
                return new Iterator<Integer>() {
                    /** */
                    private int i = 0;

                    @Override public boolean hasNext() {
                        return i < ints.length;
                    }

                    @Override public Integer next() {
                        return ints[i++];
                    }

                    @Override public void remove() {
                        throw new UnsupportedOperationException();
                    }
                };
            }

            @Override public int size() {
                return ints.length;
            }
        };
    }

    /**
     * Executing queries locally.
     *
     * @param node Node.
     * @param req Query request.
     */
    private void onQueryRequest(ClusterNode node, GridQueryRequest req) {
        List<Integer> cacheIds;

        if (req.extraSpaces() != null) {
            cacheIds = new ArrayList<>(req.extraSpaces().size() + 1);

            cacheIds.add(CU.cacheId(req.space()));

            for (String extraSpace : req.extraSpaces())
                cacheIds.add(CU.cacheId(extraSpace));
        }
        else
            cacheIds = Collections.singletonList(CU.cacheId(req.space()));

        onQueryRequest0(node,
            req.requestId(),
            0,
            req.queries(),
            cacheIds,
            req.topologyVersion(),
            null,
            req.partitions(),
            null,
            req.pageSize(),
            false,
            req.timeout());
    }

    /**
     * @param node Node.
     * @param req Query request.
     */
    private void onQueryRequest(ClusterNode node, GridH2QueryRequest req) {
        Map<UUID,int[]> partsMap = req.partitions();
        int[] parts = partsMap == null ? null : partsMap.get(ctx.localNodeId());

        onQueryRequest0(node,
            req.requestId(),
            req.threadIdx(),
            req.queries(),
            req.caches(),
            req.topologyVersion(),
            partsMap,
            parts,
            req.tables(),
            req.pageSize(),
            req.isFlagSet(GridH2QueryRequest.FLAG_DISTRIBUTED_JOINS),
            req.timeout());
    }

    /**
     * @param node Node authored request.
     * @param reqId Request ID.
     * @param threadIdx thread index.
     * @param qrys Queries to execute.
     * @param cacheIds Caches which will be affected by these queries.
     * @param topVer Topology version.
     * @param partsMap Partitions map for unstable topology.
     * @param parts Explicit partitions for current node.
     * @param tbls Tables.
     * @param pageSize Page size.
     * @param distributedJoins Can we expect distributed joins to be ran.
     */
    private void onQueryRequest0(
        ClusterNode node,
        long reqId,
        int threadIdx,
        Collection<GridCacheSqlQuery> qrys,
        List<Integer> cacheIds,
        AffinityTopologyVersion topVer,
        Map<UUID, int[]> partsMap,
        int[] parts,
        Collection<String> tbls,
        int pageSize,
        boolean distributedJoins,
        int timeout
    ) {
        // Prepare to run queries.
        GridCacheContext<?, ?> mainCctx = ctx.cache().context().cacheContext(cacheIds.get(0));

        if (mainCctx == null)
            throw new CacheException("Failed to find cache.");

        NodeResults nodeRess = resultsForNode(node.id());

        QueryResults qr = null;

        List<GridReservable> reserved = new ArrayList<>();

        try {
            if (topVer != null) {
                // Reserve primary for topology version or explicit partitions.
                if (!reservePartitions(cacheIds, topVer, parts, reserved)) {
                    sendRetry(node, reqId, threadIdx);

                    return;
                }
            }

            qr = new QueryResults(reqId, qrys.size(), mainCctx);

            if (nodeRess.put(reqId, threadIdx, qr) != null)
                throw new IllegalStateException();

            // Prepare query context.
            GridH2QueryContext qctx = new GridH2QueryContext(ctx.localNodeId(),
                node.id(),
                reqId,
                mainCctx.isReplicated() ? REPLICATED : MAP)
                .filter(h2.backupFilter(topVer, parts))
                .partitionsMap(partsMap)
                .distributedJoins(distributedJoins)
                .pageSize(pageSize)
                .topologyVersion(topVer)
                .reservations(reserved);

            List<GridH2Table> snapshotedTbls = null;

            if (!F.isEmpty(tbls)) {
                snapshotedTbls = new ArrayList<>(tbls.size());

                for (String identifier : tbls) {
                    GridH2Table tbl = h2.dataTable(identifier);

                    Objects.requireNonNull(tbl, identifier);

                    tbl.snapshotIndexes(qctx);

                    snapshotedTbls.add(tbl);
                }
            }

            Connection conn = h2.connectionForSpace(mainCctx.name());

            // Here we enforce join order to have the same behavior on all the nodes.
            h2.setupConnection(conn, distributedJoins, true);

            GridH2QueryContext.set(qctx);

            // qctx is set, we have to release reservations inside of it.
            reserved = null;

            try {
                if (nodeRess.cancelled(reqId)) {
                    GridH2QueryContext.clear(ctx.localNodeId(), node.id(), reqId, qctx.type());

                    nodeRess.cancelRequest(reqId);

                    throw new QueryCancelledException();
                }

                // Run queries.
                int qryIdx = 0;

                boolean evt = ctx.event().isRecordable(EVT_CACHE_QUERY_EXECUTED);

                for (GridCacheSqlQuery qry : qrys) {
                    ResultSet rs = h2.executeSqlQueryWithTimer(mainCctx.name(), conn, qry.query(),
                        F.asList(qry.parameters()), true,
                        timeout,
                        qr.cancels[i]);

                    if (evt) {
                        ctx.event().record(new CacheQueryExecutedEvent<>(
                            node,
                            "SQL query executed.",
                            EVT_CACHE_QUERY_EXECUTED,
                            CacheQueryType.SQL.name(),
                            mainCctx.namex(),
                            null,
                            qry.query(),
                            null,
                            null,
                            qry.parameters(),
                            node.id(),
                            null));
                    }

                    assert rs instanceof JdbcResultSet : rs.getClass();

                    qr.addResult(qryIdx, qry, ctx.localNodeId(), rs);

                    if (qr.canceled) {
                        qr.result(qryIdx).close();

                        throw new QueryCancelledException();
                    }

                    // Send the first page.
                    sendNextPage(nodeRess, node, qr, qryIdx, threadIdx, pageSize);

                    qryIdx++;
                }
            }
            finally {
                GridH2QueryContext.clearThreadLocal();

                if (!distributedJoins)
                    qctx.clearContext(false);

                if (!F.isEmpty(snapshotedTbls)) {
                    for (GridH2Table dataTbl : snapshotedTbls)
                        dataTbl.releaseSnapshots();
                }
            }
        }
        catch (Throwable e) {
            if (qr != null) {
                nodeRess.remove(reqId, threadIdx, qr);

                qr.cancel(false);
            }

            if (X.hasCause(e, GridH2RetryException.class))
                sendRetry(node, reqId, threadIdx);
            else {
                U.error(log, "Failed to execute local query.", e);

                sendError(node, reqId, e);

                if (e instanceof Error)
                    throw (Error)e;
            }
        }
        finally {
            if (reserved != null) {
                // Release reserved partitions.
                for (int i = 0; i < reserved.size(); i++)
                    reserved.get(i).release();
            }
        }
    }

    /**
     * @param node Node.
     * @param qryReqId Query request ID.
     * @param err Error.
     */
    private void sendError(ClusterNode node, long qryReqId, Throwable err) {
        try {
            GridQueryFailResponse msg = new GridQueryFailResponse(qryReqId, err);

            if (node.isLocal()) {
                U.error(log, "Failed to run map query on local node.", err);

                h2.reduceQueryExecutor().onMessage(ctx.localNodeId(), msg);
            }
            else
                ctx.io().send(node, GridTopic.TOPIC_QUERY, msg, QUERY_POOL);
        }
        catch (Exception e) {
            e.addSuppressed(err);

            U.error(log, "Failed to send error message.", e);
        }
    }

    /**
     * @param node Node.
     * @param req Request.
     */
    private void onNextPageRequest(ClusterNode node, GridQueryNextPageRequest req) {
        NodeResults nodeRess = qryRess.get(node.id());

<<<<<<< HEAD
        QueryResults qr = nodeRess == null ? null : nodeRess.get(req.queryRequestId(), req.threadIdx());
=======
        if (nodeRess == null) {
            sendError(node, req.queryRequestId(), new CacheException("No node result found for request: " + req));
>>>>>>> f8aa9573

            return;
        } else if (nodeRess.cancelled(req.queryRequestId())) {
            sendError(node, req.queryRequestId(), new QueryCancelledException());

            return;
        }

        QueryResults qr = nodeRess.results().get(req.queryRequestId());

        if (qr == null)
            sendError(node, req.queryRequestId(), new CacheException("No query result found for request: " + req));
        else if (qr.canceled)
            sendError(node, req.queryRequestId(), new QueryCancelledException());
        else
            sendNextPage(nodeRess, node, qr, req.query(), req.threadIdx(), req.pageSize());
    }

    /**
     * @param nodeRess Results.
     * @param node Node.
     * @param qr Query results.
     * @param qry Query.
     * @param threadIdx thread index
     * @param pageSize Page size.
     */
    private void sendNextPage(NodeResults nodeRess, ClusterNode node, QueryResults qr, int qry, int threadIdx,
        int pageSize) {
        QueryResult res = qr.result(qry);

        assert res != null;

        int page = res.page;

        List<Value[]> rows = new ArrayList<>(Math.min(64, pageSize));

        boolean last = res.fetchNextPage(rows, pageSize);

        if (last) {
            res.close();

            if (qr.isAllClosed())
                nodeRess.remove(qr.qryReqId, threadIdx, qr);
        }

        try {
            boolean loc = node.isLocal();

            GridQueryNextPageResponse msg = new GridQueryNextPageResponse(qr.qryReqId, threadIdx, qry, page,
                page == 0 ? res.rowCnt : -1,
                res.cols,
                loc ? null : toMessages(rows, new ArrayList<Message>(res.cols)),
                loc ? rows : null);

            if (loc)
                h2.reduceQueryExecutor().onMessage(ctx.localNodeId(), msg);
            else
                ctx.io().send(node, GridTopic.TOPIC_QUERY, msg, QUERY_POOL);
        }
        catch (IgniteCheckedException e) {
            log.error("Failed to send message.", e);

            throw new IgniteException(e);
        }
    }

    /**
     * @param node Node.
     * @param reqId Request ID.
     * @param threadIdx thread index.
     */
    private void sendRetry(ClusterNode node, long reqId, int threadIdx) {
        try {
            boolean loc = node.isLocal();

            GridQueryNextPageResponse msg = new GridQueryNextPageResponse(reqId, threadIdx,
            /*qry*/0, /*page*/0, /*allRows*/0, /*cols*/1,
                loc ? null : Collections.<Message>emptyList(),
                loc ? Collections.<Value[]>emptyList() : null);

            msg.retry(h2.readyTopologyVersion());

            if (loc)
                h2.reduceQueryExecutor().onMessage(ctx.localNodeId(), msg);
            else
                ctx.io().send(node, GridTopic.TOPIC_QUERY, msg, QUERY_POOL);
        }
        catch (Exception e) {
            U.warn(log, "Failed to send retry message: " + e.getMessage());
        }
    }

    /**
     * @param cacheName Cache name.
     */
    public void onCacheStop(String cacheName) {
        // Drop group reservations.
        for (T2<String,AffinityTopologyVersion> grpKey : reservations.keySet()) {
            if (F.eq(grpKey.get1(), cacheName))
                reservations.remove(grpKey);
        }
    }


    /**
     *
     */
    private static class NodeResults {
        /** */
        private final ConcurrentMap<QueryThreadKey, QueryResults> res = new ConcurrentHashMap8<>();

        /** */
        private final GridBoundedConcurrentLinkedHashMap<Long, Boolean> qryHist =
            new GridBoundedConcurrentLinkedHashMap<>(1024, 1024, 0.75f, 64, PER_SEGMENT_Q);

        /**
         * @param reqId Query Request ID.
         * @return {@code False} if query was already cancelled.
         */
        boolean cancelled(long reqId) {
            return qryHist.get(reqId) != null;
        }

        /**
         * @param reqId Query Request ID.
         * @return {@code True} if cancelled.
         */
        boolean onCancel(long reqId) {
            Boolean old = qryHist.putIfAbsent(reqId, Boolean.FALSE);

            return old == null;
        }

        /**
         * @param reqId Query Request ID.
         * @param threadIdx thread index.
         * @return query thread results.
         */
        public QueryResults get(long reqId, int threadIdx) {
            return res.get(new QueryThreadKey(reqId, threadIdx));
        }

        /**
         * Cancel all thread of given request.
         * @param qryId Query ID.
         */
        public void cancelRequest(long reqID) {
            for (QueryThreadKey key : res.keySet()) {
                if (key.reqId == reqID) {
                    QueryResults removed = res.remove(key);

                    if (removed != null)
                        removed.cancel();
                }

            }
        }

        /**
         * @param reqId Query Request ID.
         * @param threadIdx thread index.
         * @param qr Query Results.
         * @return {@code True} if removed.
         */
        public boolean remove(long reqId, int threadIdx, QueryResults qr) {
            return res.remove(new QueryThreadKey(reqId, threadIdx), qr);
        }

        /**
         * @param reqId Query Request ID.
         * @param threadIdx thread index.
         * @param qr Query Results.
         * @return previous value.
         */
        public QueryResults put(long reqId, int threadIdx, QueryResults qr) {
            return res.put(new QueryThreadKey(reqId, threadIdx), qr);
        }

        /**
         * Cancel all node queries.
         */
        public void cancelAll() {
            for (QueryResults ress : res.values())
                ress.cancel();
        }

        /**
         *
         */
        static class QueryThreadKey {
            /** */
            private long reqId;

            /** */
            private int threadIdx;

            /** Constructor */
            QueryThreadKey(long reqId, int threadIdx) {
                this.reqId = reqId;
                this.threadIdx = threadIdx;
            }

            /** {@inheritDoc} */
            @Override public boolean equals(Object o) {
                if (this == o)
                    return true;
                if (o == null || getClass() != o.getClass())
                    return false;

                QueryThreadKey thread = (QueryThreadKey)o;

                return reqId == thread.reqId && threadIdx == thread.threadIdx;

            }

            /** {@inheritDoc} */
            @Override public int hashCode() {
                int result = (int)(reqId ^ (reqId >>> 32));
                result = 31 * result + threadIdx;
                return result;
            }
        }
    }

    /**
     *
     */
    private class QueryResults {
        /** */
        private final long qryReqId;

        /** */
        private final AtomicReferenceArray<QueryResult> results;

        /** */
        private final GridQueryCancel[] cancels;

        /** */
        private final GridCacheContext<?,?> cctx;

        /** */
        private volatile boolean canceled;

        /**
         * @param qryReqId Query request ID.
         * @param qrys Number of queries.
         * @param cctx Cache context.
         */
        @SuppressWarnings("unchecked")
        private QueryResults(long qryReqId, int qrys, GridCacheContext<?, ?> cctx) {
            this.qryReqId = qryReqId;
            this.cctx = cctx;

            results = new AtomicReferenceArray<>(qrys);
            cancels = new GridQueryCancel[qrys];

            for (int i = 0; i < cancels.length; i++)
                cancels[i] = new GridQueryCancel();
        }

        /**
         * @param qry Query result index.
         * @return Query result.
         */
        QueryResult result(int qry) {
            return results.get(qry);
        }

        /**
         * @param qry Query result index.
         * @param q Query object.
         * @param qrySrcNodeId Query source node.
         * @param rs Result set.
         */
        void addResult(int qry, GridCacheSqlQuery q, UUID qrySrcNodeId, ResultSet rs) {
            if (!results.compareAndSet(qry, null, new QueryResult(rs, cctx, qrySrcNodeId, q)))
                throw new IllegalStateException();
        }

        /**
         * @return {@code true} If all results are closed.
         */
        boolean isAllClosed() {
            for (int i = 0; i < results.length(); i++) {
                QueryResult res = results.get(i);

                if (res == null || !res.closed)
                    return false;
            }

            return true;
        }

        /**
         * Cancels the query.
         */
        void cancel(boolean forceQryCancel) {
            if (canceled)
                return;

            canceled = true;

            for (int i = 0; i < results.length(); i++) {
                QueryResult res = results.get(i);

                if (res != null) {
                    res.close();

                    continue;
                }

                if (forceQryCancel) {
                    GridQueryCancel cancel = cancels[i];

                    if (cancel != null)
                        cancel.cancel();
                }
            }
        }
    }

    /**
     * Result for a single part of the query.
     */
    private class QueryResult implements AutoCloseable {
        /** */
        private final ResultInterface res;

        /** */
        private final ResultSet rs;

        /** */
        private final GridCacheContext<?,?> cctx;

        /** */
        private final GridCacheSqlQuery qry;

        /** */
        private final UUID qrySrcNodeId;

        /** */
        private final int cols;

        /** */
        private int page;

        /** */
        private final int rowCnt;

        /** */
        private volatile boolean closed;

        /**
         * @param rs Result set.
         * @param cctx Cache context.
         * @param qrySrcNodeId Query source node.
         * @param qry Query.
         */
        private QueryResult(ResultSet rs, GridCacheContext<?,?> cctx, UUID qrySrcNodeId, GridCacheSqlQuery qry) {
            this.rs = rs;
            this.cctx = cctx;
            this.qry = qry;
            this.qrySrcNodeId = qrySrcNodeId;

            try {
                res = (ResultInterface)RESULT_FIELD.get(rs);
            }
            catch (IllegalAccessException e) {
                throw new IllegalStateException(e); // Must not happen.
            }

            rowCnt = res.getRowCount();
            cols = res.getVisibleColumnCount();
        }

        /**
         * @param rows Collection to fetch into.
         * @param pageSize Page size.
         * @return {@code true} If there are no more rows available.
         */
        synchronized boolean fetchNextPage(List<Value[]> rows, int pageSize) {
            if (closed)
                return true;

            boolean readEvt = cctx.gridEvents().isRecordable(EVT_CACHE_QUERY_OBJECT_READ);

            page++;

            for (int i = 0 ; i < pageSize; i++) {
                if (!res.next())
                    return true;

                Value[] row = res.currentRow();

                assert row != null;

                if (readEvt) {
                    cctx.gridEvents().record(new CacheQueryReadEvent<>(
                        cctx.localNode(),
                        "SQL fields query result set row read.",
                        EVT_CACHE_QUERY_OBJECT_READ,
                        CacheQueryType.SQL.name(),
                        cctx.namex(),
                        null,
                        qry.query(),
                        null,
                        null,
                        qry.parameters(),
                        qrySrcNodeId,
                        null,
                        null,
                        null,
                        null,
                        row(row)));
                }

                rows.add(res.currentRow());
            }

            return false;
        }

        /**
         * @param row Values array row.
         * @return Objects list row.
         */
        private List<?> row(Value[] row) {
            List<Object> res = new ArrayList<>(row.length);

            for (Value v : row)
                res.add(v.getObject());

            return res;
        }

        /** {@inheritDoc} */
        @Override public synchronized void close() {
            if (closed)
                return;

            closed = true;

            U.close(rs, log);
        }
    }

    /**
     * Fake reservation object for replicated caches.
     */
    private static class ReplicatedReservation implements GridReservable {
        /** */
        static final ReplicatedReservation INSTANCE = new ReplicatedReservation();

        /** {@inheritDoc} */
        @Override public boolean reserve() {
            throw new IllegalStateException();
        }

        /** {@inheritDoc} */
        @Override public void release() {
            throw new IllegalStateException();
        }
    }
}<|MERGE_RESOLUTION|>--- conflicted
+++ resolved
@@ -160,12 +160,7 @@
                 if (nodeRess == null)
                     return;
 
-<<<<<<< HEAD
                 nodeRess.cancelAll();
-=======
-                for (QueryResults ress : nodeRess.results().values())
-                    ress.cancel(true);
->>>>>>> f8aa9573
             }
         }, EventType.EVT_NODE_FAILED, EventType.EVT_NODE_LEFT);
 
@@ -238,16 +233,7 @@
             GridH2QueryContext.clear(ctx.localNodeId(), node.id(), qryReqId, MAP);
         }
 
-<<<<<<< HEAD
         nodeRess.cancelRequest(qryReqId);
-=======
-        QueryResults results = nodeRess.results().remove(qryReqId);
-
-        if (results == null)
-            return;
-
-        results.cancel(true);
->>>>>>> f8aa9573
     }
 
     /**
@@ -578,7 +564,7 @@
                     ResultSet rs = h2.executeSqlQueryWithTimer(mainCctx.name(), conn, qry.query(),
                         F.asList(qry.parameters()), true,
                         timeout,
-                        qr.cancels[i]);
+                        qr.cancels[qryIdx]);
 
                     if (evt) {
                         ctx.event().record(new CacheQueryExecutedEvent<>(
@@ -682,12 +668,8 @@
     private void onNextPageRequest(ClusterNode node, GridQueryNextPageRequest req) {
         NodeResults nodeRess = qryRess.get(node.id());
 
-<<<<<<< HEAD
-        QueryResults qr = nodeRess == null ? null : nodeRess.get(req.queryRequestId(), req.threadIdx());
-=======
         if (nodeRess == null) {
             sendError(node, req.queryRequestId(), new CacheException("No node result found for request: " + req));
->>>>>>> f8aa9573
 
             return;
         } else if (nodeRess.cancelled(req.queryRequestId())) {
@@ -696,7 +678,7 @@
             return;
         }
 
-        QueryResults qr = nodeRess.results().get(req.queryRequestId());
+        QueryResults qr = nodeRess.get(req.queryRequestId(), req.threadIdx());
 
         if (qr == null)
             sendError(node, req.queryRequestId(), new CacheException("No query result found for request: " + req));
@@ -832,7 +814,7 @@
 
         /**
          * Cancel all thread of given request.
-         * @param qryId Query ID.
+         * @param reqID Request ID.
          */
         public void cancelRequest(long reqID) {
             for (QueryThreadKey key : res.keySet()) {
@@ -840,7 +822,7 @@
                     QueryResults removed = res.remove(key);
 
                     if (removed != null)
-                        removed.cancel();
+                        removed.cancel(true);
                 }
 
             }
@@ -871,7 +853,7 @@
          */
         public void cancelAll() {
             for (QueryResults ress : res.values())
-                ress.cancel();
+                ress.cancel(true);
         }
 
         /**
