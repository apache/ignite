--- conflicted
+++ resolved
@@ -72,17 +72,10 @@
     private String affinityKey;
 
     /** Forcefully turn single column PK into an Object. */
-<<<<<<< HEAD
-    private boolean wrapKey;
-
-    /** Forcefully turn single column value into an Object. */
-    private boolean wrapVal;
-=======
     private Boolean wrapKey;
 
     /** Forcefully turn single column value into an Object. */
     private Boolean wrapVal;
->>>>>>> 3f664f08
 
     /** Extra WITH-params. */
     private List<String> params;
@@ -286,11 +279,7 @@
     /**
      * @return Forcefully turn single column PK into an Object.
      */
-<<<<<<< HEAD
-    public boolean wrapKey() {
-=======
     public Boolean wrapKey() {
->>>>>>> 3f664f08
         return wrapKey;
     }
 
@@ -304,11 +293,7 @@
     /**
      * @return Forcefully turn single column value into an Object.
      */
-<<<<<<< HEAD
-    public boolean wrapValue() {
-=======
     public Boolean wrapValue() {
->>>>>>> 3f664f08
         return wrapVal;
     }
 
