/*
 * Licensed to the Apache Software Foundation (ASF) under one or more
 * contributor license agreements.  See the NOTICE file distributed with
 * this work for additional information regarding copyright ownership.
 * The ASF licenses this file to You under the Apache License, Version 2.0
 * (the "License"); you may not use this file except in compliance with
 * the License.  You may obtain a copy of the License at
 *
 *      http://www.apache.org/licenses/LICENSE-2.0
 *
 * Unless required by applicable law or agreed to in writing, software
 * distributed under the License is distributed on an "AS IS" BASIS,
 * WITHOUT WARRANTIES OR CONDITIONS OF ANY KIND, either express or implied.
 * See the License for the specific language governing permissions and
 * limitations under the License.
 */

package org.apache.ignite.internal.processors.query.h2.opt;

import java.util.ArrayList;
import java.util.Arrays;
import java.util.Collection;
import java.util.Collections;
import java.util.Comparator;
import java.util.HashMap;
import java.util.Iterator;
import java.util.List;
import java.util.Map;
import java.util.NoSuchElementException;
import java.util.UUID;
import java.util.concurrent.BlockingQueue;
import java.util.concurrent.Future;
import java.util.concurrent.LinkedBlockingQueue;
import java.util.concurrent.TimeUnit;
import java.util.concurrent.atomic.AtomicLong;
import javax.cache.CacheException;
import org.apache.ignite.IgniteCheckedException;
import org.apache.ignite.IgniteInterruptedException;
import org.apache.ignite.IgniteLogger;
import org.apache.ignite.cluster.ClusterNode;
import org.apache.ignite.internal.GridKernalContext;
import org.apache.ignite.internal.GridTopic;
import org.apache.ignite.internal.IgniteInterruptedCheckedException;
import org.apache.ignite.internal.managers.communication.GridIoPolicy;
import org.apache.ignite.internal.managers.communication.GridMessageListener;
import org.apache.ignite.internal.processors.cache.CacheObject;
import org.apache.ignite.internal.processors.cache.GridCacheContext;
import org.apache.ignite.internal.processors.cache.distributed.dht.GridReservable;
import org.apache.ignite.internal.processors.query.h2.twostep.msg.GridH2IndexRangeRequest;
import org.apache.ignite.internal.processors.query.h2.twostep.msg.GridH2IndexRangeResponse;
import org.apache.ignite.internal.processors.query.h2.twostep.msg.GridH2RowMessage;
import org.apache.ignite.internal.processors.query.h2.twostep.msg.GridH2RowRange;
import org.apache.ignite.internal.processors.query.h2.twostep.msg.GridH2RowRangeBounds;
import org.apache.ignite.internal.processors.query.h2.twostep.msg.GridH2ValueMessage;
import org.apache.ignite.internal.processors.query.h2.twostep.msg.GridH2ValueMessageFactory;
import org.apache.ignite.internal.util.GridSpinBusyLock;
import org.apache.ignite.internal.util.IgniteTree;
import org.apache.ignite.internal.util.lang.GridCursor;
import org.apache.ignite.internal.util.typedef.CIX2;
import org.apache.ignite.internal.util.typedef.F;
import org.apache.ignite.internal.util.typedef.internal.CU;
import org.apache.ignite.internal.util.typedef.internal.U;
import org.apache.ignite.lang.IgniteBiPredicate;
import org.apache.ignite.lang.IgniteBiTuple;
import org.apache.ignite.logger.NullLogger;
import org.apache.ignite.plugin.extensions.communication.Message;
import org.apache.ignite.spi.indexing.IndexingQueryFilter;
import org.h2.engine.Session;
import org.h2.index.BaseIndex;
import org.h2.index.Cursor;
import org.h2.index.IndexCondition;
import org.h2.index.IndexLookupBatch;
import org.h2.index.ViewIndex;
import org.h2.message.DbException;
import org.h2.result.Row;
import org.h2.result.SearchRow;
import org.h2.table.IndexColumn;
import org.h2.table.TableFilter;
import org.h2.util.DoneFuture;
import org.h2.value.Value;
import org.h2.value.ValueNull;
import org.jetbrains.annotations.Nullable;

import static java.util.Collections.emptyIterator;
import static java.util.Collections.singletonList;
import static org.apache.ignite.internal.processors.query.h2.H2Connection.getQueryContextForSession;
import static org.apache.ignite.internal.processors.query.h2.opt.DistributedJoinMode.LOCAL_ONLY;
import static org.apache.ignite.internal.processors.query.h2.opt.DistributedJoinMode.OFF;
import static org.apache.ignite.internal.processors.query.h2.opt.GridH2AbstractKeyValueRow.KEY_COL;
import static org.apache.ignite.internal.processors.query.h2.opt.GridH2AbstractKeyValueRow.VAL_COL;
import static org.apache.ignite.internal.processors.query.h2.opt.GridH2CollocationModel.buildCollocationModel;
import static org.apache.ignite.internal.processors.query.h2.opt.GridH2QueryType.MAP;
import static org.apache.ignite.internal.processors.query.h2.opt.GridH2QueryType.PREPARE;
import static org.apache.ignite.internal.processors.query.h2.twostep.msg.GridH2IndexRangeResponse.STATUS_ERROR;
import static org.apache.ignite.internal.processors.query.h2.twostep.msg.GridH2IndexRangeResponse.STATUS_NOT_FOUND;
import static org.apache.ignite.internal.processors.query.h2.twostep.msg.GridH2IndexRangeResponse.STATUS_OK;
import static org.apache.ignite.internal.processors.query.h2.twostep.msg.GridH2RowRangeBounds.rangeBounds;
import static org.h2.result.Row.MEMORY_CALCULATE;

/**
 * Index base.
 */
public abstract class GridH2IndexBase extends BaseIndex {
    /** */
    private static final Object EXPLICIT_NULL = new Object();

    /** */
    private static final AtomicLong idxIdGen = new AtomicLong();

    /** */
    protected final long idxId = idxIdGen.incrementAndGet();

    /** */
    private final ThreadLocal<Object> snapshot = new ThreadLocal<>();

    /** */
    private Object msgTopic;

    /** */
    private GridMessageListener msgLsnr;

    /** */
    private IgniteLogger log;

    /** */
    private final CIX2<ClusterNode,Message> locNodeHnd = new CIX2<ClusterNode,Message>() {
        @Override public void applyx(ClusterNode clusterNode, Message msg) throws IgniteCheckedException {
            onMessage0(clusterNode.id(), msg);
        }
    };

    protected GridCacheContext<?, ?> ctx;

    /**
     * @param tbl Table.
     */
    protected final void initDistributedJoinMessaging(GridH2Table tbl) {
        final GridH2RowDescriptor desc = tbl.rowDescriptor();

        if (desc != null && desc.context() != null) {
            ctx = desc.context();

            GridKernalContext ctx = desc.context().kernalContext();

            log = ctx.log(getClass());

            msgTopic = new IgniteBiTuple<>(GridTopic.TOPIC_QUERY, tbl.identifier() + '.' + getName());

            msgLsnr = new GridMessageListener() {
                @Override public void onMessage(UUID nodeId, Object msg) {
                    GridSpinBusyLock l = desc.indexing().busyLock();

                    if (!l.enterBusy())
                        return;

                    try {
                        onMessage0(nodeId, msg);
                    }
                    finally {
                        l.leaveBusy();
                    }
                }
            };

            ctx.io().addMessageListener(msgTopic, msgLsnr);
        }
        else {
            msgTopic = null;
            msgLsnr = null;
            log = new NullLogger();
        }
    }

    /** {@inheritDoc} */
    @Override public final void close(Session ses) {
        // No-op. Actual index destruction must happen in method destroy.
    }

    /**
     * Attempts to destroys index and release all the resources.
     * We use this method instead of {@link #close(Session)} because that method
     * is used by H2 internally.
     */
    public void destroy() {
        if (msgLsnr != null)
            kernalContext().io().removeMessageListener(msgTopic, msgLsnr);
    }

    /**
     * @return Index segment ID for current query context.
     */
    protected final int sessionLocalSegment(Session ses, GridH2QueryContext qctx) {
        if (segmentsCount() == 1)
            return 0;

        if (qctx == null)
            qctx = getQueryContextForSession(ses);

        if (qctx == null)
            throw new IllegalStateException("GridH2QueryContext is not initialized.");

        return qctx.segment();
    }

    /**
     * Puts row.
     *
     * @param row Row.
     * @return Existing row or {@code null}.
     */
    public abstract GridH2Row put(GridH2Row row);

    /**
     * Puts row.
     *
     * @param row Row.
     * @return {@code True} if replaced existing row.
     */
    public boolean putx(GridH2Row row) {
        return put(row) != null;
    }

    /**
     * Remove row from index.
     *
     * @param row Row.
     * @return Removed row.
     */
    public abstract GridH2Row remove(SearchRow row);

    /**
     * Remove row from index, does not return removed row.
     *
     * @param row Row.
     */
    public void removex(SearchRow row) {
        remove(row);
    }

    /**
     * Finds a single row by the given row.
     *
     * @param row Search row.
     * @return Search result.
     */
    public abstract GridH2Row findOne(GridH2Row row);

    /**
     * Takes or sets existing snapshot to be used in current thread.
     *
     * @param s Optional existing snapshot to use.
     * @param qctx Query context.
     * @return Snapshot.
     */
    public final Object takeSnapshot(@Nullable Object s, GridH2QueryContext qctx) {
        assert snapshot.get() == null;

        if (s == null)
            s = doTakeSnapshot(qctx);

        if (s != null) {
            if (s instanceof GridReservable && !((GridReservable)s).reserve())
                return null;

            snapshot.set(s);

            if (qctx != null)
                qctx.putSnapshot(idxId, s);
        }

        return s;
    }

    /**
     * @param ses Session.
     */
    private static void clearViewIndexCache(Session ses) {
        Map<Object,ViewIndex> viewIdxCache = ses.getViewIndexCache(true);

        if (!viewIdxCache.isEmpty())
            viewIdxCache.clear();
    }

    /**
     * @param ses Session.
     * @param filters All joined table filters.
     * @param filter Current filter.
     * @return Multiplier.
     */
    public final int getDistributedMultiplier(Session ses, TableFilter[] filters, int filter) {
        GridH2QueryContext qctx = getQueryContextForSession(ses);

        // We do optimizations with respect to distributed joins only on PREPARE stage only.
        // Notice that we check for isJoinBatchEnabled, because we can do multiple different
        // optimization passes on PREPARE stage.
        // Query expressions can not be distributed as well.
        if (qctx == null || qctx.type() != PREPARE || qctx.distributedJoinMode() == OFF ||
            !ses.isJoinBatchEnabled() || ses.isPreparingQueryExpression())
            return GridH2CollocationModel.MULTIPLIER_COLLOCATED;

        // We have to clear this cache because normally sub-query plan cost does not depend on anything
        // other than index condition masks and sort order, but in our case it can depend on order
        // of previous table filters.
        clearViewIndexCache(ses);

        assert filters != null;

        GridH2CollocationModel c = buildCollocationModel(qctx, ses.getSubQueryInfo(), filters, filter, false);

        return c.calculateMultiplier();
    }

    /** {@inheritDoc} */
    @Override public GridH2Table getTable() {
        return (GridH2Table)super.getTable();
    }

    /**
     * Takes and returns actual snapshot or {@code null} if snapshots are not supported.
     *
     * @return Snapshot or {@code null}.
     */
    @Nullable protected abstract IgniteTree doTakeSnapshot(GridH2QueryContext qctx);

    /**
     * @return Thread local snapshot.
     */
    @SuppressWarnings("unchecked")
    protected <T> T threadLocalSnapshot() {
        return (T)snapshot.get();
    }

    /**
     * Releases snapshot for current thread.
     */
    public void releaseSnapshot() {
        Object s = snapshot.get();

        assert s != null;

        snapshot.remove();

        if (s instanceof GridReservable)
            ((GridReservable)s).release();

        if (s instanceof AutoCloseable)
            U.closeQuiet((AutoCloseable)s);
    }

    /**
     * Filters rows from expired ones and using predicate.
     *
     * @param cursor GridCursor over rows.
     * @param filter Optional filter.
     * @return Filtered iterator.
     */
    protected GridCursor<GridH2Row> filter(GridCursor<GridH2Row> cursor, IndexingQueryFilter filter) {
        return new FilteringCursor(cursor, U.currentTimeMillis(), filter, getTable().spaceName());
    }

    /**
     * @return Filter for currently running query or {@code null} if none.
     */
    protected static IndexingQueryFilter sessionLocalFilter(Session ses) {
        GridH2QueryContext qctx = getQueryContextForSession(ses);

        return qctx != null ? qctx.filter() : null;
    }

    /** {@inheritDoc} */
    @Override public long getDiskSpaceUsed() {
        return 0;
    }

    /** {@inheritDoc} */
    @Override public void checkRename() {
        throw DbException.getUnsupportedException("rename");
    }

    /** {@inheritDoc} */
    @Override public void add(Session ses, Row row) {
        throw DbException.getUnsupportedException("add");
    }

    /** {@inheritDoc} */
    @Override public void remove(Session ses, Row row) {
        throw DbException.getUnsupportedException("remove row");
    }

    /** {@inheritDoc} */
    @Override public void remove(Session ses) {
        // No-op: destroyed from owning table.
    }

    /** {@inheritDoc} */
    @Override public void truncate(Session ses) {
        throw DbException.getUnsupportedException("truncate");
    }

    /** {@inheritDoc} */
    @Override public boolean needRebuild() {
        return false;
    }

    /** {@inheritDoc} */
    @Override public IndexLookupBatch createLookupBatch(TableFilter filter) {
        GridH2QueryContext qctx = getQueryContextForSession(filter.getSession());

        if (qctx == null || qctx.distributedJoinMode() == OFF || !getTable().isPartitioned())
            return null;

        IndexColumn affCol = getTable().getAffinityKeyColumn();

        int affColId = -1;
        boolean ucast = false;

        if (affCol != null) {
            affColId = affCol.column.getColumnId();
            int[] masks = filter.getMasks();

            if (masks != null) {
                ucast = (masks[affColId] & IndexCondition.EQUALITY) != 0 ||
                    (masks[KEY_COL] & IndexCondition.EQUALITY) != 0;
            }
        }

        GridCacheContext<?, ?> cctx = getTable().rowDescriptor().context();

<<<<<<< HEAD
        boolean isLocal = qctx.distributedJoinMode() == LOCAL_ONLY;

        return new DistributedLookupBatch(filter.getSession(), cctx, ucast, affColId, isLocal);
=======
        return new DistributedLookupBatch(cctx, ucast, affColId);
>>>>>>> 130b1fde
    }

    /**
     * @param nodes Nodes.
     * @param msg Message.
     */
    private void send(Collection<ClusterNode> nodes, Message msg) {
        if (!getTable().rowDescriptor().indexing().send(msgTopic,
            -1,
            nodes,
            msg,
            null,
            locNodeHnd,
            GridIoPolicy.IDX_POOL,
            false))
            throw new GridH2RetryException("Failed to send message to nodes: " + nodes + ".");
    }

    /**
     * @param nodeId Source node ID.
     * @param msg Message.
     */
    private void onMessage0(UUID nodeId, Object msg) {
        ClusterNode node = kernalContext().discovery().node(nodeId);

        if (node == null)
            return;

        try {
            if (msg instanceof GridH2IndexRangeRequest)
                onIndexRangeRequest(node, (GridH2IndexRangeRequest)msg);
            else if (msg instanceof GridH2IndexRangeResponse)
                onIndexRangeResponse(node, (GridH2IndexRangeResponse)msg);
        }
        catch (Throwable th) {
            U.error(log, "Failed to handle message[nodeId=" + nodeId + ", msg=" + msg + "]", th);

            if (th instanceof Error)
                throw th;
        }
    }

    /**
     * @return Kernal context.
     */
    private GridKernalContext kernalContext() {
        return getTable().rowDescriptor().context().kernalContext();
    }

    /**
     * @param node Requesting node.
     * @param msg Request message.
     */
    private void onIndexRangeRequest(final ClusterNode node, final GridH2IndexRangeRequest msg) {
        GridH2IndexRangeResponse res = new GridH2IndexRangeResponse();

        res.originNodeId(msg.originNodeId());
        res.queryId(msg.queryId());
        res.originSegmentId(msg.originSegmentId());
        res.segment(msg.segment());
        res.batchLookupId(msg.batchLookupId());

        GridH2QueryContext qctx = GridH2QueryContext.get(kernalContext().localNodeId(), msg.originNodeId(),
            msg.queryId(), msg.originSegmentId(), MAP);

        if (qctx == null)
            res.status(STATUS_NOT_FOUND);
        else {
            try {
                RangeSource src;

                if (msg.bounds() != null) {
                    // This is the first request containing all the search rows.
                    IgniteTree snapshotTree = qctx.getSnapshot(idxId);

                    assert !msg.bounds().isEmpty() : "empty bounds";

                    src = new RangeSource(msg.bounds(), msg.segment(), snapshotTree, qctx.filter());
                }
                else {
                    // This is request to fetch next portion of data.
                    src = qctx.getSource(node.id(), msg.segment(), msg.batchLookupId());

                    assert src != null;
                }

                List<GridH2RowRange> ranges = new ArrayList<>();

                int maxRows = qctx.pageSize();

                assert maxRows > 0 : maxRows;

                while (maxRows > 0) {
                    GridH2RowRange range = src.next(maxRows);

                    if (range == null)
                        break;

                    ranges.add(range);

                    if (range.rows() != null)
                        maxRows -= range.rows().size();
                }

                assert !ranges.isEmpty();

                if (src.hasMoreRows()) {
                    // Save source for future fetches.
                    if (msg.bounds() != null)
                        qctx.putSource(node.id(), msg.segment(), msg.batchLookupId(), src);
                }
                else if (msg.bounds() == null) {
                    // Drop saved source.
                    qctx.putSource(node.id(), msg.segment(), msg.batchLookupId(), null);
                }

                res.ranges(ranges);
                res.status(STATUS_OK);
            }
            catch (Throwable th) {
                U.error(log, "Failed to process request: " + msg, th);

                res.error(th.getClass() + ": " + th.getMessage());
                res.status(STATUS_ERROR);
            }
        }

        send(singletonList(node), res);
    }

    /**
     * @param node Responded node.
     * @param msg Response message.
     */
    private void onIndexRangeResponse(ClusterNode node, GridH2IndexRangeResponse msg) {
        GridH2QueryContext qctx = GridH2QueryContext.get(kernalContext().localNodeId(),
            msg.originNodeId(), msg.queryId(), msg.originSegmentId(), MAP);

        if (qctx == null)
            return;

        Map<SegmentKey, RangeStream> streams = qctx.getStreams(msg.batchLookupId());

        if (streams == null)
            return;

        RangeStream stream = streams.get(new SegmentKey(node, msg.segment()));

        assert stream != null;

        stream.onResponse(msg);
    }

    /**
     * @param v1 First value.
     * @param v2 Second value.
     * @return {@code true} If they equal.
     */
    private boolean equal(Value v1, Value v2) {
        return v1 == v2 || (v1 != null && v2 != null && v1.compareTypeSafe(v2, getDatabase().getCompareMode()) == 0);
    }

    /**
     * @param qctx Query context.
     * @param batchLookupId Batch lookup ID.
     * @param segmentId Segment ID.
     * @return Index range request.
     */
    private static GridH2IndexRangeRequest createRequest(GridH2QueryContext qctx, int batchLookupId, int segmentId) {
        GridH2IndexRangeRequest req = new GridH2IndexRangeRequest();

        req.originNodeId(qctx.originNodeId());
        req.queryId(qctx.queryId());
        req.originSegmentId(qctx.segment());
        req.segment(segmentId);
        req.batchLookupId(batchLookupId);

        return req;
    }


    /**
     * @param qctx Query context.
     * @param cctx Cache context.
     * @param isLocalQry Local query flag.
     * @return Collection of nodes for broadcasting.
     */
    private List<SegmentKey> broadcastSegments(GridH2QueryContext qctx, GridCacheContext<?, ?> cctx, boolean isLocalQry) {
        Map<UUID, int[]> partMap = qctx.partitionsMap();

        List<ClusterNode> nodes;

        if (isLocalQry) {
            if (partMap != null && !partMap.containsKey(cctx.localNodeId()))
                return Collections.<SegmentKey>emptyList(); // Prevent remote index call for local queries.

            nodes = Collections.singletonList(cctx.localNode());
        }
        else {
            if (partMap == null)
                nodes = new ArrayList<>(CU.affinityNodes(cctx, qctx.topologyVersion()));
            else {
                nodes = new ArrayList<>(partMap.size());

                GridKernalContext ctx = kernalContext();

                for (UUID nodeId : partMap.keySet()) {
                    ClusterNode node = ctx.discovery().node(nodeId);

                    if (node == null)
                        throw new GridH2RetryException("Failed to find node.");

                    nodes.add(node);
                }
            }

            if (F.isEmpty(nodes))
                throw new GridH2RetryException("Failed to collect affinity nodes.");
        }

        int segmentsCount = segmentsCount();

        List<SegmentKey> res = new ArrayList<>(nodes.size() * segmentsCount);

        for (ClusterNode node : nodes) {
            for (int seg = 0; seg < segmentsCount; seg++)
                res.add(new SegmentKey(node, seg));
        }

        return res;
    }

    /**
     * @param cctx Cache context.
     * @param qctx Query context.
     * @param affKeyObj Affinity key.
     * @param isLocalQry Local query flag.
     * @return Segment key for Affinity key.
     */
    private SegmentKey rangeSegment(GridCacheContext<?, ?> cctx, GridH2QueryContext qctx, Object affKeyObj, boolean isLocalQry) {
        assert affKeyObj != null && affKeyObj != EXPLICIT_NULL : affKeyObj;

        ClusterNode node;

        int partition = cctx.affinity().partition(affKeyObj);

        if (isLocalQry) {
            if (qctx.partitionsMap() != null) {
                // If we have explicit partitions map, we have to use it to calculate affinity node.
                UUID nodeId = qctx.nodeForPartition(partition, cctx);

                if(!cctx.localNodeId().equals(nodeId))
                    return null; // Prevent remote index call for local queries.
            }

            if (!cctx.affinity().primaryByKey(cctx.localNode(), partition, qctx.topologyVersion()))
                return null;

            node = cctx.localNode();
        }
        else{
            if (qctx.partitionsMap() != null) {
                // If we have explicit partitions map, we have to use it to calculate affinity node.
                UUID nodeId = qctx.nodeForPartition(partition, cctx);

            node = cctx.discovery().node(nodeId);
        }
        else // Get primary node for current topology version.
            node = cctx.affinity().primaryByKey(affKeyObj, qctx.topologyVersion());

            if (node == null) // Node was not found, probably topology changed and we need to retry the whole query.
                throw new GridH2RetryException("Failed to find node.");
        }

        return new SegmentKey(node, segmentForPartition(partition));
    }

    /** */
    protected class SegmentKey {
        /** */
        final ClusterNode node;

        /** */
        final int segmentId;

        SegmentKey(ClusterNode node, int segmentId) {
            assert node != null;

            this.node = node;
            this.segmentId = segmentId;
        }

        /** {@inheritDoc} */
        @Override public boolean equals(Object o) {
            if (this == o)
                return true;
            if (o == null || getClass() != o.getClass())
                return false;

            SegmentKey key = (SegmentKey)o;

            return segmentId == key.segmentId && node.id().equals(key.node.id());

        }

        /** {@inheritDoc} */
        @Override public int hashCode() {
            int result = node.hashCode();
            result = 31 * result + segmentId;
            return result;
        }
    }

    /**
     * @param row Row.
     * @return Row message.
     */
    private GridH2RowMessage toRowMessage(Row row) {
        if (row == null)
            return null;

        int cols = row.getColumnCount();

        assert cols > 0 : cols;

        List<GridH2ValueMessage> vals = new ArrayList<>(cols);

        for (int i = 0; i < cols; i++) {
            try {
                vals.add(GridH2ValueMessageFactory.toMessage(row.getValue(i)));
            }
            catch (IgniteCheckedException e) {
                throw new CacheException(e);
            }
        }

        GridH2RowMessage res = new GridH2RowMessage();

        res.values(vals);

        return res;
    }

    /**
     * @param msg Row message.
     * @return Search row.
     */
    private SearchRow toSearchRow(GridH2RowMessage msg) {
        if (msg == null)
            return null;

        GridKernalContext ctx = kernalContext();

        Value[] vals = new Value[getTable().getColumns().length];

        assert vals.length > 0;

        List<GridH2ValueMessage> msgVals = msg.values();

        for (int i = 0; i < indexColumns.length; i++) {
            if (i >= msgVals.size())
                continue;

            try {
                vals[indexColumns[i].column.getColumnId()] = msgVals.get(i).value(ctx);
            }
            catch (IgniteCheckedException e) {
                throw new CacheException(e);
            }
        }

        return database.createRow(vals, MEMORY_CALCULATE);
    }

    /**
     * @param row Search row.
     * @return Row message.
     */
    private GridH2RowMessage toSearchRowMessage(SearchRow row) {
        if (row == null)
            return null;

        List<GridH2ValueMessage> vals = new ArrayList<>(indexColumns.length);

        for (IndexColumn idxCol : indexColumns) {
            Value val = row.getValue(idxCol.column.getColumnId());

            if (val == null)
                break;

            try {
                vals.add(GridH2ValueMessageFactory.toMessage(val));
            }
            catch (IgniteCheckedException e) {
                throw new CacheException(e);
            }
        }

        GridH2RowMessage res = new GridH2RowMessage();

        res.values(vals);

        return res;
    }

    /**
     * @param arr Array.
     * @param off Offset.
     * @param cmp Comparator.
     */
    public static <Z> void bubbleUp(Z[] arr, int off, Comparator<Z> cmp) {
        // TODO Optimize: use binary search if the range in array is big.
        for (int i = off, last = arr.length - 1; i < last; i++) {
            if (cmp.compare(arr[i], arr[i + 1]) <= 0)
                break;

            U.swap(arr, i, i + 1);
        }
    }

    /**
     * @param msg Message.
     * @return Row.
     */
    private Row toRow(GridH2RowMessage msg) {
        if (msg == null)
            return null;

        GridKernalContext ctx = kernalContext();

        List<GridH2ValueMessage> vals = msg.values();

        assert !F.isEmpty(vals) : vals;

        Value[] vals0 = new Value[vals.size()];

        for (int i = 0; i < vals0.length; i++) {
            try {
                vals0[i] = vals.get(i).value(ctx);
            }
            catch (IgniteCheckedException e) {
                throw new CacheException(e);
            }
        }

        return database.createRow(vals0, MEMORY_CALCULATE);
    }

    /** @return Index segments count. */
    protected abstract int segmentsCount();

    /**
     * @param partition Partition idx.
     * @return Segment ID for given key
     */
    protected int segmentForPartition(int partition){
        return segmentsCount() == 1 ? 0 : (partition % segmentsCount());
    }

    /**
     * @param row Table row.
     * @return Segment ID for given row.
     */
    protected int segmentForRow(SearchRow row) {
        assert row != null;

        CacheObject key;

        if (ctx != null) {
            final Value keyColValue = row.getValue(KEY_COL);

            assert keyColValue != null;

            final Object o = keyColValue.getObject();

            if (o instanceof CacheObject)
                key = (CacheObject)o;
            else
                key = ctx.toCacheKeyObject(o);

            return segmentForPartition(ctx.affinity().partition(key));
        }

        assert segmentsCount() == 1;

        return 0;
    }

    /**
     * Simple cursor from a single node.
     */
    private static class UnicastCursor implements Cursor {
        /** */
        final int rangeId;

        /** */
        RangeStream stream;

        /**
         * @param rangeId Range ID.
         * @param keys Remote index segment keys.
         * @param rangeStreams Range streams.
         */
        UnicastCursor(int rangeId, List<SegmentKey> keys, Map<SegmentKey, RangeStream> rangeStreams) {
            assert keys.size() == 1;

            this.rangeId = rangeId;
            this.stream = rangeStreams.get(F.first(keys));

            assert stream != null;
        }

        /** {@inheritDoc} */
        @Override public boolean next() {
            return stream.next(rangeId);
        }

        /** {@inheritDoc} */
        @Override public Row get() {
            return stream.get(rangeId);
        }

        /** {@inheritDoc} */
        @Override public SearchRow getSearchRow() {
            return get();
        }

        /** {@inheritDoc} */
        @Override public boolean previous() {
            throw new UnsupportedOperationException();
        }
    }

    /**
     * Merge cursor from multiple nodes.
     */
    private class BroadcastCursor implements Cursor, Comparator<RangeStream> {
        /** */
        final int rangeId;

        /** */
        final RangeStream[] streams;

        /** */
        boolean first = true;

        /** */
        int off;

        /**
         * @param rangeId Range ID.
         * @param segmentKeys Remote nodes.
         * @param rangeStreams Range streams.
         */
        BroadcastCursor(int rangeId, Collection<SegmentKey> segmentKeys, Map<SegmentKey, RangeStream> rangeStreams) {

            this.rangeId = rangeId;

            streams = new RangeStream[segmentKeys.size()];

            int i = 0;

            for (SegmentKey segmentKey : segmentKeys) {
                RangeStream stream = rangeStreams.get(segmentKey);

                assert stream != null;

                streams[i++] = stream;
            }
        }

        /** {@inheritDoc} */
        @Override public int compare(RangeStream o1, RangeStream o2) {
            if (o1 == o2)
                return 0;

            // Nulls are at the beginning of array.
            if (o1 == null)
                return -1;

            if (o2 == null)
                return 1;

            return compareRows(o1.get(rangeId), o2.get(rangeId));
        }

        /**
         * Try to fetch the first row.
         *
         * @return {@code true} If we were able to find at least one row.
         */
        private boolean goFirst() {
            // Fetch first row from all the streams and sort them.
            for (int i = 0; i < streams.length; i++) {
                if (!streams[i].next(rangeId)) {
                    streams[i] = null;
                    off++; // After sorting this offset will cut off all null elements at the beginning of array.
                }
            }

            if (off == streams.length)
                return false;

            Arrays.sort(streams, this);

            return true;
        }

        /**
         * Fetch next row.
         *
         * @return {@code true} If we were able to find at least one row.
         */
        private boolean goNext() {
            assert off != streams.length;

            if (!streams[off].next(rangeId)) {
                // Next row from current min stream was not found -> nullify that stream and bump offset forward.
                streams[off] = null;

                return ++off != streams.length;
            }

            // Bubble up current min stream with respect to fetched row to achieve correct sort order of streams.
            bubbleUp(streams, off, this);

            return true;
        }

        /** {@inheritDoc} */
        @Override public boolean next() {
            if (first) {
                first = false;

                return goFirst();
            }

            return goNext();
        }

        /** {@inheritDoc} */
        @Override public Row get() {
            return streams[off].get(rangeId);
        }

        /** {@inheritDoc} */
        @Override public SearchRow getSearchRow() {
            return get();
        }

        /** {@inheritDoc} */
        @Override public boolean previous() {
            throw new UnsupportedOperationException();
        }
    }

    /**
     * Index lookup batch.
     */
    private class DistributedLookupBatch implements IndexLookupBatch {
        /** */
        final GridCacheContext<?,?> cctx;

        /** */
        final boolean ucast;

        /** */
        final int affColId;

        /** */
        GridH2QueryContext qctx;

        /** */
        int batchLookupId;

        /** */
        Map<SegmentKey, RangeStream> rangeStreams = Collections.emptyMap();

        /** */
        List<SegmentKey> broadcastSegments;

        /** */
        List<Future<Cursor>> res = Collections.emptyList();

        /** */
        boolean batchFull;

        /** */
        boolean findCalled;

        /** */
        Session ses;

        /**
         * @param ses Session.
         * @param cctx Cache Cache context.
         * @param ucast Unicast or broadcast query.
         * @param affColId Affinity column ID.
         */
<<<<<<< HEAD
        DistributedLookupBatch(Session ses, GridCacheContext<?, ?> cctx, boolean ucast, int affColId, boolean localQuery) {
            this.ses = ses;
=======
        DistributedLookupBatch(GridCacheContext<?, ?> cctx, boolean ucast, int affColId) {
>>>>>>> 130b1fde
            this.cctx = cctx;
            this.ucast = ucast;
            this.affColId = affColId;
        }

        /**
         * @param firstRow First row.
         * @param lastRow Last row.
         * @return Affinity key or {@code null}.
         */
        private Object getAffinityKey(SearchRow firstRow, SearchRow lastRow) {
            if (firstRow == null || lastRow == null)
                return null;

            Value affKeyFirst = firstRow.getValue(affColId);
            Value affKeyLast = lastRow.getValue(affColId);

            if (affKeyFirst != null && equal(affKeyFirst, affKeyLast))
                return affKeyFirst == ValueNull.INSTANCE ? EXPLICIT_NULL : affKeyFirst.getObject();

            if (affColId == KEY_COL)
                return null;

            // Try to extract affinity key from primary key.
            Value pkFirst = firstRow.getValue(KEY_COL);
            Value pkLast = lastRow.getValue(KEY_COL);

            if (pkFirst == ValueNull.INSTANCE || pkLast == ValueNull.INSTANCE)
                return EXPLICIT_NULL;

            if (pkFirst == null || pkLast == null || !equal(pkFirst, pkLast))
                return null;

            Object pkAffKeyFirst = cctx.affinity().affinityKey(pkFirst.getObject());
            Object pkAffKeyLast = cctx.affinity().affinityKey(pkLast.getObject());

            if (pkAffKeyFirst == null || pkAffKeyLast == null)
                throw new CacheException("Cache key without affinity key.");

            if (pkAffKeyFirst.equals(pkAffKeyLast))
                return pkAffKeyFirst;

            return null;
        }

        /** {@inheritDoc} */
        @SuppressWarnings("ForLoopReplaceableByForEach")
        @Override public boolean addSearchRows(SearchRow firstRow, SearchRow lastRow) {
            if (qctx == null || findCalled) {
                if (qctx == null) {
                    // It is the first call after query begin (may be after reuse),
                    // reinitialize query context and result.
                    qctx = getQueryContextForSession(ses);
                    res = new ArrayList<>();

                    assert qctx != null;
                    assert !findCalled;
                }
                else {
                    // Cleanup after the previous lookup phase.
                    assert batchLookupId != 0;

                    findCalled = false;
                    qctx.putStreams(batchLookupId, null);
                    res.clear();
                }

                // Reinitialize for the next lookup phase.
                batchLookupId = qctx.nextBatchLookupId();
                rangeStreams = new HashMap<>();
            }

            Object affKey = affColId == -1 ? null : getAffinityKey(firstRow, lastRow);

            boolean locQry = localQuery();

            List<SegmentKey> segmentKeys;

            if (affKey != null) {
                // Affinity key is provided.
                if (affKey == EXPLICIT_NULL) // Affinity key is explicit null, we will not find anything.
                    return false;

                segmentKeys = F.asList(rangeSegment(cctx, qctx, affKey, locQry));
            }
            else {
                // Affinity key is not provided or is not the same in upper and lower bounds, we have to broadcast.
                if (broadcastSegments == null)
                    broadcastSegments = broadcastSegments(qctx, cctx, locQry);

                segmentKeys = broadcastSegments;
            }

            if (locQry && segmentKeys.isEmpty())
                return false; // Nothing to do

            assert !F.isEmpty(segmentKeys) : segmentKeys;

            final int rangeId = res.size();

            // Create messages.
            GridH2RowMessage first = toSearchRowMessage(firstRow);
            GridH2RowMessage last = toSearchRowMessage(lastRow);

            // Range containing upper and lower bounds.
            GridH2RowRangeBounds rangeBounds = rangeBounds(rangeId, first, last);

            // Add range to every message of every participating node.
            for (int i = 0; i < segmentKeys.size(); i++) {
                SegmentKey segmentKey = segmentKeys.get(i);
                assert segmentKey != null;

                RangeStream stream = rangeStreams.get(segmentKey);

                List<GridH2RowRangeBounds> bounds;

                if (stream == null) {
                    stream = new RangeStream(qctx, segmentKey.node);

                    stream.req = createRequest(qctx, batchLookupId, segmentKey.segmentId);
                    stream.req.bounds(bounds = new ArrayList<>());

                    rangeStreams.put(segmentKey, stream);
                }
                else
                    bounds = stream.req.bounds();

                bounds.add(rangeBounds);

                // If at least one node will have a full batch then we are ok.
                if (bounds.size() >= qctx.pageSize())
                    batchFull = true;
            }

            Future<Cursor> fut = new DoneFuture<>(segmentKeys.size() == 1 ?
                new UnicastCursor(rangeId, segmentKeys, rangeStreams) :
                new BroadcastCursor(rangeId, segmentKeys, rangeStreams));

            res.add(fut);

            return true;
        }

        /** {@inheritDoc} */
        @Override public boolean isBatchFull() {
            return batchFull;
        }

        /**
         * @return {@code True} if local query execution is enforced.
         */
        private boolean localQuery() {
            assert qctx != null : "Missing query context: " + this;

            return qctx.distributedJoinMode() == LOCAL_ONLY;
        }

        /**
         *
         */
        private void startStreams() {
            if (rangeStreams.isEmpty()) {
                assert res.isEmpty();

                return;
            }

            qctx.putStreams(batchLookupId, rangeStreams);

            // Start streaming.
            for (RangeStream stream : rangeStreams.values())
                stream.start();
        }

        /** {@inheritDoc} */
        @Override public List<Future<Cursor>> find() {
            batchFull = false;
            findCalled = true;

            startStreams();

            return res;
        }

        /** {@inheritDoc} */
        @Override public void reset(boolean beforeQry) {
            if (beforeQry || qctx == null) // Query context can be null if addSearchRows was never called.
                return;

            assert batchLookupId != 0;

            // Do cleanup after the query run.
            qctx.putStreams(batchLookupId, null);
            qctx = null; // The same query can be reused multiple times for different query contexts.
            batchLookupId = 0;

            rangeStreams = Collections.emptyMap();
            broadcastSegments = null;
            batchFull = false;
            findCalled = false;
            res = Collections.emptyList();
        }

        /** {@inheritDoc} */
        @Override public String getPlanSQL() {
            return ucast ? "unicast" : "broadcast";
        }
    }

    /**
     * Per node range stream.
     */
    private class RangeStream {
        /** */
        final GridH2QueryContext qctx;

        /** */
        final ClusterNode node;

        /** */
        GridH2IndexRangeRequest req;

        /** */
        int remainingRanges;

        /** */
        final BlockingQueue<GridH2IndexRangeResponse> respQueue = new LinkedBlockingQueue<>();

        /** */
        Iterator<GridH2RowRange> ranges = emptyIterator();

        /** */
        Cursor cursor = GridH2Cursor.EMPTY;

        /** */
        int cursorRangeId = -1;

        /**
         * @param qctx Query context.
         * @param node Node.
         */
        RangeStream(GridH2QueryContext qctx, ClusterNode node) {
            this.node = node;
            this.qctx = qctx;
        }

        /**
         * Start streaming.
         */
        private void start() {
            remainingRanges = req.bounds().size();

            assert remainingRanges > 0;

            if (log.isDebugEnabled())
                log.debug("Starting stream: [node=" + node + ", req=" + req + "]");

            send(singletonList(node), req);
        }

        /**
         * @param msg Response.
         */
        public void onResponse(GridH2IndexRangeResponse msg) {
            respQueue.add(msg);
        }

        /**
         * @return Response.
         */
        private GridH2IndexRangeResponse awaitForResponse() {
            assert remainingRanges > 0;

            final long start = U.currentTimeMillis();

            for (int attempt = 0;; attempt++) {
                if (qctx.isCleared())
                    throw new GridH2RetryException("Query is cancelled.");

                if (kernalContext().isStopping())
                    throw new GridH2RetryException("Stopping node.");

                GridH2IndexRangeResponse res;

                try {
                    res = respQueue.poll(500, TimeUnit.MILLISECONDS);
                }
                catch (InterruptedException ignored) {
                    throw new GridH2RetryException("Interrupted.");
                }

                if (res != null) {
                    switch (res.status()) {
                        case STATUS_OK:
                            List<GridH2RowRange> ranges0 = res.ranges();

                            remainingRanges -= ranges0.size();

                            if (ranges0.get(ranges0.size() - 1).isPartial())
                                remainingRanges++;

                            if (remainingRanges > 0) {
                                if (req.bounds() != null)
                                    req = createRequest(qctx, req.batchLookupId(), req.segment());

                                // Prefetch next page.
                                send(singletonList(node), req);
                            }
                            else
                                req = null;

                            return res;

                        case STATUS_NOT_FOUND:
                            if (req == null || req.bounds() == null) // We have already received the first response.
                                throw new GridH2RetryException("Failure on remote node.");

                            if (U.currentTimeMillis() - start > 30_000)
                                throw new GridH2RetryException("Timeout.");

                            try {
                                U.sleep(20 * attempt);
                            }
                            catch (IgniteInterruptedCheckedException e) {
                                throw new IgniteInterruptedException(e.getMessage());
                            }

                            // Retry to send the request once more after some time.
                            send(singletonList(node), req);

                            break;

                        case STATUS_ERROR:
                            throw new CacheException(res.error());

                        default:
                            throw new IllegalStateException();
                    }
                }

                if (!kernalContext().discovery().alive(node))
                    throw new GridH2RetryException("Node left: " + node);
            }
        }

        /**
         * @param rangeId Requested range ID.
         * @return {@code true} If next row for the requested range was found.
         */
        private boolean next(final int rangeId) {
            for (;;) {
                if (rangeId == cursorRangeId) {
                    if (cursor.next())
                        return true;
                }
                else if (rangeId < cursorRangeId)
                    return false;

                cursor = GridH2Cursor.EMPTY;

                while (!ranges.hasNext()) {
                    if (remainingRanges == 0) {
                        ranges = emptyIterator();

                        return false;
                    }

                    ranges = awaitForResponse().ranges().iterator();
                }

                GridH2RowRange range = ranges.next();

                cursorRangeId = range.rangeId();

                if (!F.isEmpty(range.rows())) {
                    final Iterator<GridH2RowMessage> it = range.rows().iterator();

                    if (it.hasNext()) {
                        cursor = new GridH2Cursor(new Iterator<Row>() {
                            @Override public boolean hasNext() {
                                return it.hasNext();
                            }

                            @Override public Row next() {
                                // Lazily convert messages into real rows.
                                return toRow(it.next());
                            }

                            @Override public void remove() {
                                throw new UnsupportedOperationException();
                            }
                        });
                    }
                }
            }
        }

        /**
         * @param rangeId Requested range ID.
         * @return Current row.
         */
        private Row get(int rangeId) {
            assert rangeId == cursorRangeId;

            return cursor.get();
        }
    }

    /**
     * Bounds iterator.
     */
    private class RangeSource {
        /** */
        Iterator<GridH2RowRangeBounds> boundsIter;

        /** */
        int curRangeId = -1;

        /** */
        final IgniteTree tree;

        /** */
        private final int segment;

        /** */
        final IndexingQueryFilter filter;

        /** Iterator. */
        Iterator<GridH2Row> iter = emptyIterator();

        /**
         * @param bounds Bounds.
         * @param tree Snapshot.
         * @param filter Filter.
         */
        RangeSource(
            Iterable<GridH2RowRangeBounds> bounds,
            int segment,
            IgniteTree tree,
            IndexingQueryFilter filter
        ) {
            this.segment = segment;
            this.filter = filter;
            this.tree = tree;
            boundsIter = bounds.iterator();
        }

        /**
         * @return {@code true} If there are more rows in this source.
         */
        public boolean hasMoreRows() throws IgniteCheckedException {
            return boundsIter.hasNext() || iter.hasNext();
        }

        /**
         * @param maxRows Max allowed rows.
         * @return Range.
         */
        public GridH2RowRange next(int maxRows) {
            assert maxRows > 0 : maxRows;

            for (; ; ) {
                if (iter.hasNext()) {
                    // Here we are getting last rows from previously partially fetched range.
                    List<GridH2RowMessage> rows = new ArrayList<>();

                    GridH2RowRange nextRange = new GridH2RowRange();

                    nextRange.rangeId(curRangeId);
                    nextRange.rows(rows);

                    do {
                        rows.add(toRowMessage(iter.next()));
                    }
                    while (rows.size() < maxRows && iter.hasNext());

                    if (iter.hasNext())
                        nextRange.setPartial();
                    else
                        iter = emptyIterator();

                    return nextRange;
                }

                iter = emptyIterator();

                if (!boundsIter.hasNext()) {
                    boundsIter = emptyIterator();

                    return null;
                }

                GridH2RowRangeBounds bounds = boundsIter.next();

                curRangeId = bounds.rangeId();

                SearchRow first = toSearchRow(bounds.first());
                SearchRow last = toSearchRow(bounds.last());

                IgniteTree t = tree != null ? tree : treeForRead(segment);

                iter = new CursorIteratorWrapper(doFind0(t, first, true, last, filter));

                if (!iter.hasNext()) {
                    // We have to return empty range here.
                    GridH2RowRange emptyRange = new GridH2RowRange();

                    emptyRange.rangeId(curRangeId);

                    return emptyRange;
                }
            }
        }
    }

    /**
     * @param segment Segment Id.
     * @return Snapshot for requested segment if there is one.
     */
    protected <K, V> IgniteTree<K, V> treeForRead(int segment) {
        throw new UnsupportedOperationException();
    }

    /**
     * @param t Tree.
     * @param first Lower bound.
     * @param includeFirst Whether lower bound should be inclusive.
     * @param last Upper bound always inclusive.
     * @param filter Filter.
     * @return Iterator over rows in given range.
     */
    protected GridCursor<GridH2Row> doFind0(
        IgniteTree t,
        @Nullable SearchRow first,
        boolean includeFirst,
        @Nullable SearchRow last,
        IndexingQueryFilter filter) {
        throw new UnsupportedOperationException();
    }

    /**
     * Cursor which filters by expiration time and predicate.
     */
    protected static class FilteringCursor implements GridCursor<GridH2Row> {
        /** */
        private final GridCursor<GridH2Row> cursor;
        /** */
        private final IgniteBiPredicate<Object, Object> fltr;

        /** */
        private final long time;

        /** Is value required for filtering predicate? */
        private final boolean isValRequired;

        /** */
        private GridH2Row next;

        /**
         * @param cursor GridCursor.
         * @param time Time for expired rows filtering.
         * @param qryFilter Filter.
         * @param spaceName Space name.
         */
        protected FilteringCursor(GridCursor<GridH2Row> cursor,
            long time,
            IndexingQueryFilter qryFilter,
            String spaceName) {
            this.cursor = cursor;

            this.time = time;

            if (qryFilter != null) {
                this.fltr = qryFilter.forSpace(spaceName);

                this.isValRequired = qryFilter.isValueRequired();
            }
            else {
                this.fltr = null;

                this.isValRequired = false;
            }
        }

        /**
         * @param row Row.
         * @return If this row was accepted.
         */
        @SuppressWarnings("unchecked")
        protected boolean accept(GridH2Row row) {
            if (row.expireTime() != 0 && row.expireTime() <= time)
                return false;

            if (fltr == null)
                return true;

            Object key = row.getValue(KEY_COL).getObject();
            Object val = isValRequired ? row.getValue(VAL_COL).getObject() : null;

            assert key != null;
            assert !isValRequired || val != null;

            return fltr.apply(key, val);
        }

        /** {@inheritDoc} */
        @Override public boolean next() throws IgniteCheckedException {
            next = null;

            while (cursor.next()) {
                GridH2Row t = cursor.get();

                if (accept(t)) {
                    next = t;
                    return true;
                }
            }

            return false;
        }

        /** {@inheritDoc} */
        @Override public GridH2Row get() throws IgniteCheckedException {
            if (next == null)
                throw new NoSuchElementException();

            return next;
        }
    }

    /**
     *
     */
    private static final class CursorIteratorWrapper implements Iterator<GridH2Row> {
        /** */
        private final GridCursor<GridH2Row> cursor;

        /** Next element. */
        private GridH2Row next;

        /**
         * @param cursor Cursor.
         */
        private CursorIteratorWrapper(GridCursor<GridH2Row> cursor) {
            assert cursor != null;

            this.cursor = cursor;

            try {
                if (cursor.next())
                    next = cursor.get();
            }
            catch (IgniteCheckedException e) {
                throw U.convertException(e);
            }
        }

        /** {@inheritDoc} */
        @Override public boolean hasNext() {
            return next != null;
        }

        /** {@inheritDoc} */
        @Override public GridH2Row next() {
            try {
                GridH2Row res = next;

                if (cursor.next())
                    next = cursor.get();
                else
                    next = null;

                return res;
            }
            catch (IgniteCheckedException e) {
                throw U.convertException(e);
            }
        }

        /** {@inheritDoc} */
        @Override public void remove() {
            throw new UnsupportedOperationException("operation is not supported");
        }
    }

    /** Empty cursor. */
    protected static final GridCursor<GridH2Row> EMPTY_CURSOR = new GridCursor<GridH2Row>() {
        /** {@inheritDoc} */
        @Override public boolean next() {
            return false;
        }

        /** {@inheritDoc} */
        @Override public GridH2Row get() {
            return null;
        }
    };
}<|MERGE_RESOLUTION|>--- conflicted
+++ resolved
@@ -426,13 +426,7 @@
 
         GridCacheContext<?, ?> cctx = getTable().rowDescriptor().context();
 
-<<<<<<< HEAD
-        boolean isLocal = qctx.distributedJoinMode() == LOCAL_ONLY;
-
-        return new DistributedLookupBatch(filter.getSession(), cctx, ucast, affColId, isLocal);
-=======
-        return new DistributedLookupBatch(cctx, ucast, affColId);
->>>>>>> 130b1fde
+        return new DistributedLookupBatch(filter.getSession(), cctx, ucast, affColId);
     }
 
     /**
@@ -1132,12 +1126,8 @@
          * @param ucast Unicast or broadcast query.
          * @param affColId Affinity column ID.
          */
-<<<<<<< HEAD
-        DistributedLookupBatch(Session ses, GridCacheContext<?, ?> cctx, boolean ucast, int affColId, boolean localQuery) {
+        DistributedLookupBatch(Session ses, GridCacheContext<?, ?> cctx, boolean ucast, int affColId) {
             this.ses = ses;
-=======
-        DistributedLookupBatch(GridCacheContext<?, ?> cctx, boolean ucast, int affColId) {
->>>>>>> 130b1fde
             this.cctx = cctx;
             this.ucast = ucast;
             this.affColId = affColId;
