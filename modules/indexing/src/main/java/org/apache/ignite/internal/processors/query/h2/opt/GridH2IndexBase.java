--- conflicted
+++ resolved
@@ -39,10 +39,7 @@
 /**
  * Index base.
  */
-<<<<<<< HEAD
-=======
 // TODO VO: Create ticket to use new logic for JDBC/ODBC driers.
->>>>>>> d5001053
 public abstract class GridH2IndexBase extends BaseIndex implements IndexInformationAware {
     /** Underlying table. */
     private final GridH2Table tbl;
