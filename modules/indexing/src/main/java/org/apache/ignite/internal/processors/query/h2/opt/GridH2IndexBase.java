/*
 * Licensed to the Apache Software Foundation (ASF) under one or more
 * contributor license agreements.  See the NOTICE file distributed with
 * this work for additional information regarding copyright ownership.
 * The ASF licenses this file to You under the Apache License, Version 2.0
 * (the "License"); you may not use this file except in compliance with
 * the License.  You may obtain a copy of the License at
 *
 *      http://www.apache.org/licenses/LICENSE-2.0
 *
 * Unless required by applicable law or agreed to in writing, software
 * distributed under the License is distributed on an "AS IS" BASIS,
 * WITHOUT WARRANTIES OR CONDITIONS OF ANY KIND, either express or implied.
 * See the License for the specific language governing permissions and
 * limitations under the License.
 */

package org.apache.ignite.internal.processors.query.h2.opt;

import org.apache.ignite.IgniteCheckedException;
import org.apache.ignite.IgniteLogger;
import org.apache.ignite.cluster.ClusterNode;
import org.apache.ignite.internal.GridKernalContext;
import org.apache.ignite.internal.GridTopic;
import org.apache.ignite.internal.managers.communication.GridIoPolicy;
import org.apache.ignite.internal.managers.communication.GridMessageListener;
import org.apache.ignite.internal.processors.cache.CacheObject;
import org.apache.ignite.internal.processors.cache.GridCacheContext;
import org.apache.ignite.internal.processors.cache.persistence.tree.BPlusTree;
import org.apache.ignite.internal.processors.query.QueryUtils;
import org.apache.ignite.internal.processors.query.h2.H2Cursor;
import org.apache.ignite.internal.processors.query.h2.H2Utils;
import org.apache.ignite.internal.processors.query.h2.opt.join.CollocationModelMultiplier;
import org.apache.ignite.internal.processors.query.h2.opt.join.CursorIteratorWrapper;
import org.apache.ignite.internal.processors.query.h2.opt.join.DistributedJoinContext;
import org.apache.ignite.internal.processors.query.h2.opt.join.DistributedLookupBatch;
import org.apache.ignite.internal.processors.query.h2.opt.join.CollocationModel;
import org.apache.ignite.internal.processors.query.h2.opt.join.RangeSource;
import org.apache.ignite.internal.processors.query.h2.opt.join.RangeStream;
import org.apache.ignite.internal.processors.query.h2.opt.join.SegmentKey;
import org.apache.ignite.internal.processors.query.h2.sql.SplitterContext;
import org.apache.ignite.internal.processors.query.h2.twostep.msg.GridH2IndexRangeRequest;
import org.apache.ignite.internal.processors.query.h2.twostep.msg.GridH2IndexRangeResponse;
import org.apache.ignite.internal.processors.query.h2.twostep.msg.GridH2RowMessage;
import org.apache.ignite.internal.processors.query.h2.twostep.msg.GridH2RowRange;
import org.apache.ignite.internal.processors.query.h2.twostep.msg.GridH2RowRangeBounds;
import org.apache.ignite.internal.processors.query.h2.twostep.msg.GridH2ValueMessage;
import org.apache.ignite.internal.processors.query.h2.twostep.msg.GridH2ValueMessageFactory;
import org.apache.ignite.internal.util.GridSpinBusyLock;
import org.apache.ignite.internal.util.IgniteTree;
import org.apache.ignite.internal.util.lang.GridCursor;
import org.apache.ignite.internal.util.typedef.CIX2;
import org.apache.ignite.internal.util.typedef.internal.U;
import org.apache.ignite.lang.IgniteBiTuple;
import org.apache.ignite.logger.NullLogger;
import org.apache.ignite.plugin.extensions.communication.Message;
import org.h2.engine.Session;
import org.h2.index.BaseIndex;
import org.h2.index.IndexCondition;
import org.h2.index.IndexLookupBatch;
import org.h2.message.DbException;
import org.h2.result.Row;
import org.h2.result.SearchRow;
import org.h2.table.IndexColumn;
import org.h2.table.TableFilter;
import org.h2.value.Value;

import javax.cache.CacheException;
import java.util.ArrayList;
import java.util.Collection;
import java.util.Comparator;
import java.util.Iterator;
import java.util.List;
import java.util.Map;
import java.util.UUID;

import static java.util.Collections.singletonList;
import static org.apache.ignite.internal.processors.query.h2.opt.GridH2QueryType.MAP;
import static org.apache.ignite.internal.processors.query.h2.twostep.msg.GridH2IndexRangeResponse.STATUS_ERROR;
import static org.apache.ignite.internal.processors.query.h2.twostep.msg.GridH2IndexRangeResponse.STATUS_NOT_FOUND;
import static org.apache.ignite.internal.processors.query.h2.twostep.msg.GridH2IndexRangeResponse.STATUS_OK;
import static org.h2.result.Row.MEMORY_CALCULATE;

/**
 * Index base.
 */
public abstract class GridH2IndexBase extends BaseIndex {
    /** */
    public static final Object EXPLICIT_NULL = new Object();

    /** */
    private Object msgTopic;

    /** */
    private GridMessageListener msgLsnr;

    /** */
    private IgniteLogger log;

    /** */
    private final CIX2<ClusterNode,Message> locNodeHnd = new CIX2<ClusterNode,Message>() {
        @Override public void applyx(ClusterNode clusterNode, Message msg) {
            onMessage0(clusterNode.id(), msg);
        }
    };

    protected GridCacheContext<?, ?> ctx;

    /**
     * @param tbl Table.
     */
    @SuppressWarnings("MapReplaceableByEnumMap")
    protected final void initDistributedJoinMessaging(GridH2Table tbl) {
        final GridH2RowDescriptor desc = tbl.rowDescriptor();

        if (desc != null && desc.context() != null) {
            ctx = desc.context();

            GridKernalContext ctx = desc.context().kernalContext();

            log = ctx.log(getClass());

            msgTopic = new IgniteBiTuple<>(GridTopic.TOPIC_QUERY, tbl.identifierString() + '.' + getName());

            msgLsnr = new GridMessageListener() {
                @Override public void onMessage(UUID nodeId, Object msg, byte plc) {
                    GridSpinBusyLock l = desc.indexing().busyLock();

                    if (!l.enterBusy())
                        return;

                    try {
                        onMessage0(nodeId, msg);
                    }
                    finally {
                        l.leaveBusy();
                    }
                }
            };

            ctx.io().addMessageListener(msgTopic, msgLsnr);
        }
        else {
            msgTopic = null;
            msgLsnr = null;
            log = new NullLogger();
        }
    }

    /** {@inheritDoc} */
    @Override public final void close(Session ses) {
        // No-op. Actual index destruction must happen in method destroy.
    }

    /**
     * Attempts to destroys index and release all the resources.
     * We use this method instead of {@link #close(Session)} because that method
     * is used by H2 internally.
     *
     * @param rmv Flag remove.
     */
    public void destroy(boolean rmv) {
        if (msgLsnr != null)
            kernalContext().io().removeMessageListener(msgTopic, msgLsnr);
    }

    /**
     * @return Index segment ID for current query context.
     */
    protected int threadLocalSegment() {
        if(segmentsCount() == 1)
            return 0;

        GridH2QueryContext qctx = GridH2QueryContext.get();

        if(qctx == null)
            throw new IllegalStateException("GridH2QueryContext is not initialized.");

        return qctx.segment();
    }

    /**
     * Puts row.
     *
     * @param row Row.
     * @return Existing row or {@code null}.
     */
    public abstract H2CacheRow put(H2CacheRow row);

    /**
     * Puts row.
     *
     * @param row Row.
     * @return {@code True} if existing row row has been replaced.
     */
    public abstract boolean putx(H2CacheRow row);

    /**
     * Removes row from index.
     *
     * @param row Row.
     * @return {@code True} if row has been removed.
     */
    public abstract boolean removex(SearchRow row);

    /**
     * @param ses Session.
     * @param filters All joined table filters.
     * @param filter Current filter.
     * @return Multiplier.
     */
    public final int getDistributedMultiplier(Session ses, TableFilter[] filters, int filter) {
        // We do optimizations with respect to distributed joins only on PREPARE stage only.
        // Notice that we check for isJoinBatchEnabled, because we can do multiple different
        // optimization passes on PREPARE stage.
        // Query expressions can not be distributed as well.
<<<<<<< HEAD
        if (qctx == null || qctx.type() != PREPARE || qctx.distributedJoinMode() == OFF ||
            !ses.isJoinBatchEnabled() || ses.isPreparingQueryExpression())
            return CollocationModelMultiplier.COLLOCATED.multiplier();
=======
        SplitterContext ctx = SplitterContext.get();
>>>>>>> 1602cc7e

        if (!ctx.distributedJoins() || !ses.isJoinBatchEnabled() || ses.isPreparingQueryExpression())
            return CollocationModel.MULTIPLIER_COLLOCATED;

        assert filters != null;

        return CollocationModel.distributedMultiplier(ctx, ses, filters, filter);
    }

    /** {@inheritDoc} */
    @Override public GridH2Table getTable() {
        return (GridH2Table)super.getTable();
    }

    /** {@inheritDoc} */
    @Override public long getDiskSpaceUsed() {
        return 0;
    }

    /** {@inheritDoc} */
    @Override public void checkRename() {
        throw DbException.getUnsupportedException("rename");
    }

    /** {@inheritDoc} */
    @Override public void add(Session ses, Row row) {
        throw DbException.getUnsupportedException("add");
    }

    /** {@inheritDoc} */
    @Override public void remove(Session ses, Row row) {
        throw DbException.getUnsupportedException("remove row");
    }

    /** {@inheritDoc} */
    @Override public void remove(Session ses) {
        // No-op: destroyed from owning table.
    }

    /** {@inheritDoc} */
    @Override public void truncate(Session ses) {
        throw DbException.getUnsupportedException("truncate");
    }

    /** {@inheritDoc} */
    @Override public boolean needRebuild() {
        return false;
    }

    /** {@inheritDoc} */
    @Override public IndexLookupBatch createLookupBatch(TableFilter[] filters, int filter) {
        GridH2QueryContext qctx = GridH2QueryContext.get();

        if (qctx == null || qctx.distributedJoinContext() == null || !getTable().isPartitioned())
            return null;

        IndexColumn affCol = getTable().getAffinityKeyColumn();
        GridH2RowDescriptor desc = getTable().rowDescriptor();

        int affColId = -1;
        boolean ucast = false;

        if (affCol != null) {
            affColId = affCol.column.getColumnId();
            int[] masks = filters[filter].getMasks();

            if (masks != null) {
                ucast = (masks[affColId] & IndexCondition.EQUALITY) != 0 ||
                        desc.checkKeyIndexCondition(masks, IndexCondition.EQUALITY);
            }
        }

        GridCacheContext<?, ?> cctx = getTable().rowDescriptor().context();

        return new DistributedLookupBatch(this, cctx, ucast, affColId);
    }

    /** {@inheritDoc} */
    @Override public void removeChildrenAndResources(Session session) {
        // The sole purpose of this override is to pass session to table.removeIndex
        assert table instanceof GridH2Table;

        ((GridH2Table)table).removeIndex(session, this);
        remove(session);
        database.removeMeta(session, getId());
    }

    /**
     * @param nodes Nodes.
     * @param msg Message.
     */
    public void send(Collection<ClusterNode> nodes, Message msg) {
        if (!getTable().rowDescriptor().indexing().send(msgTopic,
            -1,
            nodes,
            msg,
            null,
            locNodeHnd,
            GridIoPolicy.IDX_POOL,
            false))
            throw H2Utils.retryException("Failed to send message to nodes: " + nodes);
    }

    /**
     * @param nodeId Source node ID.
     * @param msg Message.
     */
    private void onMessage0(UUID nodeId, Object msg) {
        ClusterNode node = kernalContext().discovery().node(nodeId);

        if (node == null)
            return;

        try {
            if (msg instanceof GridH2IndexRangeRequest)
                onIndexRangeRequest(node, (GridH2IndexRangeRequest)msg);
            else if (msg instanceof GridH2IndexRangeResponse)
                onIndexRangeResponse(node, (GridH2IndexRangeResponse)msg);
        }
        catch (Throwable th) {
            U.error(log, "Failed to handle message[nodeId=" + nodeId + ", msg=" + msg + "]", th);

            if (th instanceof Error)
                throw th;
        }
    }

    /**
     * @return Kernal context.
     */
    private GridKernalContext kernalContext() {
        return getTable().rowDescriptor().context().kernalContext();
    }

    /**
     * @param node Requesting node.
     * @param msg Request message.
     */
    private void onIndexRangeRequest(final ClusterNode node, final GridH2IndexRangeRequest msg) {
        GridH2IndexRangeResponse res = new GridH2IndexRangeResponse();

        res.originNodeId(msg.originNodeId());
        res.queryId(msg.queryId());
        res.originSegmentId(msg.originSegmentId());
        res.segment(msg.segment());
        res.batchLookupId(msg.batchLookupId());

        GridH2QueryContext qctx = GridH2QueryContext.get(kernalContext().localNodeId(), msg.originNodeId(),
            msg.queryId(), msg.originSegmentId(), MAP);

        if (qctx == null)
            res.status(STATUS_NOT_FOUND);
        else {
            DistributedJoinContext joinCtx = qctx.distributedJoinContext();

            assert joinCtx != null;

            try {
                RangeSource src;

                if (msg.bounds() != null) {
                    // This is the first request containing all the search rows.
                    assert !msg.bounds().isEmpty() : "empty bounds";

                    src = new RangeSource(this, msg.bounds(), msg.segment(), filter(qctx));
                }
                else {
                    // This is request to fetch next portion of data.
                    src = joinCtx.getSource(node.id(), msg.segment(), msg.batchLookupId());

                    assert src != null;
                }

                List<GridH2RowRange> ranges = new ArrayList<>();

                int maxRows = joinCtx.pageSize();

                assert maxRows > 0 : maxRows;

                while (maxRows > 0) {
                    GridH2RowRange range = src.next(maxRows);

                    if (range == null)
                        break;

                    ranges.add(range);

                    if (range.rows() != null)
                        maxRows -= range.rows().size();
                }

                assert !ranges.isEmpty();

                if (src.hasMoreRows()) {
                    // Save source for future fetches.
                    if (msg.bounds() != null)
                        joinCtx.putSource(node.id(), msg.segment(), msg.batchLookupId(), src);
                }
                else if (msg.bounds() == null) {
                    // Drop saved source.
                    joinCtx.putSource(node.id(), msg.segment(), msg.batchLookupId(), null);
                }

                res.ranges(ranges);
                res.status(STATUS_OK);
            }
            catch (Throwable th) {
                U.error(log, "Failed to process request: " + msg, th);

                res.error(th.getClass() + ": " + th.getMessage());
                res.status(STATUS_ERROR);
            }
        }

        send(singletonList(node), res);
    }

    /**
     * @param qctx Query context.
     * @return Row filter.
     */
    protected BPlusTree.TreeRowClosure<H2Row, H2Row> filter(GridH2QueryContext qctx) {
        throw new UnsupportedOperationException();
    }

    /**
     * @param node Responded node.
     * @param msg Response message.
     */
    private void onIndexRangeResponse(ClusterNode node, GridH2IndexRangeResponse msg) {
        GridH2QueryContext qctx = GridH2QueryContext.get(kernalContext().localNodeId(),
            msg.originNodeId(), msg.queryId(), msg.originSegmentId(), MAP);

        if (qctx == null)
            return;

        DistributedJoinContext joinCtx = qctx.distributedJoinContext();

        assert joinCtx != null;

        Map<SegmentKey, RangeStream> streams = joinCtx.getStreams(msg.batchLookupId());

        if (streams == null)
            return;

        RangeStream stream = streams.get(new SegmentKey(node, msg.segment()));

        assert stream != null;

        stream.onResponse(msg);
    }

    /**
     * @param msg Row message.
     * @return Search row.
     */
    private SearchRow toSearchRow(GridH2RowMessage msg) {
        if (msg == null)
            return null;

        GridKernalContext ctx = kernalContext();

        Value[] vals = new Value[getTable().getColumns().length];

        assert vals.length > 0;

        List<GridH2ValueMessage> msgVals = msg.values();

        for (int i = 0; i < indexColumns.length; i++) {
            if (i >= msgVals.size())
                continue;

            try {
                vals[indexColumns[i].column.getColumnId()] = msgVals.get(i).value(ctx);
            }
            catch (IgniteCheckedException e) {
                throw new CacheException(e);
            }
        }

        return database.createRow(vals, MEMORY_CALCULATE);
    }

    /**
     * @param row Search row.
     * @return Row message.
     */
    public GridH2RowMessage toSearchRowMessage(SearchRow row) {
        if (row == null)
            return null;

        List<GridH2ValueMessage> vals = new ArrayList<>(indexColumns.length);

        for (IndexColumn idxCol : indexColumns) {
            Value val = row.getValue(idxCol.column.getColumnId());

            if (val == null)
                break;

            try {
                vals.add(GridH2ValueMessageFactory.toMessage(val));
            }
            catch (IgniteCheckedException e) {
                throw new CacheException(e);
            }
        }

        GridH2RowMessage res = new GridH2RowMessage();

        res.values(vals);

        return res;
    }

    /**
     * @param arr Array.
     * @param off Offset.
     * @param cmp Comparator.
     */
    public static <Z> void bubbleUp(Z[] arr, int off, Comparator<Z> cmp) {
        // TODO Optimize: use binary search if the range in array is big.
        for (int i = off, last = arr.length - 1; i < last; i++) {
            if (cmp.compare(arr[i], arr[i + 1]) <= 0)
                break;

            U.swap(arr, i, i + 1);
        }
    }

    /**
     * @return Index segments count.
     */
    public abstract int segmentsCount();

    /**
     * @param partition Partition idx.
     * @return Segment ID for given key
     */
    public int segmentForPartition(int partition){
        return segmentsCount() == 1 ? 0 : (partition % segmentsCount());
    }

    /**
     * @param row Table row.
     * @return Segment ID for given row.
     */
    @SuppressWarnings("IfMayBeConditional")
    protected int segmentForRow(SearchRow row) {
        assert row != null;

        if (segmentsCount() == 1 || ctx == null)
            return 0;

        CacheObject key;

        final Value keyColValue = row.getValue(QueryUtils.KEY_COL);

        assert keyColValue != null;

        final Object o = keyColValue.getObject();

        if (o instanceof CacheObject)
            key = (CacheObject)o;
        else
            key = ctx.toCacheKeyObject(o);

        return segmentForPartition(ctx.affinity().partition(key));
    }

    /**
     * Find rows for the segments (distributed joins).
     *
     * @param bounds Bounds.
     * @param segment Segment.
     * @param filter Filter.
     * @return Iterator.
     */
    @SuppressWarnings("unchecked")
    public Iterator<H2Row> findForSegment(GridH2RowRangeBounds bounds, int segment,
        BPlusTree.TreeRowClosure<H2Row, H2Row> filter) {
        SearchRow first = toSearchRow(bounds.first());
        SearchRow last = toSearchRow(bounds.last());

        IgniteTree t = treeForRead(segment);

        try {
            GridCursor<H2Row> range = ((BPlusTree)t).find(first, last, filter, null);

            if (range == null)
                range = H2Utils.EMPTY_CURSOR;

            H2Cursor cur = new H2Cursor(range);

            return new CursorIteratorWrapper(cur);
        }
        catch (IgniteCheckedException e) {
            throw DbException.convert(e);
        }
    }

    /**
     * @param segment Segment Id.
     * @return Snapshot for requested segment if there is one.
     */
    protected <K, V> IgniteTree<K, V> treeForRead(int segment) {
        throw new UnsupportedOperationException();
    }

    /**
     * Re-assign column ids after removal of column(s).
     */
    public void refreshColumnIds() {
        assert columnIds.length == columns.length;

        for (int pos = 0; pos < columnIds.length; ++pos)
            columnIds[pos] = columns[pos].getColumnId();
    }
}<|MERGE_RESOLUTION|>--- conflicted
+++ resolved
@@ -214,16 +214,10 @@
         // Notice that we check for isJoinBatchEnabled, because we can do multiple different
         // optimization passes on PREPARE stage.
         // Query expressions can not be distributed as well.
-<<<<<<< HEAD
-        if (qctx == null || qctx.type() != PREPARE || qctx.distributedJoinMode() == OFF ||
-            !ses.isJoinBatchEnabled() || ses.isPreparingQueryExpression())
+        SplitterContext ctx = SplitterContext.get();
+
+        if (!ctx.distributedJoins() || !ses.isJoinBatchEnabled() || ses.isPreparingQueryExpression())
             return CollocationModelMultiplier.COLLOCATED.multiplier();
-=======
-        SplitterContext ctx = SplitterContext.get();
->>>>>>> 1602cc7e
-
-        if (!ctx.distributedJoins() || !ses.isJoinBatchEnabled() || ses.isPreparingQueryExpression())
-            return CollocationModel.MULTIPLIER_COLLOCATED;
 
         assert filters != null;
 
