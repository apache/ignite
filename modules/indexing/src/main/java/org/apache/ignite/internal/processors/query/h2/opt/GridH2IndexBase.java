/*
 * Licensed to the Apache Software Foundation (ASF) under one or more
 * contributor license agreements.  See the NOTICE file distributed with
 * this work for additional information regarding copyright ownership.
 * The ASF licenses this file to You under the Apache License, Version 2.0
 * (the "License"); you may not use this file except in compliance with
 * the License.  You may obtain a copy of the License at
 *
 *      http://www.apache.org/licenses/LICENSE-2.0
 *
 * Unless required by applicable law or agreed to in writing, software
 * distributed under the License is distributed on an "AS IS" BASIS,
 * WITHOUT WARRANTIES OR CONDITIONS OF ANY KIND, either express or implied.
 * See the License for the specific language governing permissions and
 * limitations under the License.
 */

package org.apache.ignite.internal.processors.query.h2.opt;

import org.apache.ignite.IgniteCheckedException;
import org.apache.ignite.IgniteInterruptedException;
import org.apache.ignite.IgniteLogger;
import org.apache.ignite.cluster.ClusterNode;
import org.apache.ignite.internal.GridKernalContext;
import org.apache.ignite.internal.GridTopic;
import org.apache.ignite.internal.IgniteInterruptedCheckedException;
import org.apache.ignite.internal.managers.communication.GridIoPolicy;
import org.apache.ignite.internal.managers.communication.GridMessageListener;
import org.apache.ignite.internal.processors.cache.CacheObject;
import org.apache.ignite.internal.processors.cache.GridCacheContext;
<<<<<<< HEAD
import org.apache.ignite.internal.processors.query.h2.database.H2TreeMvccFilterClosure;
=======
import org.apache.ignite.internal.processors.query.h2.H2Cursor;
>>>>>>> b8672d7d
import org.apache.ignite.internal.processors.query.h2.twostep.msg.GridH2IndexRangeRequest;
import org.apache.ignite.internal.processors.query.h2.twostep.msg.GridH2IndexRangeResponse;
import org.apache.ignite.internal.processors.query.h2.twostep.msg.GridH2RowMessage;
import org.apache.ignite.internal.processors.query.h2.twostep.msg.GridH2RowRange;
import org.apache.ignite.internal.processors.query.h2.twostep.msg.GridH2RowRangeBounds;
import org.apache.ignite.internal.processors.query.h2.twostep.msg.GridH2ValueMessage;
import org.apache.ignite.internal.processors.query.h2.twostep.msg.GridH2ValueMessageFactory;
import org.apache.ignite.internal.util.GridSpinBusyLock;
import org.apache.ignite.internal.util.IgniteTree;
import org.apache.ignite.internal.util.lang.GridCursor;
import org.apache.ignite.internal.util.typedef.CIX2;
import org.apache.ignite.internal.util.typedef.F;
import org.apache.ignite.internal.util.typedef.internal.CU;
import org.apache.ignite.internal.util.typedef.internal.U;
import org.apache.ignite.lang.IgniteBiTuple;
import org.apache.ignite.logger.NullLogger;
import org.apache.ignite.plugin.extensions.communication.Message;
import org.apache.ignite.spi.indexing.IndexingQueryFilter;
import org.h2.engine.Session;
import org.h2.index.BaseIndex;
import org.h2.index.Cursor;
import org.h2.index.IndexCondition;
import org.h2.index.IndexLookupBatch;
import org.h2.index.ViewIndex;
import org.h2.message.DbException;
import org.h2.result.Row;
import org.h2.result.SearchRow;
import org.h2.table.IndexColumn;
import org.h2.table.TableFilter;
import org.h2.util.DoneFuture;
import org.h2.value.Value;
import org.h2.value.ValueNull;
import org.jetbrains.annotations.Nullable;

import javax.cache.CacheException;
import java.util.ArrayList;
import java.util.Arrays;
import java.util.Collection;
import java.util.Collections;
import java.util.Comparator;
import java.util.HashMap;
import java.util.Iterator;
import java.util.List;
import java.util.Map;
import java.util.UUID;
import java.util.concurrent.BlockingQueue;
import java.util.concurrent.Future;
import java.util.concurrent.LinkedBlockingQueue;
import java.util.concurrent.TimeUnit;

import static java.util.Collections.emptyIterator;
import static java.util.Collections.singletonList;
import static org.apache.ignite.internal.processors.query.h2.opt.DistributedJoinMode.LOCAL_ONLY;
import static org.apache.ignite.internal.processors.query.h2.opt.DistributedJoinMode.OFF;
import static org.apache.ignite.internal.processors.query.h2.opt.GridH2CollocationModel.buildCollocationModel;
import static org.apache.ignite.internal.processors.query.h2.opt.GridH2KeyValueRowOnheap.KEY_COL;
import static org.apache.ignite.internal.processors.query.h2.opt.GridH2QueryType.MAP;
import static org.apache.ignite.internal.processors.query.h2.opt.GridH2QueryType.PREPARE;
import static org.apache.ignite.internal.processors.query.h2.twostep.msg.GridH2IndexRangeResponse.STATUS_ERROR;
import static org.apache.ignite.internal.processors.query.h2.twostep.msg.GridH2IndexRangeResponse.STATUS_NOT_FOUND;
import static org.apache.ignite.internal.processors.query.h2.twostep.msg.GridH2IndexRangeResponse.STATUS_OK;
import static org.apache.ignite.internal.processors.query.h2.twostep.msg.GridH2RowRangeBounds.rangeBounds;
import static org.h2.result.Row.MEMORY_CALCULATE;

/**
 * Index base.
 */
public abstract class GridH2IndexBase extends BaseIndex {
    /** */
    private static final Object EXPLICIT_NULL = new Object();

    /** */
    private Object msgTopic;

    /** */
    private GridMessageListener msgLsnr;

    /** */
    private IgniteLogger log;

    /** */
    private final CIX2<ClusterNode,Message> locNodeHnd = new CIX2<ClusterNode,Message>() {
        @Override public void applyx(ClusterNode clusterNode, Message msg) throws IgniteCheckedException {
            onMessage0(clusterNode.id(), msg);
        }
    };

    protected GridCacheContext<?, ?> ctx;

    /**
     * @param tbl Table.
     */
    protected final void initDistributedJoinMessaging(GridH2Table tbl) {
        final GridH2RowDescriptor desc = tbl.rowDescriptor();

        if (desc != null && desc.context() != null) {
            ctx = desc.context();

            GridKernalContext ctx = desc.context().kernalContext();

            log = ctx.log(getClass());

            msgTopic = new IgniteBiTuple<>(GridTopic.TOPIC_QUERY, tbl.identifierString() + '.' + getName());

            msgLsnr = new GridMessageListener() {
                @Override public void onMessage(UUID nodeId, Object msg, byte plc) {
                    GridSpinBusyLock l = desc.indexing().busyLock();

                    if (!l.enterBusy())
                        return;

                    try {
                        onMessage0(nodeId, msg);
                    }
                    finally {
                        l.leaveBusy();
                    }
                }
            };

            ctx.io().addMessageListener(msgTopic, msgLsnr);
        }
        else {
            msgTopic = null;
            msgLsnr = null;
            log = new NullLogger();
        }
    }

    /** {@inheritDoc} */
    @Override public final void close(Session ses) {
        // No-op. Actual index destruction must happen in method destroy.
    }

    /**
     * Attempts to destroys index and release all the resources.
     * We use this method instead of {@link #close(Session)} because that method
     * is used by H2 internally.
     *
     * @param rmv Flag remove.
     */
    public void destroy(boolean rmv) {
        if (msgLsnr != null)
            kernalContext().io().removeMessageListener(msgTopic, msgLsnr);
    }

    /**
     * @return Index segment ID for current query context.
     */
    protected int threadLocalSegment() {
        if(segmentsCount() == 1)
            return 0;

        GridH2QueryContext qctx = GridH2QueryContext.get();

        if(qctx == null)
            throw new IllegalStateException("GridH2QueryContext is not initialized.");

        return qctx.segment();
    }

    /**
     * Puts row.
     *
     * @param row Row.
     * @return Existing row or {@code null}.
     */
    public abstract GridH2Row put(GridH2Row row);

    /**
<<<<<<< HEAD
     * @param row Row.
     * @return {@code True} if replaced existing row.
=======
     * Puts row.
     *
     * @param row Row.
     * @return {@code True} if existing row row has been replaced.
>>>>>>> b8672d7d
     */
    public abstract boolean putx(GridH2Row row);

    /**
     * Remove row from index.
     *
     * @param row Row.
     * @return Removed row.
     */
    public abstract GridH2Row remove(SearchRow row);

    /**
     * Removes row from index.
     *
     * @param row Row.
     * @return {@code True} if row has been removed.
     */
    public abstract boolean removex(SearchRow row);

    /**
     * @param ses Session.
     */
    private static void clearViewIndexCache(Session ses) {
        Map<Object,ViewIndex> viewIdxCache = ses.getViewIndexCache(true);

        if (!viewIdxCache.isEmpty())
            viewIdxCache.clear();
    }

    /**
     * @param ses Session.
     * @param filters All joined table filters.
     * @param filter Current filter.
     * @return Multiplier.
     */
    public final int getDistributedMultiplier(Session ses, TableFilter[] filters, int filter) {
        GridH2QueryContext qctx = GridH2QueryContext.get();

        // We do optimizations with respect to distributed joins only on PREPARE stage only.
        // Notice that we check for isJoinBatchEnabled, because we can do multiple different
        // optimization passes on PREPARE stage.
        // Query expressions can not be distributed as well.
        if (qctx == null || qctx.type() != PREPARE || qctx.distributedJoinMode() == OFF ||
            !ses.isJoinBatchEnabled() || ses.isPreparingQueryExpression())
            return GridH2CollocationModel.MULTIPLIER_COLLOCATED;

        // We have to clear this cache because normally sub-query plan cost does not depend on anything
        // other than index condition masks and sort order, but in our case it can depend on order
        // of previous table filters.
        clearViewIndexCache(ses);

        assert filters != null;

        GridH2CollocationModel c = buildCollocationModel(qctx, ses.getSubQueryInfo(), filters, filter, false);

        return c.calculateMultiplier();
    }

    /** {@inheritDoc} */
    @Override public GridH2Table getTable() {
        return (GridH2Table)super.getTable();
    }

    /**
     * @return Filter for currently running query or {@code null} if none.
     */
    protected static IndexingQueryFilter threadLocalFilter() {
        GridH2QueryContext qctx = GridH2QueryContext.get();

        return qctx != null ? qctx.filter() : null;
    }

    /** {@inheritDoc} */
    @Override public long getDiskSpaceUsed() {
        return 0;
    }

    /** {@inheritDoc} */
    @Override public void checkRename() {
        throw DbException.getUnsupportedException("rename");
    }

    /** {@inheritDoc} */
    @Override public void add(Session ses, Row row) {
        throw DbException.getUnsupportedException("add");
    }

    /** {@inheritDoc} */
    @Override public void remove(Session ses, Row row) {
        throw DbException.getUnsupportedException("remove row");
    }

    /** {@inheritDoc} */
    @Override public void remove(Session ses) {
        // No-op: destroyed from owning table.
    }

    /** {@inheritDoc} */
    @Override public void truncate(Session ses) {
        throw DbException.getUnsupportedException("truncate");
    }

    /** {@inheritDoc} */
    @Override public boolean needRebuild() {
        return false;
    }

    /** {@inheritDoc} */
    @Override public IndexLookupBatch createLookupBatch(TableFilter[] filters, int filter) {
        GridH2QueryContext qctx = GridH2QueryContext.get();

        if (qctx == null || qctx.distributedJoinMode() == OFF || !getTable().isPartitioned())
            return null;

        IndexColumn affCol = getTable().getAffinityKeyColumn();
        GridH2RowDescriptor desc = getTable().rowDescriptor();

        int affColId = -1;
        boolean ucast = false;

        if (affCol != null) {
            affColId = affCol.column.getColumnId();
            int[] masks = filters[filter].getMasks();

            if (masks != null) {
                ucast = (masks[affColId] & IndexCondition.EQUALITY) != 0 ||
                        desc.checkKeyIndexCondition(masks, IndexCondition.EQUALITY);
            }
        }

        GridCacheContext<?, ?> cctx = getTable().rowDescriptor().context();

        return new DistributedLookupBatch(cctx, ucast, affColId);
    }

    /** {@inheritDoc} */
    @Override public void removeChildrenAndResources(Session session) {
        // The sole purpose of this override is to pass session to table.removeIndex
        assert table instanceof GridH2Table;

        ((GridH2Table)table).removeIndex(session, this);
        remove(session);
        database.removeMeta(session, getId());
    }

    /**
     * @param nodes Nodes.
     * @param msg Message.
     */
    private void send(Collection<ClusterNode> nodes, Message msg) {
        if (!getTable().rowDescriptor().indexing().send(msgTopic,
            -1,
            nodes,
            msg,
            null,
            locNodeHnd,
            GridIoPolicy.IDX_POOL,
            false))
            throw new GridH2RetryException("Failed to send message to nodes: " + nodes + ".");
    }

    /**
     * @param nodeId Source node ID.
     * @param msg Message.
     */
    private void onMessage0(UUID nodeId, Object msg) {
        ClusterNode node = kernalContext().discovery().node(nodeId);

        if (node == null)
            return;

        try {
            if (msg instanceof GridH2IndexRangeRequest)
                onIndexRangeRequest(node, (GridH2IndexRangeRequest)msg);
            else if (msg instanceof GridH2IndexRangeResponse)
                onIndexRangeResponse(node, (GridH2IndexRangeResponse)msg);
        }
        catch (Throwable th) {
            U.error(log, "Failed to handle message[nodeId=" + nodeId + ", msg=" + msg + "]", th);

            if (th instanceof Error)
                throw th;
        }
    }

    /**
     * @return Kernal context.
     */
    private GridKernalContext kernalContext() {
        return getTable().rowDescriptor().context().kernalContext();
    }

    /**
     * @param node Requesting node.
     * @param msg Request message.
     */
    private void onIndexRangeRequest(final ClusterNode node, final GridH2IndexRangeRequest msg) {
        GridH2IndexRangeResponse res = new GridH2IndexRangeResponse();

        res.originNodeId(msg.originNodeId());
        res.queryId(msg.queryId());
        res.originSegmentId(msg.originSegmentId());
        res.segment(msg.segment());
        res.batchLookupId(msg.batchLookupId());

        GridH2QueryContext qctx = GridH2QueryContext.get(kernalContext().localNodeId(), msg.originNodeId(),
            msg.queryId(), msg.originSegmentId(), MAP);

        if (qctx == null)
            res.status(STATUS_NOT_FOUND);
        else {
            try {
                RangeSource src;

                if (msg.bounds() != null) {
                    // This is the first request containing all the search rows.
                    assert !msg.bounds().isEmpty() : "empty bounds";

                    src = new RangeSource(msg.bounds(), msg.segment(), qctx.filter(), qctx.mvccFilter());
                }
                else {
                    // This is request to fetch next portion of data.
                    src = qctx.getSource(node.id(), msg.segment(), msg.batchLookupId());

                    assert src != null;
                }

                List<GridH2RowRange> ranges = new ArrayList<>();

                int maxRows = qctx.pageSize();

                assert maxRows > 0 : maxRows;

                while (maxRows > 0) {
                    GridH2RowRange range = src.next(maxRows);

                    if (range == null)
                        break;

                    ranges.add(range);

                    if (range.rows() != null)
                        maxRows -= range.rows().size();
                }

                assert !ranges.isEmpty();

                if (src.hasMoreRows()) {
                    // Save source for future fetches.
                    if (msg.bounds() != null)
                        qctx.putSource(node.id(), msg.segment(), msg.batchLookupId(), src);
                }
                else if (msg.bounds() == null) {
                    // Drop saved source.
                    qctx.putSource(node.id(), msg.segment(), msg.batchLookupId(), null);
                }

                res.ranges(ranges);
                res.status(STATUS_OK);
            }
            catch (Throwable th) {
                U.error(log, "Failed to process request: " + msg, th);

                res.error(th.getClass() + ": " + th.getMessage());
                res.status(STATUS_ERROR);
            }
        }

        send(singletonList(node), res);
    }

    /**
     * @param node Responded node.
     * @param msg Response message.
     */
    private void onIndexRangeResponse(ClusterNode node, GridH2IndexRangeResponse msg) {
        GridH2QueryContext qctx = GridH2QueryContext.get(kernalContext().localNodeId(),
            msg.originNodeId(), msg.queryId(), msg.originSegmentId(), MAP);

        if (qctx == null)
            return;

        Map<SegmentKey, RangeStream> streams = qctx.getStreams(msg.batchLookupId());

        if (streams == null)
            return;

        RangeStream stream = streams.get(new SegmentKey(node, msg.segment()));

        assert stream != null;

        stream.onResponse(msg);
    }

    /**
     * @param v1 First value.
     * @param v2 Second value.
     * @return {@code true} If they equal.
     */
    private boolean equal(Value v1, Value v2) {
        return v1 == v2 || (v1 != null && v2 != null && v1.compareTypeSafe(v2, getDatabase().getCompareMode()) == 0);
    }

    /**
     * @param qctx Query context.
     * @param batchLookupId Batch lookup ID.
     * @param segmentId Segment ID.
     * @return Index range request.
     */
    private static GridH2IndexRangeRequest createRequest(GridH2QueryContext qctx, int batchLookupId, int segmentId) {
        GridH2IndexRangeRequest req = new GridH2IndexRangeRequest();

        req.originNodeId(qctx.originNodeId());
        req.queryId(qctx.queryId());
        req.originSegmentId(qctx.segment());
        req.segment(segmentId);
        req.batchLookupId(batchLookupId);

        return req;
    }


    /**
     * @param qctx Query context.
     * @param cctx Cache context.
     * @param isLocalQry Local query flag.
     * @return Collection of nodes for broadcasting.
     */
    private List<SegmentKey> broadcastSegments(GridH2QueryContext qctx, GridCacheContext<?, ?> cctx, boolean isLocalQry) {
        Map<UUID, int[]> partMap = qctx.partitionsMap();

        List<ClusterNode> nodes;

        if (isLocalQry) {
            if (partMap != null && !partMap.containsKey(cctx.localNodeId()))
                return Collections.emptyList(); // Prevent remote index call for local queries.

            nodes = Collections.singletonList(cctx.localNode());
        }
        else {
            if (partMap == null)
                nodes = new ArrayList<>(CU.affinityNodes(cctx, qctx.topologyVersion()));
            else {
                nodes = new ArrayList<>(partMap.size());

                GridKernalContext ctx = kernalContext();

                for (UUID nodeId : partMap.keySet()) {
                    ClusterNode node = ctx.discovery().node(nodeId);

                    if (node == null)
                        throw new GridH2RetryException("Failed to find node.");

                    nodes.add(node);
                }
            }

            if (F.isEmpty(nodes))
                throw new GridH2RetryException("Failed to collect affinity nodes.");
        }

        int segmentsCount = segmentsCount();

        List<SegmentKey> res = new ArrayList<>(nodes.size() * segmentsCount);

        for (ClusterNode node : nodes) {
            for (int seg = 0; seg < segmentsCount; seg++)
                res.add(new SegmentKey(node, seg));
        }

        return res;
    }

    /**
     * @param cctx Cache context.
     * @param qctx Query context.
     * @param affKeyObj Affinity key.
     * @param isLocalQry Local query flag.
     * @return Segment key for Affinity key.
     */
    private SegmentKey rangeSegment(GridCacheContext<?, ?> cctx, GridH2QueryContext qctx, Object affKeyObj, boolean isLocalQry) {
        assert affKeyObj != null && affKeyObj != EXPLICIT_NULL : affKeyObj;

        ClusterNode node;

        int partition = cctx.affinity().partition(affKeyObj);

        if (isLocalQry) {
            if (qctx.partitionsMap() != null) {
                // If we have explicit partitions map, we have to use it to calculate affinity node.
                UUID nodeId = qctx.nodeForPartition(partition, cctx);

                if(!cctx.localNodeId().equals(nodeId))
                    return null; // Prevent remote index call for local queries.
            }

            if (!cctx.affinity().primaryByKey(cctx.localNode(), partition, qctx.topologyVersion()))
                return null;

            node = cctx.localNode();
        }
        else{
            if (qctx.partitionsMap() != null) {
                // If we have explicit partitions map, we have to use it to calculate affinity node.
                UUID nodeId = qctx.nodeForPartition(partition, cctx);

            node = cctx.discovery().node(nodeId);
        }
        else // Get primary node for current topology version.
            node = cctx.affinity().primaryByKey(affKeyObj, qctx.topologyVersion());

            if (node == null) // Node was not found, probably topology changed and we need to retry the whole query.
                throw new GridH2RetryException("Failed to find node.");
        }

        return new SegmentKey(node, segmentForPartition(partition));
    }

    /** */
    protected class SegmentKey {
        /** */
        final ClusterNode node;

        /** */
        final int segmentId;

        SegmentKey(ClusterNode node, int segmentId) {
            assert node != null;

            this.node = node;
            this.segmentId = segmentId;
        }

        /** {@inheritDoc} */
        @Override public boolean equals(Object o) {
            if (this == o)
                return true;
            if (o == null || getClass() != o.getClass())
                return false;

            SegmentKey key = (SegmentKey)o;

            return segmentId == key.segmentId && node.id().equals(key.node.id());

        }

        /** {@inheritDoc} */
        @Override public int hashCode() {
            int result = node.hashCode();
            result = 31 * result + segmentId;
            return result;
        }
    }

    /**
     * @param row Row.
     * @return Row message.
     */
    private GridH2RowMessage toRowMessage(Row row) {
        if (row == null)
            return null;

        int cols = row.getColumnCount();

        assert cols > 0 : cols;

        List<GridH2ValueMessage> vals = new ArrayList<>(cols);

        for (int i = 0; i < cols; i++) {
            try {
                vals.add(GridH2ValueMessageFactory.toMessage(row.getValue(i)));
            }
            catch (IgniteCheckedException e) {
                throw new CacheException(e);
            }
        }

        GridH2RowMessage res = new GridH2RowMessage();

        res.values(vals);

        return res;
    }

    /**
     * @param msg Row message.
     * @return Search row.
     */
    private SearchRow toSearchRow(GridH2RowMessage msg) {
        if (msg == null)
            return null;

        GridKernalContext ctx = kernalContext();

        Value[] vals = new Value[getTable().getColumns().length];

        assert vals.length > 0;

        List<GridH2ValueMessage> msgVals = msg.values();

        for (int i = 0; i < indexColumns.length; i++) {
            if (i >= msgVals.size())
                continue;

            try {
                vals[indexColumns[i].column.getColumnId()] = msgVals.get(i).value(ctx);
            }
            catch (IgniteCheckedException e) {
                throw new CacheException(e);
            }
        }

        return database.createRow(vals, MEMORY_CALCULATE);
    }

    /**
     * @param row Search row.
     * @return Row message.
     */
    private GridH2RowMessage toSearchRowMessage(SearchRow row) {
        if (row == null)
            return null;

        List<GridH2ValueMessage> vals = new ArrayList<>(indexColumns.length);

        for (IndexColumn idxCol : indexColumns) {
            Value val = row.getValue(idxCol.column.getColumnId());

            if (val == null)
                break;

            try {
                vals.add(GridH2ValueMessageFactory.toMessage(val));
            }
            catch (IgniteCheckedException e) {
                throw new CacheException(e);
            }
        }

        GridH2RowMessage res = new GridH2RowMessage();

        res.values(vals);

        return res;
    }

    /**
     * @param arr Array.
     * @param off Offset.
     * @param cmp Comparator.
     */
    public static <Z> void bubbleUp(Z[] arr, int off, Comparator<Z> cmp) {
        // TODO Optimize: use binary search if the range in array is big.
        for (int i = off, last = arr.length - 1; i < last; i++) {
            if (cmp.compare(arr[i], arr[i + 1]) <= 0)
                break;

            U.swap(arr, i, i + 1);
        }
    }

    /**
     * @param msg Message.
     * @return Row.
     */
    private Row toRow(GridH2RowMessage msg) {
        if (msg == null)
            return null;

        GridKernalContext ctx = kernalContext();

        List<GridH2ValueMessage> vals = msg.values();

        assert !F.isEmpty(vals) : vals;

        Value[] vals0 = new Value[vals.size()];

        for (int i = 0; i < vals0.length; i++) {
            try {
                vals0[i] = vals.get(i).value(ctx);
            }
            catch (IgniteCheckedException e) {
                throw new CacheException(e);
            }
        }

        return database.createRow(vals0, MEMORY_CALCULATE);
    }

    /** @return Index segments count. */
    protected abstract int segmentsCount();

    /**
     * @param partition Partition idx.
     * @return Segment ID for given key
     */
    protected int segmentForPartition(int partition){
        return segmentsCount() == 1 ? 0 : (partition % segmentsCount());
    }

    /**
     * @param row Table row.
     * @return Segment ID for given row.
     */
    protected int segmentForRow(SearchRow row) {
        assert row != null;

        if (segmentsCount() == 1 || ctx == null)
            return 0;

        CacheObject key;

        final Value keyColValue = row.getValue(KEY_COL);

        assert keyColValue != null;

        final Object o = keyColValue.getObject();

        if (o instanceof CacheObject)
            key = (CacheObject)o;
        else
            key = ctx.toCacheKeyObject(o);

        return segmentForPartition(ctx.affinity().partition(key));
    }

    /**
     * Simple cursor from a single node.
     */
    private static class UnicastCursor implements Cursor {
        /** */
        final int rangeId;

        /** */
        RangeStream stream;

        /**
         * @param rangeId Range ID.
         * @param keys Remote index segment keys.
         * @param rangeStreams Range streams.
         */
        UnicastCursor(int rangeId, List<SegmentKey> keys, Map<SegmentKey, RangeStream> rangeStreams) {
            assert keys.size() == 1;

            this.rangeId = rangeId;
            this.stream = rangeStreams.get(F.first(keys));

            assert stream != null;
        }

        /** {@inheritDoc} */
        @Override public boolean next() {
            return stream.next(rangeId);
        }

        /** {@inheritDoc} */
        @Override public Row get() {
            return stream.get(rangeId);
        }

        /** {@inheritDoc} */
        @Override public SearchRow getSearchRow() {
            return get();
        }

        /** {@inheritDoc} */
        @Override public boolean previous() {
            throw new UnsupportedOperationException();
        }
    }

    /**
     * Merge cursor from multiple nodes.
     */
    private class BroadcastCursor implements Cursor, Comparator<RangeStream> {
        /** */
        final int rangeId;

        /** */
        final RangeStream[] streams;

        /** */
        boolean first = true;

        /** */
        int off;

        /**
         * @param rangeId Range ID.
         * @param segmentKeys Remote nodes.
         * @param rangeStreams Range streams.
         */
        BroadcastCursor(int rangeId, Collection<SegmentKey> segmentKeys, Map<SegmentKey, RangeStream> rangeStreams) {

            this.rangeId = rangeId;

            streams = new RangeStream[segmentKeys.size()];

            int i = 0;

            for (SegmentKey segmentKey : segmentKeys) {
                RangeStream stream = rangeStreams.get(segmentKey);

                assert stream != null;

                streams[i++] = stream;
            }
        }

        /** {@inheritDoc} */
        @Override public int compare(RangeStream o1, RangeStream o2) {
            if (o1 == o2)
                return 0;

            // Nulls are at the beginning of array.
            if (o1 == null)
                return -1;

            if (o2 == null)
                return 1;

            return compareRows(o1.get(rangeId), o2.get(rangeId));
        }

        /**
         * Try to fetch the first row.
         *
         * @return {@code true} If we were able to find at least one row.
         */
        private boolean goFirst() {
            // Fetch first row from all the streams and sort them.
            for (int i = 0; i < streams.length; i++) {
                if (!streams[i].next(rangeId)) {
                    streams[i] = null;
                    off++; // After sorting this offset will cut off all null elements at the beginning of array.
                }
            }

            if (off == streams.length)
                return false;

            Arrays.sort(streams, this);

            return true;
        }

        /**
         * Fetch next row.
         *
         * @return {@code true} If we were able to find at least one row.
         */
        private boolean goNext() {
            assert off != streams.length;

            if (!streams[off].next(rangeId)) {
                // Next row from current min stream was not found -> nullify that stream and bump offset forward.
                streams[off] = null;

                return ++off != streams.length;
            }

            // Bubble up current min stream with respect to fetched row to achieve correct sort order of streams.
            bubbleUp(streams, off, this);

            return true;
        }

        /** {@inheritDoc} */
        @Override public boolean next() {
            if (first) {
                first = false;

                return goFirst();
            }

            return goNext();
        }

        /** {@inheritDoc} */
        @Override public Row get() {
            return streams[off].get(rangeId);
        }

        /** {@inheritDoc} */
        @Override public SearchRow getSearchRow() {
            return get();
        }

        /** {@inheritDoc} */
        @Override public boolean previous() {
            throw new UnsupportedOperationException();
        }
    }

    /**
     * Index lookup batch.
     */
    private class DistributedLookupBatch implements IndexLookupBatch {
        /** */
        final GridCacheContext<?,?> cctx;

        /** */
        final boolean ucast;

        /** */
        final int affColId;

        /** */
        GridH2QueryContext qctx;

        /** */
        int batchLookupId;

        /** */
        Map<SegmentKey, RangeStream> rangeStreams = Collections.emptyMap();

        /** */
        List<SegmentKey> broadcastSegments;

        /** */
        List<Future<Cursor>> res = Collections.emptyList();

        /** */
        boolean batchFull;

        /** */
        boolean findCalled;

        /**
         * @param cctx Cache Cache context.
         * @param ucast Unicast or broadcast query.
         * @param affColId Affinity column ID.
         */
        DistributedLookupBatch(GridCacheContext<?, ?> cctx, boolean ucast, int affColId) {
            this.cctx = cctx;
            this.ucast = ucast;
            this.affColId = affColId;
        }

        /**
         * @param firstRow First row.
         * @param lastRow Last row.
         * @return Affinity key or {@code null}.
         */
        private Object getAffinityKey(SearchRow firstRow, SearchRow lastRow) {
            if (firstRow == null || lastRow == null)
                return null;

            Value affKeyFirst = firstRow.getValue(affColId);
            Value affKeyLast = lastRow.getValue(affColId);

            if (affKeyFirst != null && equal(affKeyFirst, affKeyLast))
                return affKeyFirst == ValueNull.INSTANCE ? EXPLICIT_NULL : affKeyFirst.getObject();

            if (getTable().rowDescriptor().isKeyColumn(affColId))
                return null;

            // Try to extract affinity key from primary key.
            Value pkFirst = firstRow.getValue(KEY_COL);
            Value pkLast = lastRow.getValue(KEY_COL);

            if (pkFirst == ValueNull.INSTANCE || pkLast == ValueNull.INSTANCE)
                return EXPLICIT_NULL;

            if (pkFirst == null || pkLast == null || !equal(pkFirst, pkLast))
                return null;

            Object pkAffKeyFirst = cctx.affinity().affinityKey(pkFirst.getObject());
            Object pkAffKeyLast = cctx.affinity().affinityKey(pkLast.getObject());

            if (pkAffKeyFirst == null || pkAffKeyLast == null)
                throw new CacheException("Cache key without affinity key.");

            if (pkAffKeyFirst.equals(pkAffKeyLast))
                return pkAffKeyFirst;

            return null;
        }

        /** {@inheritDoc} */
        @SuppressWarnings("ForLoopReplaceableByForEach")
        @Override public boolean addSearchRows(SearchRow firstRow, SearchRow lastRow) {
            if (qctx == null || findCalled) {
                if (qctx == null) {
                    // It is the first call after query begin (may be after reuse),
                    // reinitialize query context and result.
                    qctx = GridH2QueryContext.get();
                    res = new ArrayList<>();

                    assert qctx != null;
                    assert !findCalled;
                }
                else {
                    // Cleanup after the previous lookup phase.
                    assert batchLookupId != 0;

                    findCalled = false;
                    qctx.putStreams(batchLookupId, null);
                    res.clear();
                }

                // Reinitialize for the next lookup phase.
                batchLookupId = qctx.nextBatchLookupId();
                rangeStreams = new HashMap<>();
            }

            Object affKey = affColId == -1 ? null : getAffinityKey(firstRow, lastRow);

            boolean locQry = localQuery();

            List<SegmentKey> segmentKeys;

            if (affKey != null) {
                // Affinity key is provided.
                if (affKey == EXPLICIT_NULL) // Affinity key is explicit null, we will not find anything.
                    return false;

                segmentKeys = F.asList(rangeSegment(cctx, qctx, affKey, locQry));
            }
            else {
                // Affinity key is not provided or is not the same in upper and lower bounds, we have to broadcast.
                if (broadcastSegments == null)
                    broadcastSegments = broadcastSegments(qctx, cctx, locQry);

                segmentKeys = broadcastSegments;
            }

            if (locQry && segmentKeys.isEmpty())
                return false; // Nothing to do

            assert !F.isEmpty(segmentKeys) : segmentKeys;

            final int rangeId = res.size();

            // Create messages.
            GridH2RowMessage first = toSearchRowMessage(firstRow);
            GridH2RowMessage last = toSearchRowMessage(lastRow);

            // Range containing upper and lower bounds.
            GridH2RowRangeBounds rangeBounds = rangeBounds(rangeId, first, last);

            // Add range to every message of every participating node.
            for (int i = 0; i < segmentKeys.size(); i++) {
                SegmentKey segmentKey = segmentKeys.get(i);
                assert segmentKey != null;

                RangeStream stream = rangeStreams.get(segmentKey);

                List<GridH2RowRangeBounds> bounds;

                if (stream == null) {
                    stream = new RangeStream(qctx, segmentKey.node);

                    stream.req = createRequest(qctx, batchLookupId, segmentKey.segmentId);
                    stream.req.bounds(bounds = new ArrayList<>());

                    rangeStreams.put(segmentKey, stream);
                }
                else
                    bounds = stream.req.bounds();

                bounds.add(rangeBounds);

                // If at least one node will have a full batch then we are ok.
                if (bounds.size() >= qctx.pageSize())
                    batchFull = true;
            }

            Future<Cursor> fut = new DoneFuture<>(segmentKeys.size() == 1 ?
                new UnicastCursor(rangeId, segmentKeys, rangeStreams) :
                new BroadcastCursor(rangeId, segmentKeys, rangeStreams));

            res.add(fut);

            return true;
        }

        /** {@inheritDoc} */
        @Override public boolean isBatchFull() {
            return batchFull;
        }

        /**
         * @return {@code True} if local query execution is enforced.
         */
        private boolean localQuery() {
            assert qctx != null : "Missing query context: " + this;

            return qctx.distributedJoinMode() == LOCAL_ONLY;
        }

        /**
         *
         */
        private void startStreams() {
            if (rangeStreams.isEmpty()) {
                assert res.isEmpty();

                return;
            }

            qctx.putStreams(batchLookupId, rangeStreams);

            // Start streaming.
            for (RangeStream stream : rangeStreams.values())
                stream.start();
        }

        /** {@inheritDoc} */
        @Override public List<Future<Cursor>> find() {
            batchFull = false;
            findCalled = true;

            startStreams();

            return res;
        }

        /** {@inheritDoc} */
        @Override public void reset(boolean beforeQry) {
            if (beforeQry || qctx == null) // Query context can be null if addSearchRows was never called.
                return;

            assert batchLookupId != 0;

            // Do cleanup after the query run.
            qctx.putStreams(batchLookupId, null);
            qctx = null; // The same query can be reused multiple times for different query contexts.
            batchLookupId = 0;

            rangeStreams = Collections.emptyMap();
            broadcastSegments = null;
            batchFull = false;
            findCalled = false;
            res = Collections.emptyList();
        }

        /** {@inheritDoc} */
        @Override public String getPlanSQL() {
            return ucast ? "unicast" : "broadcast";
        }
    }

    /**
     * Per node range stream.
     */
    private class RangeStream {
        /** */
        final GridH2QueryContext qctx;

        /** */
        final ClusterNode node;

        /** */
        GridH2IndexRangeRequest req;

        /** */
        int remainingRanges;

        /** */
        final BlockingQueue<GridH2IndexRangeResponse> respQueue = new LinkedBlockingQueue<>();

        /** */
        Iterator<GridH2RowRange> ranges = emptyIterator();

        /** */
        Cursor cursor = GridH2Cursor.EMPTY;

        /** */
        int cursorRangeId = -1;

        /**
         * @param qctx Query context.
         * @param node Node.
         */
        RangeStream(GridH2QueryContext qctx, ClusterNode node) {
            this.node = node;
            this.qctx = qctx;
        }

        /**
         * Start streaming.
         */
        private void start() {
            assert ctx != null;
            assert log != null: getName();

            remainingRanges = req.bounds().size();

            assert remainingRanges > 0;

            if (log.isDebugEnabled())
                log.debug("Starting stream: [node=" + node + ", req=" + req + "]");

            send(singletonList(node), req);
        }

        /**
         * @param msg Response.
         */
        public void onResponse(GridH2IndexRangeResponse msg) {
            respQueue.add(msg);
        }

        /**
         * @return Response.
         */
        private GridH2IndexRangeResponse awaitForResponse() {
            assert remainingRanges > 0;

            final long start = U.currentTimeMillis();

            for (int attempt = 0;; attempt++) {
                if (qctx.isCleared())
                    throw new GridH2RetryException("Query is cancelled.");

                if (kernalContext().isStopping())
                    throw new GridH2RetryException("Stopping node.");

                GridH2IndexRangeResponse res;

                try {
                    res = respQueue.poll(500, TimeUnit.MILLISECONDS);
                }
                catch (InterruptedException ignored) {
                    throw new GridH2RetryException("Interrupted.");
                }

                if (res != null) {
                    switch (res.status()) {
                        case STATUS_OK:
                            List<GridH2RowRange> ranges0 = res.ranges();

                            remainingRanges -= ranges0.size();

                            if (ranges0.get(ranges0.size() - 1).isPartial())
                                remainingRanges++;

                            if (remainingRanges > 0) {
                                if (req.bounds() != null)
                                    req = createRequest(qctx, req.batchLookupId(), req.segment());

                                // Prefetch next page.
                                send(singletonList(node), req);
                            }
                            else
                                req = null;

                            return res;

                        case STATUS_NOT_FOUND:
                            if (req == null || req.bounds() == null) // We have already received the first response.
                                throw new GridH2RetryException("Failure on remote node.");

                            if (U.currentTimeMillis() - start > 30_000)
                                throw new GridH2RetryException("Timeout.");

                            try {
                                U.sleep(20 * attempt);
                            }
                            catch (IgniteInterruptedCheckedException e) {
                                throw new IgniteInterruptedException(e.getMessage());
                            }

                            // Retry to send the request once more after some time.
                            send(singletonList(node), req);

                            break;

                        case STATUS_ERROR:
                            throw new CacheException(res.error());

                        default:
                            throw new IllegalStateException();
                    }
                }

                if (!kernalContext().discovery().alive(node))
                    throw new GridH2RetryException("Node left: " + node);
            }
        }

        /**
         * @param rangeId Requested range ID.
         * @return {@code true} If next row for the requested range was found.
         */
        private boolean next(final int rangeId) {
            for (;;) {
                if (rangeId == cursorRangeId) {
                    if (cursor.next())
                        return true;
                }
                else if (rangeId < cursorRangeId)
                    return false;

                cursor = GridH2Cursor.EMPTY;

                while (!ranges.hasNext()) {
                    if (remainingRanges == 0) {
                        ranges = emptyIterator();

                        return false;
                    }

                    ranges = awaitForResponse().ranges().iterator();
                }

                GridH2RowRange range = ranges.next();

                cursorRangeId = range.rangeId();

                if (!F.isEmpty(range.rows())) {
                    final Iterator<GridH2RowMessage> it = range.rows().iterator();

                    if (it.hasNext()) {
                        cursor = new GridH2Cursor(new Iterator<Row>() {
                            @Override public boolean hasNext() {
                                return it.hasNext();
                            }

                            @Override public Row next() {
                                // Lazily convert messages into real rows.
                                return toRow(it.next());
                            }

                            @Override public void remove() {
                                throw new UnsupportedOperationException();
                            }
                        });
                    }
                }
            }
        }

        /**
         * @param rangeId Requested range ID.
         * @return Current row.
         */
        private Row get(int rangeId) {
            assert rangeId == cursorRangeId;

            return cursor.get();
        }
    }

    /**
     * Bounds iterator.
     */
    private class RangeSource {
        /** */
        Iterator<GridH2RowRangeBounds> boundsIter;

        /** */
        int curRangeId = -1;

        /** */
        private final int segment;

        /** */
        final IndexingQueryFilter filter;

        /** */
        private final H2TreeMvccFilterClosure mvccFilter;

        /** Iterator. */
        Iterator<GridH2Row> iter = emptyIterator();

        /**
         * @param bounds Bounds.
         * @param segment Segment.
         * @param filter Filter.
         * @param mvccFilter Mvcc filter.
         */
        RangeSource(
            Iterable<GridH2RowRangeBounds> bounds,
            int segment,
            IndexingQueryFilter filter,
            H2TreeMvccFilterClosure mvccFilter
        ) {
            this.segment = segment;
            this.filter = filter;
            this.mvccFilter = mvccFilter;

            boundsIter = bounds.iterator();
        }

        /**
         * @return {@code true} If there are more rows in this source.
         */
        public boolean hasMoreRows() throws IgniteCheckedException {
            return boundsIter.hasNext() || iter.hasNext();
        }

        /**
         * @param maxRows Max allowed rows.
         * @return Range.
         */
        public GridH2RowRange next(int maxRows) {
            assert maxRows > 0 : maxRows;

            for (; ; ) {
                if (iter.hasNext()) {
                    // Here we are getting last rows from previously partially fetched range.
                    List<GridH2RowMessage> rows = new ArrayList<>();

                    GridH2RowRange nextRange = new GridH2RowRange();

                    nextRange.rangeId(curRangeId);
                    nextRange.rows(rows);

                    do {
                        rows.add(toRowMessage(iter.next()));
                    }
                    while (rows.size() < maxRows && iter.hasNext());

                    if (iter.hasNext())
                        nextRange.setPartial();
                    else
                        iter = emptyIterator();

                    return nextRange;
                }

                iter = emptyIterator();

                if (!boundsIter.hasNext()) {
                    boundsIter = emptyIterator();

                    return null;
                }

                GridH2RowRangeBounds bounds = boundsIter.next();

                curRangeId = bounds.rangeId();

                SearchRow first = toSearchRow(bounds.first());
                SearchRow last = toSearchRow(bounds.last());

                IgniteTree t = treeForRead(segment);

                iter = new CursorIteratorWrapper(doFind0(t, first, last, filter, mvccFilter));

                if (!iter.hasNext()) {
                    // We have to return empty range here.
                    GridH2RowRange emptyRange = new GridH2RowRange();

                    emptyRange.rangeId(curRangeId);

                    return emptyRange;
                }
            }
        }
    }

    /**
     * @param segment Segment Id.
     * @return Snapshot for requested segment if there is one.
     */
    protected <K, V> IgniteTree<K, V> treeForRead(int segment) {
        throw new UnsupportedOperationException();
    }

    /**
     * @param t Tree.
     * @param first Lower bound.
     * @param last Upper bound always inclusive.
     * @param filter Filter.
     * @param mvccFilter Mvcc filter.
     * @return Iterator over rows in given range.
     */
    protected H2Cursor doFind0(
        IgniteTree t,
        @Nullable SearchRow first,
        @Nullable SearchRow last,
        IndexingQueryFilter filter,
        H2TreeMvccFilterClosure mvccFilter) {
        throw new UnsupportedOperationException();
    }

    /**
     *
     */
    private static final class CursorIteratorWrapper implements Iterator<GridH2Row> {
        /** */
        private final H2Cursor cursor;

        /** Next element. */
        private GridH2Row next;

        /**
         * @param cursor Cursor.
         */
        private CursorIteratorWrapper(H2Cursor cursor) {
            assert cursor != null;

            this.cursor = cursor;

            if (cursor.next())
                next = (GridH2Row)cursor.get();
        }

        /** {@inheritDoc} */
        @Override public boolean hasNext() {
            return next != null;
        }

        /** {@inheritDoc} */
        @Override public GridH2Row next() {
            GridH2Row res = next;

            if (cursor.next())
                next = (GridH2Row)cursor.get();
            else
                next = null;

            return res;
        }

        /** {@inheritDoc} */
        @Override public void remove() {
            throw new UnsupportedOperationException("operation is not supported");
        }
    }

    /** Empty cursor. */
    protected static final GridCursor<GridH2Row> EMPTY_CURSOR = new GridCursor<GridH2Row>() {
        /** {@inheritDoc} */
        @Override public boolean next() {
            return false;
        }

        /** {@inheritDoc} */
        @Override public GridH2Row get() {
            return null;
        }
    };
}<|MERGE_RESOLUTION|>--- conflicted
+++ resolved
@@ -28,11 +28,8 @@
 import org.apache.ignite.internal.managers.communication.GridMessageListener;
 import org.apache.ignite.internal.processors.cache.CacheObject;
 import org.apache.ignite.internal.processors.cache.GridCacheContext;
-<<<<<<< HEAD
 import org.apache.ignite.internal.processors.query.h2.database.H2TreeMvccFilterClosure;
-=======
 import org.apache.ignite.internal.processors.query.h2.H2Cursor;
->>>>>>> b8672d7d
 import org.apache.ignite.internal.processors.query.h2.twostep.msg.GridH2IndexRangeRequest;
 import org.apache.ignite.internal.processors.query.h2.twostep.msg.GridH2IndexRangeResponse;
 import org.apache.ignite.internal.processors.query.h2.twostep.msg.GridH2RowMessage;
@@ -203,15 +200,10 @@
     public abstract GridH2Row put(GridH2Row row);
 
     /**
-<<<<<<< HEAD
-     * @param row Row.
-     * @return {@code True} if replaced existing row.
-=======
      * Puts row.
      *
      * @param row Row.
      * @return {@code True} if existing row row has been replaced.
->>>>>>> b8672d7d
      */
     public abstract boolean putx(GridH2Row row);
 
