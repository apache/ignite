/*
 * Licensed to the Apache Software Foundation (ASF) under one or more
 * contributor license agreements.  See the NOTICE file distributed with
 * this work for additional information regarding copyright ownership.
 * The ASF licenses this file to You under the Apache License, Version 2.0
 * (the "License"); you may not use this file except in compliance with
 * the License.  You may obtain a copy of the License at
 *
 *      http://www.apache.org/licenses/LICENSE-2.0
 *
 * Unless required by applicable law or agreed to in writing, software
 * distributed under the License is distributed on an "AS IS" BASIS,
 * WITHOUT WARRANTIES OR CONDITIONS OF ANY KIND, either express or implied.
 * See the License for the specific language governing permissions and
 * limitations under the License.
 */

package org.apache.ignite.internal.processors.query.h2.opt;

import java.util.List;
import org.apache.ignite.internal.processors.cache.CacheObject;
import org.apache.ignite.internal.processors.cache.GridCacheContext;
import org.apache.ignite.internal.processors.cache.persistence.tree.BPlusTree;
import org.apache.ignite.internal.processors.query.GridIndex;
import org.apache.ignite.internal.processors.query.QueryUtils;
import org.apache.ignite.internal.processors.query.h2.H2Utils;
import org.apache.ignite.internal.processors.query.h2.opt.join.CollocationModel;
import org.apache.ignite.internal.processors.query.h2.opt.join.CollocationModelMultiplier;
import org.apache.ignite.internal.util.lang.GridCursor;
import org.apache.ignite.spi.indexing.IndexingQueryCacheFilter;
import org.h2.engine.Session;
import org.h2.index.IndexType;
import org.h2.message.DbException;
import org.h2.result.Row;
import org.h2.result.SearchRow;
import org.h2.table.IndexColumn;
import org.h2.table.TableFilter;
import org.h2.value.Value;
import org.jetbrains.annotations.NotNull;

/**
 * Index base.
 */
<<<<<<< HEAD
public abstract class GridH2IndexBase extends BaseIndex implements GridIndex<H2Row> {
=======
public abstract class GridH2IndexBase extends H2IndexCostedBase {
>>>>>>> f1c00372
    /**
     * Constructor.
     *
     * @param tbl Table.
     * @param name Index name.
     * @param cols Indexed columns.
     * @param type Index type.
     */
    protected GridH2IndexBase(GridH2Table tbl, String name, IndexColumn[] cols, IndexType type) {
        super(tbl, name, cols, type);
    }

    /** {@inheritDoc} */
    @Override public final void close(Session ses) {
        // No-op. Actual index destruction must happen in method destroy.
    }

    /**
     * Attempts to destroys index and release all the resources.
     * We use this method instead of {@link #close(Session)} because that method
     * is used by H2 internally.
     *
     * @param rmv Flag remove.
     */
    public void destroy(boolean rmv) {
        // No-op.
    }

    /**
     * Attempts to asyncronously {@link #destroy} index and release all the resources.
     *
     * @param rmv Flag remove.
     */
    public void asyncDestroy(boolean rmv) {
        // No-op.
    }

    /**
     * @param qctx Query context.
     * @return Index segment ID for current query context.
     */
    protected int segment(QueryContext qctx) {
        if (segmentsCount() == 1)
            return 0;

        if (qctx == null)
            throw new IllegalStateException("GridH2QueryContext is not initialized.");

        return qctx.segment();
    }

    /**
     * Puts row.
     *
     * @param row Row.
     * @return Existing row or {@code null}.
     */
    public abstract H2CacheRow put(H2CacheRow row);

    /**
     * Puts row.
     *
     * @param row Row.
     * @return {@code True} if existing row row has been replaced.
     */
    public abstract boolean putx(H2CacheRow row);

    /**
     * Removes row from index.
     *
     * @param row Row.
     * @return {@code True} if row has been removed.
     */
    public abstract boolean removex(SearchRow row);

    /**
     * @param ses Session.
     * @param filters All joined table filters.
     * @param filter Current filter.
     * @return Multiplier.
     */
    public final int getDistributedMultiplier(Session ses, TableFilter[] filters, int filter) {
        CollocationModelMultiplier mul = CollocationModel.distributedMultiplier(ses, filters, filter);

        return mul.multiplier();
    }

    /** {@inheritDoc} */
    @Override public GridH2Table getTable() {
        return (GridH2Table)super.getTable();
    }

    /** {@inheritDoc} */
    @Override public long getDiskSpaceUsed() {
        return 0;
    }

    /** {@inheritDoc} */
    @Override public void checkRename() {
        throw DbException.getUnsupportedException("rename");
    }

    /** {@inheritDoc} */
    @Override public void add(Session ses, Row row) {
        throw DbException.getUnsupportedException("add");
    }

    /** {@inheritDoc} */
    @Override public void remove(Session ses, Row row) {
        throw DbException.getUnsupportedException("remove row");
    }

    /** {@inheritDoc} */
    @Override public void remove(Session ses) {
        // No-op: destroyed from owning table.
    }

    /** {@inheritDoc} */
    @Override public void truncate(Session ses) {
        throw DbException.getUnsupportedException("truncate");
    }

    /** {@inheritDoc} */
    @Override public boolean needRebuild() {
        return false;
    }

    /** {@inheritDoc} */
    @Override public void removeChildrenAndResources(Session session) {
        // The sole purpose of this override is to pass session to table.removeIndex
        assert table instanceof GridH2Table;

        ((GridH2Table)table).removeIndex(session, this);

        remove(session);

        database.removeMeta(session, getId());
    }

    /**
     * @return Index segments count.
     */
    public abstract int segmentsCount();

    /**
     * @param partition Partition idx.
     * @return Segment ID for given key
     */
    public int segmentForPartition(int partition) {
        return segmentsCount() == 1 ? 0 : (partition % segmentsCount());
    }

    /**
     * @param row Table row.
     * @return Segment ID for given row.
     */
    @SuppressWarnings("IfMayBeConditional")
    protected int segmentForRow(GridCacheContext ctx, SearchRow row) {
        assert row != null;

        if (segmentsCount() == 1 || ctx == null)
            return 0;

        CacheObject key;

        final Value keyColValue = row.getValue(QueryUtils.KEY_COL);

        assert keyColValue != null;

        final Object o = keyColValue.getObject();

        if (o instanceof CacheObject)
            key = (CacheObject)o;
        else
            key = ctx.toCacheKeyObject(o);

        return segmentForPartition(ctx.affinity().partition(key));
    }

    /**
     * Re-assign column ids after removal of column(s).
     */
    public void refreshColumnIds() {
        assert columnIds.length == columns.length;

        for (int pos = 0; pos < columnIds.length; ++pos)
            columnIds[pos] = columns[pos].getColumnId();
    }

    /**
     * @return Row descriptor.
     */
    protected GridH2RowDescriptor rowDescriptor() {
        return ((GridH2Table)table).rowDescriptor();
    }

    /**
     * @return Query context registry.
     */
    protected QueryContextRegistry queryContextRegistry() {
        return ((GridH2Table)table).rowDescriptor().indexing().queryContextRegistry();
    }


    /** {@inheritDoc} */
    @Override public long getRowCountApproximation() {
        return ((GridH2Table)table).getRowCountApproximation();
    }

    /**
     * @param partsFilter Partitions filter.
     * @return Total row count in the current index for filtered partitions.
     */
    public abstract long totalRowCount(IndexingQueryCacheFilter partsFilter);

    /**
     * @param tbl Table.
     * @param colsList Columns list.
     * @return Index column array.
     */
    @NotNull public static IndexColumn[] columnsArray(GridH2Table tbl, List<IndexColumn> colsList) {
        IndexColumn[] cols = colsList.toArray(H2Utils.EMPTY_COLUMNS);

        IndexColumn.mapColumns(cols, tbl);

        return cols;
    }

    /** {@inheritDoc} */
    @Override public GridCursor<H2Row> find(
        H2Row lower,
        H2Row upper,
        BPlusTree.TreeRowClosure<H2Row, H2Row> filterClosure
    ) {
        throw new UnsupportedOperationException();
    }
}<|MERGE_RESOLUTION|>--- conflicted
+++ resolved
@@ -41,11 +41,7 @@
 /**
  * Index base.
  */
-<<<<<<< HEAD
-public abstract class GridH2IndexBase extends BaseIndex implements GridIndex<H2Row> {
-=======
-public abstract class GridH2IndexBase extends H2IndexCostedBase {
->>>>>>> f1c00372
+public abstract class GridH2IndexBase extends H2IndexCostedBase, implements GridIndex<H2Row> {
     /**
      * Constructor.
      *
