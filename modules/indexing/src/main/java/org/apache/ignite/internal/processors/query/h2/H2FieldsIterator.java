--- conflicted
+++ resolved
@@ -40,16 +40,11 @@
      * @param forUpdate {@code SELECT FOR UPDATE} flag.
      * @throws IgniteCheckedException If failed.
      */
-<<<<<<< HEAD
-    public H2FieldsIterator(ResultSet data,
-        MvccQueryTracker mvccTracker, boolean forUpdate) throws IgniteCheckedException {
-        super(data, false, true, forUpdate);
+    public H2FieldsIterator(ResultSet data, MvccQueryTracker mvccTracker, boolean forUpdate)
+        throws IgniteCheckedException {
+        super(data, forUpdate);
 
         this.mvccTracker = mvccTracker;
-=======
-    public H2FieldsIterator(ResultSet data) throws IgniteCheckedException {
-        super(data);
->>>>>>> 186b2d6f
     }
 
     /** {@inheritDoc} */
@@ -62,7 +57,7 @@
     }
 
     /** {@inheritDoc} */
-    @Override public void onClose() throws IgniteCheckedException {
+    @Override public void onClose() {
         try {
             super.onClose();
         }
