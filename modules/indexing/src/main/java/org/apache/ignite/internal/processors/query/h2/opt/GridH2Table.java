/*
 * Licensed to the Apache Software Foundation (ASF) under one or more
 * contributor license agreements.  See the NOTICE file distributed with
 * this work for additional information regarding copyright ownership.
 * The ASF licenses this file to You under the Apache License, Version 2.0
 * (the "License"); you may not use this file except in compliance with
 * the License.  You may obtain a copy of the License at
 *
 *      http://www.apache.org/licenses/LICENSE-2.0
 *
 * Unless required by applicable law or agreed to in writing, software
 * distributed under the License is distributed on an "AS IS" BASIS,
 * WITHOUT WARRANTIES OR CONDITIONS OF ANY KIND, either express or implied.
 * See the License for the specific language governing permissions and
 * limitations under the License.
 */

package org.apache.ignite.internal.processors.query.h2.opt;

import java.util.ArrayList;
import java.util.HashMap;
import java.util.List;
import java.util.Map;
import java.util.concurrent.ConcurrentMap;
import java.util.concurrent.locks.Lock;
import java.util.concurrent.locks.ReadWriteLock;
import java.util.concurrent.locks.ReentrantReadWriteLock;
import org.apache.ignite.IgniteCheckedException;
import org.apache.ignite.IgniteInterruptedException;
import org.apache.ignite.internal.processors.cache.CacheObject;
import org.apache.ignite.internal.processors.cache.GridCacheContext;
import org.apache.ignite.internal.processors.cache.KeyCacheObject;
import org.apache.ignite.internal.processors.cache.query.QueryTable;
import org.apache.ignite.internal.processors.cache.version.GridCacheVersion;
import org.apache.ignite.internal.processors.query.IgniteSQLException;
import org.apache.ignite.internal.processors.query.QueryField;
import org.apache.ignite.internal.processors.query.h2.H2RowDescriptor;
import org.apache.ignite.internal.processors.query.h2.database.H2RowFactory;
import org.apache.ignite.internal.processors.query.h2.database.H2TreeIndex;
import org.apache.ignite.internal.util.offheap.unsafe.GridUnsafeMemory;
import org.apache.ignite.internal.util.typedef.F;
import org.apache.ignite.lang.IgniteBiTuple;
import org.h2.command.ddl.CreateTableData;
import org.h2.engine.DbObject;
import org.h2.engine.Session;
import org.h2.engine.SysProperties;
import org.h2.index.Index;
import org.h2.index.IndexType;
import org.h2.index.SpatialIndex;
import org.h2.message.DbException;
import org.h2.result.Row;
import org.h2.result.SearchRow;
import org.h2.result.SortOrder;
import org.h2.schema.SchemaObject;
import org.h2.table.Column;
import org.h2.table.IndexColumn;
import org.h2.table.TableBase;
import org.h2.table.TableType;
import org.h2.value.DataType;
import org.h2.value.Value;
import org.jetbrains.annotations.Nullable;
import org.jsr166.ConcurrentHashMap8;
import org.jsr166.LongAdder8;

import static org.apache.ignite.cache.CacheMode.PARTITIONED;
import static org.apache.ignite.internal.processors.query.h2.opt.GridH2AbstractKeyValueRow.KEY_COL;

/**
 * H2 Table implementation.
 */
public class GridH2Table extends TableBase {
    /** Cache context. */
    private final GridCacheContext cctx;

    /** */
    private final H2RowDescriptor desc;

    /** */
    private volatile ArrayList<Index> idxs;

    /** */
    private final int pkIndexPos;

    /** Total number of system indexes. */
    private final int sysIdxsCnt;

    /** */
    private final Map<String, GridH2IndexBase> tmpIdxs = new HashMap<>();

    /** */
    private final ReadWriteLock lock;

    /** */
    private boolean destroyed;

    /** */
    private final ConcurrentMap<Session, Boolean> sessions = new ConcurrentHashMap8<>();

    /** */
    private IndexColumn affKeyCol;

    /** */
    private final LongAdder8 size = new LongAdder8();

    /** */
    private final H2RowFactory rowFactory;

    /** */
    private volatile boolean rebuildFromHashInProgress;

    /** Identifier. */
    private final QueryTable identifier;

    /** Identifier as string. */
    private final String identifierStr;

    /** Flag remove index or not when table will be destroyed. */
    private volatile boolean rmIndex;

    /**
     * Creates table.
     *
     * @param createTblData Table description.
     * @param desc Row descriptor.
     * @param rowFactory Row factory.
     * @param idxsFactory Indexes factory.
     * @param cctx Cache context.
     */
<<<<<<< HEAD
    public GridH2Table(CreateTableData createTblData, @Nullable H2RowDescriptor desc, H2RowFactory rowFactory,
=======
    public GridH2Table(CreateTableData createTblData, GridH2RowDescriptor desc, H2RowFactory rowFactory,
>>>>>>> 5738d7e7
        GridH2SystemIndexFactory idxsFactory, GridCacheContext cctx) {
        super(createTblData);

        assert idxsFactory != null;

        this.desc = desc;
        this.cctx = cctx;

        if (desc.context() != null && !desc.context().customAffinityMapper()) {
            boolean affinityColExists = true;

            String affKey = desc.type().affinityKey();

            int affKeyColId = -1;

            if (affKey != null) {
                if (doesColumnExist(affKey))
                    affKeyColId = getColumn(affKey).getColumnId();
                else
                    affinityColExists = false;
            }
            else
                affKeyColId = KEY_COL;

            if (affinityColExists) {
                affKeyCol = indexColumn(affKeyColId, SortOrder.ASCENDING);

                assert affKeyCol != null;
            }
        }

        this.rowFactory = rowFactory;

        identifier = new QueryTable(getSchema().getName(), getName());

        identifierStr = identifier.schema() + "." + identifier.table();

        // Indexes must be created in the end when everything is ready.
        idxs = idxsFactory.createSystemIndexes(this);

        assert idxs != null;

        List<Index> clones = new ArrayList<>(idxs.size());
        for (Index index : idxs) {
            Index clone = createDuplicateIndexIfNeeded(index);
            if (clone != null)
                clones.add(clone);
        }
        idxs.addAll(clones);

        boolean hasHashIndex = idxs.size() >= 2 && index(0).getIndexType().isHash();

        // Add scan index at 0 which is required by H2.
        if (hasHashIndex)
            idxs.add(0, new GridH2PrimaryScanIndex(this, index(1), index(0)));
        else
            idxs.add(0, new GridH2PrimaryScanIndex(this, index(0), null));

        pkIndexPos = hasHashIndex ? 2 : 1;

        sysIdxsCnt = idxs.size();

        lock = new ReentrantReadWriteLock();
    }

    /**
     * @return {@code true} If this is a partitioned table.
     */
    public boolean isPartitioned() {
        return desc != null && desc.context().config().getCacheMode() == PARTITIONED;
    }

    /**
     * @return Affinity key column or {@code null} if not available.
     */
    @Nullable public IndexColumn getAffinityKeyColumn() {
        return affKeyCol;
    }

    /** {@inheritDoc} */
    @Override public long getDiskSpaceUsed() {
        return 0;
    }

    /**
     * @return Row descriptor.
     */
    public GridH2RowDescriptor rowDescriptor() {
        return desc;
    }

    /**
     * @return Cache name.
     */
    public String cacheName() {
        return cctx.name();
    }

    /**
     * @return Cache context.
     */
    public GridCacheContext cache() {
        return cctx;
    }

    /** {@inheritDoc} */
    @Override public boolean lock(Session ses, boolean exclusive, boolean force) {
        Boolean putRes = sessions.putIfAbsent(ses, exclusive);

        // In accordance with base method semantics, we'll return true if we were already exclusively locked
        if (putRes != null)
            return putRes;

        ses.addLock(this);

        lock(exclusive);

        if (destroyed) {
            unlock(exclusive);

            throw new IllegalStateException("Table " + identifierString() + " already destroyed.");
        }

        return false;
    }

    /**
     * @return Table identifier.
     */
    public QueryTable identifier() {
        return identifier;
    }

    /**
     * @return Table identifier as string.
     */
    public String identifierString() {
        return identifierStr;
    }

    /**
     * Acquire table lock.
     *
     * @param exclusive Exclusive flag.
     */
    private void lock(boolean exclusive) {
        Lock l = exclusive ? lock.writeLock() : lock.readLock();

        try {
            l.lockInterruptibly();
        }
        catch (InterruptedException e) {
            Thread.currentThread().interrupt();

            throw new IgniteInterruptedException("Thread got interrupted while trying to acquire table lock.", e);
        }
    }

    /**
     * Release table lock.
     *
     * @param exclusive Exclusive flag.
     */
    private void unlock(boolean exclusive) {
        Lock l = exclusive ? lock.writeLock() : lock.readLock();

        l.unlock();
    }

    /**
     * Check if table is not destroyed.
     */
    private void ensureNotDestroyed() {
        if (destroyed)
            throw new IllegalStateException("Table " + identifierString() + " already destroyed.");
    }

    /** {@inheritDoc} */
    @Override public void close(Session ses) {
        // No-op.
    }

    /** {@inheritDoc} */
    @SuppressWarnings("ThrowableResultOfMethodCallIgnored")
    @Override public void removeChildrenAndResources(Session ses) {
        lock(true);

        try {
            super.removeChildrenAndResources(ses);

            // Clear all user indexes registered in schema.
            while (idxs.size() > sysIdxsCnt) {
                Index idx = idxs.get(sysIdxsCnt);

                if (idx.getName() != null && idx.getSchema().findIndex(ses, idx.getName()) == idx) {
                    // This call implicitly removes both idx and its proxy, if any, from idxs.
                    database.removeSchemaObject(ses, idx);

                    // We have to call destroy here if we are who has removed this index from the table.
                    if (idx instanceof GridH2IndexBase)
                        ((GridH2IndexBase)idx).destroy(rmIndex);
                }
            }

            if (SysProperties.CHECK) {
                for (SchemaObject obj : database.getAllSchemaObjects(DbObject.INDEX)) {
                    Index idx = (Index) obj;
                    if (idx.getTable() == this)
                        DbException.throwInternalError("index not dropped: " + idx.getName());
                }
            }

            database.removeMeta(ses, getId());
            invalidate();

        }
        finally {
            unlock(true);
        }
    }

    /**
     * Destroy the table.
     */
    public void destroy() {
        lock(true);

        try {
            ensureNotDestroyed();

            assert sessions.isEmpty() : sessions;

            destroyed = true;

            for (int i = 1, len = idxs.size(); i < len; i++)
                if (idxs.get(i) instanceof GridH2IndexBase)
                    index(i).destroy(rmIndex);
        }
        finally {
            unlock(true);
        }
    }

    /**
     * If flag {@code True}, index will be destroyed when table {@link #destroy()}.
     *
     * @param rmIndex Flag indicate remove index on destroy or not.
     */
    public void setRemoveIndexOnDestroy(boolean rmIndex){
        this.rmIndex = rmIndex;
    }

    /** {@inheritDoc} */
    @Override public void unlock(Session ses) {
        Boolean exclusive = sessions.remove(ses);

        if (exclusive == null)
            return;

        unlock(exclusive);
    }

    /**
     * Updates table for given key. If value is null then row with given key will be removed from table,
     * otherwise value and expiration time will be updated or new row will be added.
     *
     * @param key Key.
     * @param val Value.
     * @param expirationTime Expiration time.
     * @param rmv If {@code true} then remove, else update row.
     * @return {@code true} If operation succeeded.
     * @throws IgniteCheckedException If failed.
     */
    public boolean update(KeyCacheObject key,
        int partId,
        CacheObject val,
        GridCacheVersion ver,
        long expirationTime,
        boolean rmv,
        long link)
        throws IgniteCheckedException {
        assert desc != null;

        GridH2Row row = desc.createRow(key, partId, val, ver, expirationTime);

        row.link = link;

        if (!rmv)
            ((GridH2AbstractKeyValueRow)row).valuesCache(new Value[getColumns().length]);

        try {
            return doUpdate(row, rmv);
        }
        finally {
            if (!rmv)
                ((GridH2AbstractKeyValueRow)row).valuesCache(null);
        }
    }

    /**
     * @param key Key to read.
     * @return Read value.
     * @throws IgniteCheckedException If failed.
     */
    public IgniteBiTuple<CacheObject, GridCacheVersion> read(
        GridCacheContext cctx,
        KeyCacheObject key,
        int partId
    ) throws IgniteCheckedException {
        assert desc != null;

        GridH2Row row = desc.createRow(key, partId, null, null, 0);

        GridH2IndexBase primaryIdx = pk();

        GridH2Row res = primaryIdx.findOne(row);

        return res != null ? F.t(res.val, res.ver) : null;
    }

    /**
     * Gets index by index.
     *
     * @param idx Index in list.
     * @return Index.
     */
    private GridH2IndexBase index(int idx) {
        return (GridH2IndexBase)idxs.get(idx);
    }

    /**
     * Gets primary key.
     *
     * @return Primary key.
     */
    private GridH2IndexBase pk() {
        return (GridH2IndexBase)idxs.get(2);
    }

    /**
     * For testing only.
     *
     * @param row Row.
     * @param del If given row should be deleted from table.
     * @return {@code True} if operation succeeded.
     * @throws IgniteCheckedException If failed.
     */
    @SuppressWarnings("LockAcquiredButNotSafelyReleased")
    boolean doUpdate(final GridH2Row row, boolean del) throws IgniteCheckedException {
        // Here we assume that each key can't be updated concurrently and case when different indexes
        // getting updated from different threads with different rows with the same key is impossible.
        GridUnsafeMemory mem = desc == null ? null : desc.memory();

        lock(false);

        if (mem != null)
            desc.guard().begin();

        try {
            ensureNotDestroyed();

            GridH2IndexBase pk = pk();

            if (!del) {
                assert rowFactory == null || row.link != 0 : row;

                GridH2Row old = pk.put(row); // Put to PK.

                if (old == null)
                    size.increment();

                int len = idxs.size();

                int i = pkIndexPos;

                // Put row if absent to all indexes sequentially.
                // Start from 3 because 0 - Scan (don't need to update), 1 - PK hash (already updated), 2 - PK (already updated).
                while (++i < len) {
                    if (!(idxs.get(i) instanceof GridH2IndexBase))
                        continue;
                    GridH2IndexBase idx = index(i);

                    addToIndex(idx, pk, row, old, false);
                }

                for (GridH2IndexBase idx : tmpIdxs.values())
                    addToIndex(idx, pk, row, old, true);
            }
            else {
                //  index(1) is PK, get full row from there (search row here contains only key but no other columns).
                GridH2Row old = pk.remove(row);

                if (old != null) {
                    // Remove row from all indexes.
                    // Start from 3 because 0 - Scan (don't need to update), 1 - PK hash (already updated), 2 - PK (already updated).
                    for (int i = pkIndexPos + 1, len = idxs.size(); i < len; i++) {
                        if (!(idxs.get(i) instanceof GridH2IndexBase))
                            continue;
                        Row res = index(i).remove(old);

                        assert eq(pk, res, old) : "\n" + old + "\n" + res + "\n" + i + " -> " + index(i).getName();
                    }

                    for (GridH2IndexBase idx : tmpIdxs.values())
                        idx.remove(old);

                    size.decrement();
                }
                else
                    return false;
            }

            return true;
        }
        finally {
            unlock(false);

            if (mem != null)
                desc.guard().end();
        }
    }

    /**
     * Add row to index.
     *
     * @param idx Index to add row to.
     * @param pk Primary key index.
     * @param row Row to add to index.
     * @param old Previous row state, if any.
     * @param tmp {@code True} if this is proposed index which may be not consistent yet.
     */
    private void addToIndex(GridH2IndexBase idx, Index pk, GridH2Row row, GridH2Row old, boolean tmp) {
        assert !idx.getIndexType().isUnique() : "Unique indexes are not supported: " + idx;

        GridH2Row old2 = idx.put(row);

        if (old2 != null) { // Row was replaced in index.
            if (!tmp) {
                if (!eq(pk, old2, old))
                    throw new IllegalStateException("Row conflict should never happen, unique indexes are " +
                        "not supported [idx=" + idx + ", old=" + old + ", old2=" + old2 + ']');
            }
        }
        else if (old != null) // Row was not replaced, need to remove manually.
            idx.removex(old);
    }

    /**
     * Check row equality.
     *
     * @param pk Primary key index.
     * @param r1 First row.
     * @param r2 Second row.
     * @return {@code true} if rows are the same.
     */
    private static boolean eq(Index pk, SearchRow r1, SearchRow r2) {
        return r1 == r2 || (r1 != null && r2 != null && pk.compareRows(r1, r2) == 0);
    }

    /**
     * For testing only.
     *
     * @return Indexes.
     */
    ArrayList<GridH2IndexBase> indexes() {
        ArrayList<GridH2IndexBase> res = new ArrayList<>(idxs.size() - 2);

        for (int i = pkIndexPos, len = idxs.size(); i < len; i++) {
            if (idxs.get(i) instanceof GridH2IndexBase)
                res.add(index(i));
        }

        return res;
    }

    /**
     *
     */
    public void markRebuildFromHashInProgress(boolean value) {
        assert !value || (idxs.size() >= 2 && index(1).getIndexType().isHash()) : "Table has no hash index.";

        rebuildFromHashInProgress = value;
    }

    /**
     *
     */
    public boolean rebuildFromHashInProgress() {
        return rebuildFromHashInProgress;
    }

    /** {@inheritDoc} */
    @Override public Index addIndex(Session ses, String idxName, int idxId, IndexColumn[] cols, IndexType idxType,
        boolean create, String idxComment) {
        return commitUserIndex(ses, idxName);
    }

    /**
     * Add index that is in an intermediate state and is still being built, thus is not used in queries until it is
     * promoted.
     *
     * @param idx Index to add.
     * @throws IgniteCheckedException If failed.
     */
    public void proposeUserIndex(Index idx) throws IgniteCheckedException {
        assert idx instanceof GridH2IndexBase;

        lock(true);

        try {
            ensureNotDestroyed();

            for (Index oldIdx : idxs) {
                if (F.eq(oldIdx.getName(), idx.getName()))
                    throw new IgniteCheckedException("Index already exists: " + idx.getName());
            }

            Index oldTmpIdx = tmpIdxs.put(idx.getName(), (GridH2IndexBase)idx);

            assert oldTmpIdx == null;
        }
        finally {
            unlock(true);
        }
    }

    /**
     * Promote temporary index to make it usable in queries.
     *
     * @param ses H2 session.
     * @param idxName Index name.
     * @return Temporary index with given name.
     */
    private Index commitUserIndex(Session ses, String idxName) {
        lock(true);

        try {
            ensureNotDestroyed();

            Index idx = tmpIdxs.remove(idxName);

            assert idx != null;

            Index cloneIdx = createDuplicateIndexIfNeeded(idx);

            ArrayList<Index> newIdxs = new ArrayList<>(
                idxs.size() + ((cloneIdx == null) ? 1 : 2));

            newIdxs.addAll(idxs);

            newIdxs.add(idx);

            if (cloneIdx != null)
                newIdxs.add(cloneIdx);

            idxs = newIdxs;

            database.addSchemaObject(ses, idx);

            if (cloneIdx != null)
                database.addSchemaObject(ses, cloneIdx);

            setModified();

            return idx;
        }
        finally {
            unlock(true);
        }
    }

    /**
     * Remove user index without promoting it.
     *
     * @param idxName Index name.
     */
    public void rollbackUserIndex(String idxName) {
        lock(true);

        try {
            ensureNotDestroyed();

            GridH2IndexBase rmvIdx = tmpIdxs.remove(idxName);

            assert rmvIdx != null;
        }
        finally {
            unlock(true);
        }
    }

    /**
     * Check whether user index with provided name exists.
     *
     * @param idxName Index name.
     * @return {@code True} if exists.
     */
    public boolean containsUserIndex(String idxName) {
        for (int i = 2; i < idxs.size(); i++) {
            Index idx = idxs.get(i);

            if (idx.getName().equalsIgnoreCase(idxName))
                return true;
        }

        return false;
    }

    /** {@inheritDoc} */
    @Override public void removeIndex(Index h2Idx) {
        throw DbException.getUnsupportedException("must use removeIndex(session, idx)");
    }

    /**
     * Remove the given index from the list.
     *
     * @param h2Idx the index to remove
     */
    public void removeIndex(Session session, Index h2Idx) {
        lock(true);

        try {
            ArrayList<Index> idxs = new ArrayList<>(this.idxs);

            Index targetIdx = (h2Idx instanceof GridH2ProxyIndex) ?
                ((GridH2ProxyIndex)h2Idx).underlyingIndex() : h2Idx;

            for (int i = pkIndexPos; i < idxs.size();) {
                Index idx = idxs.get(i);

                if (idx == targetIdx || (idx instanceof GridH2ProxyIndex &&
                    ((GridH2ProxyIndex)idx).underlyingIndex() == targetIdx)) {

                    idxs.remove(i);

                    if (idx instanceof GridH2ProxyIndex &&
                        idx.getSchema().findIndex(session, idx.getName()) != null)
                        database.removeSchemaObject(session, idx);

                    continue;
                }

                i++;
            }

            this.idxs = idxs;
        }
        finally {
            unlock(true);
        }
    }

    /** {@inheritDoc} */
    @Override public void removeRow(Session ses, Row row) {
        throw DbException.getUnsupportedException("removeRow");
    }

    /** {@inheritDoc} */
    @Override public void truncate(Session ses) {
        throw DbException.getUnsupportedException("truncate");
    }

    /** {@inheritDoc} */
    @Override public void addRow(Session ses, Row row) {
        throw DbException.getUnsupportedException("addRow");
    }

    /** {@inheritDoc} */
    @Override public void checkSupportAlter() {
        throw DbException.getUnsupportedException("alter");
    }

    /** {@inheritDoc} */
    @Override public TableType getTableType() {
        return TableType.EXTERNAL_TABLE_ENGINE;
    }

    /** {@inheritDoc} */
    @Override public Index getScanIndex(Session ses) {
        return getIndexes().get(0); // Scan must be always first index.
    }

    /** {@inheritDoc} */
    @Override public Index getUniqueIndex() {
        if (rebuildFromHashInProgress)
            return index(1);
        else
            return index(2);
    }

    /** {@inheritDoc} */
    @Override public ArrayList<Index> getIndexes() {
        if (!rebuildFromHashInProgress)
            return idxs;

        ArrayList<Index> idxs = new ArrayList<>(2);

        idxs.add(this.idxs.get(0));
        idxs.add(this.idxs.get(1));

        return idxs;
    }

    /**
     * @return All indexes, even marked for rebuild.
     */
    public ArrayList<Index> getAllIndexes() {
        return idxs;
    }

    /** {@inheritDoc} */
    @Override public boolean isLockedExclusively() {
        return false;
    }

    /** {@inheritDoc} */
    @Override public boolean isLockedExclusivelyBy(Session ses) {
        return false;
    }

    /** {@inheritDoc} */
    @Override public long getMaxDataModificationId() {
        return 0;
    }

    /** {@inheritDoc} */
    @Override public boolean isDeterministic() {
        return true;
    }

    /** {@inheritDoc} */
    @Override public boolean canGetRowCount() {
        return true;
    }

    /** {@inheritDoc} */
    @Override public boolean canDrop() {
        return true;
    }

    /** {@inheritDoc} */
    @Override public long getRowCount(@Nullable Session ses) {
        return getUniqueIndex().getRowCount(ses);
    }

    /** {@inheritDoc} */
    @Override public long getRowCountApproximation() {
        return size.longValue();
    }

    /** {@inheritDoc} */
    @Override public void checkRename() {
        throw DbException.getUnsupportedException("rename");
    }

    /**
     * Creates index column for table.
     *
     * @param col Column index.
     * @param sorting Sorting order {@link SortOrder}
     * @return Created index column.
     */
    public IndexColumn indexColumn(int col, int sorting) {
        IndexColumn res = new IndexColumn();

        res.column = getColumn(col);
        res.columnName = res.column.getName();
        res.sortType = sorting;

        return res;
    }

    /**
     * @return Data store.
     */
    public H2RowFactory rowFactory() {
        return rowFactory;
    }

    /**
     * Creates proxy index for given target index.
     * Proxy index refers to alternative key and val columns.
     *
     * @param target Index to clone.
     * @return Proxy index.
     */
    public Index createDuplicateIndexIfNeeded(Index target) {
        if (!(target instanceof H2TreeIndex) && !(target instanceof SpatialIndex))
            return null;

        IndexColumn[] cols = target.getIndexColumns();

        List<IndexColumn> proxyCols = new ArrayList<>(cols.length);

        boolean modified = false;

        for (IndexColumn col : cols) {
            IndexColumn proxyCol = new IndexColumn();

            proxyCol.columnName = col.columnName;
            proxyCol.column = col.column;
            proxyCol.sortType = col.sortType;

            int altColId = desc.getAlternativeColumnId(proxyCol.column.getColumnId());

            if (altColId != proxyCol.column.getColumnId()) {
                proxyCol.column = getColumn(altColId);

                proxyCol.columnName = proxyCol.column.getName();

                modified = true;
            }

            proxyCols.add(proxyCol);
        }

        if (modified) {
            String proxyName = target.getName() + "_proxy";

            if (target.getIndexType().isSpatial())
                return new GridH2ProxySpatialIndex(this, proxyName, proxyCols, target);

            return new GridH2ProxyIndex(this, proxyName, proxyCols, target);
        }

        return null;
    }

    /**
     * Add new columns to this table.
     * @param cols Columns to add.
     * @param ifNotExists Ignore this command if {@code cols} has size of 1 and column with given name already exists.
     */
    public void addColumns(List<QueryField> cols, boolean ifNotExists) {
        assert !ifNotExists || cols.size() == 1;

        lock(true);

        try {
            int pos = columns.length;

            Column[] newCols = new Column[columns.length + cols.size()];

            // First, let's copy existing columns to new array
            System.arraycopy(columns, 0, newCols, 0, columns.length);

            // And now, let's add new columns
            for (QueryField col : cols) {
                if (doesColumnExist(col.name())) {
                    if (ifNotExists && cols.size() == 1)
                        return;
                    else
                        throw new IgniteSQLException("Column already exists [tblName=" + getName() +
                            ", colName=" + col.name() + ']');
                }

                try {
                    newCols[pos++] = new Column(col.name(), DataType.getTypeFromClass(Class.forName(col.typeName())));
                }
                catch (ClassNotFoundException e) {
                    throw new IgniteSQLException("H2 data type not found for class: " + col.typeName(), e);
                }
            }

            setColumns(newCols);

            desc.refreshMetadataFromTypeDescriptor();
        }
        finally {
            unlock(true);
        }
    }
}<|MERGE_RESOLUTION|>--- conflicted
+++ resolved
@@ -126,11 +126,7 @@
      * @param idxsFactory Indexes factory.
      * @param cctx Cache context.
      */
-<<<<<<< HEAD
-    public GridH2Table(CreateTableData createTblData, @Nullable H2RowDescriptor desc, H2RowFactory rowFactory,
-=======
-    public GridH2Table(CreateTableData createTblData, GridH2RowDescriptor desc, H2RowFactory rowFactory,
->>>>>>> 5738d7e7
+    public GridH2Table(CreateTableData createTblData, H2RowDescriptor desc, H2RowFactory rowFactory,
         GridH2SystemIndexFactory idxsFactory, GridCacheContext cctx) {
         super(createTblData);
 
