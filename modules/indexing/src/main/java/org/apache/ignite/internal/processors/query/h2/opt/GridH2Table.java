/*
 * Licensed to the Apache Software Foundation (ASF) under one or more
 * contributor license agreements.  See the NOTICE file distributed with
 * this work for additional information regarding copyright ownership.
 * The ASF licenses this file to You under the Apache License, Version 2.0
 * (the "License"); you may not use this file except in compliance with
 * the License.  You may obtain a copy of the License at
 *
 *      http://www.apache.org/licenses/LICENSE-2.0
 *
 * Unless required by applicable law or agreed to in writing, software
 * distributed under the License is distributed on an "AS IS" BASIS,
 * WITHOUT WARRANTIES OR CONDITIONS OF ANY KIND, either express or implied.
 * See the License for the specific language governing permissions and
 * limitations under the License.
 */

package org.apache.ignite.internal.processors.query.h2.opt;

import java.util.ArrayList;
import java.util.HashMap;
import java.util.Map;
import java.util.concurrent.ConcurrentMap;
import java.util.concurrent.TimeUnit;
import java.util.concurrent.atomic.AtomicReference;
import java.util.concurrent.locks.Lock;
import java.util.concurrent.locks.ReadWriteLock;
import java.util.concurrent.locks.ReentrantReadWriteLock;
import org.apache.ignite.IgniteCheckedException;
import org.apache.ignite.IgniteInterruptedException;
import org.apache.ignite.internal.processors.cache.CacheObject;
import org.apache.ignite.internal.processors.cache.GridCacheContext;
import org.apache.ignite.internal.processors.cache.KeyCacheObject;
import org.apache.ignite.internal.processors.cache.version.GridCacheVersion;
import org.apache.ignite.internal.processors.query.h2.database.H2RowFactory;
import org.apache.ignite.internal.util.offheap.unsafe.GridUnsafeMemory;
import org.apache.ignite.internal.util.typedef.F;
import org.apache.ignite.lang.IgniteBiTuple;
import org.h2.command.ddl.CreateTableData;
import org.h2.engine.Session;
import org.h2.index.Index;
import org.h2.index.IndexType;
import org.h2.message.DbException;
import org.h2.result.Row;
import org.h2.result.SearchRow;
import org.h2.result.SortOrder;
import org.h2.table.IndexColumn;
import org.h2.table.TableBase;
import org.h2.value.Value;
import org.jetbrains.annotations.Nullable;
import org.jsr166.ConcurrentHashMap8;
import org.jsr166.LongAdder8;

import static org.apache.ignite.cache.CacheMode.PARTITIONED;
import static org.apache.ignite.internal.processors.query.h2.opt.GridH2AbstractKeyValueRow.KEY_COL;
import static org.apache.ignite.internal.processors.query.h2.opt.GridH2AbstractKeyValueRow.VAL_COL;
import static org.apache.ignite.internal.processors.query.h2.opt.GridH2QueryType.MAP;

/**
 * H2 Table implementation.
 */
public class GridH2Table extends TableBase {
    /** */
    private final String spaceName;

    /** */
    private final GridH2RowDescriptor desc;

    /** */
    private volatile ArrayList<Index> idxs;

    /** */
    private final Map<String, GridH2IndexBase> tmpIdxs = new HashMap<>();

    /** */
    private final ReadWriteLock lock;

    /** */
    private boolean destroyed;

    /** */
    private final ConcurrentMap<Session, Boolean> sessions = new ConcurrentHashMap8<>();

    /** */
    private final AtomicReference<Object[]> actualSnapshot = new AtomicReference<>();

    /** */
    private IndexColumn affKeyCol;

    /** */
    private final LongAdder8 size = new LongAdder8();

    /** */
    private final boolean snapshotEnabled;

    /** */
    private final H2RowFactory rowFactory;

    /** */
    private volatile boolean rebuildFromHashInProgress;

    /**
     * Creates table.
     *
     * @param createTblData Table description.
     * @param desc Row descriptor.
     * @param rowFactory Row factory.
     * @param idxsFactory Indexes factory.
     * @param spaceName Space name.
     */
    public GridH2Table(CreateTableData createTblData, @Nullable GridH2RowDescriptor desc, H2RowFactory rowFactory,
        GridH2SystemIndexFactory idxsFactory, @Nullable String spaceName) {
        super(createTblData);

        assert idxsFactory != null;

        this.desc = desc;
        this.spaceName = spaceName;

        if (desc != null && desc.context() != null && !desc.context().customAffinityMapper()) {
            boolean affinityColExists = true;

            String affKey = desc.type().affinityKey();

            int affKeyColId = -1;

            if (affKey != null) {
                String colName = desc.context().config().isSqlEscapeAll() ? affKey : affKey.toUpperCase();

                if (doesColumnExist(colName))
                    affKeyColId = getColumn(colName).getColumnId();
                else
                    affinityColExists = false;
            }
            else
                affKeyColId = KEY_COL;

            if (affinityColExists) {
                affKeyCol = indexColumn(affKeyColId, SortOrder.ASCENDING);

                assert affKeyCol != null;
            }
        }

        this.rowFactory = rowFactory;

        // Indexes must be created in the end when everything is ready.
        idxs = idxsFactory.createSystemIndexes(this);

        assert idxs != null;

        // Add scan index at 0 which is required by H2.
        if (idxs.size() >= 2 && index(0).getIndexType().isHash())
            idxs.add(0, new GridH2PrimaryScanIndex(this, index(1), index(0)));
        else
            idxs.add(0, new GridH2PrimaryScanIndex(this, index(0), null));

        snapshotEnabled = desc == null || desc.snapshotableIndex();

        lock = new ReentrantReadWriteLock();
    }

    /**
     * @return {@code true} If this is a partitioned table.
     */
    public boolean isPartitioned() {
        return desc != null && desc.configuration().getCacheMode() == PARTITIONED;
    }

    /**
     * @return Affinity key column or {@code null} if not available.
     */
    @Nullable public IndexColumn getAffinityKeyColumn() {
        return affKeyCol;
    }

    /** {@inheritDoc} */
    @Override public long getDiskSpaceUsed() {
        return 0;
    }

    /**
     * @return Row descriptor.
     */
    public GridH2RowDescriptor rowDescriptor() {
        return desc;
    }

    /**
<<<<<<< HEAD
=======
     * Should be called when entry is swapped.
     *
     * @param key Entry key.
     * @return {@code true} If row was found.
     * @throws IgniteCheckedException If failed.
     */
    public boolean onSwap(KeyCacheObject key, int partId) throws IgniteCheckedException {
        return onSwapUnswap(key, partId, null);
    }

    /**
     * Should be called when entry is unswapped.
     *
     * @param key Key.
     * @param val Value.
     * @return {@code true} If row was found.
     * @throws IgniteCheckedException If failed.
     */
    public boolean onUnswap(KeyCacheObject key, int partId, CacheObject val) throws IgniteCheckedException {
        assert val != null : "Key=" + key;

        return onSwapUnswap(key, partId, val);
    }

    /**
     * Swaps or unswaps row.
     *
     * @param key Key.
     * @param val Value for promote or {@code null} if we have to swap.
     * @return {@code true} if row was found and swapped/unswapped.
     * @throws IgniteCheckedException If failed.
     */
    @SuppressWarnings("LockAcquiredButNotSafelyReleased")
    private boolean onSwapUnswap(KeyCacheObject key, int partId, @Nullable CacheObject val) throws IgniteCheckedException {
        assert key != null;

        GridH2IndexBase pk = pk();

        assert desc != null;

        GridH2Row searchRow = desc.createRow(key, partId, null, null, 0);

        GridUnsafeMemory mem = desc.memory();

        lock(false);

        if (mem != null)
            desc.guard().begin();

        try {
            ensureNotDestroyed();

            GridH2AbstractKeyValueRow row = (GridH2AbstractKeyValueRow)pk.findOne(searchRow);

            if (row == null)
                return false;

            if (val == null)
                row.onSwap();
            else
                row.onUnswap(val, false);

            return true;
        }
        finally {
            unlock(false);

            if (mem != null)
                desc.guard().end();
        }
    }

    /**
>>>>>>> 7b2e3888
     * @return Space name.
     */
    @Nullable public String spaceName() {
        return spaceName;
    }

    /** {@inheritDoc} */
    @Override public boolean lock(Session ses, boolean exclusive, boolean force) {
        Boolean putRes = sessions.putIfAbsent(ses, exclusive);

        // In accordance with base method semantics, we'll return true if we were already exclusively locked
        if (putRes != null)
            return putRes;

        ses.addLock(this);

        lock(exclusive);

        if (destroyed) {
            unlock(exclusive);

            throw new IllegalStateException("Table " + identifier() + " already destroyed.");
        }

        if (snapshotInLock())
            snapshotIndexes(null);

        return false;
    }

    /**
     * @return {@code True} If we must snapshot and release index snapshots in {@link #lock(Session, boolean, boolean)}
     * and {@link #unlock(Session)} methods.
     */
    private boolean snapshotInLock() {
        if (!snapshotEnabled)
            return false;

        GridH2QueryContext qctx = GridH2QueryContext.get();

        // On MAP queries with distributed joins we lock tables before the queries.
        return qctx == null || qctx.type() != MAP || !qctx.hasIndexSnapshots();
    }

    /**
     * @param qctx Query context.
     */
    public void snapshotIndexes(GridH2QueryContext qctx) {
        if (!snapshotEnabled)
            return;

        Object[] snapshots;

        // Try to reuse existing snapshots outside of the lock.
        for (long waitTime = 200;; waitTime *= 2) { // Increase wait time to avoid starvation.
            snapshots = actualSnapshot.get();

            if (snapshots != null) { // Reuse existing snapshot without locking.
                snapshots = doSnapshotIndexes(snapshots, qctx);

                if (snapshots != null)
                    return; // Reused successfully.
            }

            if (tryLock(true, waitTime))
                break;
        }

        try {
            ensureNotDestroyed();

            // Try again inside of the lock.
            snapshots = actualSnapshot.get();

            if (snapshots != null) // Try reusing.
                snapshots = doSnapshotIndexes(snapshots, qctx);

            if (snapshots == null) { // Reuse failed, produce new snapshots.
                snapshots = doSnapshotIndexes(null, qctx);

                assert snapshots != null;

                actualSnapshot.set(snapshots);
            }
        }
        finally {
            unlock(true);
        }
    }

    /**
     * @return Table identifier.
     */
    public String identifier() {
        return getSchema().getName() + '.' + getName();
    }

    /**
     * Acquire table lock.
     *
     * @param exclusive Exclusive flag.
     */
    private void lock(boolean exclusive) {
        Lock l = exclusive ? lock.writeLock() : lock.readLock();

        try {
            l.lockInterruptibly();
        }
        catch (InterruptedException e) {
            Thread.currentThread().interrupt();

            throw new IgniteInterruptedException("Thread got interrupted while trying to acquire table lock.", e);
        }
    }

    /**
     * @param exclusive Exclusive lock.
     * @param waitMillis Milliseconds to wait for the lock.
     * @return Whether lock was acquired.
     */
    private boolean tryLock(boolean exclusive, long waitMillis) {
        Lock l = exclusive ? lock.writeLock() : lock.readLock();

        try {
            if (!l.tryLock(waitMillis, TimeUnit.MILLISECONDS))
                return false;
        }
        catch (InterruptedException e) {
            Thread.currentThread().interrupt();

            throw new IgniteInterruptedException("Thread got interrupted while trying to acquire table lock.", e);
        }

        return true;
    }

    /**
     * Release table lock.
     *
     * @param exclusive Exclusive flag.
     */
    private void unlock(boolean exclusive) {
        Lock l = exclusive ? lock.writeLock() : lock.readLock();

        l.unlock();
    }

    /**
     * Check if table is not destroyed.
     */
    private void ensureNotDestroyed() {
        if (destroyed)
            throw new IllegalStateException("Table " + identifier() + " already destroyed.");
    }

    /**
     * Must be called inside of write lock because when using multiple indexes we have to ensure that all of them have
     * the same contents at snapshot taking time.
     *
     * @param qctx Query context.
     * @return New indexes data snapshot.
     */
    @SuppressWarnings("unchecked")
    private Object[] doSnapshotIndexes(Object[] snapshots, GridH2QueryContext qctx) {
        assert snapshotEnabled;

        if (snapshots == null) // Nothing to reuse, create new snapshots.
            snapshots = new Object[idxs.size() - 2];

        // Take snapshots on all except first which is scan and second which is hash.
        for (int i = 2, len = idxs.size(); i < len; i++) {
            Object s = snapshots[i - 2];

            boolean reuseExisting = s != null;

            s = index(i).takeSnapshot(s, qctx);

            if (reuseExisting && s == null) { // Existing snapshot was invalidated before we were able to reserve it.
                // Release already taken snapshots.
                if (qctx != null)
                    qctx.clearSnapshots();

                for (int j = 2; j < i; j++)
                    index(j).releaseSnapshot();

                // Drop invalidated snapshot.
                actualSnapshot.compareAndSet(snapshots, null);

                return null;
            }

            snapshots[i - 2] = s;
        }

        return snapshots;
    }

    /** {@inheritDoc} */
    @Override public void close(Session ses) {
        // No-op.
    }

    /**
     * Destroy the table.
     */
    public void destroy() {
        lock(true);

        try {
            ensureNotDestroyed();

            assert sessions.isEmpty() : sessions;

            destroyed = true;

            for (int i = 1, len = idxs.size(); i < len; i++)
                index(i).destroy();
        }
        finally {
            unlock(true);
        }
    }

    /** {@inheritDoc} */
    @Override public void unlock(Session ses) {
        Boolean exclusive = sessions.remove(ses);

        if (exclusive == null)
            return;

        if (snapshotInLock())
            releaseSnapshots();

        unlock(exclusive);
    }

    /**
     * Releases snapshots.
     */
    public void releaseSnapshots() {
        if (!snapshotEnabled)
            return;

        releaseSnapshots0(idxs);
    }

    /**
     * @param idxs Indexes.
     */
    private void releaseSnapshots0(ArrayList<Index> idxs) {
        // Release snapshots on all except first which is scan and second which is hash.
        for (int i = 2, len = idxs.size(); i < len; i++)
            ((GridH2IndexBase)idxs.get(i)).releaseSnapshot();
    }

    /**
     * Updates table for given key. If value is null then row with given key will be removed from table,
     * otherwise value and expiration time will be updated or new row will be added.
     *
     * @param key Key.
     * @param val Value.
     * @param expirationTime Expiration time.
     * @param rmv If {@code true} then remove, else update row.
     * @return {@code true} If operation succeeded.
     * @throws IgniteCheckedException If failed.
     */
    public boolean update(KeyCacheObject key,
        int partId,
        CacheObject val,
        GridCacheVersion ver,
        long expirationTime,
        boolean rmv,
        long link)
        throws IgniteCheckedException {
        assert desc != null;

        GridH2Row row = desc.createRow(key, partId, val, ver, expirationTime);

        row.link = link;

        if (!rmv)
            ((GridH2AbstractKeyValueRow)row).valuesCache(new Value[getColumns().length]);

        try {
            return doUpdate(row, rmv);
        }
        finally {
            if (!rmv)
                ((GridH2AbstractKeyValueRow)row).valuesCache(null);
        }
    }

    /**
     * @param key Key to read.
     * @return Read value.
     * @throws IgniteCheckedException If failed.
     */
    public IgniteBiTuple<CacheObject, GridCacheVersion> read(
        GridCacheContext cctx,
        KeyCacheObject key,
        int partId
    ) throws IgniteCheckedException {
        assert desc != null;

        GridH2Row row = desc.createRow(key, partId, null, null, 0);

        GridH2IndexBase primaryIdx = pk();

        GridH2Row res = primaryIdx.findOne(row);

        return res != null ? F.t(res.val, res.ver) : null;
    }

    /**
     * Gets index by index.
     *
     * @param idx Index in list.
     * @return Index.
     */
    private GridH2IndexBase index(int idx) {
        return (GridH2IndexBase)idxs.get(idx);
    }

    /**
     * Gets primary key.
     *
     * @return Primary key.
     */
    private GridH2IndexBase pk() {
        return (GridH2IndexBase)idxs.get(2);
    }

    /**
     * For testing only.
     *
     * @param row Row.
     * @param del If given row should be deleted from table.
     * @return {@code True} if operation succeeded.
     * @throws IgniteCheckedException If failed.
     */
    @SuppressWarnings("LockAcquiredButNotSafelyReleased")
    boolean doUpdate(final GridH2Row row, boolean del) throws IgniteCheckedException {
        // Here we assume that each key can't be updated concurrently and case when different indexes
        // getting updated from different threads with different rows with the same key is impossible.
        GridUnsafeMemory mem = desc == null ? null : desc.memory();

        lock(false);

        if (mem != null)
            desc.guard().begin();

        try {
            ensureNotDestroyed();

            GridH2IndexBase pk = pk();

            if (!del) {
                assert rowFactory == null || row.link != 0 : row;

                GridH2Row old = pk.put(row); // Put to PK.

                if (old == null)
                    size.increment();

                int len = idxs.size();

                int i = 2;

                // Put row if absent to all indexes sequentially.
                // Start from 3 because 0 - Scan (don't need to update), 1 - PK hash (already updated), 2 - PK (already updated).
                while (++i < len) {
                    GridH2IndexBase idx = index(i);

                    addToIndex(idx, pk, row, old, false);
                }

                for (GridH2IndexBase idx : tmpIdxs.values())
                    addToIndex(idx, pk, row, old, true);
            }
            else {
                //  index(1) is PK, get full row from there (search row here contains only key but no other columns).
                GridH2Row old = pk.remove(row);

                if (old != null) {
                    // Remove row from all indexes.
                    // Start from 3 because 0 - Scan (don't need to update), 1 - PK hash (already updated), 2 - PK (already updated).
                    for (int i = 3, len = idxs.size(); i < len; i++) {
                        Row res = index(i).remove(old);

                        assert eq(pk, res, old) : "\n" + old + "\n" + res + "\n" + i + " -> " + index(i).getName();
                    }

                    for (GridH2IndexBase idx : tmpIdxs.values())
                        idx.remove(old);

                    size.decrement();
                }
                else
                    return false;
            }

            // The snapshot is not actual after update.
            actualSnapshot.set(null);

            return true;
        }
        finally {
            unlock(false);

            if (mem != null)
                desc.guard().end();
        }
    }

    /**
     * Add row to index.
     *
     * @param idx Index to add row to.
     * @param pk Primary key index.
     * @param row Row to add to index.
     * @param old Previous row state, if any.
     * @param tmp {@code True} if this is proposed index which may be not consistent yet.
     */
    private void addToIndex(GridH2IndexBase idx, Index pk, GridH2Row row, GridH2Row old, boolean tmp) {
        assert !idx.getIndexType().isUnique() : "Unique indexes are not supported: " + idx;

        GridH2Row old2 = idx.put(row);

        if (old2 != null) { // Row was replaced in index.
            if (!tmp) {
                if (!eq(pk, old2, old))
                    throw new IllegalStateException("Row conflict should never happen, unique indexes are " +
                        "not supported [idx=" + idx + ", old=" + old + ", old2=" + old2 + ']');
            }
        }
        else if (old != null) // Row was not replaced, need to remove manually.
            idx.removex(old);
    }

    /**
     * Check row equality.
     *
     * @param pk Primary key index.
     * @param r1 First row.
     * @param r2 Second row.
     * @return {@code true} if rows are the same.
     */
    private static boolean eq(Index pk, SearchRow r1, SearchRow r2) {
        return r1 == r2 || (r1 != null && r2 != null && pk.compareRows(r1, r2) == 0);
    }

    /**
     * For testing only.
     *
     * @return Indexes.
     */
    ArrayList<GridH2IndexBase> indexes() {
        ArrayList<GridH2IndexBase> res = new ArrayList<>(idxs.size() - 2);

        for (int i = 2, len = idxs.size(); i < len; i++)
            res.add(index(i));

        return res;
    }

    /**
     *
     */
    public void markRebuildFromHashInProgress(boolean value) {
        rebuildFromHashInProgress = value;
    }

    /**
     *
     */
    public boolean rebuildFromHashInProgress() {
        return rebuildFromHashInProgress;
    }

    /** {@inheritDoc} */
    @Override public Index addIndex(Session ses, String idxName, int idxId, IndexColumn[] cols, IndexType idxType,
        boolean create, String idxComment) {
        return commitUserIndex(ses, idxName);
    }

    /**
     * Add index that is in an intermediate state and is still being built, thus is not used in queries until it is
     * promoted.
     *
     * @param idx Index to add.
     * @throws IgniteCheckedException If failed.
     */
    public void proposeUserIndex(Index idx) throws IgniteCheckedException {
        assert idx instanceof GridH2IndexBase;

        lock(true);

        try {
            ensureNotDestroyed();

            for (Index oldIdx : idxs) {
                if (F.eq(oldIdx.getName(), idx.getName()))
                    throw new IgniteCheckedException("Index already exists: " + idx.getName());
            }

            Index oldTmpIdx = tmpIdxs.put(idx.getName(), (GridH2IndexBase)idx);

            assert oldTmpIdx == null;
        }
        finally {
            unlock(true);
        }
    }

    /**
     * Promote temporary index to make it usable in queries.
     *
     * @param ses H2 session.
     * @param idxName Index name.
     * @return Temporary index with given name.
     */
    private Index commitUserIndex(Session ses, String idxName) {
        lock(true);

        try {
            ensureNotDestroyed();

            Index idx = tmpIdxs.remove(idxName);

            assert idx != null;

            ArrayList<Index> newIdxs = new ArrayList<>(idxs.size() + 1);

            newIdxs.addAll(idxs);

            newIdxs.add(idx);

            idxs = newIdxs;

            database.addSchemaObject(ses, idx);

            setModified();

            return idx;
        }
        finally {
            unlock(true);
        }
    }

    /**
     * Remove user index without promoting it.
     *
     * @param idxName Index name.
     */
    public void rollbackUserIndex(String idxName) {
        lock(true);

        try {
            ensureNotDestroyed();

            GridH2IndexBase rmvIdx = tmpIdxs.remove(idxName);

            assert rmvIdx != null;
        }
        finally {
            unlock(true);
        }
    }

    /** {@inheritDoc} */
    @Override public void removeIndex(Index h2Idx) {
        lock(true);

        try {
            ArrayList<Index> idxs = new ArrayList<>(this.idxs);

            for (int i = 2; i < idxs.size(); i++) {
                GridH2IndexBase idx = (GridH2IndexBase)idxs.get(i);

                if (idx != h2Idx)
                    continue;

                idxs.remove(i);

                this.idxs = idxs;

                return;
            }
        }
        finally {
            unlock(true);
        }
    }

    /** {@inheritDoc} */
    @Override public void removeRow(Session ses, Row row) {
        throw DbException.getUnsupportedException("removeRow");
    }

    /** {@inheritDoc} */
    @Override public void truncate(Session ses) {
        throw DbException.getUnsupportedException("truncate");
    }

    /** {@inheritDoc} */
    @Override public void addRow(Session ses, Row row) {
        throw DbException.getUnsupportedException("addRow");
    }

    /** {@inheritDoc} */
    @Override public void checkSupportAlter() {
        throw DbException.getUnsupportedException("alter");
    }

    /** {@inheritDoc} */
    @Override public String getTableType() {
        return EXTERNAL_TABLE_ENGINE;
    }

    /** {@inheritDoc} */
    @Override public Index getScanIndex(Session ses) {
        return getIndexes().get(0); // Scan must be always first index.
    }

    /** {@inheritDoc} */
    @Override public Index getUniqueIndex() {
        if (rebuildFromHashInProgress)
            return index(1);
        else
            return index(2);
    }

    /** {@inheritDoc} */
    @Override public ArrayList<Index> getIndexes() {
        if (!rebuildFromHashInProgress)
            return idxs;

        ArrayList<Index> idxs = new ArrayList<>(2);

        idxs.add(this.idxs.get(0));
        idxs.add(this.idxs.get(1));

        return idxs;
    }

    /**
     * @return All indexes, even marked for rebuild.
     */
    public ArrayList<Index> getAllIndexes() {
        return idxs;
    }

    /** {@inheritDoc} */
    @Override public boolean isLockedExclusively() {
        return false;
    }

    /** {@inheritDoc} */
    @Override public boolean isLockedExclusivelyBy(Session ses) {
        return false;
    }

    /** {@inheritDoc} */
    @Override public long getMaxDataModificationId() {
        return 0;
    }

    /** {@inheritDoc} */
    @Override public boolean isDeterministic() {
        return true;
    }

    /** {@inheritDoc} */
    @Override public boolean canGetRowCount() {
        return true;
    }

    /** {@inheritDoc} */
    @Override public boolean canDrop() {
        return true;
    }

    /** {@inheritDoc} */
    @Override public long getRowCount(@Nullable Session ses) {
        return getUniqueIndex().getRowCount(ses);
    }

    /** {@inheritDoc} */
    @Override public long getRowCountApproximation() {
        return size.longValue();
    }

    /** {@inheritDoc} */
    @Override public void checkRename() {
        throw DbException.getUnsupportedException("rename");
    }

    /**
     * Creates index column for table.
     *
     * @param col Column index.
     * @param sorting Sorting order {@link SortOrder}
     * @return Created index column.
     */
    public IndexColumn indexColumn(int col, int sorting) {
        IndexColumn res = new IndexColumn();

        res.column = getColumn(col);
        res.columnName = res.column.getName();
        res.sortType = sorting;

        return res;
    }

    /**
     * @return Data store.
     */
    public H2RowFactory rowFactory() {
        return rowFactory;
    }

}<|MERGE_RESOLUTION|>--- conflicted
+++ resolved
@@ -187,82 +187,6 @@
     }
 
     /**
-<<<<<<< HEAD
-=======
-     * Should be called when entry is swapped.
-     *
-     * @param key Entry key.
-     * @return {@code true} If row was found.
-     * @throws IgniteCheckedException If failed.
-     */
-    public boolean onSwap(KeyCacheObject key, int partId) throws IgniteCheckedException {
-        return onSwapUnswap(key, partId, null);
-    }
-
-    /**
-     * Should be called when entry is unswapped.
-     *
-     * @param key Key.
-     * @param val Value.
-     * @return {@code true} If row was found.
-     * @throws IgniteCheckedException If failed.
-     */
-    public boolean onUnswap(KeyCacheObject key, int partId, CacheObject val) throws IgniteCheckedException {
-        assert val != null : "Key=" + key;
-
-        return onSwapUnswap(key, partId, val);
-    }
-
-    /**
-     * Swaps or unswaps row.
-     *
-     * @param key Key.
-     * @param val Value for promote or {@code null} if we have to swap.
-     * @return {@code true} if row was found and swapped/unswapped.
-     * @throws IgniteCheckedException If failed.
-     */
-    @SuppressWarnings("LockAcquiredButNotSafelyReleased")
-    private boolean onSwapUnswap(KeyCacheObject key, int partId, @Nullable CacheObject val) throws IgniteCheckedException {
-        assert key != null;
-
-        GridH2IndexBase pk = pk();
-
-        assert desc != null;
-
-        GridH2Row searchRow = desc.createRow(key, partId, null, null, 0);
-
-        GridUnsafeMemory mem = desc.memory();
-
-        lock(false);
-
-        if (mem != null)
-            desc.guard().begin();
-
-        try {
-            ensureNotDestroyed();
-
-            GridH2AbstractKeyValueRow row = (GridH2AbstractKeyValueRow)pk.findOne(searchRow);
-
-            if (row == null)
-                return false;
-
-            if (val == null)
-                row.onSwap();
-            else
-                row.onUnswap(val, false);
-
-            return true;
-        }
-        finally {
-            unlock(false);
-
-            if (mem != null)
-                desc.guard().end();
-        }
-    }
-
-    /**
->>>>>>> 7b2e3888
      * @return Space name.
      */
     @Nullable public String spaceName() {
