--- conflicted
+++ resolved
@@ -783,106 +783,11 @@
      * Remove row.
      *
      * @param row Row.
-<<<<<<< HEAD
-     * @return {@code True} if was removed.
-     * @throws IgniteCheckedException If failed.
-     */
-    public boolean remove(CacheDataRow row) throws IgniteCheckedException {
-        H2CacheRow row0 = desc.createRow(row);
-
-        lock(false);
-
-        try {
-            ensureNotDestroyed();
-
-            boolean rmv = pk().removex(row0);
-
-            if (rmv) {
-                for (int i = pkIndexPos + 1, len = idxs.size(); i < len; i++) {
-                    Index idx = idxs.get(i);
-
-                    if (idx instanceof GridH2IndexBase)
-                        ((GridH2IndexBase)idx).removex(row0);
-                }
-
-                if (!tmpIdxs.isEmpty()) {
-                    for (GridH2IndexBase idx : tmpIdxs.values())
-                        idx.removex(row0);
-                }
-
-                size.decrement();
-            }
-
-            return rmv;
-        }
-        finally {
-            unlock(false);
-        }
-    }
-
-    /**
-     * Add row to index.
-     * @param idx Index to add row to.
-     * @param row Row to add to index.
-     * @param prevRow Previous row state, if any.
-     * @param prevErr Error on index add.
-     */
-    private IgniteCheckedException addToIndex(
-        GridH2IndexBase idx,
-        H2CacheRow row,
-        H2CacheRow prevRow,
-        IgniteCheckedException prevErr
-    ) {
-        try {
-            boolean replaced = idx.putx(row);
-
-            // Row was not replaced, need to remove manually.
-            if (!replaced && prevRow != null)
-                idx.removex(prevRow);
-
-            return prevErr;
-        }
-        catch (Throwable t) {
-            IgniteSQLException ex = X.cause(t, IgniteSQLException.class);
-
-            if (ex != null && ex.statusCode() == IgniteQueryErrorCode.FIELD_TYPE_MISMATCH) {
-                if (prevErr != null) {
-                    prevErr.addSuppressed(t);
-
-                    return prevErr;
-                }
-                else
-                    return new IgniteCheckedException("Error on add row to index '" + getName() + '\'', t);
-            }
-            else
-                throw t;
-        }
-    }
-
-    /**
-     * Collect indexes for rebuild.
-     *
-     * @param clo Closure.
-     * @param force Force rebuild indexes.
-     */
-    public void collectIndexesForPartialRebuild(IndexRebuildPartialClosure clo, boolean force) {
-        for (int i = 0; i < idxs.size(); i++) {
-            Index idx = idxs.get(i);
-
-            if (idx instanceof H2TreeIndex) {
-                H2TreeIndex idx0 = (H2TreeIndex)idx;
-
-                if (idx0.rebuildRequired() || force)
-                    clo.addIndex(this, idx0);
-            }
-        }
-=======
      */
     public void remove(CacheDataRow row) {
         // Size of a table bases on PK index size. PK index key equals to a cache key, so we can rely on this condition.
         // Table size shows approximate count of rows.
         size.decrement();
->>>>>>> 8113ec0c
     }
 
     /**
