--- conflicted
+++ resolved
@@ -247,18 +247,13 @@
             throw new IllegalStateException("Table " + identifierString() + " already destroyed.");
         }
 
-<<<<<<< HEAD
-        if (snapshotInLock(ses))
-            snapshotIndexes(null);
-=======
-        if (snapshotInLock()) {
+        if (snapshotInLock(ses)) {
             final GridH2QueryContext qctx = GridH2QueryContext.get();
 
             assert qctx != null;
 
             snapshotIndexes(null, qctx.segment());
         }
->>>>>>> bdd43ff5
 
         return false;
     }
