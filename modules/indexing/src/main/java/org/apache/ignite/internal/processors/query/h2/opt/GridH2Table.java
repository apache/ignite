/*
 * Licensed to the Apache Software Foundation (ASF) under one or more
 * contributor license agreements.  See the NOTICE file distributed with
 * this work for additional information regarding copyright ownership.
 * The ASF licenses this file to You under the Apache License, Version 2.0
 * (the "License"); you may not use this file except in compliance with
 * the License.  You may obtain a copy of the License at
 *
 *      http://www.apache.org/licenses/LICENSE-2.0
 *
 * Unless required by applicable law or agreed to in writing, software
 * distributed under the License is distributed on an "AS IS" BASIS,
 * WITHOUT WARRANTIES OR CONDITIONS OF ANY KIND, either express or implied.
 * See the License for the specific language governing permissions and
 * limitations under the License.
 */

package org.apache.ignite.internal.processors.query.h2.opt;

import java.util.ArrayList;
import java.util.HashMap;
import java.util.List;
import java.util.Map;
import java.util.concurrent.ConcurrentMap;
import java.util.concurrent.TimeUnit;
import java.util.concurrent.atomic.AtomicReferenceArray;
import java.util.concurrent.locks.Lock;
import java.util.concurrent.locks.ReadWriteLock;
import java.util.concurrent.locks.ReentrantReadWriteLock;
import org.apache.ignite.IgniteCheckedException;
import org.apache.ignite.IgniteInterruptedException;
import org.apache.ignite.internal.processors.cache.CacheObject;
import org.apache.ignite.internal.processors.cache.GridCacheContext;
import org.apache.ignite.internal.processors.cache.KeyCacheObject;
import org.apache.ignite.internal.processors.cache.query.QueryTable;
import org.apache.ignite.internal.processors.cache.version.GridCacheVersion;
import org.apache.ignite.internal.processors.query.h2.database.H2RowFactory;
import org.apache.ignite.internal.processors.query.h2.database.H2TreeIndex;
import org.apache.ignite.internal.util.offheap.unsafe.GridUnsafeMemory;
import org.apache.ignite.internal.util.typedef.F;
import org.apache.ignite.lang.IgniteBiTuple;
import org.h2.command.ddl.CreateTableData;
import org.h2.engine.Session;
import org.h2.index.Index;
import org.h2.index.IndexType;
import org.h2.index.SpatialIndex;
import org.h2.message.DbException;
import org.h2.result.Row;
import org.h2.result.SearchRow;
import org.h2.result.SortOrder;
import org.h2.table.IndexColumn;
import org.h2.table.TableBase;
import org.h2.table.TableType;
import org.h2.value.Value;
import org.jetbrains.annotations.Nullable;
import org.jsr166.ConcurrentHashMap8;
import org.jsr166.LongAdder8;

import static org.apache.ignite.cache.CacheMode.PARTITIONED;
import static org.apache.ignite.internal.processors.query.h2.opt.GridH2AbstractKeyValueRow.KEY_COL;
import static org.apache.ignite.internal.processors.query.h2.opt.GridH2QueryType.MAP;

/**
 * H2 Table implementation.
 */
public class GridH2Table extends TableBase {
    /** */
    private final String cacheName;

    /** */
    private final GridH2RowDescriptor desc;

    /** */
    private volatile ArrayList<Index> idxs;

    /** */
    private final int pkIndexPos;

    /** */
    private final Map<String, GridH2IndexBase> tmpIdxs = new HashMap<>();

    /** */
    private final ReadWriteLock lock;

    /** */
    private boolean destroyed;

    /** */
    private final ConcurrentMap<Session, Boolean> sessions = new ConcurrentHashMap8<>();

    /** */
    private final AtomicReferenceArray<Object[]> actualSnapshot;

    /** */
    private IndexColumn affKeyCol;

    /** */
    private final LongAdder8 size = new LongAdder8();

    /** */
    private final boolean snapshotEnabled;

    /** */
    private final H2RowFactory rowFactory;

    /** */
    private volatile boolean rebuildFromHashInProgress;

    /** Identifier. */
    private final QueryTable identifier;

    /** Identifier as string. */
    private final String identifierStr;

    /**
     * Creates table.
     *
     * @param createTblData Table description.
     * @param desc Row descriptor.
     * @param rowFactory Row factory.
     * @param idxsFactory Indexes factory.
     * @param cacheName Cache name.
     */
    public GridH2Table(CreateTableData createTblData, @Nullable GridH2RowDescriptor desc, H2RowFactory rowFactory,
        GridH2SystemIndexFactory idxsFactory, String cacheName) {
        super(createTblData);

        assert idxsFactory != null;

        this.desc = desc;
        this.cacheName = cacheName;

        if (desc != null && desc.context() != null && !desc.context().customAffinityMapper()) {
            boolean affinityColExists = true;

            String affKey = desc.type().affinityKey();

            int affKeyColId = -1;

            if (affKey != null) {
                String colName = desc.context().config().isSqlEscapeAll() ? affKey : affKey.toUpperCase();

                if (doesColumnExist(colName))
                    affKeyColId = getColumn(colName).getColumnId();
                else
                    affinityColExists = false;
            }
            else
                affKeyColId = KEY_COL;

            if (affinityColExists) {
                affKeyCol = indexColumn(affKeyColId, SortOrder.ASCENDING);

                assert affKeyCol != null;
            }
        }

        this.rowFactory = rowFactory;

        identifier = new QueryTable(getSchema().getName(), getName());

        identifierStr = identifier.schema() + "." + identifier.table();

        // Indexes must be created in the end when everything is ready.
        idxs = idxsFactory.createSystemIndexes(this);

        assert idxs != null;

        List<Index> clones = new ArrayList<>(idxs.size());
        for (Index index : idxs) {
            Index clone = createDuplicateIndexIfNeeded(index);
            if (clone != null)
                clones.add(clone);
        }
        idxs.addAll(clones);

        boolean hasHashIndex = idxs.size() >= 2 && index(0).getIndexType().isHash();

        // Add scan index at 0 which is required by H2.
        if (hasHashIndex)
            idxs.add(0, new GridH2PrimaryScanIndex(this, index(1), index(0)));
        else
            idxs.add(0, new GridH2PrimaryScanIndex(this, index(0), null));

        snapshotEnabled = desc == null || desc.snapshotableIndex();

        pkIndexPos = hasHashIndex ? 2 : 1;

        final int segments = desc != null ? desc.configuration().getQueryParallelism() :
            // Get index segments count from PK index. Null desc can be passed from tests.
            index(pkIndexPos).segmentsCount();

        actualSnapshot = snapshotEnabled ? new AtomicReferenceArray<Object[]>(Math.max(segments, 1)) : null;

        lock = new ReentrantReadWriteLock();
    }

    /**
     * @return {@code true} If this is a partitioned table.
     */
    public boolean isPartitioned() {
        return desc != null && desc.configuration().getCacheMode() == PARTITIONED;
    }

    /**
     * @return Affinity key column or {@code null} if not available.
     */
    @Nullable public IndexColumn getAffinityKeyColumn() {
        return affKeyCol;
    }

    /** {@inheritDoc} */
    @Override public long getDiskSpaceUsed() {
        return 0;
    }

    /**
     * @return Row descriptor.
     */
    public GridH2RowDescriptor rowDescriptor() {
        return desc;
    }

    /**
     * @return Space name.
     */
    @Nullable public String cacheName() {
        return cacheName;
    }

    /** {@inheritDoc} */
    @Override public boolean lock(Session ses, boolean exclusive, boolean force) {
        Boolean putRes = sessions.putIfAbsent(ses, exclusive);

        // In accordance with base method semantics, we'll return true if we were already exclusively locked
        if (putRes != null)
            return putRes;

        ses.addLock(this);

        lock(exclusive);

        if (destroyed) {
            unlock(exclusive);

            throw new IllegalStateException("Table " + identifierString() + " already destroyed.");
        }

        if (snapshotInLock()) {
            final GridH2QueryContext qctx = GridH2QueryContext.get();

            assert qctx != null;

            snapshotIndexes(null, qctx.segment());
        }

        return false;
    }

    /**
     * @return {@code True} If we must snapshot and release index snapshots in {@link #lock(Session, boolean, boolean)}
     * and {@link #unlock(Session)} methods.
     */
    private boolean snapshotInLock() {
        if (!snapshotEnabled)
            return false;

        GridH2QueryContext qctx = GridH2QueryContext.get();

        // On MAP queries with distributed joins we lock tables before the queries.
        return qctx == null || qctx.type() != MAP || !qctx.hasIndexSnapshots();
    }

    /**
     * @param qctx Query context.
     * @param segment id of index segment to be snapshoted.
     */
    public void snapshotIndexes(GridH2QueryContext qctx, int segment) {
        if (!snapshotEnabled)
            return;

        Object[] segmentSnapshot;

        // Try to reuse existing snapshots outside of the lock.
        for (long waitTime = 200; ; waitTime *= 2) { // Increase wait time to avoid starvation.
            segmentSnapshot = actualSnapshot.get(segment);

            if (segmentSnapshot != null) { // Reuse existing snapshot without locking.
                segmentSnapshot = doSnapshotIndexes(segment, segmentSnapshot, qctx);

                if (segmentSnapshot != null)
                    return; // Reused successfully.
            }

            if (tryLock(true, waitTime))
                break;
        }

        try {
            ensureNotDestroyed();

            // Try again inside of the lock.
            segmentSnapshot = actualSnapshot.get(segment);

            if (segmentSnapshot != null) // Try reusing.
                segmentSnapshot = doSnapshotIndexes(segment, segmentSnapshot, qctx);

            if (segmentSnapshot == null) { // Reuse failed, produce new snapshots.
                segmentSnapshot = doSnapshotIndexes(segment,null, qctx);

                assert segmentSnapshot != null;

                actualSnapshot.set(segment, segmentSnapshot);
            }
        }
        finally {
            unlock(true);
        }
    }

    /**
     * @return Table identifier.
     */
    public QueryTable identifier() {
        return identifier;
    }

    /**
     * @return Table identifier as string.
     */
    public String identifierString() {
        return identifierStr;
    }

    /**
     * Acquire table lock.
     *
     * @param exclusive Exclusive flag.
     */
    private void lock(boolean exclusive) {
        Lock l = exclusive ? lock.writeLock() : lock.readLock();

        try {
            l.lockInterruptibly();
        }
        catch (InterruptedException e) {
            Thread.currentThread().interrupt();

            throw new IgniteInterruptedException("Thread got interrupted while trying to acquire table lock.", e);
        }
    }

    /**
     * @param exclusive Exclusive lock.
     * @param waitMillis Milliseconds to wait for the lock.
     * @return Whether lock was acquired.
     */
    private boolean tryLock(boolean exclusive, long waitMillis) {
        Lock l = exclusive ? lock.writeLock() : lock.readLock();

        try {
            if (!l.tryLock(waitMillis, TimeUnit.MILLISECONDS))
                return false;
        }
        catch (InterruptedException e) {
            Thread.currentThread().interrupt();

            throw new IgniteInterruptedException("Thread got interrupted while trying to acquire table lock.", e);
        }

        return true;
    }

    /**
     * Release table lock.
     *
     * @param exclusive Exclusive flag.
     */
    private void unlock(boolean exclusive) {
        Lock l = exclusive ? lock.writeLock() : lock.readLock();

        l.unlock();
    }

    /**
     * Check if table is not destroyed.
     */
    private void ensureNotDestroyed() {
        if (destroyed)
            throw new IllegalStateException("Table " + identifierString() + " already destroyed.");
    }

    /**
     * Must be called inside of write lock because when using multiple indexes we have to ensure that all of them have
     * the same contents at snapshot taking time.
     *
     * @param segment id of index segment snapshot.
     * @param segmentSnapshot snapshot to be reused.
     * @param qctx Query context.
     * @return New indexes data snapshot.
     */
    @SuppressWarnings("unchecked")
    private Object[] doSnapshotIndexes(int segment, Object[] segmentSnapshot, GridH2QueryContext qctx) {
        assert snapshotEnabled;

        //TODO: make HashIndex snapshotable or remove it at all?
        if (segmentSnapshot == null) // Nothing to reuse, create new snapshots.
            segmentSnapshot = new Object[idxs.size() - pkIndexPos];

        // Take snapshots on all except first which is scan.
        for (int i = pkIndexPos, len = idxs.size(); i < len; i++) {
            Object s = segmentSnapshot[i - pkIndexPos];

            boolean reuseExisting = s != null;

            if (!(idxs.get(i) instanceof GridH2IndexBase))
                continue;

            s = index(i).takeSnapshot(s, qctx);

            if (reuseExisting && s == null) { // Existing snapshot was invalidated before we were able to reserve it.
                // Release already taken snapshots.
                if (qctx != null)
                    qctx.clearSnapshots();

                for (int j = pkIndexPos; j < i; j++)
                    if ((idxs.get(j) instanceof GridH2IndexBase))
                        index(j).releaseSnapshot();

                // Drop invalidated snapshot.
                actualSnapshot.compareAndSet(segment, segmentSnapshot, null);

                return null;
            }

            segmentSnapshot[i - pkIndexPos] = s;
        }

        return segmentSnapshot;
    }

    /** {@inheritDoc} */
    @Override public void close(Session ses) {
        // No-op.
    }

    /**
     * Destroy the table.
     */
    public void destroy() {
        lock(true);

        try {
            ensureNotDestroyed();

            assert sessions.isEmpty() : sessions;

            destroyed = true;

            for (int i = 1, len = idxs.size(); i < len; i++)
                if (idxs.get(i) instanceof GridH2IndexBase)
                    index(i).destroy();
        }
        finally {
            unlock(true);
        }
    }

    /** {@inheritDoc} */
    @Override public void unlock(Session ses) {
        Boolean exclusive = sessions.remove(ses);

        if (exclusive == null)
            return;

        if (snapshotInLock())
            releaseSnapshots();

        unlock(exclusive);
    }

    /**
     * Releases snapshots.
     */
    public void releaseSnapshots() {
        if (!snapshotEnabled)
            return;

        releaseSnapshots0(idxs);
    }

    /**
     * @param idxs Indexes.
     */
    private void releaseSnapshots0(ArrayList<Index> idxs) {
        // Release snapshots on all except first which is scan and second which is hash.
        for (int i = 2, len = idxs.size(); i < len; i++)
            ((GridH2IndexBase)idxs.get(i)).releaseSnapshot();
    }

    /**
     * Updates table for given key. If value is null then row with given key will be removed from table,
     * otherwise value and expiration time will be updated or new row will be added.
     *
     * @param key Key.
     * @param val Value.
     * @param expirationTime Expiration time.
     * @param rmv If {@code true} then remove, else update row.
     * @return {@code true} If operation succeeded.
     * @throws IgniteCheckedException If failed.
     */
    public boolean update(KeyCacheObject key,
        int partId,
        CacheObject val,
        GridCacheVersion ver,
        long expirationTime,
        boolean rmv,
        long link)
        throws IgniteCheckedException {
        assert desc != null;

        GridH2Row row = desc.createRow(key, partId, val, ver, expirationTime);

        row.link = link;

        if (!rmv)
            ((GridH2AbstractKeyValueRow)row).valuesCache(new Value[getColumns().length]);

        try {
            return doUpdate(row, rmv);
        }
        finally {
            if (!rmv)
                ((GridH2AbstractKeyValueRow)row).valuesCache(null);
        }
    }

    /**
     * @param key Key to read.
     * @return Read value.
     * @throws IgniteCheckedException If failed.
     */
    public IgniteBiTuple<CacheObject, GridCacheVersion> read(
        GridCacheContext cctx,
        KeyCacheObject key,
        int partId
    ) throws IgniteCheckedException {
        assert desc != null;

        GridH2Row row = desc.createRow(key, partId, null, null, 0);

        GridH2IndexBase primaryIdx = pk();

        GridH2Row res = primaryIdx.findOne(row);

        return res != null ? F.t(res.val, res.ver) : null;
    }

    /**
     * Gets index by index.
     *
     * @param idx Index in list.
     * @return Index.
     */
    private GridH2IndexBase index(int idx) {
        return (GridH2IndexBase)idxs.get(idx);
    }

    /**
     * Gets primary key.
     *
     * @return Primary key.
     */
    private GridH2IndexBase pk() {
        return (GridH2IndexBase)idxs.get(2);
    }

    /**
     * For testing only.
     *
     * @param row Row.
     * @param del If given row should be deleted from table.
     * @return {@code True} if operation succeeded.
     * @throws IgniteCheckedException If failed.
     */
    @SuppressWarnings("LockAcquiredButNotSafelyReleased")
    boolean doUpdate(final GridH2Row row, boolean del) throws IgniteCheckedException {
        // Here we assume that each key can't be updated concurrently and case when different indexes
        // getting updated from different threads with different rows with the same key is impossible.
        GridUnsafeMemory mem = desc == null ? null : desc.memory();

        lock(false);

        if (mem != null)
            desc.guard().begin();

        try {
            ensureNotDestroyed();

            GridH2IndexBase pk = pk();

            if (!del) {
                assert rowFactory == null || row.link != 0 : row;

                GridH2Row old = pk.put(row); // Put to PK.

                if (old == null)
                    size.increment();

                int len = idxs.size();

                int i = pkIndexPos;

                // Put row if absent to all indexes sequentially.
                // Start from 3 because 0 - Scan (don't need to update), 1 - PK hash (already updated), 2 - PK (already updated).
                while (++i < len) {
                    if (!(idxs.get(i) instanceof GridH2IndexBase))
                        continue;
                    GridH2IndexBase idx = index(i);

                    addToIndex(idx, pk, row, old, false);
                }

                for (GridH2IndexBase idx : tmpIdxs.values())
                    addToIndex(idx, pk, row, old, true);
            }
            else {
                //  index(1) is PK, get full row from there (search row here contains only key but no other columns).
                GridH2Row old = pk.remove(row);

                if (old != null) {
                    // Remove row from all indexes.
                    // Start from 3 because 0 - Scan (don't need to update), 1 - PK hash (already updated), 2 - PK (already updated).
                    for (int i = pkIndexPos + 1, len = idxs.size(); i < len; i++) {
                        if (!(idxs.get(i) instanceof GridH2IndexBase))
                            continue;
                        Row res = index(i).remove(old);

                        assert eq(pk, res, old) : "\n" + old + "\n" + res + "\n" + i + " -> " + index(i).getName();
                    }

                    for (GridH2IndexBase idx : tmpIdxs.values())
                        idx.remove(old);

                    size.decrement();
                }
                else
                    return false;
            }

            // The snapshot is not actual after update.
            if (actualSnapshot != null)
                actualSnapshot.set(pk.segmentForRow(row), null);

            return true;
        }
        finally {
            unlock(false);

            if (mem != null)
                desc.guard().end();
        }
    }

    /**
     * Add row to index.
     *
     * @param idx Index to add row to.
     * @param pk Primary key index.
     * @param row Row to add to index.
     * @param old Previous row state, if any.
     * @param tmp {@code True} if this is proposed index which may be not consistent yet.
     */
    private void addToIndex(GridH2IndexBase idx, Index pk, GridH2Row row, GridH2Row old, boolean tmp) {
        assert !idx.getIndexType().isUnique() : "Unique indexes are not supported: " + idx;

        GridH2Row old2 = idx.put(row);

        if (old2 != null) { // Row was replaced in index.
            if (!tmp) {
                if (!eq(pk, old2, old))
                    throw new IllegalStateException("Row conflict should never happen, unique indexes are " +
                        "not supported [idx=" + idx + ", old=" + old + ", old2=" + old2 + ']');
            }
        }
        else if (old != null) // Row was not replaced, need to remove manually.
            idx.removex(old);
    }

    /**
     * Check row equality.
     *
     * @param pk Primary key index.
     * @param r1 First row.
     * @param r2 Second row.
     * @return {@code true} if rows are the same.
     */
    private static boolean eq(Index pk, SearchRow r1, SearchRow r2) {
        return r1 == r2 || (r1 != null && r2 != null && pk.compareRows(r1, r2) == 0);
    }

    /**
     * For testing only.
     *
     * @return Indexes.
     */
    ArrayList<GridH2IndexBase> indexes() {
        ArrayList<GridH2IndexBase> res = new ArrayList<>(idxs.size() - 2);

        for (int i = pkIndexPos, len = idxs.size(); i < len; i++) {
            if (idxs.get(i) instanceof GridH2IndexBase)
                res.add(index(i));
        }

        return res;
    }

    /**
     *
     */
    public void markRebuildFromHashInProgress(boolean value) {
        assert !value || (idxs.size() >= 2 && index(1).getIndexType().isHash()) : "Table has no hash index.";

        rebuildFromHashInProgress = value;
    }

    /**
     *
     */
    public boolean rebuildFromHashInProgress() {
        return rebuildFromHashInProgress;
    }

    /** {@inheritDoc} */
    @Override public Index addIndex(Session ses, String idxName, int idxId, IndexColumn[] cols, IndexType idxType,
        boolean create, String idxComment) {
        return commitUserIndex(ses, idxName);
    }

    /**
     * Add index that is in an intermediate state and is still being built, thus is not used in queries until it is
     * promoted.
     *
     * @param idx Index to add.
     * @throws IgniteCheckedException If failed.
     */
    public void proposeUserIndex(Index idx) throws IgniteCheckedException {
        assert idx instanceof GridH2IndexBase;

        lock(true);

        try {
            ensureNotDestroyed();

            for (Index oldIdx : idxs) {
                if (F.eq(oldIdx.getName(), idx.getName()))
                    throw new IgniteCheckedException("Index already exists: " + idx.getName());
            }

            Index oldTmpIdx = tmpIdxs.put(idx.getName(), (GridH2IndexBase)idx);

            assert oldTmpIdx == null;
        }
        finally {
            unlock(true);
        }
    }

    /**
     * Promote temporary index to make it usable in queries.
     *
     * @param ses H2 session.
     * @param idxName Index name.
     * @return Temporary index with given name.
     */
    private Index commitUserIndex(Session ses, String idxName) {
        lock(true);

        try {
            ensureNotDestroyed();

            Index idx = tmpIdxs.remove(idxName);

            assert idx != null;

            Index cloneIdx = createDuplicateIndexIfNeeded(idx);

<<<<<<< HEAD
            ArrayList<Index> newIdxs = new ArrayList<>(
                idxs.size() + ((cloneIdx == null) ? 1 : 2));
=======
            ArrayList<Index> newIdxs = new ArrayList<>(idxs.size() + ((cloneIdx == null) ? 1 : 2));
>>>>>>> 647fd195

            newIdxs.addAll(idxs);

            newIdxs.add(idx);

            if (cloneIdx != null)
                newIdxs.add(cloneIdx);

            idxs = newIdxs;

            database.addSchemaObject(ses, idx);

            if (cloneIdx != null)
                database.addSchemaObject(ses, cloneIdx);

            setModified();

            return idx;
        }
        finally {
            unlock(true);
        }
    }

    /**
     * Remove user index without promoting it.
     *
     * @param idxName Index name.
     */
    public void rollbackUserIndex(String idxName) {
        lock(true);

        try {
            ensureNotDestroyed();

            GridH2IndexBase rmvIdx = tmpIdxs.remove(idxName);

            assert rmvIdx != null;
        }
        finally {
            unlock(true);
        }
    }

    /**
     * Check whether user index with provided name exists.
     *
     * @param idxName Index name.
     * @return {@code True} if exists.
     */
    public boolean containsUserIndex(String idxName) {
        for (int i = 2; i < idxs.size(); i++) {
            Index idx = idxs.get(i);

            if (idx.getName().equalsIgnoreCase(idxName))
                return true;
        }

        return false;
    }

    /** {@inheritDoc} */
    @Override public void removeIndex(Index h2Idx) {
        throw DbException.getUnsupportedException("must use removeIndex(session, idx)");
    }

    /**
     * Remove the given index from the list.
     *
     * @param h2Idx the index to remove
     */
    public void removeIndex(Session session, Index h2Idx) {
        lock(true);

        try {
            ArrayList<Index> idxs = new ArrayList<>(this.idxs);

            Index targetIdx = (h2Idx instanceof GridH2ProxyIndex) ?
                ((GridH2ProxyIndex)h2Idx).underlyingIndex() : h2Idx;

<<<<<<< HEAD
            for (int i = pkIndexPos; i < idxs.size(); ) {
=======
            for (int i = 2; i < idxs.size();) {
>>>>>>> 647fd195
                Index idx = idxs.get(i);

                if (idx == targetIdx || (idx instanceof GridH2ProxyIndex &&
                    ((GridH2ProxyIndex)idx).underlyingIndex() == targetIdx)) {

                    idxs.remove(i);

                    if (idx instanceof GridH2ProxyIndex &&
                        idx.getSchema().findIndex(session, idx.getName()) != null)
                        database.removeSchemaObject(session, idx);

                    continue;
                }

                i++;
            }

            this.idxs = idxs;
        }
        finally {
            unlock(true);
        }
    }

    /** {@inheritDoc} */
    @Override public void removeRow(Session ses, Row row) {
        throw DbException.getUnsupportedException("removeRow");
    }

    /** {@inheritDoc} */
    @Override public void truncate(Session ses) {
        throw DbException.getUnsupportedException("truncate");
    }

    /** {@inheritDoc} */
    @Override public void addRow(Session ses, Row row) {
        throw DbException.getUnsupportedException("addRow");
    }

    /** {@inheritDoc} */
    @Override public void checkSupportAlter() {
        throw DbException.getUnsupportedException("alter");
    }

    /** {@inheritDoc} */
    @Override public TableType getTableType() {
        return TableType.EXTERNAL_TABLE_ENGINE;
    }

    /** {@inheritDoc} */
    @Override public Index getScanIndex(Session ses) {
        return getIndexes().get(0); // Scan must be always first index.
    }

    /** {@inheritDoc} */
    @Override public Index getUniqueIndex() {
        if (rebuildFromHashInProgress)
            return index(1);
        else
            return index(2);
    }

    /** {@inheritDoc} */
    @Override public ArrayList<Index> getIndexes() {
        if (!rebuildFromHashInProgress)
            return idxs;

        ArrayList<Index> idxs = new ArrayList<>(2);

        idxs.add(this.idxs.get(0));
        idxs.add(this.idxs.get(1));

        return idxs;
    }

    /**
     * @return All indexes, even marked for rebuild.
     */
    public ArrayList<Index> getAllIndexes() {
        return idxs;
    }

    /** {@inheritDoc} */
    @Override public boolean isLockedExclusively() {
        return false;
    }

    /** {@inheritDoc} */
    @Override public boolean isLockedExclusivelyBy(Session ses) {
        return false;
    }

    /** {@inheritDoc} */
    @Override public long getMaxDataModificationId() {
        return 0;
    }

    /** {@inheritDoc} */
    @Override public boolean isDeterministic() {
        return true;
    }

    /** {@inheritDoc} */
    @Override public boolean canGetRowCount() {
        return true;
    }

    /** {@inheritDoc} */
    @Override public boolean canDrop() {
        return true;
    }

    /** {@inheritDoc} */
    @Override public long getRowCount(@Nullable Session ses) {
        return getUniqueIndex().getRowCount(ses);
    }

    /** {@inheritDoc} */
    @Override public long getRowCountApproximation() {
        return size.longValue();
    }

    /** {@inheritDoc} */
    @Override public void checkRename() {
        throw DbException.getUnsupportedException("rename");
    }

    /**
     * Creates index column for table.
     *
     * @param col Column index.
     * @param sorting Sorting order {@link SortOrder}
     * @return Created index column.
     */
    public IndexColumn indexColumn(int col, int sorting) {
        IndexColumn res = new IndexColumn();

        res.column = getColumn(col);
        res.columnName = res.column.getName();
        res.sortType = sorting;

        return res;
    }

    /**
     * @return Data store.
     */
    public H2RowFactory rowFactory() {
        return rowFactory;
    }

    /**
     * Creates proxy index for given target index.
     * Proxy index refers to alternative key and val columns.
     *
     * @param target Index to clone.
     * @return Proxy index.
     */
    public Index createDuplicateIndexIfNeeded(Index target) {
        if (!(target instanceof H2TreeIndex) && !(target instanceof SpatialIndex))
            return null;

        IndexColumn[] cols = target.getIndexColumns();

        List<IndexColumn> proxyCols = new ArrayList<>(cols.length);

        boolean modified = false;

        for (IndexColumn col : cols) {
            IndexColumn proxyCol = new IndexColumn();

            proxyCol.columnName = col.columnName;
            proxyCol.column = col.column;
            proxyCol.sortType = col.sortType;

            int altColId = desc.getAlternativeColumnId(proxyCol.column.getColumnId());

            if (altColId != proxyCol.column.getColumnId()) {
                proxyCol.column = getColumn(altColId);

                proxyCol.columnName = proxyCol.column.getName();

                modified = true;
            }

            proxyCols.add(proxyCol);
        }

        if (modified) {
            String proxyName = target.getName() + "_proxy";

            if (target.getIndexType().isSpatial())
                return new GridH2ProxySpatialIndex(this, proxyName, proxyCols, target);

            return new GridH2ProxyIndex(this, proxyName, proxyCols, target);
        }

        return null;
    }
}<|MERGE_RESOLUTION|>--- conflicted
+++ resolved
@@ -785,12 +785,8 @@
 
             Index cloneIdx = createDuplicateIndexIfNeeded(idx);
 
-<<<<<<< HEAD
             ArrayList<Index> newIdxs = new ArrayList<>(
-                idxs.size() + ((cloneIdx == null) ? 1 : 2));
-=======
-            ArrayList<Index> newIdxs = new ArrayList<>(idxs.size() + ((cloneIdx == null) ? 1 : 2));
->>>>>>> 647fd195
+                    idxs.size() + ((cloneIdx == null) ? 1 : 2));
 
             newIdxs.addAll(idxs);
 
@@ -871,11 +867,7 @@
             Index targetIdx = (h2Idx instanceof GridH2ProxyIndex) ?
                 ((GridH2ProxyIndex)h2Idx).underlyingIndex() : h2Idx;
 
-<<<<<<< HEAD
-            for (int i = pkIndexPos; i < idxs.size(); ) {
-=======
-            for (int i = 2; i < idxs.size();) {
->>>>>>> 647fd195
+            for (int i = pkIndexPos; i < idxs.size();) {
                 Index idx = idxs.get(i);
 
                 if (idx == targetIdx || (idx instanceof GridH2ProxyIndex &&
