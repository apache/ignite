--- conflicted
+++ resolved
@@ -431,11 +431,7 @@
      * @param prevRowAvailable Whether previous row is available.
      * @throws IgniteCheckedException If failed.
      */
-<<<<<<< HEAD
-    public void update(CacheDataRow row, @Nullable CacheDataRow prevRow, @Nullable MvccCoordinatorVersion newVer)
-=======
-    public void update(CacheDataRow row, @Nullable CacheDataRow prevRow, boolean prevRowAvailable)
->>>>>>> 8c278ca9
+    public void update(CacheDataRow row, @Nullable CacheDataRow prevRow, @Nullable MvccCoordinatorVersion newVer, boolean prevRowAvailable)
         throws IgniteCheckedException {
         assert desc != null;
 
@@ -457,9 +453,6 @@
 
                 boolean replaced;
 
-<<<<<<< HEAD
-                assert (cctx.mvccEnabled() && replaced == (row0.newMvccCoordinatorVersion() != 0)) || (replaced && prevRow != null) || (!replaced && prevRow == null) : "Replaced: " + replaced;
-=======
                 if (prevRowAvailable)
                     replaced = pk().putx(row0);
                 else {
@@ -468,8 +461,7 @@
                     replaced = prevRow0 != null;
                 }
 
-                assert (replaced && prevRow0 != null) || (!replaced && prevRow0 == null) : "Replaced: " + replaced;
->>>>>>> 8c278ca9
+                assert (cctx.mvccEnabled() && replaced == (row0.newMvccCoordinatorVersion() != 0)) || (replaced && prevRow0 != null) || (!replaced && prevRow0 == null) : "Replaced: " + replaced;
 
                 if (!replaced)
                     size.increment();
