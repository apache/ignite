/*
 * Licensed to the Apache Software Foundation (ASF) under one or more
 * contributor license agreements.  See the NOTICE file distributed with
 * this work for additional information regarding copyright ownership.
 * The ASF licenses this file to You under the Apache License, Version 2.0
 * (the "License"); you may not use this file except in compliance with
 * the License.  You may obtain a copy of the License at
 *
 *      http://www.apache.org/licenses/LICENSE-2.0
 *
 * Unless required by applicable law or agreed to in writing, software
 * distributed under the License is distributed on an "AS IS" BASIS,
 * WITHOUT WARRANTIES OR CONDITIONS OF ANY KIND, either express or implied.
 * See the License for the specific language governing permissions and
 * limitations under the License.
 */

package org.apache.ignite.internal.processors.query.h2.opt;

import java.util.ArrayList;
import java.util.HashMap;
import java.util.List;
import java.util.Map;
import java.util.concurrent.ConcurrentMap;
import java.util.concurrent.locks.Lock;
import java.util.concurrent.locks.ReadWriteLock;
import java.util.concurrent.locks.ReentrantReadWriteLock;
import org.apache.ignite.IgniteCheckedException;
import org.apache.ignite.IgniteInterruptedException;
import org.apache.ignite.internal.processors.cache.CacheObject;
import org.apache.ignite.internal.processors.cache.GridCacheContext;
import org.apache.ignite.internal.processors.cache.KeyCacheObject;
import org.apache.ignite.internal.processors.cache.query.QueryTable;
import org.apache.ignite.internal.processors.cache.version.GridCacheVersion;
import org.apache.ignite.internal.processors.query.IgniteSQLException;
import org.apache.ignite.internal.processors.query.QueryField;
import org.apache.ignite.internal.processors.query.h2.H2RowDescriptor;
import org.apache.ignite.internal.processors.query.h2.database.H2RowFactory;
import org.apache.ignite.internal.processors.query.h2.database.H2TreeIndex;
import org.apache.ignite.internal.util.offheap.unsafe.GridUnsafeMemory;
import org.apache.ignite.internal.util.typedef.F;
import org.apache.ignite.lang.IgniteBiTuple;
import org.h2.command.ddl.CreateTableData;
import org.h2.engine.DbObject;
import org.h2.engine.Session;
import org.h2.engine.SysProperties;
import org.h2.index.Index;
import org.h2.index.IndexType;
import org.h2.index.SpatialIndex;
import org.h2.message.DbException;
import org.h2.result.Row;
import org.h2.result.SearchRow;
import org.h2.result.SortOrder;
import org.h2.schema.SchemaObject;
import org.h2.table.Column;
import org.h2.table.IndexColumn;
import org.h2.table.TableBase;
import org.h2.table.TableType;
import org.h2.value.DataType;
import org.h2.value.Value;
import org.jetbrains.annotations.Nullable;
import org.jsr166.ConcurrentHashMap8;
import org.jsr166.LongAdder8;

import static org.apache.ignite.cache.CacheMode.PARTITIONED;
import static org.apache.ignite.internal.processors.query.h2.opt.GridH2AbstractKeyValueRow.KEY_COL;

/**
 * H2 Table implementation.
 */
public class GridH2Table extends TableBase {
    /** Cache context. */
    private final GridCacheContext cctx;

    /** */
    private final H2RowDescriptor desc;

    /** */
    private volatile ArrayList<Index> idxs;

    /** */
    private final int pkIndexPos;

    /** Total number of system indexes. */
    private final int sysIdxsCnt;

    /** */
    private final Map<String, GridH2IndexBase> tmpIdxs = new HashMap<>();

    /** */
    private final ReadWriteLock lock;

    /** */
    private boolean destroyed;

    /** */
    private final ConcurrentMap<Session, Boolean> sessions = new ConcurrentHashMap8<>();

    /** */
    private IndexColumn affKeyCol;

    /** */
    private final LongAdder8 size = new LongAdder8();

    /** */
    private final H2RowFactory rowFactory;

    /** */
    private volatile boolean rebuildFromHashInProgress;

    /** Identifier. */
    private final QueryTable identifier;

    /** Identifier as string. */
    private final String identifierStr;

    /** Flag remove index or not when table will be destroyed. */
    private volatile boolean rmIndex;

    /**
     * Creates table.
     *
     * @param createTblData Table description.
     * @param desc Row descriptor.
     * @param rowFactory Row factory.
     * @param idxsFactory Indexes factory.
     * @param cctx Cache context.
     */
    public GridH2Table(CreateTableData createTblData, H2RowDescriptor desc, H2RowFactory rowFactory,
        GridH2SystemIndexFactory idxsFactory, GridCacheContext cctx) {
        super(createTblData);

        assert idxsFactory != null;

        this.desc = desc;
        this.cctx = cctx;

        if (desc.context() != null && !desc.context().customAffinityMapper()) {
            boolean affinityColExists = true;

            String affKey = desc.type().affinityKey();

            int affKeyColId = -1;

            if (affKey != null) {
                if (doesColumnExist(affKey))
                    affKeyColId = getColumn(affKey).getColumnId();
                else
                    affinityColExists = false;
            }
            else
                affKeyColId = KEY_COL;

            if (affinityColExists) {
                affKeyCol = indexColumn(affKeyColId, SortOrder.ASCENDING);

                assert affKeyCol != null;
            }
        }

        this.rowFactory = rowFactory;

        identifier = new QueryTable(getSchema().getName(), getName());

        identifierStr = identifier.schema() + "." + identifier.table();

        // Indexes must be created in the end when everything is ready.
        idxs = idxsFactory.createSystemIndexes(this);

        assert idxs != null;

        List<Index> clones = new ArrayList<>(idxs.size());
        for (Index index : idxs) {
            Index clone = createDuplicateIndexIfNeeded(index);
            if (clone != null)
                clones.add(clone);
        }
        idxs.addAll(clones);

        boolean hasHashIndex = idxs.size() >= 2 && index(0).getIndexType().isHash();

        // Add scan index at 0 which is required by H2.
        if (hasHashIndex)
            idxs.add(0, new GridH2PrimaryScanIndex(this, index(1), index(0)));
        else
            idxs.add(0, new GridH2PrimaryScanIndex(this, index(0), null));

        pkIndexPos = hasHashIndex ? 2 : 1;

        sysIdxsCnt = idxs.size();

        lock = new ReentrantReadWriteLock();
    }

    /**
     * @return {@code true} If this is a partitioned table.
     */
    public boolean isPartitioned() {
        return desc != null && desc.context().config().getCacheMode() == PARTITIONED;
    }

    /**
     * @return Affinity key column or {@code null} if not available.
     */
    @Nullable public IndexColumn getAffinityKeyColumn() {
        return affKeyCol;
    }

    /** {@inheritDoc} */
    @Override public long getDiskSpaceUsed() {
        return 0;
    }

    /**
     * @return Row descriptor.
     */
    public GridH2RowDescriptor rowDescriptor() {
        return desc;
    }

    /**
     * @return Cache name.
     */
    public String cacheName() {
        return cctx.name();
    }

    /**
     * @return Cache context.
     */
    public GridCacheContext cache() {
        return cctx;
    }

    /** {@inheritDoc} */
    @Override public boolean lock(Session ses, boolean exclusive, boolean force) {
        Boolean putRes = sessions.putIfAbsent(ses, exclusive);

        // In accordance with base method semantics, we'll return true if we were already exclusively locked
        if (putRes != null)
            return putRes;

        ses.addLock(this);

        lock(exclusive);

        if (destroyed) {
            unlock(exclusive);

            throw new IllegalStateException("Table " + identifierString() + " already destroyed.");
        }

        return false;
    }

    /**
     * @return Table identifier.
     */
    public QueryTable identifier() {
        return identifier;
    }

    /**
     * @return Table identifier as string.
     */
    public String identifierString() {
        return identifierStr;
    }

    /**
     * Acquire table lock.
     *
     * @param exclusive Exclusive flag.
     */
    private void lock(boolean exclusive) {
        Lock l = exclusive ? lock.writeLock() : lock.readLock();

        try {
            l.lockInterruptibly();
        }
        catch (InterruptedException e) {
            Thread.currentThread().interrupt();

            throw new IgniteInterruptedException("Thread got interrupted while trying to acquire table lock.", e);
        }
    }

    /**
     * Release table lock.
     *
     * @param exclusive Exclusive flag.
     */
    private void unlock(boolean exclusive) {
        Lock l = exclusive ? lock.writeLock() : lock.readLock();

        l.unlock();
    }

    /**
     * Check if table is not destroyed.
     */
    private void ensureNotDestroyed() {
        if (destroyed)
            throw new IllegalStateException("Table " + identifierString() + " already destroyed.");
    }

    /** {@inheritDoc} */
    @Override public void close(Session ses) {
        // No-op.
    }

    /** {@inheritDoc} */
    @SuppressWarnings("ThrowableResultOfMethodCallIgnored")
    @Override public void removeChildrenAndResources(Session ses) {
        lock(true);

        try {
            super.removeChildrenAndResources(ses);

            // Clear all user indexes registered in schema.
            while (idxs.size() > sysIdxsCnt) {
                Index idx = idxs.get(sysIdxsCnt);

                if (idx.getName() != null && idx.getSchema().findIndex(ses, idx.getName()) == idx) {
                    // This call implicitly removes both idx and its proxy, if any, from idxs.
                    database.removeSchemaObject(ses, idx);

                    // We have to call destroy here if we are who has removed this index from the table.
                    if (idx instanceof GridH2IndexBase)
                        ((GridH2IndexBase)idx).destroy(rmIndex);
                }
            }

            if (SysProperties.CHECK) {
                for (SchemaObject obj : database.getAllSchemaObjects(DbObject.INDEX)) {
                    Index idx = (Index) obj;
                    if (idx.getTable() == this)
                        DbException.throwInternalError("index not dropped: " + idx.getName());
                }
            }

            database.removeMeta(ses, getId());
            invalidate();

        }
        finally {
            unlock(true);
        }
    }

    /**
     * Destroy the table.
     */
    public void destroy() {
        lock(true);

        try {
            ensureNotDestroyed();

            assert sessions.isEmpty() : sessions;

            destroyed = true;

            for (int i = 1, len = idxs.size(); i < len; i++)
                if (idxs.get(i) instanceof GridH2IndexBase)
                    index(i).destroy(rmIndex);
        }
        finally {
            unlock(true);
        }
    }

    /**
     * If flag {@code True}, index will be destroyed when table {@link #destroy()}.
     *
     * @param rmIndex Flag indicate remove index on destroy or not.
     */
    public void setRemoveIndexOnDestroy(boolean rmIndex){
        this.rmIndex = rmIndex;
    }

    /** {@inheritDoc} */
    @Override public void unlock(Session ses) {
        Boolean exclusive = sessions.remove(ses);

        if (exclusive == null)
            return;

        unlock(exclusive);
    }

    /**
     * Updates table for given key. If value is null then row with given key will be removed from table,
     * otherwise value and expiration time will be updated or new row will be added.
     *
     * @param key Key.
     * @param val Value.
     * @param expirationTime Expiration time.
     * @param rmv If {@code true} then remove, else update row.
     * @return {@code true} If operation succeeded.
     * @throws IgniteCheckedException If failed.
     */
    public boolean update(KeyCacheObject key,
        int partId,
        CacheObject val,
        GridCacheVersion ver,
        long expirationTime,
        boolean rmv,
        long link)
        throws IgniteCheckedException {
        assert desc != null;

        GridH2Row row = desc.createRow(key, partId, val, ver, expirationTime);

        row.link = link;

        if (!rmv)
            ((GridH2AbstractKeyValueRow)row).valuesCache(new Value[getColumns().length]);

        try {
            return doUpdate(row, rmv);
        }
        finally {
            if (!rmv)
                ((GridH2AbstractKeyValueRow)row).valuesCache(null);
        }
    }

    /**
     * @param key Key to read.
     * @return Read value.
     * @throws IgniteCheckedException If failed.
     */
    public IgniteBiTuple<CacheObject, GridCacheVersion> read(
        GridCacheContext cctx,
        KeyCacheObject key,
        int partId
    ) throws IgniteCheckedException {
        assert desc != null;

        GridH2Row row = desc.createRow(key, partId, null, null, 0);

        GridH2IndexBase primaryIdx = pk();

        GridH2Row res = primaryIdx.findOne(row);

        return res != null ? F.t(res.val, res.ver) : null;
    }

    /**
     * Gets index by index.
     *
     * @param idx Index in list.
     * @return Index.
     */
    private GridH2IndexBase index(int idx) {
        return (GridH2IndexBase)idxs.get(idx);
    }

    /**
     * Gets primary key.
     *
     * @return Primary key.
     */
    private GridH2IndexBase pk() {
        return (GridH2IndexBase)idxs.get(2);
    }

    /**
     * For testing only.
     *
     * @param row Row.
     * @param del If given row should be deleted from table.
     * @return {@code True} if operation succeeded.
     * @throws IgniteCheckedException If failed.
     */
    @SuppressWarnings("LockAcquiredButNotSafelyReleased")
    boolean doUpdate(final GridH2Row row, boolean del) throws IgniteCheckedException {
        // Here we assume that each key can't be updated concurrently and case when different indexes
        // getting updated from different threads with different rows with the same key is impossible.
        GridUnsafeMemory mem = desc == null ? null : desc.memory();

        lock(false);

        if (mem != null)
            desc.guard().begin();

        try {
            ensureNotDestroyed();

            GridH2IndexBase pk = pk();

            if (!del) {
                assert rowFactory == null || row.link != 0 : row;

                GridH2Row old = pk.put(row); // Put to PK.

                if (old == null)
                    size.increment();

                int len = idxs.size();

                int i = pkIndexPos;

                // Put row if absent to all indexes sequentially.
                // Start from 3 because 0 - Scan (don't need to update), 1 - PK hash (already updated), 2 - PK (already updated).
                while (++i < len) {
                    if (!(idxs.get(i) instanceof GridH2IndexBase))
                        continue;
                    GridH2IndexBase idx = index(i);

                    addToIndex(idx, pk, row, old, false);
                }

                for (GridH2IndexBase idx : tmpIdxs.values())
                    addToIndex(idx, pk, row, old, true);
            }
            else {
                //  index(1) is PK, get full row from there (search row here contains only key but no other columns).
                GridH2Row old = pk.remove(row);

                if (old != null) {
                    // Remove row from all indexes.
                    // Start from 3 because 0 - Scan (don't need to update), 1 - PK hash (already updated), 2 - PK (already updated).
                    for (int i = pkIndexPos + 1, len = idxs.size(); i < len; i++) {
                        if (!(idxs.get(i) instanceof GridH2IndexBase))
                            continue;
                        Row res = index(i).remove(old);

                        assert eq(pk, res, old) : "\n" + old + "\n" + res + "\n" + i + " -> " + index(i).getName();
                    }

                    for (GridH2IndexBase idx : tmpIdxs.values())
                        idx.remove(old);

                    size.decrement();
                }
                else
                    return false;
            }

            return true;
        }
        finally {
            unlock(false);

            if (mem != null)
                desc.guard().end();
        }
    }

    /**
     * Add row to index.
     *
     * @param idx Index to add row to.
     * @param pk Primary key index.
     * @param row Row to add to index.
     * @param old Previous row state, if any.
     * @param tmp {@code True} if this is proposed index which may be not consistent yet.
     */
    private void addToIndex(GridH2IndexBase idx, Index pk, GridH2Row row, GridH2Row old, boolean tmp) {
        assert !idx.getIndexType().isUnique() : "Unique indexes are not supported: " + idx;

        GridH2Row old2 = idx.put(row);

        if (old2 != null) { // Row was replaced in index.
            if (!tmp) {
                if (!eq(pk, old2, old))
                    throw new IllegalStateException("Row conflict should never happen, unique indexes are " +
                        "not supported [idx=" + idx + ", old=" + old + ", old2=" + old2 + ']');
            }
        }
        else if (old != null) // Row was not replaced, need to remove manually.
            idx.removex(old);
    }

    /**
     * Check row equality.
     *
     * @param pk Primary key index.
     * @param r1 First row.
     * @param r2 Second row.
     * @return {@code true} if rows are the same.
     */
    private static boolean eq(Index pk, SearchRow r1, SearchRow r2) {
        return r1 == r2 || (r1 != null && r2 != null && pk.compareRows(r1, r2) == 0);
    }

    /**
     * For testing only.
     *
     * @return Indexes.
     */
    ArrayList<GridH2IndexBase> indexes() {
        ArrayList<GridH2IndexBase> res = new ArrayList<>(idxs.size() - 2);

        for (int i = pkIndexPos, len = idxs.size(); i < len; i++) {
            if (idxs.get(i) instanceof GridH2IndexBase)
                res.add(index(i));
        }

        return res;
    }

    /**
     *
     */
    public void markRebuildFromHashInProgress(boolean value) {
        assert !value || (idxs.size() >= 2 && index(1).getIndexType().isHash()) : "Table has no hash index.";

        rebuildFromHashInProgress = value;
    }

    /**
     *
     */
    public boolean rebuildFromHashInProgress() {
        return rebuildFromHashInProgress;
    }

    /** {@inheritDoc} */
    @Override public Index addIndex(Session ses, String idxName, int idxId, IndexColumn[] cols, IndexType idxType,
        boolean create, String idxComment) {
        return commitUserIndex(ses, idxName);
    }

    /**
     * Add index that is in an intermediate state and is still being built, thus is not used in queries until it is
     * promoted.
     *
     * @param idx Index to add.
     * @throws IgniteCheckedException If failed.
     */
    public void proposeUserIndex(Index idx) throws IgniteCheckedException {
        assert idx instanceof GridH2IndexBase;

        lock(true);

        try {
            ensureNotDestroyed();

            for (Index oldIdx : idxs) {
                if (F.eq(oldIdx.getName(), idx.getName()))
                    throw new IgniteCheckedException("Index already exists: " + idx.getName());
            }

            Index oldTmpIdx = tmpIdxs.put(idx.getName(), (GridH2IndexBase)idx);

            assert oldTmpIdx == null;
        }
        finally {
            unlock(true);
        }
    }

    /**
     * Promote temporary index to make it usable in queries.
     *
     * @param ses H2 session.
     * @param idxName Index name.
     * @return Temporary index with given name.
     */
    private Index commitUserIndex(Session ses, String idxName) {
        lock(true);

        try {
            ensureNotDestroyed();

            Index idx = tmpIdxs.remove(idxName);

            assert idx != null;

            Index cloneIdx = createDuplicateIndexIfNeeded(idx);

            ArrayList<Index> newIdxs = new ArrayList<>(
                idxs.size() + ((cloneIdx == null) ? 1 : 2));

            newIdxs.addAll(idxs);

            newIdxs.add(idx);

            if (cloneIdx != null)
                newIdxs.add(cloneIdx);

            idxs = newIdxs;

            database.addSchemaObject(ses, idx);

            if (cloneIdx != null)
                database.addSchemaObject(ses, cloneIdx);

            setModified();

            return idx;
        }
        finally {
            unlock(true);
        }
    }

    /**
     * Remove user index without promoting it.
     *
     * @param idxName Index name.
     */
    public void rollbackUserIndex(String idxName) {
        lock(true);

        try {
            ensureNotDestroyed();

            GridH2IndexBase rmvIdx = tmpIdxs.remove(idxName);

            assert rmvIdx != null;
        }
        finally {
            unlock(true);
        }
    }

    /**
     * Check whether user index with provided name exists.
     *
     * @param idxName Index name.
     * @return {@code True} if exists.
     */
    public boolean containsUserIndex(String idxName) {
        for (int i = 2; i < idxs.size(); i++) {
            Index idx = idxs.get(i);

            if (idx.getName().equalsIgnoreCase(idxName))
                return true;
        }

        return false;
    }

    /** {@inheritDoc} */
    @Override public void removeIndex(Index h2Idx) {
        throw DbException.getUnsupportedException("must use removeIndex(session, idx)");
    }

    /**
     * Remove the given index from the list.
     *
     * @param h2Idx the index to remove
     */
    public void removeIndex(Session session, Index h2Idx) {
        lock(true);

        try {
            ArrayList<Index> idxs = new ArrayList<>(this.idxs);

            Index targetIdx = (h2Idx instanceof GridH2ProxyIndex) ?
                ((GridH2ProxyIndex)h2Idx).underlyingIndex() : h2Idx;

            for (int i = pkIndexPos; i < idxs.size();) {
                Index idx = idxs.get(i);

                if (idx == targetIdx || (idx instanceof GridH2ProxyIndex &&
                    ((GridH2ProxyIndex)idx).underlyingIndex() == targetIdx)) {

                    idxs.remove(i);

                    if (idx instanceof GridH2ProxyIndex &&
                        idx.getSchema().findIndex(session, idx.getName()) != null)
                        database.removeSchemaObject(session, idx);

                    continue;
                }

                i++;
            }

            this.idxs = idxs;
        }
        finally {
            unlock(true);
        }
    }

    /** {@inheritDoc} */
    @Override public void removeRow(Session ses, Row row) {
        throw DbException.getUnsupportedException("removeRow");
    }

    /** {@inheritDoc} */
    @Override public void truncate(Session ses) {
        throw DbException.getUnsupportedException("truncate");
    }

    /** {@inheritDoc} */
    @Override public void addRow(Session ses, Row row) {
        throw DbException.getUnsupportedException("addRow");
    }

    /** {@inheritDoc} */
    @Override public void checkSupportAlter() {
        throw DbException.getUnsupportedException("alter");
    }

    /** {@inheritDoc} */
    @Override public TableType getTableType() {
        return TableType.EXTERNAL_TABLE_ENGINE;
    }

    /** {@inheritDoc} */
    @Override public Index getScanIndex(Session ses) {
        return getIndexes().get(0); // Scan must be always first index.
    }

    /** {@inheritDoc} */
    @Override public Index getUniqueIndex() {
        if (rebuildFromHashInProgress)
            return index(1);
        else
            return index(2);
    }

    /** {@inheritDoc} */
    @Override public ArrayList<Index> getIndexes() {
        if (!rebuildFromHashInProgress)
            return idxs;

        ArrayList<Index> idxs = new ArrayList<>(2);

        idxs.add(this.idxs.get(0));
        idxs.add(this.idxs.get(1));

        return idxs;
    }

    /**
     * @return All indexes, even marked for rebuild.
     */
    public ArrayList<Index> getAllIndexes() {
        return idxs;
    }

    /** {@inheritDoc} */
    @Override public boolean isLockedExclusively() {
        return false;
    }

    /** {@inheritDoc} */
    @Override public boolean isLockedExclusivelyBy(Session ses) {
        return false;
    }

    /** {@inheritDoc} */
    @Override public long getMaxDataModificationId() {
        return 0;
    }

    /** {@inheritDoc} */
    @Override public boolean isDeterministic() {
        return true;
    }

    /** {@inheritDoc} */
    @Override public boolean canGetRowCount() {
        return true;
    }

    /** {@inheritDoc} */
    @Override public boolean canDrop() {
        return true;
    }

    /** {@inheritDoc} */
    @Override public long getRowCount(@Nullable Session ses) {
        return getUniqueIndex().getRowCount(ses);
    }

    /** {@inheritDoc} */
    @Override public long getRowCountApproximation() {
        return size.longValue();
    }

    /** {@inheritDoc} */
    @Override public void checkRename() {
        throw DbException.getUnsupportedException("rename");
    }

    /**
     * Creates index column for table.
     *
     * @param col Column index.
     * @param sorting Sorting order {@link SortOrder}
     * @return Created index column.
     */
    public IndexColumn indexColumn(int col, int sorting) {
        IndexColumn res = new IndexColumn();

        res.column = getColumn(col);
        res.columnName = res.column.getName();
        res.sortType = sorting;

        return res;
    }

    /**
     * @return Data store.
     */
    public H2RowFactory rowFactory() {
        return rowFactory;
    }

    /**
     * Creates proxy index for given target index.
     * Proxy index refers to alternative key and val columns.
     *
     * @param target Index to clone.
     * @return Proxy index.
     */
    public Index createDuplicateIndexIfNeeded(Index target) {
        if (!(target instanceof H2TreeIndex) && !(target instanceof SpatialIndex))
            return null;

        IndexColumn[] cols = target.getIndexColumns();

        List<IndexColumn> proxyCols = new ArrayList<>(cols.length);

        boolean modified = false;

        for (IndexColumn col : cols) {
            IndexColumn proxyCol = new IndexColumn();

            proxyCol.columnName = col.columnName;
            proxyCol.column = col.column;
            proxyCol.sortType = col.sortType;

            int altColId = desc.getAlternativeColumnId(proxyCol.column.getColumnId());

            if (altColId != proxyCol.column.getColumnId()) {
                proxyCol.column = getColumn(altColId);

                proxyCol.columnName = proxyCol.column.getName();

                modified = true;
            }

            proxyCols.add(proxyCol);
        }

        if (modified) {
            String proxyName = target.getName() + "_proxy";

            if (target.getIndexType().isSpatial())
                return new GridH2ProxySpatialIndex(this, proxyName, proxyCols, target);

            return new GridH2ProxyIndex(this, proxyName, proxyCols, target);
        }

        return null;
    }

    /**
     * Add new columns to this table.
<<<<<<< HEAD
=======
     *
>>>>>>> 0f73c9b1
     * @param cols Columns to add.
     * @param ifNotExists Ignore this command if {@code cols} has size of 1 and column with given name already exists.
     */
    public void addColumns(List<QueryField> cols, boolean ifNotExists) {
        assert !ifNotExists || cols.size() == 1;

        lock(true);

        try {
            int pos = columns.length;

            Column[] newCols = new Column[columns.length + cols.size()];

            // First, let's copy existing columns to new array
            System.arraycopy(columns, 0, newCols, 0, columns.length);

            // And now, let's add new columns
            for (QueryField col : cols) {
                if (doesColumnExist(col.name())) {
                    if (ifNotExists && cols.size() == 1)
                        return;
                    else
                        throw new IgniteSQLException("Column already exists [tblName=" + getName() +
                            ", colName=" + col.name() + ']');
                }

                try {
                    newCols[pos++] = new Column(col.name(), DataType.getTypeFromClass(Class.forName(col.typeName())));
                }
                catch (ClassNotFoundException e) {
                    throw new IgniteSQLException("H2 data type not found for class: " + col.typeName(), e);
                }
            }

            setColumns(newCols);

            desc.refreshMetadataFromTypeDescriptor();
        }
        finally {
            unlock(true);
        }
    }
}<|MERGE_RESOLUTION|>--- conflicted
+++ resolved
@@ -957,10 +957,7 @@
 
     /**
      * Add new columns to this table.
-<<<<<<< HEAD
-=======
-     *
->>>>>>> 0f73c9b1
+     *
      * @param cols Columns to add.
      * @param ifNotExists Ignore this command if {@code cols} has size of 1 and column with given name already exists.
      */
