--- conflicted
+++ resolved
@@ -790,12 +790,10 @@
         assert desc != null;
 
         H2CacheRow row0 = desc.createRow(row);
-<<<<<<< HEAD
         H2CacheRow prevRow0 = prevRow != null ? desc.createRow(prevRow) :
             null;
-=======
+        H2CacheRow row0 = desc.createRow(row);
         H2CacheRow prevRow0 = prevRow != null ? desc.createRow(prevRow) : null;
->>>>>>> 82afed50
 
         row0.prepareValuesCache();
 
