--- conflicted
+++ resolved
@@ -634,21 +634,7 @@
                 while (++i < len) {
                     GridH2IndexBase idx = index(i);
 
-<<<<<<< HEAD
                     addToIndex(idx, pk, row, old);
-=======
-                    assert !idx.getIndexType().isUnique() : "Unique indexes are not supported: " + idx;
-
-                    GridH2Row old2 = idx.put(row);
-
-                    if (old2 != null) { // Row was replaced in index.
-                        if (!eq(pk, old2, old))
-                            throw new IllegalStateException("Row conflict should never happen, unique indexes are " +
-                                "not supported [idx=" + idx + ", old=" + old + ", old2=" + old2 + ']');
-                    }
-                    else if (old != null) // Row was not replaced, need to remove manually.
-                        idx.removex(old);
->>>>>>> 428f66d3
                 }
 
                 for (GridH2IndexBase idx : tmpIdxs.values())
@@ -674,15 +660,13 @@
                         assert eq(pk, res, old) : "\n" + old + "\n" + res + "\n" + i + " -> " + index(i).getName();
                     }
 
-<<<<<<< HEAD
                     for (GridH2IndexBase idx : tmpIdxs.values()) {
                         Row res = idx.remove(old);
 
                         assert eq(pk, res, old): "\n" + old + "\n" + res + "\n" + " -> " + idx.getName();
                     }
-=======
+
                     size.decrement();
->>>>>>> 428f66d3
                 }
                 else
                     return false;
@@ -717,10 +701,10 @@
         if (old2 != null) { // Row was replaced in index.
             if (!eq(pk, old2, old))
                 throw new IllegalStateException("Row conflict should never happen, unique indexes are " +
-                    "not supported.");
+                    "not supported [idx=" + idx + ", old=" + old + ", old2=" + old2 + ']');
         }
         else if (old != null) // Row was not replaced, need to remove manually.
-            idx.remove(old);
+            idx.removex(old);
     }
 
     /**
