/*
 * Licensed to the Apache Software Foundation (ASF) under one or more
 * contributor license agreements.  See the NOTICE file distributed with
 * this work for additional information regarding copyright ownership.
 * The ASF licenses this file to You under the Apache License, Version 2.0
 * (the "License"); you may not use this file except in compliance with
 * the License.  You may obtain a copy of the License at
 *
 *      http://www.apache.org/licenses/LICENSE-2.0
 *
 * Unless required by applicable law or agreed to in writing, software
 * distributed under the License is distributed on an "AS IS" BASIS,
 * WITHOUT WARRANTIES OR CONDITIONS OF ANY KIND, either express or implied.
 * See the License for the specific language governing permissions and
 * limitations under the License.
 */

package org.apache.ignite.internal.processors.query.h2.opt;

import java.util.ArrayList;
<<<<<<< HEAD
import java.util.Collections;
import java.util.HashSet;
import java.util.Set;
=======
import java.util.HashMap;
import java.util.Map;
import java.util.concurrent.ConcurrentMap;
>>>>>>> 52bb84db
import java.util.concurrent.TimeUnit;
import java.util.concurrent.atomic.AtomicReference;
import java.util.concurrent.locks.Lock;
import java.util.concurrent.locks.ReadWriteLock;
import java.util.concurrent.locks.ReentrantReadWriteLock;
import org.apache.ignite.IgniteCheckedException;
import org.apache.ignite.IgniteInterruptedException;
import org.apache.ignite.internal.processors.cache.CacheObject;
import org.apache.ignite.internal.processors.cache.GridCacheContext;
import org.apache.ignite.internal.processors.cache.KeyCacheObject;
import org.apache.ignite.internal.processors.cache.version.GridCacheVersion;
import org.apache.ignite.internal.processors.query.h2.database.H2RowFactory;
import org.apache.ignite.internal.util.offheap.unsafe.GridUnsafeMemory;
import org.apache.ignite.internal.util.typedef.F;
import org.apache.ignite.lang.IgniteBiTuple;
import org.h2.command.ddl.CreateTableData;
import org.h2.engine.Session;
import org.h2.index.Index;
import org.h2.index.IndexType;
import org.h2.message.DbException;
import org.h2.result.Row;
import org.h2.result.SearchRow;
import org.h2.result.SortOrder;
import org.h2.table.Column;
import org.h2.table.IndexColumn;
import org.h2.table.TableBase;
<<<<<<< HEAD
import org.h2.table.TableFilter;
import org.h2.table.TableType;
=======
>>>>>>> 52bb84db
import org.h2.value.Value;
import org.jetbrains.annotations.Nullable;
import org.jsr166.ConcurrentHashMap8;
import org.jsr166.LongAdder8;

import static org.apache.ignite.cache.CacheMode.PARTITIONED;
import static org.apache.ignite.internal.processors.query.h2.opt.GridH2AbstractKeyValueRow.KEY_COL;
import static org.apache.ignite.internal.processors.query.h2.opt.GridH2AbstractKeyValueRow.VAL_COL;
import static org.apache.ignite.internal.processors.query.h2.opt.GridH2QueryType.MAP;

/**
 * H2 Table implementation.
 */
public class GridH2Table extends TableBase {
    /** */
    private final String spaceName;

    /** */
    private final GridH2RowDescriptor desc;

    /** */
    private volatile ArrayList<Index> idxs;

    /** */
    private final Map<String, GridH2IndexBase> tmpIdxs = new HashMap<>();

    /** */
    private final ReadWriteLock lock;

    /** */
    private boolean destroyed;

    /** */
    private final ConcurrentMap<Session, Boolean> sessions = new ConcurrentHashMap8<>();

    /** */
    private final AtomicReference<Object[]> actualSnapshot = new AtomicReference<>();

    /** */
    private IndexColumn affKeyCol;

    /** */
    private final LongAdder8 size = new LongAdder8();

    /** */
    private final boolean snapshotEnabled;

    /** */
    private final H2RowFactory rowFactory;

    /** */
    private volatile boolean rebuildFromHashInProgress;

    /**
     * Creates table.
     *
     * @param createTblData Table description.
     * @param desc Row descriptor.
     * @param rowFactory Row factory.
     * @param idxsFactory Indexes factory.
     * @param spaceName Space name.
     */
    public GridH2Table(CreateTableData createTblData, @Nullable GridH2RowDescriptor desc, H2RowFactory rowFactory,
        GridH2SystemIndexFactory idxsFactory, @Nullable String spaceName) {
        super(createTblData);

        assert idxsFactory != null;

        this.desc = desc;
        this.spaceName = spaceName;

        if (desc != null && desc.context() != null && !desc.context().customAffinityMapper()) {
            boolean affinityColExists = true;

            String affKey = desc.type().affinityKey();

            int affKeyColId = -1;

            if (affKey != null) {
                String colName = desc.context().config().isSqlEscapeAll() ? affKey : affKey.toUpperCase();

                if (doesColumnExist(colName))
                    affKeyColId = getColumn(colName).getColumnId();
                else
                    affinityColExists = false;
            }
            else
                affKeyColId = KEY_COL;

            if (affinityColExists) {
                affKeyCol = indexColumn(affKeyColId, SortOrder.ASCENDING);

                assert affKeyCol != null;
            }
        }

        this.rowFactory = rowFactory;

        // Indexes must be created in the end when everything is ready.
        idxs = idxsFactory.createSystemIndexes(this);

        assert idxs != null;

        // Add scan index at 0 which is required by H2.
        if (idxs.size() >= 2 && index(0).getIndexType().isHash())
            idxs.add(0, new GridH2PrimaryScanIndex(this, index(1), index(0)));
        else
            idxs.add(0, new GridH2PrimaryScanIndex(this, index(0), null));

        snapshotEnabled = desc == null || desc.snapshotableIndex();

        lock = new ReentrantReadWriteLock();
    }

    /**
     * @return {@code true} If this is a partitioned table.
     */
    public boolean isPartitioned() {
        return desc != null && desc.configuration().getCacheMode() == PARTITIONED;
    }

    /**
     * @return Affinity key column or {@code null} if not available.
     */
    @Nullable public IndexColumn getAffinityKeyColumn() {
        return affKeyCol;
    }

    /** {@inheritDoc} */
    @Override public long getDiskSpaceUsed() {
        return 0;
    }

    /**
     * @return Row descriptor.
     */
    public GridH2RowDescriptor rowDescriptor() {
        return desc;
    }

    /**
     * Should be called when entry is swapped.
     *
     * @param key Entry key.
     * @return {@code true} If row was found.
     * @throws IgniteCheckedException If failed.
     */
    public boolean onSwap(KeyCacheObject key, int partId) throws IgniteCheckedException {
        return onSwapUnswap(key, partId, null);
    }

    /**
     * Should be called when entry is unswapped.
     *
     * @param key Key.
     * @param val Value.
     * @return {@code true} If row was found.
     * @throws IgniteCheckedException If failed.
     */
    public boolean onUnswap(KeyCacheObject key, int partId, CacheObject val) throws IgniteCheckedException {
        assert val != null : "Key=" + key;

        return onSwapUnswap(key, partId, val);
    }

    /**
     * Swaps or unswaps row.
     *
     * @param key Key.
     * @param val Value for promote or {@code null} if we have to swap.
     * @return {@code true} if row was found and swapped/unswapped.
     * @throws IgniteCheckedException If failed.
     */
    @SuppressWarnings("LockAcquiredButNotSafelyReleased")
    private boolean onSwapUnswap(KeyCacheObject key, int partId, @Nullable CacheObject val) throws IgniteCheckedException {
        assert key != null;

        GridH2IndexBase pk = pk();

        assert desc != null;

        GridH2Row searchRow = desc.createRow(key, partId, null, null, 0);

        GridUnsafeMemory mem = desc.memory();

        lock(false);

        if (mem != null)
            desc.guard().begin();

        try {
            ensureNotDestroyed();

            GridH2AbstractKeyValueRow row = (GridH2AbstractKeyValueRow)pk.findOne(searchRow);

            if (row == null)
                return false;

            if (val == null)
                row.onSwap();
            else
                row.onUnswap(val, false);

            return true;
        }
        finally {
            unlock(false);

            if (mem != null)
                desc.guard().end();
        }
    }

    /**
     * @return Space name.
     */
    @Nullable public String spaceName() {
        return spaceName;
    }

    /** {@inheritDoc} */
    @Override public boolean lock(Session ses, boolean exclusive, boolean force) {
        Boolean putRes = sessions.putIfAbsent(ses, exclusive);

        // In accordance with base method semantics, we'll return true if we were already exclusively locked
        if (putRes != null)
            return putRes;

        ses.addLock(this);

        lock(exclusive);

        if (destroyed) {
            unlock(exclusive);

            throw new IllegalStateException("Table " + identifier() + " already destroyed.");
        }

        if (snapshotInLock())
            snapshotIndexes(null);

        return false;
    }

    /**
     * @return {@code True} If we must snapshot and release index snapshots in {@link #lock(Session, boolean, boolean)}
     * and {@link #unlock(Session)} methods.
     */
    private boolean snapshotInLock() {
        if (!snapshotEnabled)
            return false;

        GridH2QueryContext qctx = GridH2QueryContext.get();

        // On MAP queries with distributed joins we lock tables before the queries.
        return qctx == null || qctx.type() != MAP || !qctx.hasIndexSnapshots();
    }

    /**
     * @param qctx Query context.
     */
    public void snapshotIndexes(GridH2QueryContext qctx) {
        if (!snapshotEnabled)
            return;

        Object[] snapshots;

        // Try to reuse existing snapshots outside of the lock.
        for (long waitTime = 200;; waitTime *= 2) { // Increase wait time to avoid starvation.
            snapshots = actualSnapshot.get();

            if (snapshots != null) { // Reuse existing snapshot without locking.
                snapshots = doSnapshotIndexes(snapshots, qctx);

                if (snapshots != null)
                    return; // Reused successfully.
            }

            if (tryLock(true, waitTime))
                break;
        }

        try {
            ensureNotDestroyed();

            // Try again inside of the lock.
            snapshots = actualSnapshot.get();

            if (snapshots != null) // Try reusing.
                snapshots = doSnapshotIndexes(snapshots, qctx);

            if (snapshots == null) { // Reuse failed, produce new snapshots.
                snapshots = doSnapshotIndexes(null, qctx);

                assert snapshots != null;

                actualSnapshot.set(snapshots);
            }
        }
        finally {
            unlock(true);
        }
    }

    /**
     * @return Table identifier.
     */
    public String identifier() {
        return getSchema().getName() + '.' + getName();
    }

    /**
     * Acquire table lock.
     *
     * @param exclusive Exclusive flag.
     */
    private void lock(boolean exclusive) {
        Lock l = exclusive ? lock.writeLock() : lock.readLock();

        try {
            l.lockInterruptibly();
        }
        catch (InterruptedException e) {
            Thread.currentThread().interrupt();

            throw new IgniteInterruptedException("Thread got interrupted while trying to acquire table lock.", e);
        }
    }

    /**
     * @param exclusive Exclusive lock.
     * @param waitMillis Milliseconds to wait for the lock.
     * @return Whether lock was acquired.
     */
    private boolean tryLock(boolean exclusive, long waitMillis) {
        Lock l = exclusive ? lock.writeLock() : lock.readLock();

        try {
            if (!l.tryLock(waitMillis, TimeUnit.MILLISECONDS))
                return false;
        }
        catch (InterruptedException e) {
            Thread.currentThread().interrupt();

            throw new IgniteInterruptedException("Thread got interrupted while trying to acquire table lock.", e);
        }

        return true;
    }

    /**
     * Release table lock.
     *
     * @param exclusive Exclusive flag.
     */
    private void unlock(boolean exclusive) {
        Lock l = exclusive ? lock.writeLock() : lock.readLock();

        l.unlock();
    }

    /**
     * Check if table is not destroyed.
     */
    private void ensureNotDestroyed() {
        if (destroyed)
            throw new IllegalStateException("Table " + identifier() + " already destroyed.");
    }

    /**
     * Must be called inside of write lock because when using multiple indexes we have to ensure that all of them have
     * the same contents at snapshot taking time.
     *
     * @param qctx Query context.
     * @return New indexes data snapshot.
     */
    @SuppressWarnings("unchecked")
    private Object[] doSnapshotIndexes(Object[] snapshots, GridH2QueryContext qctx) {
        assert snapshotEnabled;

        if (snapshots == null) // Nothing to reuse, create new snapshots.
            snapshots = new Object[idxs.size() - 2];

        // Take snapshots on all except first which is scan and second which is hash.
        for (int i = 2, len = idxs.size(); i < len; i++) {
            Object s = snapshots[i - 2];

            boolean reuseExisting = s != null;

            s = index(i).takeSnapshot(s, qctx);

            if (reuseExisting && s == null) { // Existing snapshot was invalidated before we were able to reserve it.
                // Release already taken snapshots.
                if (qctx != null)
                    qctx.clearSnapshots();

                for (int j = 2; j < i; j++)
                    index(j).releaseSnapshot();

                // Drop invalidated snapshot.
                actualSnapshot.compareAndSet(snapshots, null);

                return null;
            }

            snapshots[i - 2] = s;
        }

        return snapshots;
    }

    /** {@inheritDoc} */
    @Override public void close(Session ses) {
        // No-op.
    }

    /**
     * Destroy the table.
     */
    public void destroy() {
        lock(true);

        try {
            ensureNotDestroyed();

            assert sessions.isEmpty() : sessions;

            destroyed = true;

            for (int i = 1, len = idxs.size(); i < len; i++)
                index(i).destroy();
        }
        finally {
            unlock(true);
        }
    }

    /** {@inheritDoc} */
    @Override public void unlock(Session ses) {
        Boolean exclusive = sessions.remove(ses);

        if (exclusive == null)
            return;

        if (snapshotInLock())
            releaseSnapshots();

        unlock(exclusive);
    }

    /**
     * Releases snapshots.
     */
    public void releaseSnapshots() {
        if (!snapshotEnabled)
            return;

        releaseSnapshots0(idxs);
    }

    /**
     * @param idxs Indexes.
     */
    private void releaseSnapshots0(ArrayList<Index> idxs) {
        // Release snapshots on all except first which is scan and second which is hash.
        for (int i = 2, len = idxs.size(); i < len; i++)
            ((GridH2IndexBase)idxs.get(i)).releaseSnapshot();
    }

    /**
     * Updates table for given key. If value is null then row with given key will be removed from table,
     * otherwise value and expiration time will be updated or new row will be added.
     *
     * @param key Key.
     * @param val Value.
     * @param expirationTime Expiration time.
     * @param rmv If {@code true} then remove, else update row.
     * @return {@code true} If operation succeeded.
     * @throws IgniteCheckedException If failed.
     */
    public boolean update(KeyCacheObject key,
        int partId,
        CacheObject val,
        GridCacheVersion ver,
        long expirationTime,
        boolean rmv,
        long link)
        throws IgniteCheckedException {
        assert desc != null;

        GridH2Row row = desc.createRow(key, partId, val, ver, expirationTime);

        row.link = link;

        if (!rmv)
            ((GridH2AbstractKeyValueRow)row).valuesCache(new Value[getColumns().length]);

        try {
            return doUpdate(row, rmv);
        }
        finally {
            if (!rmv)
                ((GridH2AbstractKeyValueRow)row).valuesCache(null);
        }
    }

    /**
     * @param key Key to read.
     * @return Read value.
     * @throws IgniteCheckedException If failed.
     */
    public IgniteBiTuple<CacheObject, GridCacheVersion> read(
        GridCacheContext cctx,
        KeyCacheObject key,
        int partId
    ) throws IgniteCheckedException {
        assert desc != null;

        GridH2Row row = desc.createRow(key, partId, null, null, 0);

        GridH2IndexBase primaryIdx = pk();

        GridH2Row res = primaryIdx.findOne(row);

        return res != null ? F.t(res.val, res.ver) : null;
    }

    /**
     * Gets index by index.
     *
     * @param idx Index in list.
     * @return Index.
     */
    private GridH2IndexBase index(int idx) {
        return (GridH2IndexBase)idxs.get(idx);
    }

    /**
     * Gets primary key.
     *
     * @return Primary key.
     */
    private GridH2IndexBase pk() {
        return (GridH2IndexBase)idxs.get(2);
    }

    /**
     * For testing only.
     *
     * @param row Row.
     * @param del If given row should be deleted from table.
     * @return {@code True} if operation succeeded.
     * @throws IgniteCheckedException If failed.
     */
    @SuppressWarnings("LockAcquiredButNotSafelyReleased")
    boolean doUpdate(final GridH2Row row, boolean del) throws IgniteCheckedException {
        // Here we assume that each key can't be updated concurrently and case when different indexes
        // getting updated from different threads with different rows with the same key is impossible.
        GridUnsafeMemory mem = desc == null ? null : desc.memory();

        lock(false);

        if (mem != null)
            desc.guard().begin();

        try {
            ensureNotDestroyed();

            GridH2IndexBase pk = pk();

            if (!del) {
                assert rowFactory == null || row.link != 0 : row;

                GridH2Row old = pk.put(row); // Put to PK.

                if (old instanceof GridH2AbstractKeyValueRow) { // Unswap value on replace.
                    GridH2AbstractKeyValueRow kvOld = (GridH2AbstractKeyValueRow)old;

                    kvOld.onUnswap(kvOld.getValue(VAL_COL), true);
                }
                else if (old == null)
                    size.increment();

                int len = idxs.size();

                int i = 2;

                // Put row if absent to all indexes sequentially.
                // Start from 3 because 0 - Scan (don't need to update), 1 - PK hash (already updated), 2 - PK (already updated).
                while (++i < len) {
                    GridH2IndexBase idx = index(i);

                    addToIndex(idx, pk, row, old, false);
                }

                for (GridH2IndexBase idx : tmpIdxs.values())
                    addToIndex(idx, pk, row, old, true);
            }
            else {
                //  index(1) is PK, get full row from there (search row here contains only key but no other columns).
                GridH2Row old = pk.remove(row);

                if (row.getColumnCount() != 1 && old instanceof GridH2AbstractKeyValueRow) { // Unswap value.
                    Value v = row.getValue(VAL_COL);

                    if (v != null)
                        ((GridH2AbstractKeyValueRow)old).onUnswap(v.getObject(), true);
                }

                if (old != null) {
                    // Remove row from all indexes.
                    // Start from 3 because 0 - Scan (don't need to update), 1 - PK hash (already updated), 2 - PK (already updated).
                    for (int i = 3, len = idxs.size(); i < len; i++) {
                        Row res = index(i).remove(old);

                        assert eq(pk, res, old) : "\n" + old + "\n" + res + "\n" + i + " -> " + index(i).getName();
                    }

                    for (GridH2IndexBase idx : tmpIdxs.values())
                        idx.remove(old);

                    size.decrement();
                }
                else
                    return false;
            }

            // The snapshot is not actual after update.
            actualSnapshot.set(null);

            return true;
        }
        finally {
            unlock(false);

            if (mem != null)
                desc.guard().end();
        }
    }

    /**
     * Add row to index.
     *
     * @param idx Index to add row to.
     * @param pk Primary key index.
     * @param row Row to add to index.
     * @param old Previous row state, if any.
     * @param tmp {@code True} if this is proposed index which may be not consistent yet.
     */
    private void addToIndex(GridH2IndexBase idx, Index pk, GridH2Row row, GridH2Row old, boolean tmp) {
        assert !idx.getIndexType().isUnique() : "Unique indexes are not supported: " + idx;

        GridH2Row old2 = idx.put(row);

        if (old2 != null) { // Row was replaced in index.
            if (!tmp) {
                if (!eq(pk, old2, old))
                    throw new IllegalStateException("Row conflict should never happen, unique indexes are " +
                        "not supported [idx=" + idx + ", old=" + old + ", old2=" + old2 + ']');
            }
        }
        else if (old != null) // Row was not replaced, need to remove manually.
            idx.removex(old);
    }

    /**
     * Check row equality.
     *
     * @param pk Primary key index.
     * @param r1 First row.
     * @param r2 Second row.
     * @return {@code true} if rows are the same.
     */
    private static boolean eq(Index pk, SearchRow r1, SearchRow r2) {
        return r1 == r2 || (r1 != null && r2 != null && pk.compareRows(r1, r2) == 0);
    }

    /**
     * For testing only.
     *
     * @return Indexes.
     */
    ArrayList<GridH2IndexBase> indexes() {
        ArrayList<GridH2IndexBase> res = new ArrayList<>(idxs.size() - 2);

        for (int i = 2, len = idxs.size(); i < len; i++)
            res.add(index(i));

        return res;
    }

    /**
     *
     */
    public void markRebuildFromHashInProgress(boolean value) {
        rebuildFromHashInProgress = value;
    }

    /**
     *
     */
    public boolean rebuildFromHashInProgress() {
        return rebuildFromHashInProgress;
    }

    /** {@inheritDoc} */
    @Override public Index addIndex(Session ses, String idxName, int idxId, IndexColumn[] cols, IndexType idxType,
        boolean create, String idxComment) {
        return commitUserIndex(ses, idxName);
    }

    /**
     * Add index that is in an intermediate state and is still being built, thus is not used in queries until it is
     * promoted.
     *
     * @param idx Index to add.
     * @throws IgniteCheckedException If failed.
     */
    public void proposeUserIndex(Index idx) throws IgniteCheckedException {
        assert idx instanceof GridH2IndexBase;

        lock(true);

        try {
            ensureNotDestroyed();

            for (Index oldIdx : idxs) {
                if (F.eq(oldIdx.getName(), idx.getName()))
                    throw new IgniteCheckedException("Index already exists: " + idx.getName());
            }

            Index oldTmpIdx = tmpIdxs.put(idx.getName(), (GridH2IndexBase)idx);

            assert oldTmpIdx == null;
        }
        finally {
            unlock(true);
        }
    }

    /**
     * Promote temporary index to make it usable in queries.
     *
     * @param ses H2 session.
     * @param idxName Index name.
     * @return Temporary index with given name.
     */
    private Index commitUserIndex(Session ses, String idxName) {
        lock(true);

        try {
            ensureNotDestroyed();

            Index idx = tmpIdxs.remove(idxName);

            assert idx != null;

            ArrayList<Index> newIdxs = new ArrayList<>(idxs.size() + 1);

            newIdxs.addAll(idxs);

            newIdxs.add(idx);

            idxs = newIdxs;

            database.addSchemaObject(ses, idx);

            setModified();

            return idx;
        }
        finally {
            unlock(true);
        }
    }

    /**
     * Remove user index without promoting it.
     *
     * @param idxName Index name.
     */
    public void rollbackUserIndex(String idxName) {
        lock(true);

        try {
            ensureNotDestroyed();

            GridH2IndexBase rmvIdx = tmpIdxs.remove(idxName);

            assert rmvIdx != null;
        }
        finally {
            unlock(true);
        }
    }

    /** {@inheritDoc} */
    @Override public void removeIndex(Index h2Idx) {
        lock(true);

        try {
            ArrayList<Index> idxs = new ArrayList<>(this.idxs);

            for (int i = 2; i < idxs.size(); i++) {
                GridH2IndexBase idx = (GridH2IndexBase)idxs.get(i);

                if (idx != h2Idx)
                    continue;

                idxs.remove(i);

                this.idxs = idxs;

                return;
            }
        }
        finally {
            unlock(true);
        }
    }

    /** {@inheritDoc} */
    @Override public void removeRow(Session ses, Row row) {
        throw DbException.getUnsupportedException("removeRow");
    }

    /** {@inheritDoc} */
    @Override public void truncate(Session ses) {
        throw DbException.getUnsupportedException("truncate");
    }

    /** {@inheritDoc} */
    @Override public void addRow(Session ses, Row row) {
        throw DbException.getUnsupportedException("addRow");
    }

    /** {@inheritDoc} */
    @Override public void checkSupportAlter() {
        throw DbException.getUnsupportedException("alter");
    }

    /** {@inheritDoc} */
    @Override public TableType getTableType() {
        return TableType.EXTERNAL_TABLE_ENGINE;
    }

    /** {@inheritDoc} */
    @Override public Index getScanIndex(Session ses) {
        return getIndexes().get(0); // Scan must be always first index.
    }

    /** {@inheritDoc} */
    @Override public Index getUniqueIndex() {
        if (rebuildFromHashInProgress)
            return index(1);
        else
            return index(2);
    }

    /** {@inheritDoc} */
    @Override public ArrayList<Index> getIndexes() {
        if (!rebuildFromHashInProgress)
            return idxs;

        ArrayList<Index> idxs = new ArrayList<>(2);

        idxs.add(this.idxs.get(0));
        idxs.add(this.idxs.get(1));

        return idxs;
    }

    /**
     * @return All indexes, even marked for rebuild.
     */
    public ArrayList<Index> getAllIndexes() {
        return idxs;
    }

    /** {@inheritDoc} */
    @Override public boolean isLockedExclusively() {
        return false;
    }

    /** {@inheritDoc} */
    @Override public boolean isLockedExclusivelyBy(Session ses) {
        return false;
    }

    /** {@inheritDoc} */
    @Override public long getMaxDataModificationId() {
        return 0;
    }

    /** {@inheritDoc} */
    @Override public boolean isDeterministic() {
        return true;
    }

    /** {@inheritDoc} */
    @Override public boolean canGetRowCount() {
        return true;
    }

    /** {@inheritDoc} */
    @Override public boolean canDrop() {
        return true;
    }

    /** {@inheritDoc} */
    @Override public long getRowCount(@Nullable Session ses) {
        return getUniqueIndex().getRowCount(ses);
    }

    /** {@inheritDoc} */
    @Override public long getRowCountApproximation() {
        return size.longValue();
    }

    /** {@inheritDoc} */
    @Override public void checkRename() {
        throw DbException.getUnsupportedException("rename");
    }

    /**
     * Creates index column for table.
     *
     * @param col Column index.
     * @param sorting Sorting order {@link SortOrder}
     * @return Created index column.
     */
    public IndexColumn indexColumn(int col, int sorting) {
        IndexColumn res = new IndexColumn();

        res.column = getColumn(col);
        res.columnName = res.column.getName();
        res.sortType = sorting;

        return res;
    }

    /**
     * @return Data store.
     */
    public H2RowFactory rowFactory() {
        return rowFactory;
    }

<<<<<<< HEAD
    /**
     * H2 Table engine.
     */
    @SuppressWarnings({"PublicInnerClass", "FieldAccessedSynchronizedAndUnsynchronized"})
    public static class Engine implements TableEngine {
        /** */
        private static GridH2RowDescriptor rowDesc;

        /** */
        private static IndexesFactory idxsFactory;

        /** */
        private static GridH2Table resTbl;

        /** */
        private static String spaceName;

        /** {@inheritDoc} */
        @Override public TableBase createTable(CreateTableData createTblData) {
            resTbl = new GridH2Table(createTblData, rowDesc, idxsFactory, spaceName);

            return resTbl;
        }

        /**
         * Creates table using given connection, DDL clause for given type descriptor and list of indexes.
         *
         * @param conn Connection.
         * @param sql DDL clause.
         * @param desc Row descriptor.
         * @param factory Indexes factory.
         * @param space Space name.
         * @throws SQLException If failed.
         * @return Created table.
         */
        public static synchronized GridH2Table createTable(Connection conn, String sql,
            @Nullable GridH2RowDescriptor desc, IndexesFactory factory, String space)
            throws SQLException {
            rowDesc = desc;
            idxsFactory = factory;
            spaceName = space;

            try {
                try (Statement s = conn.createStatement()) {
                    s.execute(sql + " engine \"" + Engine.class.getName() + "\"");
                }

                return resTbl;
            }
            finally {
                resTbl = null;
                idxsFactory = null;
                rowDesc = null;
            }
        }
    }

    /**
     * Type which can create indexes list for given table.
     */
    @SuppressWarnings({"PackageVisibleInnerClass", "PublicInnerClass"})
    public static interface IndexesFactory {
        /**
         * Create list of indexes. First must be primary key, after that all unique indexes and
         * only then non-unique indexes.
         * All indexes must be subtypes of {@link H2TreeIndex}.
         *
         * @param tbl Table to create indexes for.
         * @return List of indexes.
         */
        ArrayList<Index> createIndexes(GridH2Table tbl);

        /**
         * @param tbl Table.
         * @return Data store.
         */
        H2RowFactory createRowFactory(GridH2Table tbl);
    }

    /**
     * Wrapper type for primary key.
     */
    @SuppressWarnings("PackageVisibleInnerClass")
    class ScanIndex extends GridH2ScanIndex<GridH2IndexBase> {
        /** */
        static final String SCAN_INDEX_NAME_SUFFIX = "__SCAN_";

        /** */
        private final GridH2IndexBase hashIdx;

        /**
         * Constructor.
         */
        private ScanIndex(GridH2IndexBase treeIdx, GridH2IndexBase hashIdx) {
            super(treeIdx);

            this.hashIdx = hashIdx;
        }

        /**
         *
         */
        @Override protected GridH2IndexBase delegate() {
            return rebuildFromHashInProgress ? hashIdx : super.delegate();
        }

        /** {@inheritDoc} */
        @Override public double getCost(Session ses, int[] masks, TableFilter[] filters, int filter,
            SortOrder sortOrder, HashSet<Column> cols) {
            long rows = getRowCountApproximation();
            double baseCost = getCostRangeIndex(masks, rows, filters, filter, sortOrder, true, cols);
            int mul = delegate().getDistributedMultiplier(ses, filters, filter);

            return mul * baseCost;
        }

        /** {@inheritDoc} */
        @Override public String getPlanSQL() {
            return delegate().getTable().getSQL() + "." + SCAN_INDEX_NAME_SUFFIX;
        }

        /** {@inheritDoc} */
        @Override public String getName() {
            return delegate().getName() + SCAN_INDEX_NAME_SUFFIX;
        }
    }
=======
>>>>>>> 52bb84db
}<|MERGE_RESOLUTION|>--- conflicted
+++ resolved
@@ -18,15 +18,10 @@
 package org.apache.ignite.internal.processors.query.h2.opt;
 
 import java.util.ArrayList;
-<<<<<<< HEAD
-import java.util.Collections;
+import java.util.HashMap;
 import java.util.HashSet;
-import java.util.Set;
-=======
-import java.util.HashMap;
 import java.util.Map;
 import java.util.concurrent.ConcurrentMap;
->>>>>>> 52bb84db
 import java.util.concurrent.TimeUnit;
 import java.util.concurrent.atomic.AtomicReference;
 import java.util.concurrent.locks.Lock;
@@ -53,11 +48,7 @@
 import org.h2.table.Column;
 import org.h2.table.IndexColumn;
 import org.h2.table.TableBase;
-<<<<<<< HEAD
-import org.h2.table.TableFilter;
 import org.h2.table.TableType;
-=======
->>>>>>> 52bb84db
 import org.h2.value.Value;
 import org.jetbrains.annotations.Nullable;
 import org.jsr166.ConcurrentHashMap8;
@@ -1006,133 +997,4 @@
         return rowFactory;
     }
 
-<<<<<<< HEAD
-    /**
-     * H2 Table engine.
-     */
-    @SuppressWarnings({"PublicInnerClass", "FieldAccessedSynchronizedAndUnsynchronized"})
-    public static class Engine implements TableEngine {
-        /** */
-        private static GridH2RowDescriptor rowDesc;
-
-        /** */
-        private static IndexesFactory idxsFactory;
-
-        /** */
-        private static GridH2Table resTbl;
-
-        /** */
-        private static String spaceName;
-
-        /** {@inheritDoc} */
-        @Override public TableBase createTable(CreateTableData createTblData) {
-            resTbl = new GridH2Table(createTblData, rowDesc, idxsFactory, spaceName);
-
-            return resTbl;
-        }
-
-        /**
-         * Creates table using given connection, DDL clause for given type descriptor and list of indexes.
-         *
-         * @param conn Connection.
-         * @param sql DDL clause.
-         * @param desc Row descriptor.
-         * @param factory Indexes factory.
-         * @param space Space name.
-         * @throws SQLException If failed.
-         * @return Created table.
-         */
-        public static synchronized GridH2Table createTable(Connection conn, String sql,
-            @Nullable GridH2RowDescriptor desc, IndexesFactory factory, String space)
-            throws SQLException {
-            rowDesc = desc;
-            idxsFactory = factory;
-            spaceName = space;
-
-            try {
-                try (Statement s = conn.createStatement()) {
-                    s.execute(sql + " engine \"" + Engine.class.getName() + "\"");
-                }
-
-                return resTbl;
-            }
-            finally {
-                resTbl = null;
-                idxsFactory = null;
-                rowDesc = null;
-            }
-        }
-    }
-
-    /**
-     * Type which can create indexes list for given table.
-     */
-    @SuppressWarnings({"PackageVisibleInnerClass", "PublicInnerClass"})
-    public static interface IndexesFactory {
-        /**
-         * Create list of indexes. First must be primary key, after that all unique indexes and
-         * only then non-unique indexes.
-         * All indexes must be subtypes of {@link H2TreeIndex}.
-         *
-         * @param tbl Table to create indexes for.
-         * @return List of indexes.
-         */
-        ArrayList<Index> createIndexes(GridH2Table tbl);
-
-        /**
-         * @param tbl Table.
-         * @return Data store.
-         */
-        H2RowFactory createRowFactory(GridH2Table tbl);
-    }
-
-    /**
-     * Wrapper type for primary key.
-     */
-    @SuppressWarnings("PackageVisibleInnerClass")
-    class ScanIndex extends GridH2ScanIndex<GridH2IndexBase> {
-        /** */
-        static final String SCAN_INDEX_NAME_SUFFIX = "__SCAN_";
-
-        /** */
-        private final GridH2IndexBase hashIdx;
-
-        /**
-         * Constructor.
-         */
-        private ScanIndex(GridH2IndexBase treeIdx, GridH2IndexBase hashIdx) {
-            super(treeIdx);
-
-            this.hashIdx = hashIdx;
-        }
-
-        /**
-         *
-         */
-        @Override protected GridH2IndexBase delegate() {
-            return rebuildFromHashInProgress ? hashIdx : super.delegate();
-        }
-
-        /** {@inheritDoc} */
-        @Override public double getCost(Session ses, int[] masks, TableFilter[] filters, int filter,
-            SortOrder sortOrder, HashSet<Column> cols) {
-            long rows = getRowCountApproximation();
-            double baseCost = getCostRangeIndex(masks, rows, filters, filter, sortOrder, true, cols);
-            int mul = delegate().getDistributedMultiplier(ses, filters, filter);
-
-            return mul * baseCost;
-        }
-
-        /** {@inheritDoc} */
-        @Override public String getPlanSQL() {
-            return delegate().getTable().getSQL() + "." + SCAN_INDEX_NAME_SUFFIX;
-        }
-
-        /** {@inheritDoc} */
-        @Override public String getName() {
-            return delegate().getName() + SCAN_INDEX_NAME_SUFFIX;
-        }
-    }
-=======
->>>>>>> 52bb84db
 }