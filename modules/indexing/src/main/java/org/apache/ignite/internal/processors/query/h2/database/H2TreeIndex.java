/*
 * Licensed to the Apache Software Foundation (ASF) under one or more
 * contributor license agreements.  See the NOTICE file distributed with
 * this work for additional information regarding copyright ownership.
 * The ASF licenses this file to You under the Apache License, Version 2.0
 * (the "License"); you may not use this file except in compliance with
 * the License.  You may obtain a copy of the License at
 *
 *      http://www.apache.org/licenses/LICENSE-2.0
 *
 * Unless required by applicable law or agreed to in writing, software
 * distributed under the License is distributed on an "AS IS" BASIS,
 * WITHOUT WARRANTIES OR CONDITIONS OF ANY KIND, either express or implied.
 * See the License for the specific language governing permissions and
 * limitations under the License.
 */

package org.apache.ignite.internal.processors.query.h2.database;

import java.util.ArrayList;
import java.util.HashSet;
import java.util.List;
import java.util.concurrent.atomic.AtomicInteger;
import org.apache.ignite.IgniteCheckedException;
import org.apache.ignite.IgniteException;
import org.apache.ignite.IgniteLogger;
import org.apache.ignite.IgniteSystemProperties;
import org.apache.ignite.internal.processors.cache.GridCacheContext;
import org.apache.ignite.internal.processors.cache.mvcc.MvccSnapshot;
import org.apache.ignite.internal.processors.cache.persistence.IgniteCacheDatabaseSharedManager;
import org.apache.ignite.internal.processors.cache.persistence.RootPage;
import org.apache.ignite.internal.processors.cache.persistence.tree.BPlusTree;
import org.apache.ignite.internal.processors.cache.persistence.tree.io.PageIO;
import org.apache.ignite.internal.processors.query.GridQueryTypeDescriptor;
import org.apache.ignite.internal.processors.query.h2.H2Cursor;
import org.apache.ignite.internal.processors.query.h2.H2RowCache;
import org.apache.ignite.internal.processors.query.h2.opt.GridH2Cursor;
import org.apache.ignite.internal.processors.query.h2.opt.GridH2IndexBase;
import org.apache.ignite.internal.processors.query.h2.opt.GridH2QueryContext;
import org.apache.ignite.internal.processors.query.h2.opt.GridH2Row;
import org.apache.ignite.internal.processors.query.h2.opt.GridH2SearchRow;
import org.apache.ignite.internal.processors.query.h2.opt.GridH2Table;
import org.apache.ignite.internal.stat.GridIoStatManager;
import org.apache.ignite.internal.stat.StatOperationType;
import org.apache.ignite.internal.stat.StatType;
<<<<<<< HEAD
=======
import org.apache.ignite.internal.stat.StatisticsHolder;
>>>>>>> c615f2b6
import org.apache.ignite.internal.util.IgniteTree;
import org.apache.ignite.internal.util.lang.GridCursor;
import org.apache.ignite.internal.util.typedef.F;
import org.apache.ignite.internal.util.typedef.internal.U;
import org.apache.ignite.spi.indexing.IndexingQueryCacheFilter;
import org.apache.ignite.spi.indexing.IndexingQueryFilter;
import org.h2.engine.Session;
import org.h2.index.Cursor;
import org.h2.index.IndexType;
import org.h2.index.SingleRowCursor;
import org.h2.message.DbException;
import org.h2.result.SearchRow;
import org.h2.result.SortOrder;
import org.h2.table.Column;
import org.h2.table.IndexColumn;
import org.h2.table.TableFilter;
import org.h2.value.Value;
import org.jetbrains.annotations.Nullable;

/**
 * H2 Index over {@link BPlusTree}.
 */
@SuppressWarnings({"TypeMayBeWeakened", "unchecked"})
public class H2TreeIndex extends GridH2IndexBase {
    /** Default value for {@code IGNITE_MAX_INDEX_PAYLOAD_SIZE} */
    public static final int IGNITE_MAX_INDEX_PAYLOAD_SIZE_DEFAULT = 10;

    /** */
    private final H2Tree[] segments;

    /** */
    private final List<InlineIndexHelper> inlineIdxs;

    /** Cache context. */
    private final GridCacheContext<?, ?> cctx;

    /** Statistic operation type. */
    private final StatOperationType statOpType;

    /** Table name. */
    private final String tblName;

    /** */
    private final boolean pk;

    /** */
    private final boolean affinityKey;

    /** */
    private final String idxName;

    /** */
    private final IgniteLogger log;

    /**
     * @param cctx Cache context.
     * @param rowCache Row cache.
     * @param tbl Table.
     * @param idxName Index name.
     * @param pk Primary key.
     * @param affinityKey {@code true} for affinity key.
     * @param colsList Index columns.
     * @param inlineSize Inline size.
     * @param segmentsCnt Count of index segments.
     * @throws IgniteCheckedException If failed.
     */
    public H2TreeIndex(
        GridCacheContext<?, ?> cctx,
        @Nullable H2RowCache rowCache,
        GridH2Table tbl,
        String idxName,
        boolean pk,
        boolean affinityKey,
        List<IndexColumn> colsList,
        int inlineSize,
        int segmentsCnt
    ) throws IgniteCheckedException {
        assert segmentsCnt > 0 : segmentsCnt;

        this.cctx = cctx;

        this.log = cctx.logger(getClass().getName());

        this.pk = pk;
        this.affinityKey = affinityKey;

        this.tblName = tbl.getName();
        this.idxName = idxName;

        statOpType = new StatOperationType(StatType.INDEX, idxName);

        IndexColumn[] cols = colsList.toArray(new IndexColumn[colsList.size()]);

        IndexColumn.mapColumns(cols, tbl);

        initBaseIndex(tbl, 0, idxName, cols,
            pk ? IndexType.createPrimaryKey(false, false) : IndexType.createNonUnique(false, false, false));

        GridQueryTypeDescriptor typeDesc = tbl.rowDescriptor().type();

        int typeId = cctx.binaryMarshaller() ? typeDesc.typeId() : typeDesc.valueClass().hashCode();

        String treeName = (tbl.rowDescriptor() == null ? "" : typeId + "_") + idxName;

        treeName = BPlusTree.treeName(treeName, "H2Tree");

        if (cctx.affinityNode()) {
            inlineIdxs = getAvailableInlineColumns(cols);

            segments = new H2Tree[segmentsCnt];

            IgniteCacheDatabaseSharedManager db = cctx.shared().database();

            AtomicInteger maxCalculatedInlineSize = new AtomicInteger();

            GridIoStatManager ioStatMngr = cctx.kernalContext().ioStats();

            StatisticsHolder statHldr = ioStatMngr.createAndRegisterStatHolder(StatType.INDEX, idxName);

            for (int i = 0; i < segments.length; i++) {
                db.checkpointReadLock();

                try {
                    RootPage page = getMetaPage(treeName, i);

                    segments[i] = new H2Tree(
                        treeName,
                        idxName,
                        tblName,
                        tbl.cacheName(),
                        cctx.offheap().reuseListForIndex(treeName),
                        cctx.groupId(),
                        cctx.dataRegion().pageMemory(),
                        cctx.shared().wal(),
                        cctx.offheap().globalRemoveId(),
                        tbl.rowFactory(),
                        page.pageId().pageId(),
                        page.isAllocated(),
                        cols,
                        inlineIdxs,
                        computeInlineSize(inlineIdxs, inlineSize),
                        maxCalculatedInlineSize,
                        pk,
                        affinityKey,
                        cctx.mvccEnabled(),
                        rowCache,
                        cctx.kernalContext().failure(),
                        log,
                        statHldr) {
                        @Override public int compareValues(Value v1, Value v2) {
                            return v1 == v2 ? 0 : table.compareTypeSafe(v1, v2);
                        }
                    };
                }
                finally {
                    db.checkpointReadUnlock();
                }
            }
        }
        else {
            // We need indexes on the client node, but index will not contain any data.
            segments = null;
            inlineIdxs = null;
        }

        initDistributedJoinMessaging(tbl);
    }

    /**
     * @param cols Columns array.
     * @return List of {@link InlineIndexHelper} objects.
     */
    private List<InlineIndexHelper> getAvailableInlineColumns(IndexColumn[] cols) {
        List<InlineIndexHelper> res = new ArrayList<>();

        for (IndexColumn col : cols) {
            if (!InlineIndexHelper.AVAILABLE_TYPES.contains(col.column.getType())) {
                String idxType = pk ? "PRIMARY KEY" : affinityKey ? "AFFINITY KEY (implicit)" : "SECONDARY";

                U.warn(log, "Column cannot be inlined into the index because it's type doesn't support inlining, " +
                    "index access may be slow due to additional page reads (change column type if possible) " +
                    "[cacheName=" + cctx.name() +
                    ", tableName=" + tblName +
                    ", idxName=" + idxName +
                    ", idxType=" + idxType +
                    ", colName=" + col.columnName +
                    ", columnType=" + InlineIndexHelper.nameTypeBycode(col.column.getType()) + ']'
                );

                break;
            }

            InlineIndexHelper idx = new InlineIndexHelper(
                col.columnName,
                col.column.getType(),
                col.column.getColumnId(),
                col.sortType,
                table.getCompareMode());

            res.add(idx);
        }

        return res;
    }

    /** {@inheritDoc} */
    @Override protected int segmentsCount() {
        return segments.length;
    }

    /** {@inheritDoc} */
    @Override public Cursor find(Session ses, SearchRow lower, SearchRow upper) {
        assert lower == null || lower instanceof GridH2SearchRow : lower;
        assert upper == null || upper instanceof GridH2SearchRow : upper;
<<<<<<< HEAD

        try {
            GridIoStatManager.addCurrentOperationType(statOpType);
=======
>>>>>>> c615f2b6

        try {
            int seg = threadLocalSegment();

            H2Tree tree = treeForRead(seg);

            if (!cctx.mvccEnabled() && indexType.isPrimaryKey() && lower != null && upper != null &&
                tree.compareRows((GridH2SearchRow)lower, (GridH2SearchRow)upper) == 0) {
                GridH2Row row = tree.findOne((GridH2SearchRow)lower, filter(GridH2QueryContext.get()), null);

                return (row == null) ? GridH2Cursor.EMPTY : new SingleRowCursor(row);
            }
            else {
                return new H2Cursor(tree.find((GridH2SearchRow)lower,
                    (GridH2SearchRow)upper, filter(GridH2QueryContext.get()), null));
            }
        }
        catch (IgniteCheckedException e) {
            throw DbException.convert(e);
        }
        finally {
            GridIoStatManager.removeCurrentOperationType(statOpType);
        }
    }

    /** {@inheritDoc} */
    @Override public GridH2Row put(GridH2Row row) {
        try {
            GridIoStatManager.addCurrentOperationType(statOpType);

            InlineIndexHelper.setCurrentInlineIndexes(inlineIdxs);

            int seg = segmentForRow(row);

            H2Tree tree = treeForRead(seg);

            assert cctx.shared().database().checkpointLockIsHeldByThread();

            return tree.put(row);
        }
        catch (IgniteCheckedException e) {
            throw DbException.convert(e);
        }
        finally {
            InlineIndexHelper.clearCurrentInlineIndexes();

            GridIoStatManager.removeCurrentOperationType(statOpType);
        }
    }

    /** {@inheritDoc} */
    @Override public boolean putx(GridH2Row row) {
        try {
            GridIoStatManager.addCurrentOperationType(statOpType);

            InlineIndexHelper.setCurrentInlineIndexes(inlineIdxs);

            int seg = segmentForRow(row);

            H2Tree tree = treeForRead(seg);

            assert cctx.shared().database().checkpointLockIsHeldByThread();

            return tree.putx(row);
        }
        catch (IgniteCheckedException e) {
            throw DbException.convert(e);
        }
        finally {
            InlineIndexHelper.clearCurrentInlineIndexes();

            GridIoStatManager.removeCurrentOperationType(statOpType);
        }
    }

    /** {@inheritDoc} */
    @Override public GridH2Row remove(SearchRow row) {
        assert row instanceof GridH2SearchRow : row;

        try {
            GridIoStatManager.addCurrentOperationType(statOpType);

            InlineIndexHelper.setCurrentInlineIndexes(inlineIdxs);

            int seg = segmentForRow(row);

            H2Tree tree = treeForRead(seg);

            assert cctx.shared().database().checkpointLockIsHeldByThread();

            return tree.remove((GridH2SearchRow)row);
        }
        catch (IgniteCheckedException e) {
            throw DbException.convert(e);
        }
        finally {
            InlineIndexHelper.clearCurrentInlineIndexes();

            GridIoStatManager.removeCurrentOperationType(statOpType);
        }
    }

    /** {@inheritDoc} */
    @Override public boolean removex(SearchRow row) {
        assert row instanceof GridH2SearchRow : row;
<<<<<<< HEAD

        try {
            GridIoStatManager.addCurrentOperationType(statOpType);
=======
>>>>>>> c615f2b6

        try {
            InlineIndexHelper.setCurrentInlineIndexes(inlineIdxs);

            int seg = segmentForRow(row);

            H2Tree tree = treeForRead(seg);

            assert cctx.shared().database().checkpointLockIsHeldByThread();

            return tree.removex((GridH2SearchRow)row);
        }
        catch (IgniteCheckedException e) {
            throw DbException.convert(e);
        }
        finally {
            InlineIndexHelper.clearCurrentInlineIndexes();

            GridIoStatManager.removeCurrentOperationType(statOpType);
        }
    }

    /** {@inheritDoc} */
    @Override public double getCost(Session ses, int[] masks, TableFilter[] filters, int filter, SortOrder sortOrder, HashSet<Column> allColsSet) {
        long rowCnt = getRowCountApproximation();

        double baseCost = getCostRangeIndex(masks, rowCnt, filters, filter, sortOrder, false, allColsSet);

        int mul = getDistributedMultiplier(ses, filters, filter);

        return mul * baseCost;
    }

    /** {@inheritDoc} */
    @Override public long getRowCount(Session ses) {
        try {
            GridIoStatManager.addCurrentOperationType(statOpType);

            int seg = threadLocalSegment();

            H2Tree tree = treeForRead(seg);

            GridH2QueryContext qctx = GridH2QueryContext.get();

            return tree.size(filter(qctx));
        }
        catch (IgniteCheckedException e) {
            throw DbException.convert(e);
        }
        finally {
            GridIoStatManager.removeCurrentOperationType(statOpType);
        }
    }

    /** {@inheritDoc} */
    @Override public long getRowCountApproximation() {
        return 10_000; // TODO
    }

    /** {@inheritDoc} */
    @Override public boolean canGetFirstOrLast() {
        return true;
    }

    /** {@inheritDoc} */
    @Override public Cursor findFirstOrLast(Session session, boolean b) {
        try {
            GridIoStatManager.addCurrentOperationType(statOpType);

            H2Tree tree = treeForRead(threadLocalSegment());
            GridH2QueryContext qctx = GridH2QueryContext.get();

            return new SingleRowCursor(b ? tree.findFirst(filter(qctx)): tree.findLast(filter(qctx)));
        }
        catch (IgniteCheckedException e) {
            throw DbException.convert(e);
        }
        finally {
            GridIoStatManager.removeCurrentOperationType(statOpType);
        }
    }

    /** {@inheritDoc} */
    @Override public void destroy(boolean rmvIdx) {
        try {
            if (cctx.affinityNode() && rmvIdx) {
                assert cctx.shared().database().checkpointLockIsHeldByThread();

                for (int i = 0; i < segments.length; i++) {
                    H2Tree tree = segments[i];

                    tree.destroy();

                    dropMetaPage(tree.getName(), i);
                }
            }
        }
        catch (IgniteCheckedException e) {
            throw new IgniteException(e);
        }
        finally {
            super.destroy(rmvIdx);
        }
    }

    /** {@inheritDoc} */
    @Override protected H2Tree treeForRead(int segment) {
        return segments[segment];
    }

    /** {@inheritDoc} */
    @Override protected H2Cursor doFind0(
        IgniteTree t,
        @Nullable SearchRow first,
        @Nullable SearchRow last,
        BPlusTree.TreeRowClosure<GridH2SearchRow, GridH2Row> filter) {
        try {
            GridIoStatManager.addCurrentOperationType(statOpType);

            GridCursor<GridH2Row> range = ((BPlusTree)t).find(first, last, filter, null);

            if (range == null)
                range = EMPTY_CURSOR;

            return new H2Cursor(range);
        }
        catch (IgniteCheckedException e) {
            throw DbException.convert(e);
        }
        finally {
            GridIoStatManager.removeCurrentOperationType(statOpType);
        }
    }

    /** {@inheritDoc} */
    @Override protected BPlusTree.TreeRowClosure<GridH2SearchRow, GridH2Row> filter(GridH2QueryContext qctx) {
        if (qctx == null) {
            assert !cctx.mvccEnabled();

            return null;
        }

        IndexingQueryFilter f = qctx.filter();
        IndexingQueryCacheFilter p = f == null ? null : f.forCache(getTable().cacheName());
        MvccSnapshot v = qctx.mvccSnapshot();

        assert !cctx.mvccEnabled() || v != null;

        if(p == null && v == null)
            return null;

        return new H2TreeFilterClosure(p, v, cctx);
    }

    /**
     * @param inlineIdxs Inline index helpers.
     * @param cfgInlineSize Inline size from cache config.
     * @return Inline size.
     */
    private int computeInlineSize(List<InlineIndexHelper> inlineIdxs, int cfgInlineSize) {
        int confSize = cctx.config().getSqlIndexMaxInlineSize();

        int propSize = confSize == -1 ? IgniteSystemProperties.getInteger(IgniteSystemProperties.IGNITE_MAX_INDEX_PAYLOAD_SIZE,
            IGNITE_MAX_INDEX_PAYLOAD_SIZE_DEFAULT) : confSize;

        if (cfgInlineSize == 0)
            return 0;

        if (F.isEmpty(inlineIdxs))
            return 0;

        if (cfgInlineSize == -1) {
            if (propSize == 0)
                return 0;

            int size = 0;

            for (InlineIndexHelper idxHelper : inlineIdxs) {
                if (idxHelper.size() <= 0) {
                    size = propSize;
                    break;
                }
                // 1 byte type + size
                size += idxHelper.size() + 1;
            }

            return Math.min(PageIO.MAX_PAYLOAD_SIZE, size);
        }
        else
            return Math.min(PageIO.MAX_PAYLOAD_SIZE, cfgInlineSize);
    }

    /**
     * @param name Name.
     * @param segIdx Segment index.
     * @return RootPage for meta page.
     * @throws IgniteCheckedException If failed.
     */
    private RootPage getMetaPage(String name, int segIdx) throws IgniteCheckedException {
        return cctx.offheap().rootPageForIndex(cctx.cacheId(), name + "%" + segIdx);
    }

    /**
     * @param name Name.
     * @param segIdx Segment index.
     * @throws IgniteCheckedException If failed.
     */
    private void dropMetaPage(String name, int segIdx) throws IgniteCheckedException {
        cctx.offheap().dropRootPageForIndex(cctx.cacheId(), name + "%" + segIdx);
    }

    /** {@inheritDoc} */
    @Override public void refreshColumnIds() {
        super.refreshColumnIds();

        if (inlineIdxs == null)
            return;

        List<InlineIndexHelper> inlineHelpers = getAvailableInlineColumns(indexColumns);

        assert inlineIdxs.size() == inlineHelpers.size();

        for (int pos = 0; pos < inlineHelpers.size(); ++pos)
            inlineIdxs.set(pos, inlineHelpers.get(pos));
    }
}<|MERGE_RESOLUTION|>--- conflicted
+++ resolved
@@ -43,10 +43,7 @@
 import org.apache.ignite.internal.stat.GridIoStatManager;
 import org.apache.ignite.internal.stat.StatOperationType;
 import org.apache.ignite.internal.stat.StatType;
-<<<<<<< HEAD
-=======
 import org.apache.ignite.internal.stat.StatisticsHolder;
->>>>>>> c615f2b6
 import org.apache.ignite.internal.util.IgniteTree;
 import org.apache.ignite.internal.util.lang.GridCursor;
 import org.apache.ignite.internal.util.typedef.F;
@@ -261,12 +258,6 @@
     @Override public Cursor find(Session ses, SearchRow lower, SearchRow upper) {
         assert lower == null || lower instanceof GridH2SearchRow : lower;
         assert upper == null || upper instanceof GridH2SearchRow : upper;
-<<<<<<< HEAD
-
-        try {
-            GridIoStatManager.addCurrentOperationType(statOpType);
-=======
->>>>>>> c615f2b6
 
         try {
             int seg = threadLocalSegment();
@@ -287,16 +278,11 @@
         catch (IgniteCheckedException e) {
             throw DbException.convert(e);
         }
-        finally {
-            GridIoStatManager.removeCurrentOperationType(statOpType);
-        }
     }
 
     /** {@inheritDoc} */
     @Override public GridH2Row put(GridH2Row row) {
         try {
-            GridIoStatManager.addCurrentOperationType(statOpType);
-
             InlineIndexHelper.setCurrentInlineIndexes(inlineIdxs);
 
             int seg = segmentForRow(row);
@@ -312,16 +298,12 @@
         }
         finally {
             InlineIndexHelper.clearCurrentInlineIndexes();
-
-            GridIoStatManager.removeCurrentOperationType(statOpType);
         }
     }
 
     /** {@inheritDoc} */
     @Override public boolean putx(GridH2Row row) {
         try {
-            GridIoStatManager.addCurrentOperationType(statOpType);
-
             InlineIndexHelper.setCurrentInlineIndexes(inlineIdxs);
 
             int seg = segmentForRow(row);
@@ -337,8 +319,6 @@
         }
         finally {
             InlineIndexHelper.clearCurrentInlineIndexes();
-
-            GridIoStatManager.removeCurrentOperationType(statOpType);
         }
     }
 
@@ -347,8 +327,6 @@
         assert row instanceof GridH2SearchRow : row;
 
         try {
-            GridIoStatManager.addCurrentOperationType(statOpType);
-
             InlineIndexHelper.setCurrentInlineIndexes(inlineIdxs);
 
             int seg = segmentForRow(row);
@@ -364,20 +342,12 @@
         }
         finally {
             InlineIndexHelper.clearCurrentInlineIndexes();
-
-            GridIoStatManager.removeCurrentOperationType(statOpType);
         }
     }
 
     /** {@inheritDoc} */
     @Override public boolean removex(SearchRow row) {
         assert row instanceof GridH2SearchRow : row;
-<<<<<<< HEAD
-
-        try {
-            GridIoStatManager.addCurrentOperationType(statOpType);
-=======
->>>>>>> c615f2b6
 
         try {
             InlineIndexHelper.setCurrentInlineIndexes(inlineIdxs);
@@ -395,8 +365,6 @@
         }
         finally {
             InlineIndexHelper.clearCurrentInlineIndexes();
-
-            GridIoStatManager.removeCurrentOperationType(statOpType);
         }
     }
 
@@ -414,8 +382,6 @@
     /** {@inheritDoc} */
     @Override public long getRowCount(Session ses) {
         try {
-            GridIoStatManager.addCurrentOperationType(statOpType);
-
             int seg = threadLocalSegment();
 
             H2Tree tree = treeForRead(seg);
@@ -426,9 +392,6 @@
         }
         catch (IgniteCheckedException e) {
             throw DbException.convert(e);
-        }
-        finally {
-            GridIoStatManager.removeCurrentOperationType(statOpType);
         }
     }
 
@@ -445,8 +408,6 @@
     /** {@inheritDoc} */
     @Override public Cursor findFirstOrLast(Session session, boolean b) {
         try {
-            GridIoStatManager.addCurrentOperationType(statOpType);
-
             H2Tree tree = treeForRead(threadLocalSegment());
             GridH2QueryContext qctx = GridH2QueryContext.get();
 
@@ -454,9 +415,6 @@
         }
         catch (IgniteCheckedException e) {
             throw DbException.convert(e);
-        }
-        finally {
-            GridIoStatManager.removeCurrentOperationType(statOpType);
         }
     }
 
@@ -495,8 +453,6 @@
         @Nullable SearchRow last,
         BPlusTree.TreeRowClosure<GridH2SearchRow, GridH2Row> filter) {
         try {
-            GridIoStatManager.addCurrentOperationType(statOpType);
-
             GridCursor<GridH2Row> range = ((BPlusTree)t).find(first, last, filter, null);
 
             if (range == null)
@@ -506,9 +462,6 @@
         }
         catch (IgniteCheckedException e) {
             throw DbException.convert(e);
-        }
-        finally {
-            GridIoStatManager.removeCurrentOperationType(statOpType);
         }
     }
 
