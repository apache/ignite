--- conflicted
+++ resolved
@@ -17,12 +17,9 @@
 
 package org.apache.ignite.internal.processors.query.h2.database;
 
-<<<<<<< HEAD
-=======
 import java.util.ArrayList;
 import java.util.Collection;
 import java.util.Iterator;
->>>>>>> 447b222d
 import java.util.List;
 import java.util.Map;
 import java.util.UUID;
@@ -30,15 +27,12 @@
 import org.apache.ignite.IgniteCheckedException;
 import org.apache.ignite.IgniteException;
 import org.apache.ignite.IgniteLogger;
-<<<<<<< HEAD
-=======
 import org.apache.ignite.IgniteSystemProperties;
 import org.apache.ignite.cluster.ClusterNode;
 import org.apache.ignite.internal.GridKernalContext;
 import org.apache.ignite.internal.GridTopic;
 import org.apache.ignite.internal.managers.communication.GridIoPolicy;
 import org.apache.ignite.internal.managers.communication.GridMessageListener;
->>>>>>> 447b222d
 import org.apache.ignite.internal.processors.cache.GridCacheContext;
 import org.apache.ignite.internal.processors.cache.mvcc.MvccSnapshot;
 import org.apache.ignite.internal.processors.cache.persistence.IgniteCacheDatabaseSharedManager;
@@ -70,14 +64,11 @@
 import org.apache.ignite.internal.processors.query.h2.twostep.msg.GridH2ValueMessageFactory;
 import org.apache.ignite.internal.stat.IoStatisticsHolder;
 import org.apache.ignite.internal.stat.IoStatisticsType;
-<<<<<<< HEAD
-=======
 import org.apache.ignite.internal.util.GridSpinBusyLock;
 import org.apache.ignite.internal.util.IgniteTree;
 import org.apache.ignite.internal.util.lang.GridCursor;
 import org.apache.ignite.internal.util.typedef.CIX2;
 import org.apache.ignite.internal.util.typedef.F;
->>>>>>> 447b222d
 import org.apache.ignite.internal.util.typedef.internal.U;
 import org.apache.ignite.lang.IgniteBiTuple;
 import org.apache.ignite.plugin.extensions.communication.Message;
@@ -183,11 +174,7 @@
         int segmentsCnt,
         QueryContextRegistry qryCtxRegistry
     ) throws IgniteCheckedException {
-<<<<<<< HEAD
-        super(unwrappedColsList);
-=======
-        super(table);
->>>>>>> 447b222d
+        super(table, unwrappedColsList);
 
         assert segmentsCnt > 0 : segmentsCnt;
 
@@ -203,7 +190,6 @@
 
         this.idxName = idxName;
 
-        this.table = table;
         this.qryCtxRegistry = qryCtxRegistry;
 
         GridQueryTypeDescriptor typeDesc = table.rowDescriptor().type();
@@ -860,12 +846,8 @@
         public IndexColumnsInfo(List<IndexColumn> colsList, int cfgInlineSize) {
             cols = colsList.toArray(new IndexColumn[0]);
 
-<<<<<<< HEAD
-            this.inlineSize = computeInlineSize(inlineIdx, cfgInlineSize, cctx.config());
-=======
             inlineIdx = getAvailableInlineColumns(cols);
-            inlineSize = computeInlineSize(inlineIdx, cfgInlineSize);
->>>>>>> 447b222d
+            inlineSize = computeInlineSize(inlineIdx, cfgInlineSize, cctx.config());
         }
 
         /**
