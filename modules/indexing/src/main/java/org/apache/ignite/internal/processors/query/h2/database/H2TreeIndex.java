--- conflicted
+++ resolved
@@ -24,18 +24,12 @@
 import org.apache.ignite.IgniteException;
 import org.apache.ignite.IgniteSystemProperties;
 import org.apache.ignite.internal.processors.cache.GridCacheContext;
-import org.apache.ignite.internal.processors.cache.mvcc.MvccVersion;
 import org.apache.ignite.internal.processors.cache.persistence.IgniteCacheDatabaseSharedManager;
 import org.apache.ignite.internal.processors.cache.persistence.RootPage;
 import org.apache.ignite.internal.processors.cache.persistence.tree.BPlusTree;
 import org.apache.ignite.internal.processors.cache.persistence.tree.io.PageIO;
 import org.apache.ignite.internal.processors.query.GridQueryTypeDescriptor;
 import org.apache.ignite.internal.processors.query.h2.H2Cursor;
-<<<<<<< HEAD
-import org.apache.ignite.internal.processors.query.h2.opt.GridH2Cursor;
-=======
-import org.apache.ignite.internal.processors.query.h2.H2RowCache;
->>>>>>> 693a9593
 import org.apache.ignite.internal.processors.query.h2.opt.GridH2IndexBase;
 import org.apache.ignite.internal.processors.query.h2.opt.GridH2QueryContext;
 import org.apache.ignite.internal.processors.query.h2.opt.GridH2Row;
@@ -44,8 +38,10 @@
 import org.apache.ignite.internal.util.IgniteTree;
 import org.apache.ignite.internal.util.lang.GridCursor;
 import org.apache.ignite.internal.util.typedef.F;
+import org.apache.ignite.spi.indexing.IndexingQueryCacheFilter;
 import org.apache.ignite.spi.indexing.IndexingQueryFilter;
-import org.apache.ignite.spi.indexing.IndexingQueryCacheFilter;
+import org.apache.ignite.internal.processors.cache.mvcc.MvccVersion;
+import org.apache.ignite.internal.processors.query.h2.H2RowCache;
 import org.h2.engine.Session;
 import org.h2.index.Cursor;
 import org.h2.index.IndexType;
@@ -140,11 +136,8 @@
                         cols,
                         inlineIdxs,
                         computeInlineSize(inlineIdxs, inlineSize),
-<<<<<<< HEAD
-                        cctx.mvccEnabled()) {
-=======
+                        cctx.mvccEnabled(),
                         rowCache) {
->>>>>>> 693a9593
                         @Override public int compareValues(Value v1, Value v2) {
                             return v1 == v2 ? 0 : table.compareTypeSafe(v1, v2);
                         }
