--- conflicted
+++ resolved
@@ -137,13 +137,9 @@
                         cols,
                         inlineIdxs,
                         computeInlineSize(inlineIdxs, inlineSize),
-<<<<<<< HEAD
                         cctx.mvccEnabled(),
-                        rowCache) {
-=======
                         rowCache,
                         cctx.kernalContext().failure()) {
->>>>>>> 40f6be89
                         @Override public int compareValues(Value v1, Value v2) {
                             return v1 == v2 ? 0 : table.compareTypeSafe(v1, v2);
                         }
