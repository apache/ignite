/*
 * Licensed to the Apache Software Foundation (ASF) under one or more
 * contributor license agreements.  See the NOTICE file distributed with
 * this work for additional information regarding copyright ownership.
 * The ASF licenses this file to You under the Apache License, Version 2.0
 * (the "License"); you may not use this file except in compliance with
 * the License.  You may obtain a copy of the License at
 *
 *      http://www.apache.org/licenses/LICENSE-2.0
 *
 * Unless required by applicable law or agreed to in writing, software
 * distributed under the License is distributed on an "AS IS" BASIS,
 * WITHOUT WARRANTIES OR CONDITIONS OF ANY KIND, either express or implied.
 * See the License for the specific language governing permissions and
 * limitations under the License.
 */

package org.apache.ignite.internal.processors.query.h2.database;

import java.util.ArrayList;
import java.util.Collection;
import java.util.Iterator;
import java.util.List;
import java.util.Map;
import java.util.UUID;
import javax.cache.CacheException;
import org.apache.ignite.IgniteCheckedException;
import org.apache.ignite.IgniteLogger;
import org.apache.ignite.cluster.ClusterNode;
import org.apache.ignite.internal.GridKernalContext;
import org.apache.ignite.internal.GridTopic;
import org.apache.ignite.internal.cache.query.index.Index;
import org.apache.ignite.internal.cache.query.index.sorted.IndexRow;
import org.apache.ignite.internal.cache.query.index.sorted.IndexRowImpl;
import org.apache.ignite.internal.cache.query.index.sorted.IndexSearchRowImpl;
import org.apache.ignite.internal.cache.query.index.sorted.IndexValueCursor;
import org.apache.ignite.internal.cache.query.index.sorted.InlineIndexRowHandler;
<<<<<<< HEAD
=======
import org.apache.ignite.internal.cache.query.index.sorted.SortedIndexDefinition;
>>>>>>> 9cf06362
import org.apache.ignite.internal.cache.query.index.sorted.inline.IndexQueryContext;
import org.apache.ignite.internal.cache.query.index.sorted.inline.InlineIndexImpl;
import org.apache.ignite.internal.cache.query.index.sorted.keys.IndexKey;
import org.apache.ignite.internal.cache.query.index.sorted.keys.IndexKeyFactory;
import org.apache.ignite.internal.managers.communication.GridIoPolicy;
import org.apache.ignite.internal.managers.communication.GridMessageListener;
import org.apache.ignite.internal.processors.cache.GridCacheContext;
import org.apache.ignite.internal.processors.cache.persistence.CacheDataRow;
import org.apache.ignite.internal.processors.cache.persistence.tree.BPlusTree;
import org.apache.ignite.internal.processors.query.h2.H2Cursor;
import org.apache.ignite.internal.processors.query.h2.H2Utils;
import org.apache.ignite.internal.processors.query.h2.IgniteH2Indexing;
import org.apache.ignite.internal.processors.query.h2.opt.GridH2RowDescriptor;
import org.apache.ignite.internal.processors.query.h2.opt.GridH2Table;
import org.apache.ignite.internal.processors.query.h2.opt.H2CacheRow;
import org.apache.ignite.internal.processors.query.h2.opt.H2Row;
import org.apache.ignite.internal.processors.query.h2.opt.QueryContext;
import org.apache.ignite.internal.processors.query.h2.opt.QueryContextRegistry;
import org.apache.ignite.internal.processors.query.h2.opt.join.CursorIteratorWrapper;
import org.apache.ignite.internal.processors.query.h2.opt.join.DistributedJoinContext;
import org.apache.ignite.internal.processors.query.h2.opt.join.DistributedLookupBatch;
import org.apache.ignite.internal.processors.query.h2.opt.join.RangeSource;
import org.apache.ignite.internal.processors.query.h2.opt.join.RangeStream;
import org.apache.ignite.internal.processors.query.h2.opt.join.SegmentKey;
import org.apache.ignite.internal.processors.query.h2.twostep.msg.GridH2IndexRangeRequest;
import org.apache.ignite.internal.processors.query.h2.twostep.msg.GridH2IndexRangeResponse;
import org.apache.ignite.internal.processors.query.h2.twostep.msg.GridH2RowMessage;
import org.apache.ignite.internal.processors.query.h2.twostep.msg.GridH2RowRange;
import org.apache.ignite.internal.processors.query.h2.twostep.msg.GridH2RowRangeBounds;
import org.apache.ignite.internal.processors.query.h2.twostep.msg.GridH2ValueMessage;
import org.apache.ignite.internal.processors.query.h2.twostep.msg.GridH2ValueMessageFactory;
import org.apache.ignite.internal.processors.tracing.MTC;
import org.apache.ignite.internal.processors.tracing.MTC.TraceSurroundings;
import org.apache.ignite.internal.processors.tracing.Span;
import org.apache.ignite.internal.util.GridSpinBusyLock;
import org.apache.ignite.internal.util.lang.GridCursor;
import org.apache.ignite.internal.util.typedef.CIX2;
import org.apache.ignite.internal.util.typedef.T2;
import org.apache.ignite.internal.util.typedef.internal.U;
import org.apache.ignite.lang.IgniteBiTuple;
import org.apache.ignite.plugin.extensions.communication.Message;
import org.apache.ignite.spi.indexing.IndexingQueryCacheFilter;
import org.h2.engine.Session;
import org.h2.index.Cursor;
import org.h2.index.IndexCondition;
import org.h2.index.IndexLookupBatch;
import org.h2.index.IndexType;
import org.h2.message.DbException;
import org.h2.result.SearchRow;
import org.h2.table.IndexColumn;
import org.h2.table.TableFilter;
import org.h2.value.Value;
import org.jetbrains.annotations.NotNull;

import static java.util.Collections.singletonList;
import static org.apache.ignite.internal.processors.query.h2.twostep.msg.GridH2IndexRangeResponse.STATUS_ERROR;
import static org.apache.ignite.internal.processors.query.h2.twostep.msg.GridH2IndexRangeResponse.STATUS_NOT_FOUND;
import static org.apache.ignite.internal.processors.query.h2.twostep.msg.GridH2IndexRangeResponse.STATUS_OK;
import static org.apache.ignite.internal.processors.tracing.SpanTags.ERROR;
import static org.apache.ignite.internal.processors.tracing.SpanTags.SQL_IDX;
import static org.apache.ignite.internal.processors.tracing.SpanTags.SQL_IDX_RANGE_ROWS;
import static org.apache.ignite.internal.processors.tracing.SpanTags.SQL_TABLE;
import static org.apache.ignite.internal.processors.tracing.SpanType.SQL_IDX_RANGE_REQ;
import static org.apache.ignite.internal.processors.tracing.SpanType.SQL_IDX_RANGE_RESP;
import static org.h2.result.Row.MEMORY_CALCULATE;

/**
 * H2 Index over {@link BPlusTree}.
 */
@SuppressWarnings({"unchecked"})
public class H2TreeIndex extends H2TreeIndexBase {
    /** Underlying Ignite index. */
    private InlineIndexImpl queryIndex;

    /** Kernal context. */
    private GridKernalContext ctx;

    /** Cache context. */
    private GridCacheContext<?, ?> cctx;

    /** Table name. */
    private String tblName;

    /** Index name. */
    private String idxName;

    /** */
    private final IgniteLogger log;

    /** */
    private final Object msgTopic;

    /** Query context registry. */
    private final QueryContextRegistry qryCtxRegistry;

    /** */
    private final GridMessageListener msgLsnr;

    /** */
    private final CIX2<ClusterNode, Message> locNodeHnd = new CIX2<ClusterNode, Message>() {
        @Override public void applyx(ClusterNode locNode, Message msg) {
            onMessage0(locNode.id(), msg);
        }
    };

    /** */
    public H2TreeIndex(InlineIndexImpl queryIndex, GridH2Table tbl, IndexColumn[] cols, boolean pk, IgniteLogger log) {
        super(tbl, queryIndex.name(), cols,
            pk ? IndexType.createPrimaryKey(false, false) :
                IndexType.createNonUnique(false, false, false));

        cctx = tbl.cacheContext();
        ctx = cctx.kernalContext();

        tblName = tbl.getName();
        idxName = queryIndex.name();

        this.log = log;

        this.queryIndex = queryIndex;

        qryCtxRegistry = ((IgniteH2Indexing)(ctx.query().getIndexing())).queryContextRegistry();

        // Initialize distributed joins.
        msgTopic = new IgniteBiTuple<>(GridTopic.TOPIC_QUERY, tbl.identifierString() + '.' + getName());

        msgLsnr = new GridMessageListener() {
            @Override public void onMessage(UUID nodeId, Object msg, byte plc) {
                GridSpinBusyLock l = tbl.rowDescriptor().indexing().busyLock();

                if (!l.enterBusy())
                    return;

                try {
                    onMessage0(nodeId, msg);
                }
                finally {
                    l.leaveBusy();
                }
            }
        };

        ctx.io().addMessageListener(msgTopic, msgLsnr);
    }

    /** {@inheritDoc} */
    @Override public int inlineSize() {
        return queryIndex.inlineSize();
    }

    /** {@inheritDoc} */
    @Override public int segmentsCount() {
        return queryIndex.segmentsCount();
    }

    /** {@inheritDoc} */
    @Override public long totalRowCount(IndexingQueryCacheFilter partsFilter) {
        return 0;
    }

    /** {@inheritDoc} */
    @Override public Cursor find(Session ses, SearchRow lower, SearchRow upper) {
        assert lower == null || lower instanceof H2Row : lower;
        assert upper == null || upper instanceof H2Row : upper;

        try {
            T2<IndexRow, IndexRow> key = prepareIndexKeys(lower, upper);

            QueryContext qctx = ses != null ? H2Utils.context(ses) : null;

            GridCursor<IndexRow> cursor = queryIndex.find(key.get1(), key.get2(), true, true, segment(qctx), idxQryContext(qctx));

            GridCursor<H2Row> h2cursor = new IndexValueCursor<>(cursor, this::mapIndexRow);

            return new H2Cursor(h2cursor);
        }
        catch (IgniteCheckedException e) {
            throw DbException.convert(e);
        }
    }

    /** */
    private IndexQueryContext idxQryContext(QueryContext qctx) {
        assert qctx != null || !cctx.mvccEnabled();

        if (qctx == null)
            return null;

<<<<<<< HEAD
        return new IndexQueryContext(qctx.filter(), qctx.mvccSnapshot());
=======
        return new IndexQueryContext(qctx.filter(), null, qctx.mvccSnapshot());
>>>>>>> 9cf06362
    }

    /** */
    private T2<IndexRow, IndexRow> prepareIndexKeys(SearchRow lower, SearchRow upper) {
        InlineIndexRowHandler rowHnd = queryIndex.segment(0).rowHandler();

        return new T2<>(prepareIndexKey(lower, rowHnd), prepareIndexKey(upper, rowHnd));
    }

    /** */
    private IndexRow prepareIndexKey(SearchRow row, InlineIndexRowHandler rowHnd) {
        if (row == null)
            return null;

        else if (row instanceof H2CacheRow)
            return new IndexRowImpl(rowHnd, (CacheDataRow)row, getCachedKeys((H2CacheRow)row));
        else
            return preparePlainIndexKey(row, rowHnd);
    }

    /** Extract cached values of a row to skip the double work of getting index keys from Ignite cache. */
    private IndexKey[] getCachedKeys(H2CacheRow row) {
        IndexKey[] cached = new IndexKey[columnIds.length];

        for (int i = 0; i < columnIds.length; ++i) {
            Object key = row.getCached(columnIds[i]);
            if (key == null)
                break;

            cached[i] = IndexKeyFactory.wrap(
                key, columns[i].getType(), cctx.cacheObjectContext(), queryIndex.keyTypeSettings());
        }

        return cached;
    }

    /** */
    private IndexRow preparePlainIndexKey(SearchRow row, InlineIndexRowHandler rowHnd) {
        int idxColsLen = indexColumns.length;

        IndexKey[] keys = row == null ? null : new IndexKey[idxColsLen];

        for (int i = 0; i < idxColsLen; ++i) {
            int colId = indexColumns[i].column.getColumnId();

            Value v = row.getValue(colId);

            keys[i] = v == null ? null : IndexKeyFactory.wrap(
                v.getObject(), v.getType(), cctx.cacheObjectContext(), queryIndex.keyTypeSettings());
        }

        return new IndexSearchRowImpl(keys, rowHnd);
    }

    /** */
    private H2Row mapIndexRow(IndexRow row) {
        if (row == null)
            return null;

        return new H2CacheRow(rowDescriptor(), row.cacheDataRow());
    }

    /** {@inheritDoc} */
    @Override public long getRowCount(Session ses) {
        try {
            QueryContext qctx = H2Utils.context(ses);

            return queryIndex.count(segment(qctx), idxQryContext(qctx));
        }
        catch (IgniteCheckedException e) {
            throw DbException.convert(e);
        }
    }

    /** {@inheritDoc} */
    @Override public Cursor findFirstOrLast(Session ses, boolean b) {
        try {
            QueryContext qctx = H2Utils.context(ses);

            IndexQueryContext qryCtx = idxQryContext(qctx);
<<<<<<< HEAD

            GridCursor<IndexRow> cursor = b ?
                queryIndex.findFirst(segment(qctx), qryCtx)
                : queryIndex.findLast(segment(qctx), qryCtx);

=======

            GridCursor<IndexRow> cursor = b ?
                queryIndex.findFirst(segment(qctx), qryCtx)
                : queryIndex.findLast(segment(qctx), qryCtx);

>>>>>>> 9cf06362
            return new H2Cursor(new IndexValueCursor<>(cursor, this::mapIndexRow));
        }
        catch (IgniteCheckedException e) {
            throw DbException.convert(e);
        }
    }

    /**
     * Determines if provided row can be treated as expired at the current moment.
     *
     * @param row row to check.
     * @throws NullPointerException if provided row is {@code null}.
     */
    private static boolean isExpired(@NotNull H2Row row) {
        return row.expireTime() > 0 && row.expireTime() <= U.currentTimeMillis();
    }

    /** {@inheritDoc} */
    @Override public void destroy(boolean rmvIdx) {
        try {
            queryIndex.destroy(!rmvIdx);

            super.destroy(rmvIdx);

        } finally {
            if (msgLsnr != null)
                ctx.io().removeMessageListener(msgTopic, msgLsnr);
        }
    }

<<<<<<< HEAD
=======
    /**
     * Destroy index immediately.
     *
     * @throws IgniteCheckedException If failed.
     */
    public void destroyImmediately() throws IgniteCheckedException {
        try {
            queryIndex.destroy0(false, true);

            super.destroy(false);
        } finally {
            if (msgLsnr != null)
                ctx.io().removeMessageListener(msgTopic, msgLsnr);
        }
    }

>>>>>>> 9cf06362
    /** {@inheritDoc} */
    @Override public H2CacheRow put(H2CacheRow row) {
        throw new IllegalStateException("Must not be invoked.");
    }

    /** {@inheritDoc} */
    @Override public boolean putx(H2CacheRow row) {
        throw new IllegalStateException("Must not be invoked.");
    }

    /** {@inheritDoc} */
    @Override public boolean removex(SearchRow row) {
        throw new IllegalStateException("Must not be invoked.");
    }

    /** {@inheritDoc} */
    @Override public IndexLookupBatch createLookupBatch(TableFilter[] filters, int filter) {
        QueryContext qctx = H2Utils.context(filters[filter].getSession());

        if (qctx == null || qctx.distributedJoinContext() == null || !getTable().isPartitioned())
            return null;

        IndexColumn affCol = getTable().getAffinityKeyColumn();
        GridH2RowDescriptor desc = getTable().rowDescriptor();

        int affColId = -1;
        boolean ucast = false;

        if (affCol != null) {
            affColId = affCol.column.getColumnId();
            int[] masks = filters[filter].getMasks();

            if (masks != null) {
                ucast = (masks[affColId] & IndexCondition.EQUALITY) != 0 ||
                    desc.checkKeyIndexCondition(masks, IndexCondition.EQUALITY);
            }
        }

        return new DistributedLookupBatch(this, cctx, ucast, affColId);
    }

    /**
     * @param nodes Nodes.
     * @param msg Message.
     */
    public void send(Collection<ClusterNode> nodes, Message msg) {
        boolean res = getTable().rowDescriptor().indexing().send(msgTopic,
            -1,
            nodes,
            msg,
            null,
            locNodeHnd,
            GridIoPolicy.IDX_POOL,
            false
        );

        if (!res)
            throw H2Utils.retryException("Failed to send message to nodes: " + nodes);
    }

    /**
     * @param nodeId Source node ID.
     * @param msg Message.
     */
    private void onMessage0(UUID nodeId, Object msg) {
        ClusterNode node = ctx.discovery().node(nodeId);

        if (node == null)
            return;

        try {
            if (msg instanceof GridH2IndexRangeRequest)
                onIndexRangeRequest(node, (GridH2IndexRangeRequest)msg);
            else if (msg instanceof GridH2IndexRangeResponse)
                onIndexRangeResponse(node, (GridH2IndexRangeResponse)msg);
        }
        catch (Throwable th) {
            U.error(log, "Failed to handle message[nodeId=" + nodeId + ", msg=" + msg + "]", th);

            if (th instanceof Error)
                throw th;
        }
    }

    /**
     * @param node Requesting node.
     * @param msg Request message.
     */
    private void onIndexRangeRequest(final ClusterNode node, final GridH2IndexRangeRequest msg) {
        // We don't use try with resources on purpose - the catch block must also be executed in the context of this span.
        TraceSurroundings trace = MTC.support(ctx.tracing().create(SQL_IDX_RANGE_REQ, MTC.span()));

        Span span = MTC.span();

        try {
            span.addTag(SQL_IDX, () -> idxName);
            span.addTag(SQL_TABLE, () -> tblName);

            GridH2IndexRangeResponse res = new GridH2IndexRangeResponse();

            res.originNodeId(msg.originNodeId());
            res.queryId(msg.queryId());
            res.originSegmentId(msg.originSegmentId());
            res.segment(msg.segment());
            res.batchLookupId(msg.batchLookupId());

            QueryContext qctx = qryCtxRegistry.getShared(
                msg.originNodeId(),
                msg.queryId(),
                msg.originSegmentId()
            );

            if (qctx == null)
                res.status(STATUS_NOT_FOUND);
            else {
                DistributedJoinContext joinCtx = qctx.distributedJoinContext();
<<<<<<< HEAD

                assert joinCtx != null;

                try {
                    RangeSource src;

                    if (msg.bounds() != null) {
                        // This is the first request containing all the search rows.
                        assert !msg.bounds().isEmpty() : "empty bounds";

                        src = new RangeSource(this, msg.bounds(), msg.segment(), idxQryContext(qctx));
                    }
                    else {
                        // This is request to fetch next portion of data.
                        src = joinCtx.getSource(node.id(), msg.segment(), msg.batchLookupId());

                        assert src != null;
                    }

                    List<GridH2RowRange> ranges = new ArrayList<>();

                    int maxRows = joinCtx.pageSize();

                    assert maxRows > 0 : maxRows;

                    while (maxRows > 0) {
                        GridH2RowRange range = src.next(maxRows);

=======

                assert joinCtx != null;

                try {
                    RangeSource src;

                    if (msg.bounds() != null) {
                        // This is the first request containing all the search rows.
                        assert !msg.bounds().isEmpty() : "empty bounds";

                        src = new RangeSource(this, msg.bounds(), msg.segment(), idxQryContext(qctx));
                    }
                    else {
                        // This is request to fetch next portion of data.
                        src = joinCtx.getSource(node.id(), msg.segment(), msg.batchLookupId());

                        assert src != null;
                    }

                    List<GridH2RowRange> ranges = new ArrayList<>();

                    int maxRows = joinCtx.pageSize();

                    assert maxRows > 0 : maxRows;

                    while (maxRows > 0) {
                        GridH2RowRange range = src.next(maxRows);

>>>>>>> 9cf06362
                        if (range == null)
                            break;

                        ranges.add(range);

                        if (range.rows() != null)
                            maxRows -= range.rows().size();
                    }

                    assert !ranges.isEmpty();

                    if (src.hasMoreRows()) {
                        // Save source for future fetches.
                        if (msg.bounds() != null)
                            joinCtx.putSource(node.id(), msg.segment(), msg.batchLookupId(), src);
                    }
                    else if (msg.bounds() == null) {
                        // Drop saved source.
                        joinCtx.putSource(node.id(), msg.segment(), msg.batchLookupId(), null);
                    }

                    res.ranges(ranges);
                    res.status(STATUS_OK);

                    span.addTag(SQL_IDX_RANGE_ROWS, () ->
                        Integer.toString(ranges.stream().mapToInt(GridH2RowRange::rowsSize).sum()));
                }
                catch (Throwable th) {
                    span.addTag(ERROR, th::getMessage);

                    U.error(log, "Failed to process request: " + msg, th);

                    res.error(th.getClass() + ": " + th.getMessage());
                    res.status(STATUS_ERROR);
                }
            }

            send(singletonList(node), res);
        }
        catch (Throwable th) {
            span.addTag(ERROR, th::getMessage);

            throw th;
        }
        finally {
            if (trace != null)
                trace.close();
        }
    }

    /**
     * @param node Responded node.
     * @param msg Response message.
     */
    private void onIndexRangeResponse(ClusterNode node, GridH2IndexRangeResponse msg) {
        try (TraceSurroundings ignored = MTC.support(ctx.tracing().create(SQL_IDX_RANGE_RESP, MTC.span()))) {
            QueryContext qctx = qryCtxRegistry.getShared(
                msg.originNodeId(),
                msg.queryId(),
                msg.originSegmentId()
            );

            if (qctx == null)
                return;

            DistributedJoinContext joinCtx = qctx.distributedJoinContext();

            assert joinCtx != null;

            Map<SegmentKey, RangeStream> streams = joinCtx.getStreams(msg.batchLookupId());

            if (streams == null)
                return;

            RangeStream stream = streams.get(new SegmentKey(node, msg.segment()));

            assert stream != null;

            stream.onResponse(msg);
        }
    }

    /**
     * Find rows for the segments (distributed joins).
     *
     * @param bounds Bounds.
     * @param segment Segment.
     * @param qryCtx Index query context.
     * @return Iterator.
     */
    public Iterator<H2Row> findForSegment(GridH2RowRangeBounds bounds, int segment, IndexQueryContext qryCtx) {
        SearchRow lower = toSearchRow(bounds.first());
        SearchRow upper = toSearchRow(bounds.last());

        T2<IndexRow, IndexRow> key = prepareIndexKeys(lower, upper);

        try {
            GridCursor<IndexRow> range = queryIndex.find(key.get1(), key.get2(), true, true, segment, qryCtx);

            if (range == null)
                range = IndexValueCursor.EMPTY;

            GridCursor<H2Row> h2cursor = new IndexValueCursor<>(range, this::mapIndexRow);

            H2Cursor cur = new H2Cursor(h2cursor);

            return new CursorIteratorWrapper(cur);
        }

        catch (IgniteCheckedException e) {
            throw DbException.convert(e);
        }
    }

    /**
     * @param msg Row message.
     * @return Search row.
     */
    private SearchRow toSearchRow(GridH2RowMessage msg) {
        if (msg == null)
            return null;

        Value[] vals = new Value[getTable().getColumns().length];

        assert vals.length > 0;

        List<GridH2ValueMessage> msgVals = msg.values();

        for (int i = 0; i < indexColumns.length; i++) {
            if (i >= msgVals.size())
                continue;

            try {
                vals[indexColumns[i].column.getColumnId()] = msgVals.get(i).value(ctx);
            }
            catch (IgniteCheckedException e) {
                throw new CacheException(e);
            }
        }

        return database.createRow(vals, MEMORY_CALCULATE);
    }

    /**
     * @param row Search row.
     * @return Row message.
     */
    public GridH2RowMessage toSearchRowMessage(SearchRow row) {
        if (row == null)
            return null;

        List<GridH2ValueMessage> vals = new ArrayList<>(indexColumns.length);

        for (IndexColumn idxCol : indexColumns) {
            Value val = row.getValue(idxCol.column.getColumnId());

            if (val == null)
                break;

            try {
                vals.add(GridH2ValueMessageFactory.toMessage(val));
            }
            catch (IgniteCheckedException e) {
                throw new CacheException(e);
            }
        }

        GridH2RowMessage res = new GridH2RowMessage();

        res.values(vals);

        return res;
    }

    /**
     * Returns number of elements in the tree by scanning pages of the bottom (leaf) level.
     *
     * @return Number of elements in the tree.
     * @throws IgniteCheckedException If failed.
     */
    public long size() throws IgniteCheckedException {
        return queryIndex.totalCount();
<<<<<<< HEAD
    }

=======
    }

    /**
     * Creates a new index that is an exact copy of this index.
     *
     * @return New index.
     */
    public H2TreeIndex createCopy(InlineIndexImpl inlineIndex, SortedIndexDefinition idxDef) throws IgniteCheckedException {
        return new H2TreeIndex(inlineIndex, tbl, indexColumns, idxDef.primary(), log);
    }

    /**
     * @return Index's id.
     */
    public UUID indexId() {
        return queryIndex.id();
    }

    /**
     * @return Index.
     */
    public InlineIndexImpl index() {
        return queryIndex;
    }

>>>>>>> 9cf06362
    /** {@inheritDoc} */
    @Override public <T extends Index> T unwrap(Class<T> clazz) {
        if (clazz.isInstance(queryIndex))
            return clazz.cast(queryIndex);

        return super.unwrap(clazz);
    }
}<|MERGE_RESOLUTION|>--- conflicted
+++ resolved
@@ -35,10 +35,7 @@
 import org.apache.ignite.internal.cache.query.index.sorted.IndexSearchRowImpl;
 import org.apache.ignite.internal.cache.query.index.sorted.IndexValueCursor;
 import org.apache.ignite.internal.cache.query.index.sorted.InlineIndexRowHandler;
-<<<<<<< HEAD
-=======
 import org.apache.ignite.internal.cache.query.index.sorted.SortedIndexDefinition;
->>>>>>> 9cf06362
 import org.apache.ignite.internal.cache.query.index.sorted.inline.IndexQueryContext;
 import org.apache.ignite.internal.cache.query.index.sorted.inline.InlineIndexImpl;
 import org.apache.ignite.internal.cache.query.index.sorted.keys.IndexKey;
@@ -227,11 +224,7 @@
         if (qctx == null)
             return null;
 
-<<<<<<< HEAD
-        return new IndexQueryContext(qctx.filter(), qctx.mvccSnapshot());
-=======
         return new IndexQueryContext(qctx.filter(), null, qctx.mvccSnapshot());
->>>>>>> 9cf06362
     }
 
     /** */
@@ -312,19 +305,11 @@
             QueryContext qctx = H2Utils.context(ses);
 
             IndexQueryContext qryCtx = idxQryContext(qctx);
-<<<<<<< HEAD
 
             GridCursor<IndexRow> cursor = b ?
                 queryIndex.findFirst(segment(qctx), qryCtx)
                 : queryIndex.findLast(segment(qctx), qryCtx);
 
-=======
-
-            GridCursor<IndexRow> cursor = b ?
-                queryIndex.findFirst(segment(qctx), qryCtx)
-                : queryIndex.findLast(segment(qctx), qryCtx);
-
->>>>>>> 9cf06362
             return new H2Cursor(new IndexValueCursor<>(cursor, this::mapIndexRow));
         }
         catch (IgniteCheckedException e) {
@@ -355,8 +340,6 @@
         }
     }
 
-<<<<<<< HEAD
-=======
     /**
      * Destroy index immediately.
      *
@@ -373,7 +356,6 @@
         }
     }
 
->>>>>>> 9cf06362
     /** {@inheritDoc} */
     @Override public H2CacheRow put(H2CacheRow row) {
         throw new IllegalStateException("Must not be invoked.");
@@ -490,7 +472,6 @@
                 res.status(STATUS_NOT_FOUND);
             else {
                 DistributedJoinContext joinCtx = qctx.distributedJoinContext();
-<<<<<<< HEAD
 
                 assert joinCtx != null;
 
@@ -519,36 +500,6 @@
                     while (maxRows > 0) {
                         GridH2RowRange range = src.next(maxRows);
 
-=======
-
-                assert joinCtx != null;
-
-                try {
-                    RangeSource src;
-
-                    if (msg.bounds() != null) {
-                        // This is the first request containing all the search rows.
-                        assert !msg.bounds().isEmpty() : "empty bounds";
-
-                        src = new RangeSource(this, msg.bounds(), msg.segment(), idxQryContext(qctx));
-                    }
-                    else {
-                        // This is request to fetch next portion of data.
-                        src = joinCtx.getSource(node.id(), msg.segment(), msg.batchLookupId());
-
-                        assert src != null;
-                    }
-
-                    List<GridH2RowRange> ranges = new ArrayList<>();
-
-                    int maxRows = joinCtx.pageSize();
-
-                    assert maxRows > 0 : maxRows;
-
-                    while (maxRows > 0) {
-                        GridH2RowRange range = src.next(maxRows);
-
->>>>>>> 9cf06362
                         if (range == null)
                             break;
 
@@ -731,10 +682,6 @@
      */
     public long size() throws IgniteCheckedException {
         return queryIndex.totalCount();
-<<<<<<< HEAD
-    }
-
-=======
     }
 
     /**
@@ -760,7 +707,6 @@
         return queryIndex;
     }
 
->>>>>>> 9cf06362
     /** {@inheritDoc} */
     @Override public <T extends Index> T unwrap(Class<T> clazz) {
         if (clazz.isInstance(queryIndex))
