--- conflicted
+++ resolved
@@ -324,7 +324,6 @@
     @Override public void destroy() {
         try {
             if (cctx.affinityNode()) {
-<<<<<<< HEAD
                 if (!cctx.kernalContext().cache().context().database().persistenceEnabled()) {
                     for (int i = 0; i < segments.length; i++) {
                         H2Tree tree = segments[i];
@@ -333,14 +332,6 @@
 
                         dropMetaPage(tree.getName(), i);
                     }
-=======
-                for (int i = 0; i < segments.length; i++) {
-                    H2Tree tree = segments[i];
-
-                    tree.destroy();
-
-                    cctx.offheap().dropRootPageForIndex(tree.getName() + "%" + i);
->>>>>>> ef01e755
                 }
             }
         }
