--- conflicted
+++ resolved
@@ -50,11 +50,8 @@
 import org.h2.command.dml.Query;
 import org.h2.command.dml.SelectUnion;
 import org.h2.jdbc.JdbcPreparedStatement;
-<<<<<<< HEAD
 import org.h2.table.IndexColumn;
-=======
 import org.h2.value.Value;
->>>>>>> bc30dc7c
 import org.jetbrains.annotations.Nullable;
 
 import static org.apache.ignite.internal.processors.query.h2.opt.GridH2CollocationModel.isCollocated;
@@ -1999,7 +1996,14 @@
     }
 
     /**
-<<<<<<< HEAD
+     * @param type data type id
+     * @return true if given type is fractional
+     */
+    private static boolean isFractionalType(int type) {
+        return type == Value.DECIMAL || type == Value.FLOAT || type == Value.DOUBLE;
+    }
+
+    /**
      * Checks if given query contains expressions over key or affinity key
      * that make it possible to run it only on a small isolated
      * set of partitions.
@@ -2199,14 +2203,6 @@
         return result;
     }
 
-=======
-     * @param type data type id
-     * @return true if given type is fractional
-     */
-    private static boolean isFractionalType(int type) {
-       return type == Value.DECIMAL || type == Value.FLOAT || type == Value.DOUBLE;
-    }
->>>>>>> bc30dc7c
     /**
      * Simplified tree-like model for a query.
      * - SELECT : All the children are list of joined query models in the FROM clause.
