/*
 * Licensed to the Apache Software Foundation (ASF) under one or more
 * contributor license agreements.  See the NOTICE file distributed with
 * this work for additional information regarding copyright ownership.
 * The ASF licenses this file to You under the Apache License, Version 2.0
 * (the "License"); you may not use this file except in compliance with
 * the License.  You may obtain a copy of the License at
 *
 *      http://www.apache.org/licenses/LICENSE-2.0
 *
 * Unless required by applicable law or agreed to in writing, software
 * distributed under the License is distributed on an "AS IS" BASIS,
 * WITHOUT WARRANTIES OR CONDITIONS OF ANY KIND, either express or implied.
 * See the License for the specific language governing permissions and
 * limitations under the License.
 */

package org.apache.ignite.internal.processors.query.h2.sql;

import java.sql.Connection;
import java.sql.PreparedStatement;
import java.sql.SQLException;
import java.util.ArrayList;
import java.util.BitSet;
import java.util.Collections;
import java.util.HashMap;
import java.util.HashSet;
import java.util.IdentityHashMap;
import java.util.LinkedHashMap;
import java.util.List;
import java.util.Map;
import java.util.Set;
import java.util.TreeSet;
import javax.cache.CacheException;
import org.apache.ignite.IgniteCheckedException;
import org.apache.ignite.IgniteException;
import org.apache.ignite.internal.GridKernalContext;
import org.apache.ignite.internal.processors.cache.query.CacheQueryPartitionInfo;
import org.apache.ignite.internal.processors.cache.query.GridCacheSqlQuery;
import org.apache.ignite.internal.processors.cache.query.GridCacheTwoStepQuery;
import org.apache.ignite.internal.processors.cache.query.IgniteQueryErrorCode;
import org.apache.ignite.internal.processors.cache.query.QueryTable;
import org.apache.ignite.internal.processors.query.IgniteSQLException;
import org.apache.ignite.internal.processors.query.h2.H2Utils;
import org.apache.ignite.internal.processors.query.h2.IgniteH2Indexing;
import org.apache.ignite.internal.processors.query.h2.opt.GridH2RowDescriptor;
import org.apache.ignite.internal.processors.query.h2.opt.GridH2Table;
import org.apache.ignite.internal.util.lang.GridTreePrinter;
import org.apache.ignite.internal.util.tostring.GridToStringInclude;
import org.apache.ignite.internal.util.typedef.F;
import org.apache.ignite.internal.util.typedef.X;
import org.apache.ignite.internal.util.typedef.internal.S;
import org.h2.command.Prepared;
import org.h2.command.dml.Query;
import org.h2.command.dml.SelectUnion;
import org.h2.table.Column;
import org.h2.table.IndexColumn;
import org.h2.value.Value;
import org.jetbrains.annotations.Nullable;

import static org.apache.ignite.internal.processors.query.h2.opt.GridH2CollocationModel.isCollocated;
import static org.apache.ignite.internal.processors.query.h2.opt.GridH2KeyValueRowOnheap.DEFAULT_COLUMNS_COUNT;
import static org.apache.ignite.internal.processors.query.h2.sql.GridSqlConst.TRUE;
import static org.apache.ignite.internal.processors.query.h2.sql.GridSqlFunctionType.AVG;
import static org.apache.ignite.internal.processors.query.h2.sql.GridSqlFunctionType.CAST;
import static org.apache.ignite.internal.processors.query.h2.sql.GridSqlFunctionType.COUNT;
import static org.apache.ignite.internal.processors.query.h2.sql.GridSqlFunctionType.GROUP_CONCAT;
import static org.apache.ignite.internal.processors.query.h2.sql.GridSqlFunctionType.MAX;
import static org.apache.ignite.internal.processors.query.h2.sql.GridSqlFunctionType.MIN;
import static org.apache.ignite.internal.processors.query.h2.sql.GridSqlFunctionType.SUM;
import static org.apache.ignite.internal.processors.query.h2.sql.GridSqlJoin.LEFT_TABLE_CHILD;
import static org.apache.ignite.internal.processors.query.h2.sql.GridSqlJoin.ON_CHILD;
import static org.apache.ignite.internal.processors.query.h2.sql.GridSqlJoin.RIGHT_TABLE_CHILD;
import static org.apache.ignite.internal.processors.query.h2.sql.GridSqlPlaceholder.EMPTY;
import static org.apache.ignite.internal.processors.query.h2.sql.GridSqlQuery.LIMIT_CHILD;
import static org.apache.ignite.internal.processors.query.h2.sql.GridSqlQuery.OFFSET_CHILD;
import static org.apache.ignite.internal.processors.query.h2.sql.GridSqlQueryParser.prepared;
import static org.apache.ignite.internal.processors.query.h2.sql.GridSqlSelect.FROM_CHILD;
import static org.apache.ignite.internal.processors.query.h2.sql.GridSqlSelect.WHERE_CHILD;
import static org.apache.ignite.internal.processors.query.h2.sql.GridSqlSelect.childIndexForColumn;
import static org.apache.ignite.internal.processors.query.h2.sql.GridSqlUnion.LEFT_CHILD;
import static org.apache.ignite.internal.processors.query.h2.sql.GridSqlUnion.RIGHT_CHILD;

/**
 * Splits a single SQL query into two step map-reduce query.
 */
@SuppressWarnings("ForLoopReplaceableByForEach")
public class GridSqlQuerySplitter {
    /** */
    private static final String MERGE_TABLE_SCHEMA = "PUBLIC"; // Schema PUBLIC must always exist.

    /** */
    private static final String MERGE_TABLE_PREFIX = "__T";

    /** */
    private static final String COLUMN_PREFIX = "__C";

    /** */
    private static final String HAVING_COLUMN = "__H";

    /** */
    private static final String UNIQUE_TABLE_ALIAS_SUFFIX = "__Z";

    /** */
    private static final String EXPR_ALIAS_PREFIX = "__X";

    /** */
    private int nextExprAliasId;

    /** */
    private int nextTblAliasId;

    /** */
    private int splitId = -1; // The first one will be 0.

    /** Query tables. */
    private Set<QueryTable> tbls = new HashSet<>();

    /** */
    private Set<String> pushedDownCols = new HashSet<>();

    /** */
    private boolean rdcQrySimple;

    /** */
    private GridCacheSqlQuery rdcSqlQry;

    /** */
    private List<GridCacheSqlQuery> mapSqlQrys = new ArrayList<>();

    /** */
    private Object[] params;

    /** */
    private boolean collocatedGrpBy;

    /** */
    private IdentityHashMap<GridSqlAst, GridSqlAlias> uniqueFromAliases = new IdentityHashMap<>();

    /** */
    private GridKernalContext ctx;

    /**
     * @param params Query parameters.
     * @param collocatedGrpBy If it is a collocated GROUP BY query.
     */
    public GridSqlQuerySplitter(Object[] params, boolean collocatedGrpBy, GridKernalContext ctx) {
        this.params = params;
        this.collocatedGrpBy = collocatedGrpBy;
        this.ctx = ctx;
    }

    /**
     * @param idx Index of table.
     * @return Merge table.
     */
    private static GridSqlTable mergeTable(int idx) {
        return new GridSqlTable(MERGE_TABLE_SCHEMA, MERGE_TABLE_PREFIX + idx);
    }

    /**
     * @param idx Table index.
     * @return Merge table name.
     */
    public static String mergeTableIdentifier(int idx) {
        return mergeTable(idx).getSQL();
    }

    /**
     * @param idx Index of column.
     * @return Generated by index column alias.
     */
    private String columnName(int idx) {
        // We must have unique columns for each split to avoid name clashes.
        return COLUMN_PREFIX + splitId + '_' + idx;
    }

    /**
     * @param conn Connection.
     * @param prepared Prepared.
     * @param params Parameters.
     * @param collocatedGrpBy Whether the query has collocated GROUP BY keys.
     * @param distributedJoins If distributed joins enabled.
     * @param enforceJoinOrder Enforce join order.
     * @param h2 Indexing.
     * @return Two step query.
     * @throws SQLException If failed.
     * @throws IgniteCheckedException If failed.
     */
    public static GridCacheTwoStepQuery split(
        Connection conn,
        Prepared prepared,
        Object[] params,
        boolean collocatedGrpBy,
        boolean distributedJoins,
        boolean enforceJoinOrder,
        IgniteH2Indexing h2
    ) throws SQLException, IgniteCheckedException {
        if (params == null)
            params = GridCacheSqlQuery.EMPTY_PARAMS;

        // Here we will just do initial query parsing. Do not use optimized
        // subqueries because we do not have unique FROM aliases yet.
        GridSqlQuery qry = parse(prepared, false);

        String originalSql = qry.getSQL();

//        debug("ORIGINAL", originalSql);

        final boolean explain = qry.explain();

        qry.explain(false);

        GridSqlQuerySplitter splitter = new GridSqlQuerySplitter(params, collocatedGrpBy, h2.kernalContext());

        // Normalization will generate unique aliases for all the table filters in FROM.
        // Also it will collect all tables and schemas from the query.
        splitter.normalizeQuery(qry);

//        debug("NORMALIZED", qry.getSQL());

        // Here we will have correct normalized AST with optimized join order.
        // The distributedJoins parameter is ignored because it is not relevant for
        // the REDUCE query optimization.
        qry = parse(optimize(h2, conn, qry.getSQL(), params, false, enforceJoinOrder),
            true);

        boolean forUpdate = GridSqlQueryParser.isForUpdateQuery(prepared);

        // Do the actual query split. We will update the original query AST, need to be careful.
        splitter.splitQuery(qry, forUpdate);

        assert !F.isEmpty(splitter.mapSqlQrys): "map"; // We must have at least one map query.
        assert splitter.rdcSqlQry != null: "rdc"; // We must have a reduce query.

        // If we have distributed joins, then we have to optimize all MAP side queries
        // to have a correct join order with respect to batched joins and check if we need
        // distributed joins at all.
        if (distributedJoins) {
            boolean allCollocated = true;

            for (GridCacheSqlQuery mapSqlQry : splitter.mapSqlQrys) {
                Prepared prepared0 = optimize(h2, conn, mapSqlQry.query(), mapSqlQry.parameters(params),
                    true, enforceJoinOrder);

                allCollocated &= isCollocated((Query)prepared0);

                mapSqlQry.query(parse(prepared0, true).getSQL());
            }

            // We do not need distributed joins if all MAP queries are collocated.
            if (allCollocated)
                distributedJoins = false;
        }

        // Setup resulting two step query and return it.
        GridCacheTwoStepQuery twoStepQry = new GridCacheTwoStepQuery(originalSql, splitter.tbls);

        twoStepQry.reduceQuery(splitter.rdcSqlQry);

        for (GridCacheSqlQuery mapSqlQry : splitter.mapSqlQrys)
            twoStepQry.addMapQuery(mapSqlQry);

        twoStepQry.skipMergeTable(splitter.rdcQrySimple);
        twoStepQry.explain(explain);
        twoStepQry.distributedJoins(distributedJoins);

        // all map queries must have non-empty derivedPartitions to use this feature.
        twoStepQry.derivedPartitions(mergePartitionsFromMultipleQueries(twoStepQry.mapQueries()));

        twoStepQry.forUpdate(forUpdate);

        return twoStepQry;
    }

    /**
     * @param qry Optimized and normalized query to split.
     * @param forUpdate {@code SELECT FOR UPDATE} flag.
     */
    private void splitQuery(GridSqlQuery qry, boolean forUpdate) throws IgniteCheckedException {
        // Create a fake parent AST element for the query to allow replacing the query in the parent by split.
        GridSqlSubquery fakeQryPrnt = new GridSqlSubquery(qry);

        // Fake parent query model. We need it just for convenience because buildQueryModel needs parent model.
        QueryModel fakeQrymPrnt = new QueryModel(null, null, -1, null);

        // Build a simplified query model. We need it because navigation over the original AST is too complex.
        buildQueryModel(fakeQrymPrnt, fakeQryPrnt, 0, null);

        assert fakeQrymPrnt.size() == 1;

        // Get the built query model from the fake parent.
        QueryModel qrym = fakeQrymPrnt.get(0);

        // Setup the needed information for split.
        analyzeQueryModel(qrym);

//        debug("ANALYZED", printQueryModel(qrym));

        // If we have child queries to split, then go hard way.
        if (qrym.needSplitChild) {
            // All the siblings to selects we are going to split must be also wrapped into subqueries.
            pushDownQueryModel(qrym);

//            debug("PUSHED_DOWN", printQueryModel(qrym));

            // Need to make all the joined subqueries to be ordered by join conditions.
            setupMergeJoinSorting(qrym);

//            debug("SETUP_MERGE_JOIN", printQueryModel(qrym));
        }
        else if (!qrym.needSplit)  // Just split the top level query.
            setNeedSplit(qrym);

        // Split the query model into multiple map queries and a single reduce query.
        splitQueryModel(qrym);

        // Get back the updated query from the fake parent. It will be our reduce query.
        qry = fakeQryPrnt.subquery();

        // Reset SELECT FOR UPDATE flag for reduce query.
        if (forUpdate) {
            assert qry instanceof GridSqlSelect;

            GridSqlSelect sel = (GridSqlSelect)qry;

            sel.forUpdate(false);
        }

        String rdcQry = qry.getSQL();

        checkNoDataTablesInReduceQuery(qry, rdcQry);

        // Setup a resulting reduce query.
        rdcSqlQry = new GridCacheSqlQuery(rdcQry);
        rdcQrySimple = qry.simpleQuery();

        setupParameters(rdcSqlQry, qry, params);
    }

    /**
     * @param qrym Query model.
     */
    private void pushDownQueryModel(QueryModel qrym) {
        if (qrym.type == Type.UNION) {
            assert qrym.needSplitChild; // Otherwise we should not get here.

            for (int i = 0; i < qrym.size(); i++)
                pushDownQueryModel(qrym.get(i));
        }
        else if (qrym.type == Type.SELECT) {
            // If we already need to split, then no need to push down here.
            if (!qrym.needSplit) {
                assert qrym.needSplitChild; // Otherwise we should not get here.

                pushDownQueryModelSelect(qrym);
            }
        }
        else
            throw new IllegalStateException("Type: " + qrym.type);
    }

    /**
     * @param label Label.
     * @param info Info.
     * @deprecated Must be commented out.
     */
    @Deprecated
    @SuppressWarnings("unused")
    private static void debug(String label, String info) {
        X.println();
        X.println("  == " + label + " == ");
        X.println(info);
        X.println("  ======================= ");
    }

    /**
     * @param ast Reduce query AST.
     * @param rdcQry Reduce query string.
     */
    private static void checkNoDataTablesInReduceQuery(GridSqlAst ast, String rdcQry) {
        if (ast instanceof GridSqlTable) {
            if (((GridSqlTable)ast).dataTable() != null)
                throw new IgniteException("Failed to generate REDUCE query. Data table found: " + ast.getSQL() + " \n" + rdcQry);
        }
        else {
            for (int i = 0; i < ast.size(); i++)
                checkNoDataTablesInReduceQuery(ast.child(i), rdcQry);
        }
    }

    /**
     * @param expr Expression.
     * @return {@code true} If the expression contains pushed down columns.
     */
    private boolean hasPushedDownColumn(GridSqlAst expr) {
        if (expr instanceof GridSqlColumn)
            return pushedDownCols.contains(((GridSqlColumn)expr).columnName());

        for (int i = 0; i < expr.size(); i++) {
            if (hasPushedDownColumn(expr.child(i)))
                return true;
        }

        return false;
    }

    /**
     * @param from FROM clause.
     * @return {@code true} If contains LEFT OUTER JOIN.
     */
    private static boolean hasLeftJoin(GridSqlAst from) {
        while (from instanceof GridSqlJoin) {
            GridSqlJoin join = (GridSqlJoin)from;

            assert !(join.rightTable() instanceof GridSqlJoin);

            if (join.isLeftOuter())
                return true;

            from = join.leftTable();
        }

        return false;
    }

    /**
     * @param qrym Query model for the SELECT.
     */
    private void pushDownQueryModelSelect(QueryModel qrym) {
        assert qrym.type == Type.SELECT: qrym.type;

        boolean hasLeftJoin = hasLeftJoin(qrym.<GridSqlSelect>ast().from());

        int begin = -1;

        // Here we iterate over joined FROM table filters.
        // !!! qrym.size() can change, never assign it to a variable.
        for (int i = 0; i < qrym.size(); i++) {
            QueryModel child = qrym.get(i);

            boolean hasPushedDownCol = false;

            // It is either splittable subquery (it must remain in REDUCE query)
            // or left join condition with pushed down columns (this condition
            // can not be pushed down into a wrap query).
            if ((child.isQuery() && (child.needSplitChild || child.needSplit)) ||
                // We always must be at the right side of the join here to push down
                // range on the left side. If there are no LEFT JOINs in the SELECT, then
                // we will never have ON conditions, they are getting moved to WHERE clause.
                (hasPushedDownCol = (hasLeftJoin && i != 0 && hasPushedDownColumn(findJoin(qrym, i).on())))) {
                // Handle a single table push down case.
                if (hasPushedDownCol && begin == -1)
                    begin = i - 1;

                // Push down the currently collected range.
                if (begin != -1) {
                    pushDownQueryModelRange(qrym, begin, i - 1);

                    i = begin + 1; // We've modified qrym by this range push down, need to adjust counter.

                    assert qrym.get(i) == child; // Adjustment check: we have to return to the same point.

                    // Reset range begin: in case of pushed down column we can assume current child as
                    // as new begin (because it is not a splittable subquery), otherwise reset begin
                    // and try to find next range begin further.
                    begin = hasPushedDownCol ? i : -1;
                }

                if (child.needSplitChild)
                    pushDownQueryModel(child);
            }
            // It is a table or a function or a subquery that we do not need to split or split child.
            // We need to find all the joined elements like this in chain to push them down.
            else if (begin == -1)
                begin = i;
        }

        // Push down the remaining range.
        if (begin != -1)
            pushDownQueryModelRange(qrym, begin, qrym.size() - 1);
    }

    /**
     * @param qrym Query model.
     */
    private void setupMergeJoinSorting(QueryModel qrym) {
        if (qrym.type == Type.UNION) {
            for (int i = 0; i < qrym.size(); i++)
                setupMergeJoinSorting(qrym.get(i));
        }
        else if (qrym.type == Type.SELECT) {
            if (!qrym.needSplit) {
                boolean needSplitChild = false;

                for (int i = 0; i < qrym.size(); i++) {
                    QueryModel child = qrym.get(i);

                    assert child.isQuery() : child.type;

                    if (child.needSplit)
                        needSplitChild = true;
                    else
                        setupMergeJoinSorting(child); // Go deeper.
                }

                if (needSplitChild && qrym.size() > 1)
                    setupMergeJoinSortingSelect(qrym); // Setup merge join hierarchy for the SELECT.
            }
        }
        else
            throw new IllegalStateException("Type: " + qrym.type);
    }

    /**
     * @param qrym Query model.
     */
    private void setupMergeJoinSortingSelect(QueryModel qrym) {
        // After pushing down we can have the following variants:
        //  - splittable SELECT
        //  - subquery with splittable child (including UNION)

        // We will push down chains of sequential subqueries between
        // the splittable SELECT like in "push down" and
        // setup sorting for all of them by joined fields.

        for (int i = 1; i < qrym.size(); i++) {
            QueryModel child = qrym.get(i);

            if (child.needSplit) {
                if (i > 1) {
                    // If we have multiple joined non-splittable subqueries before, then
                    // push down them into a single subquery.
                    doPushDownQueryModelRange(qrym, 0, i - 1, false);

                    i = 1;

                    assert qrym.get(i) == child; // We must remain at the same position.
                }

                injectSortingFirstJoin(qrym);
            }
        }
    }

    /**
     * @param qrym Query model.
     */
    private void injectSortingFirstJoin(QueryModel qrym) {
        GridSqlJoin join = findJoin(qrym, 0);

        // We are at the beginning, thus left and right AST must be children of the same join AST.
        //     join2
        //      / \
        //   join1 \
        //    / \   \
        //  T0   T1  T2
        GridSqlAlias leftTbl = (GridSqlAlias)join.leftTable();
        GridSqlAlias rightTbl = (GridSqlAlias)join.rightTable();

        // Collect all AND conditions.
        List<AndCondition> andConditions = new ArrayList<>();

        collectAndConditions(andConditions, join, ON_CHILD);
        collectAndConditions(andConditions, qrym.ast(), WHERE_CHILD);

        // Collect all the JOIN condition columns for sorting.
        List<GridSqlColumn> leftOrder = new ArrayList<>();
        List<GridSqlColumn> rightOrder = new ArrayList<>();

        for (int i = 0; i < andConditions.size(); i++) {
            AndCondition and = andConditions.get(i);
            GridSqlOperation op = and.ast();

            if (op.operationType() == GridSqlOperationType.EQUAL) {
                GridSqlAst leftExpr = op.child(0);
                GridSqlAst rightExpr = op.child(1);

                if (leftExpr instanceof GridSqlColumn && rightExpr instanceof GridSqlColumn) {
                    GridSqlAst leftFrom = ((GridSqlColumn)leftExpr).expressionInFrom();
                    GridSqlAst rightFrom = ((GridSqlColumn)rightExpr).expressionInFrom();

                    if (leftFrom == leftTbl && rightFrom == rightTbl) {
                        leftOrder.add((GridSqlColumn)leftExpr);
                        rightOrder.add((GridSqlColumn)rightExpr);
                    }
                    else if (leftFrom == rightTbl && rightFrom == leftTbl) {
                        leftOrder.add((GridSqlColumn)rightExpr);
                        rightOrder.add((GridSqlColumn)leftExpr);
                    }
                }
            }
        }

        // Do inject ORDER BY to the both sides.
        injectOrderBy(leftTbl, leftOrder);
        injectOrderBy(rightTbl, rightOrder);
    }

    /**
     * @param subQryAlias Subquery alias.
     * @param orderByCols Columns for ORDER BY.
     */
    private void injectOrderBy(GridSqlAlias subQryAlias, List<GridSqlColumn> orderByCols) {
        if (orderByCols.isEmpty())
            return;

        // Structure: alias -> subquery -> query
        GridSqlQuery qry = GridSqlAlias.<GridSqlSubquery>unwrap(subQryAlias).subquery();
        GridSqlSelect select = leftmostSelect(qry); // The leftmost SELECT in UNION defines column names.

        BitSet set = new BitSet();

        for (int i = 0; i < orderByCols.size(); i++) {
            GridSqlColumn col = orderByCols.get(i);

            int colIdx = 0;

            for (;;) {
                GridSqlAst expr = select.column(colIdx);

                String colName;

                if (expr instanceof GridSqlAlias)
                    colName = ((GridSqlAlias)expr).alias();
                else if (expr instanceof GridSqlColumn)
                    colName = ((GridSqlColumn)expr).columnName();
                else
                    // It must be impossible to join by this column then, because the expression has no name.
                    throw new IllegalStateException();

                if (colName.equals(col.columnName()))
                    break; // Found the needed column index.

                colIdx++;
            }

            // Avoid duplicates.
            if (set.get(colIdx))
                continue;

            set.set(colIdx, true);

            // Add sort column to the query.
            qry.addSort(new GridSqlSortColumn(colIdx, true, false, false));
        }
    }

    /**
     * @param qry Query.
     * @return Leftmost select if it is a UNION query.
     */
    private GridSqlSelect leftmostSelect(GridSqlQuery qry) {
        while (qry instanceof GridSqlUnion)
            qry = ((GridSqlUnion)qry).left();

        return (GridSqlSelect)qry;
    }

    /**
     * @param qrym Query model.
     * @param begin The first child model in range to push down.
     * @param end The last child model in range to push down.
     */
    private void pushDownQueryModelRange(QueryModel qrym, int begin, int end) {
        assert end >= begin;

        if (begin == end && qrym.get(end).isQuery()) {
            // Simple case when we have a single subquery to push down, just mark it to be splittable.
            setNeedSplit(qrym.get(end));
        }
        else {
            // Here we have to generate a subquery for all the joined elements and
            // and mark that subquery as splittable.
            doPushDownQueryModelRange(qrym, begin, end, true);
        }

//        debug("PUSH_DOWN_PARTIAL", printQueryModel(qrym));
    }

    /**
     * @param qrym Query model.
     */
    private static void setNeedSplit(QueryModel qrym) {
        if (qrym.type == Type.SELECT) {
            assert !qrym.needSplitChild;

            qrym.needSplit = true;
        }
        else if (qrym.type == Type.UNION) {
            qrym.needSplitChild = true;

            // Mark all the selects in the UNION to be splittable.
            for (QueryModel s : qrym) {
                assert s.type == Type.SELECT: s.type;

                s.needSplit = true;
            }
        }
        else
            throw new IllegalStateException("Type: " + qrym.type);
    }

    /**
     * @param select Select.
     * @param aliases Table aliases in FROM.
     */
    private static void collectFromAliases(GridSqlSelect select, Set<GridSqlAlias> aliases) {
        GridSqlAst from = select.from();

        if (from == null)
            return;

        while (from instanceof GridSqlJoin) {
            GridSqlElement right = ((GridSqlJoin)from).rightTable();

            aliases.add((GridSqlAlias)right);

            from = ((GridSqlJoin)from).leftTable();
        }

        aliases.add((GridSqlAlias)from);
    }

    /**
     * @param qrym Query model.
     * @param begin The first child model in range to push down.
     * @param end The last child model in range to push down.
     * @param needSplit If we will need to split the created subquery model.
     */
    private void doPushDownQueryModelRange(QueryModel qrym, int begin, int end, boolean needSplit) {
        // Create wrap query where we will push all the needed joined elements, columns and conditions.
        GridSqlSelect wrapSelect = new GridSqlSelect();
        GridSqlSubquery wrapSubqry = new GridSqlSubquery(wrapSelect);
        GridSqlAlias wrapAlias = alias(nextUniqueTableAlias(null), wrapSubqry);

        QueryModel wrapQrym = new QueryModel(Type.SELECT, wrapSubqry, 0, wrapAlias);

        wrapQrym.needSplit = needSplit;

        // Prepare all the prerequisites.
        GridSqlSelect select = qrym.ast();

        Set<GridSqlAlias> tblAliases = newIdentityHashSet();
        Map<String,GridSqlAlias> cols = new HashMap<>();

        // Collect all the tables for push down.
        for (int i = begin; i <= end; i++) {
            GridSqlAlias uniqueTblAlias = qrym.get(i).uniqueAlias;

            assert uniqueTblAlias != null: select.getSQL();

            tblAliases.add(uniqueTblAlias);
        }

        // Push down columns in SELECT clause.
        pushDownSelectColumns(tblAliases, cols, wrapAlias, select);

        // Move all the related WHERE conditions to wrap query.
        pushDownWhereConditions(tblAliases, cols, wrapAlias, select);

        // Push down to a subquery all the JOIN elements and process ON conditions.
        pushDownJoins(tblAliases, cols, qrym, begin, end, wrapAlias);

        // Add all the collected columns to the wrap query.
        for (GridSqlAlias col : cols.values())
            wrapSelect.addColumn(col, true);

        // Adjust query models to a new AST structure.

        // Move pushed down child models to the newly created model.
        for (int i = begin; i <= end; i++) {
            QueryModel child = qrym.get(i);

            wrapQrym.add(child);
        }

        // Replace the first child model with the created one.
        qrym.set(begin, wrapQrym);

        // Drop others.
        for (int x = begin + 1, i = x; i <= end; i++)
            qrym.remove(x);
    }

    /**
     * @param tblAliases Table aliases for push down.
     * @param cols Columns with generated aliases.
     * @param qrym Query model.
     * @param begin The first child model in range to push down.
     * @param end The last child model in range to push down.
     * @param wrapAlias Alias of the wrap query.
     */
    private void pushDownJoins(
        Set<GridSqlAlias> tblAliases,
        Map<String,GridSqlAlias> cols,
        QueryModel qrym,
        int begin,
        int end,
        GridSqlAlias wrapAlias
    ) {
        // Get the original SELECT.
        GridSqlSelect select = qrym.ast();

        GridSqlSelect wrapSelect = GridSqlAlias.<GridSqlSubquery>unwrap(wrapAlias).subquery();

        final int last = qrym.size() - 1;

        if (begin == end) {
            //  Simple case when we have to push down only a single table and no joins.

            //       join3
            //        / \
            //     join2 \
            //      / \   \
            //   join1 \   \
            //    / \   \   \
            //  T0   T1  T2  T3
            //           ^^

            // - Push down T2 to the wrap query W and replace T2 with W:

            //       join3
            //        / \
            //     join2 \
            //      / \   \
            //   join1 \   \
            //    / \   \   \
            //  T0   T1  W   T3

            //  W: T2

            GridSqlJoin endJoin = findJoin(qrym, end);

            wrapSelect.from(qrym.get(end).uniqueAlias);
            endJoin.child(end == 0 ? LEFT_TABLE_CHILD : RIGHT_TABLE_CHILD, wrapAlias);
        }
        else if (end == last) {
            // Here we need to push down chain from `begin` to the last child in the model (T3).
            // Thus we have something to split in the beginning and `begin` can not be 0.
            assert begin > 0;

            //       join3
            //        / \
            //     join2 \
            //      / \   \
            //   join1 \   \
            //    / \   \   \
            //  T0   T1  T2  T3
            //           ^----^

            // We have to push down T2 and T3.
            // Also may be T1, but this does not change much the logic.

            // - Add join3 to W,
            // - replace left branch in join3 with T2,
            // - replace right branch in join2 with W:

            //     join2
            //      / \
            //   join1 \
            //    / \   \
            //  T0   T1  W

            //  W:      join3
            //           / \
            //         T2   T3

            GridSqlJoin beginJoin = findJoin(qrym, begin);
            GridSqlJoin afterBeginJoin = findJoin(qrym, begin + 1);
            GridSqlJoin endJoin = findJoin(qrym, end);

            wrapSelect.from(endJoin);
            afterBeginJoin.leftTable(beginJoin.rightTable());
            beginJoin.rightTable(wrapAlias);
            select.from(beginJoin);
        }
        else if (begin == 0) {
            //  From the first model to some middle one.

            //       join3
            //        / \
            //     join2 \
            //      / \   \
            //   join1 \   \
            //    / \   \   \
            //  T0   T1  T2  T3
            //  ^-----^


            //     join3
            //      / \
            //   join2 \
            //    / \   \
            //   W  T2  T3

            //  W:    join1
            //         / \
            //       T0   T1

            GridSqlJoin endJoin = findJoin(qrym, end);
            GridSqlJoin afterEndJoin = findJoin(qrym, end + 1);

            wrapSelect.from(endJoin);
            afterEndJoin.leftTable(wrapAlias);
        }
        else {
            //  Push down some middle range.

            //       join3
            //        / \
            //     join2 \
            //      / \   \
            //   join1 \   \
            //    / \   \   \
            //  T0   T1  T2  T3
            //       ^----^


            //        join3
            //         / \
            //      join1 \
            //       / \   \
            //     T0   W   T3

            //  W:      join2
            //           / \
            //         T1   T2

            GridSqlJoin beginJoin = findJoin(qrym, begin);
            GridSqlJoin afterBeginJoin = findJoin(qrym, begin + 1);
            GridSqlJoin endJoin = findJoin(qrym, end);
            GridSqlJoin afterEndJoin = findJoin(qrym, end + 1);

            wrapSelect.from(endJoin);
            afterEndJoin.leftTable(beginJoin);
            afterBeginJoin.leftTable(beginJoin.rightTable());
            beginJoin.rightTable(wrapAlias);
        }

        GridSqlAst from = select.from();

        // Push down related ON conditions for all the related joins.
        while (from instanceof GridSqlJoin) {
            assert !(((GridSqlJoin)from).rightTable() instanceof GridSqlJoin);

            pushDownColumnsInExpression(tblAliases, cols, wrapAlias, from, ON_CHILD);

            from = from.child(LEFT_TABLE_CHILD);
        }
    }

    /**
     * @param tblAliases Table aliases for push down.
     * @param cols Columns with generated aliases.
     * @param wrapAlias Alias of the wrap query.
     * @param select The original select.
     */
    private void pushDownSelectColumns(
        Set<GridSqlAlias> tblAliases,
        Map<String,GridSqlAlias> cols,
        GridSqlAlias wrapAlias,
        GridSqlSelect select
    ) {
        for (int i = 0; i < select.allColumns(); i++) {
            GridSqlAst expr = select.column(i);

            if (!(expr instanceof GridSqlAlias)) {
                // If this is an expression without alias, we need replace it with an alias,
                // because in the wrapQuery we will generate unique aliases for all the columns to avoid duplicates
                // and all the columns in the will be replaced.
                String alias;

                if (expr instanceof GridSqlColumn)
                    alias = ((GridSqlColumn)expr).columnName();
                else
                    alias = EXPR_ALIAS_PREFIX + i;

                expr = alias(alias, expr);

                select.setColumn(i, expr);
            }

            if (isAllRelatedToTables(tblAliases, GridSqlQuerySplitter.<GridSqlAlias>newIdentityHashSet(), expr)
                && !hasAggregates(expr)) {
                // Push down the whole expression.
                pushDownColumn(tblAliases, cols, wrapAlias, expr, 0);
            }
            else {
                // Push down each column separately.
                pushDownColumnsInExpression(tblAliases, cols, wrapAlias, expr, 0);
            }
        }
    }

    /**
     * @param tblAliases Table aliases to push down.
     * @param cols Columns with generated aliases.
     * @param wrapAlias Alias of the wrap query.
     * @param prnt Parent expression.
     * @param childIdx Child index.
     */
    @SuppressWarnings("SuspiciousMethodCalls")
    private void pushDownColumnsInExpression(
        Set<GridSqlAlias> tblAliases,
        Map<String,GridSqlAlias> cols,
        GridSqlAlias wrapAlias,
        GridSqlAst prnt,
        int childIdx
    ) {
        GridSqlAst child = prnt.child(childIdx);

        if (child instanceof GridSqlColumn)
            pushDownColumn(tblAliases, cols, wrapAlias, prnt, childIdx);
        else {
            for (int i = 0; i < child.size(); i++)
                pushDownColumnsInExpression(tblAliases, cols, wrapAlias, child, i);
        }
    }

    /**
     * @param tblAliases Table aliases for push down.
     * @param cols Columns with generated aliases.
     * @param wrapAlias Alias of the wrap query.
     * @param prnt Parent element.
     * @param childIdx Child index.
     */
    private void pushDownColumn(
        Set<GridSqlAlias> tblAliases,
        Map<String,GridSqlAlias> cols,
        GridSqlAlias wrapAlias,
        GridSqlAst prnt,
        int childIdx
    ) {
        GridSqlAst expr = prnt.child(childIdx);

        String uniqueColAlias;

        if (expr instanceof GridSqlColumn) {
            GridSqlColumn col = prnt.child(childIdx);

            // It must always be unique table alias.
            GridSqlAlias tblAlias = (GridSqlAlias)col.expressionInFrom();

            assert tblAlias != null; // The query is normalized.

            if (!tblAliases.contains(tblAlias))
                return; // Unrelated column, nothing to do.

            uniqueColAlias = uniquePushDownColumnAlias(col);
        }
        else {
            uniqueColAlias = EXPR_ALIAS_PREFIX + nextExprAliasId++ + "__" + ((GridSqlAlias)prnt).alias();
        }

        GridSqlType resType = expr.resultType();
        GridSqlAlias colAlias = cols.get(uniqueColAlias);

        if (colAlias == null) {
            colAlias = alias(uniqueColAlias, expr);

            // We have this map to avoid column duplicates in wrap query.
            cols.put(uniqueColAlias, colAlias);

            pushedDownCols.add(uniqueColAlias);
        }

        GridSqlColumn col = column(uniqueColAlias);
        // col.tableAlias(wrapAlias.alias());
        col.expressionInFrom(wrapAlias);
        col.resultType(resType);

        prnt.child(childIdx, col);
    }

    /**
     * @param col Column.
     * @return Unique column alias based on generated unique table alias.
     */
    private String uniquePushDownColumnAlias(GridSqlColumn col) {
        String colName = col.columnName();

        if (pushedDownCols.contains(colName))
            return colName; // Already pushed down unique alias.

        GridSqlAlias uniqueTblAlias = (GridSqlAlias)col.expressionInFrom();

        return uniquePushDownColumnAlias(uniqueTblAlias.alias(), colName);
    }

    /**
     * @param uniqueTblAlias Unique table alias.
     * @param colName Column name.
     * @return Unique column alias based on generated unique table alias.
     */
    private static String uniquePushDownColumnAlias(String uniqueTblAlias, String colName) {
        assert !F.isEmpty(uniqueTblAlias);
        assert !F.isEmpty(colName);

        return uniqueTblAlias + "__" + colName;
    }

    /**
     * @param tblAliases Table aliases for push down.
     * @param cols Columns with generated aliases.
     * @param wrapAlias Alias of the wrap query.
     * @param select The original select.
     */
    private void pushDownWhereConditions(
        Set<GridSqlAlias> tblAliases,
        Map<String,GridSqlAlias> cols,
        GridSqlAlias wrapAlias,
        GridSqlSelect select
    ) {
        if (select.where() == null)
            return;

        GridSqlSelect wrapSelect = GridSqlAlias.<GridSqlSubquery>unwrap(wrapAlias).subquery();

        List<AndCondition> andConditions = new ArrayList<>();

        collectAndConditions(andConditions, select, WHERE_CHILD);

        for (int i = 0; i < andConditions.size(); i++) {
            AndCondition c = andConditions.get(i);
            GridSqlAst condition = c.ast();

            if (isAllRelatedToTables(tblAliases,
                GridSqlQuerySplitter.<GridSqlAlias>newIdentityHashSet(),
                condition)) {
                if (!isTrue(condition)) {
                    // Replace the original condition with `true` and move it to the wrap query.
                    c.prnt.child(c.childIdx, TRUE);
                    wrapSelect.whereAnd(condition);
                }
            }
            else
                pushDownColumnsInExpression(tblAliases, cols, wrapAlias, c.prnt, c.childIdx);
        }
    }

    /**
     * @param expr Expression.
     * @return {@code true} If this expression represents a constant value `TRUE`.
     */
    private static boolean isTrue(GridSqlAst expr) {
        return expr instanceof GridSqlConst && ((GridSqlConst)expr).value() == TRUE.value();
    }

    /**
     * @param tblAliases Table aliases for push down.
     * @param locSubQryTblAliases Local subquery tables.
     * @param ast AST.
     * @return {@code true} If all the columns in the given expression are related to the given tables.
     */
    @SuppressWarnings("SuspiciousMethodCalls")
    private boolean isAllRelatedToTables(Set<GridSqlAlias> tblAliases, Set<GridSqlAlias> locSubQryTblAliases, GridSqlAst ast) {
        if (ast instanceof GridSqlColumn) {
            GridSqlColumn col = (GridSqlColumn)ast;

            // The column must be related to the given list of tables.
            if (!tblAliases.contains(col.expressionInFrom()) &&
                // Or must be rated to some local expression subquery.
                !locSubQryTblAliases.contains(col.expressionInFrom()))
                return false;
        }
        else {
            // If it is a subquery, collect all the table aliases to ignore them later.
            if (ast instanceof GridSqlSelect)
                collectFromAliases((GridSqlSelect)ast, locSubQryTblAliases);

            for (int i = 0; i < ast.size(); i++) {
                if (!isAllRelatedToTables(tblAliases, locSubQryTblAliases, ast.child(i)))
                    return false;
            }
        }

        return true;
    }

    /**
     * @param andConditions Conditions in AND.
     * @param prnt Parent Parent element.
     * @param childIdx Child index.
     */
    private void collectAndConditions(List<AndCondition> andConditions, GridSqlAst prnt, int childIdx) {
        GridSqlAst child = prnt.child(childIdx);

        if (child instanceof GridSqlOperation) {
            GridSqlOperation op = (GridSqlOperation)child;

            if (op.operationType() == GridSqlOperationType.AND) {
                collectAndConditions(andConditions, op, 0);
                collectAndConditions(andConditions, op, 1);

                return;
            }
        }

        if (!isTrue(child))
            andConditions.add(new AndCondition(prnt, childIdx));
    }

    /**
     * @return New identity hash set.
     */
    private static <X> Set<X> newIdentityHashSet() {
        return Collections.newSetFromMap(new IdentityHashMap<X,Boolean>());
    }

    /**
     * @param qrym Query model for the SELECT.
     * @param idx Index of the child model for which we need to find a respective JOIN element.
     * @return JOIN.
     */
    private static GridSqlJoin findJoin(QueryModel qrym, int idx) {
        assert qrym.type == Type.SELECT: qrym.type;
        assert qrym.size() > 1; // It must be at least one join with at least two child tables.
        assert idx < qrym.size(): idx;

        //     join2
        //      / \
        //   join1 \
        //    / \   \
        //  T0   T1  T2

        // If we need to find JOIN for T0, it is the same as for T1.
        if (idx == 0)
            idx = 1;

        GridSqlJoin join = (GridSqlJoin)qrym.<GridSqlSelect>ast().from();

        for (int i = qrym.size() - 1; i > idx; i--)
            join = (GridSqlJoin)join.leftTable();

        return join;
    }

    /**
     * @param qrym Query model.
     */
    private void splitQueryModel(QueryModel qrym) throws IgniteCheckedException {
        switch (qrym.type) {
            case SELECT:
                if (qrym.needSplit) {
                    splitSelect(qrym.prnt, qrym.childIdx);

                    break;
                }

                // Intentional fallthrough to go deeper.
            case UNION:
                for (int i = 0; i < qrym.size(); i++)
                    splitQueryModel(qrym.get(i));

                break;

            default:
                throw new IllegalStateException("Type: " + qrym.type);
        }
    }

    /**
     * @param qrym Query model.
     */
    private void analyzeQueryModel(QueryModel qrym) {
        if (!qrym.isQuery())
            return;

        // Process all the children at the beginning: depth first analysis.
        for (int i = 0; i < qrym.size(); i++) {
            QueryModel child = qrym.get(i);

            analyzeQueryModel(child);

            // Pull up information about the splitting child.
            if (child.needSplit || child.needSplitChild)
                qrym.needSplitChild = true; // We have a child to split.
        }

        if (qrym.type == Type.SELECT) {
            // We may need to split the SELECT only if it has no splittable children,
            // because only the downmost child can be split, the parents will be the part of
            // the reduce query.
            if (!qrym.needSplitChild)
                qrym.needSplit = needSplitSelect(qrym.<GridSqlSelect>ast()); // Only SELECT can have this flag in true.
        }
        else if (qrym.type == Type.UNION) {
            // If it is not a UNION ALL, then we have to split because otherwise we can produce duplicates or
            // wrong results for UNION DISTINCT, EXCEPT, INTERSECT queries.
            if (!qrym.needSplitChild && (!qrym.unionAll || hasOffsetLimit(qrym.<GridSqlUnion>ast())))
                qrym.needSplitChild = true;

            // If we have to split some child SELECT in this UNION, then we have to enforce split
            // for all other united selects, because this UNION has to be a part of the reduce query,
            // thus each SELECT needs to have a reduce part for this UNION, but the whole SELECT can not
            // be a reduce part (usually).
            if (qrym.needSplitChild) {
                for (int i = 0; i < qrym.size(); i++) {
                    QueryModel child = qrym.get(i);

                    assert child.type == Type.SELECT : child.type;

                    if (!child.needSplitChild && !child.needSplit)
                        child.needSplit = true;
                }
            }
        }
        else
            throw new IllegalStateException("Type: " + qrym.type);
    }

    /**
     * @param prntModel Parent model.
     * @param prnt Parent AST element.
     * @param childIdx Child index.
     * @param uniqueAlias Unique parent alias of the current element.
     */
    private void buildQueryModel(QueryModel prntModel, GridSqlAst prnt, int childIdx, GridSqlAlias uniqueAlias) {
        GridSqlAst child = prnt.child(childIdx);

        assert child != null;

        if (child instanceof GridSqlSelect) {
            QueryModel model = new QueryModel(Type.SELECT, prnt, childIdx, uniqueAlias);

            prntModel.add(model);

            buildQueryModel(model, child, FROM_CHILD, null);
        }
        else if (child instanceof GridSqlUnion) {
            QueryModel model;

            // We will collect all the selects into a single UNION model.
            if (prntModel.type == Type.UNION)
                model = prntModel;
            else {
                model = new QueryModel(Type.UNION, prnt, childIdx, uniqueAlias);

                prntModel.add(model);
            }

            if (((GridSqlUnion)child).unionType() != SelectUnion.UnionType.UNION_ALL)
                model.unionAll = false;

            buildQueryModel(model, child, LEFT_CHILD, null);
            buildQueryModel(model, child, RIGHT_CHILD, null);
        }
        else {
            // Here we must be in FROM clause of the SELECT.
            assert prntModel.type == Type.SELECT : prntModel.type;

            if (child instanceof GridSqlAlias)
                buildQueryModel(prntModel, child, 0, (GridSqlAlias)child);
            else if (child instanceof GridSqlJoin) {
                buildQueryModel(prntModel, child, LEFT_TABLE_CHILD, uniqueAlias);
                buildQueryModel(prntModel, child, RIGHT_TABLE_CHILD, uniqueAlias);
            }
            else {
                // Here we must be inside of generated unique alias for FROM clause element.
                assert prnt == uniqueAlias: prnt.getClass();

                if (child instanceof GridSqlTable)
                    prntModel.add(new QueryModel(Type.TABLE, prnt, childIdx, uniqueAlias));
                else if (child instanceof GridSqlSubquery)
                    buildQueryModel(prntModel, child, 0, uniqueAlias);
                else if (child instanceof GridSqlFunction)
                    prntModel.add(new QueryModel(Type.FUNCTION, prnt, childIdx, uniqueAlias));
                else
                    throw new IllegalStateException("Unknown child type: " + child.getClass());
            }
        }
    }

    /**
     * @param qry Query.
     * @return {@code true} If we have OFFSET LIMIT.
     */
    private static boolean hasOffsetLimit(GridSqlQuery qry) {
        return qry.limit() != null || qry.offset() != null;
    }

    /**
     * @param select Select to check.
     * @return {@code true} If we need to split this select.
     */
    private boolean needSplitSelect(GridSqlSelect select) {
        if (select.distinct())
            return true;

        if (hasOffsetLimit(select))
            return true;

        if (collocatedGrpBy)
            return false;

        if (select.groupColumns() != null)
            return true;

        for (int i = 0; i < select.allColumns(); i++) {
            if (hasAggregates(select.column(i)))
                return true;
        }

        return false;
    }

    /**
     * !!! Notice that here we will modify the original query AST in this method.
     *
     * @param prnt Parent AST element.
     * @param childIdx Index of child select.
     */
    private void splitSelect(
        final GridSqlAst prnt,
        final int childIdx
    ) throws IgniteCheckedException {
        if (++splitId > 99)
            throw new CacheException("Too complex query to process.");

        final GridSqlSelect mapQry = prnt.child(childIdx);

        final int visibleCols = mapQry.visibleColumns();

        List<GridSqlAst> rdcExps = new ArrayList<>(visibleCols);
        List<GridSqlAst> mapExps = new ArrayList<>(mapQry.allColumns());

        mapExps.addAll(mapQry.columns(false));

        Set<String> colNames = new HashSet<>();
        final int havingCol = mapQry.havingColumn();

        boolean distinctAggregateFound = false;

        if (!collocatedGrpBy) {
            for (int i = 0, len = mapExps.size(); i < len; i++)
                distinctAggregateFound |= hasDistinctAggregates(mapExps.get(i));
        }

        boolean aggregateFound = distinctAggregateFound;

        // Split all select expressions into map-reduce parts.
        for (int i = 0, len = mapExps.size(); i < len; i++) // Remember len because mapExps list can grow.
            aggregateFound |= splitSelectExpression(mapExps, rdcExps, colNames, i, collocatedGrpBy, i == havingCol,
                distinctAggregateFound);

        assert !(collocatedGrpBy && aggregateFound); // We do not split aggregates when collocatedGrpBy is true.

        // Create reduce query AST. Use unique merge table for this split.
        GridSqlSelect rdcQry = new GridSqlSelect().from(mergeTable(splitId));

        // -- SELECT
        mapQry.clearColumns();

        for (GridSqlAst exp : mapExps) // Add all map expressions as visible.
            mapQry.addColumn(exp, true);

        for (int i = 0; i < visibleCols; i++) // Add visible reduce columns.
            rdcQry.addColumn(rdcExps.get(i), true);

        for (int i = visibleCols; i < rdcExps.size(); i++) // Add invisible reduce columns (HAVING).
            rdcQry.addColumn(rdcExps.get(i), false);

        for (int i = rdcExps.size(); i < mapExps.size(); i++)  // Add all extra map columns as invisible reduce columns.
            rdcQry.addColumn(column(((GridSqlAlias)mapExps.get(i)).alias()), false);

        // -- FROM WHERE: do nothing

        // -- GROUP BY
        if (mapQry.groupColumns() != null && !collocatedGrpBy) {
            rdcQry.groupColumns(mapQry.groupColumns());

            // Grouping with distinct aggregates cannot be performed on map phase
            if (distinctAggregateFound)
                mapQry.groupColumns(null);
        }

        // -- HAVING
        if (havingCol >= 0 && !collocatedGrpBy) {
            // TODO IGNITE-1140 - Find aggregate functions in HAVING clause or rewrite query to put all aggregates to SELECT clause.
            // We need to find HAVING column in reduce query.
            for (int i = visibleCols; i < rdcQry.allColumns(); i++) {
                GridSqlAst c = rdcQry.column(i);

                if (c instanceof GridSqlAlias && HAVING_COLUMN.equals(((GridSqlAlias)c).alias())) {
                    rdcQry.havingColumn(i);

                    break;
                }
            }

            mapQry.havingColumn(-1);
        }

        // -- ORDER BY
        if (!mapQry.sort().isEmpty()) {
            for (GridSqlSortColumn sortCol : mapQry.sort())
                rdcQry.addSort(sortCol);

            // If collocatedGrpBy is true, then aggregateFound is always false.
            if (aggregateFound) // Ordering over aggregates does not make sense.
                mapQry.clearSort(); // Otherwise map sort will be used by offset-limit.
            // TODO IGNITE-1141 - Check if sorting is done over aggregated expression, otherwise we can sort and use offset-limit.
        }

        // -- LIMIT
        if (mapQry.limit() != null) {
            rdcQry.limit(mapQry.limit());

            // Will keep limits on map side when collocatedGrpBy is true,
            // because in this case aggregateFound is always false.
            if (aggregateFound)
                mapQry.limit(null);
        }

        // -- OFFSET
        if (mapQry.offset() != null) {
            rdcQry.offset(mapQry.offset());

            if (mapQry.limit() != null) // LIMIT off + lim
                mapQry.limit(op(GridSqlOperationType.PLUS, mapQry.offset(), mapQry.limit()));

            mapQry.offset(null);
        }

        // -- DISTINCT
        if (mapQry.distinct()) {
            mapQry.distinct(!aggregateFound && mapQry.groupColumns() == null && mapQry.havingColumn() < 0);
            rdcQry.distinct(true);
        }

        // -- SUB-QUERIES
        boolean hasSubQueries = hasSubQueries(mapQry.where()) || hasSubQueries(mapQry.from());

        if (!hasSubQueries) {
            for (int i = 0; i < mapQry.columns(false).size(); i++) {
                if (hasSubQueries(mapQry.column(i))) {
                    hasSubQueries = true;

                    break;
                }
            }
        }

        // Replace the given select with generated reduce query in the parent.
        prnt.child(childIdx, rdcQry);

        // Setup resulting map query.
        GridCacheSqlQuery map = new GridCacheSqlQuery(mapQry.getSQL());

        setupParameters(map, mapQry, params);
        map.columns(collectColumns(mapExps));
        map.sortColumns(mapQry.sort());
        map.partitioned(hasPartitionedTables(mapQry));
        map.hasSubQueries(hasSubQueries);

        if (map.isPartitioned())
            map.derivedPartitions(derivePartitionsFromQuery(mapQry, ctx));

        mapSqlQrys.add(map);
    }

    /**
     * @param ast Map query AST.
     * @return {@code true} If the given AST has partitioned tables.
     */
    private static boolean hasPartitionedTables(GridSqlAst ast) {
        if (ast instanceof GridSqlTable) {
            if (((GridSqlTable)ast).dataTable() != null)
                return ((GridSqlTable)ast).dataTable().isPartitioned();
            else
                return false;
        }

        for (int i = 0; i < ast.size(); i++) {
            if (hasPartitionedTables(ast.child(i)))
                return true;
        }

        return false;
    }

    /**
     * @param ast Map query AST.
     * @return {@code true} If the given AST has sub-queries.
     */
    private boolean hasSubQueries(GridSqlAst ast) {
        if (ast == null)
            return false;

        if (ast instanceof GridSqlSubquery)
            return true;

        for (int childIdx = 0; childIdx < ast.size(); childIdx++) {
            if (hasSubQueries(ast.child(childIdx)))
                return true;
        }

        return false;
    }

    /**
     * @param sqlQry Query.
     * @param qryAst Select AST.
     * @param params All parameters.
     */
    private static void setupParameters(GridCacheSqlQuery sqlQry, GridSqlQuery qryAst, Object[] params) {
        TreeSet<Integer> paramIdxs = new TreeSet<>();

        findParamsQuery(qryAst, params, paramIdxs);

        int[] paramIdxsArr = new int[paramIdxs.size()];

        int i = 0;

        for (Integer paramIdx : paramIdxs)
            paramIdxsArr[i++] = paramIdx;

        sqlQry.parameterIndexes(paramIdxsArr);
    }

    /**
     * @param cols Columns from SELECT clause.
     * @return Map of columns with types.
     */
    private LinkedHashMap<String,?> collectColumns(List<GridSqlAst> cols) {
        LinkedHashMap<String, GridSqlType> res = new LinkedHashMap<>(cols.size(), 1f, false);

        for (int i = 0; i < cols.size(); i++) {
            GridSqlAst col = cols.get(i);
            GridSqlType t = col.resultType();

            if (t == null)
                throw new NullPointerException("Column type: " + col);

            if (t == GridSqlType.UNKNOWN)
                throw new IllegalStateException("Unknown type: " + col);

            String alias;

            if (col instanceof GridSqlAlias)
                alias = ((GridSqlAlias)col).alias();
            else
                alias = columnName(i);

            if (res.put(alias, t) != null)
                throw new IllegalStateException("Alias already exists: " + alias);
        }

        return res;
    }

    /**
     * @param prepared Prepared command.
     * @param useOptimizedSubqry Use optimized subqueries order for table filters.
     * @return Parsed SQL query AST.
     */
    private static GridSqlQuery parse(Prepared prepared, boolean useOptimizedSubqry) {
        return (GridSqlQuery)new GridSqlQueryParser(useOptimizedSubqry).parse(prepared);
    }

    /**
     * @param h2 Indexing.
     * @param c Connection.
     * @param qry Parsed query.
     * @param params Query parameters.
     * @param enforceJoinOrder Enforce join order.
     * @return Optimized prepared command.
     * @throws SQLException If failed.
     * @throws IgniteCheckedException If failed.
     */
    private static Prepared optimize(
        IgniteH2Indexing h2,
        Connection c,
        String qry,
        Object[] params,
        boolean distributedJoins,
        boolean enforceJoinOrder
    ) throws SQLException, IgniteCheckedException {
        H2Utils.setupConnection(c, distributedJoins, enforceJoinOrder);

        try (PreparedStatement s = c.prepareStatement(qry)) {
            h2.bindParameters(s, F.asList(params));

            return prepared(s);
        }
    }

    /**
     * @param qry Query.
     */
    private void normalizeQuery(GridSqlQuery qry) {
        if (qry instanceof GridSqlUnion) {
            GridSqlUnion union = (GridSqlUnion)qry;

            normalizeQuery(union.left());
            normalizeQuery(union.right());
        }
        else {
            GridSqlSelect select = (GridSqlSelect)qry;

            // Normalize FROM first to update column aliases after.
            normalizeFrom(select, FROM_CHILD, false);

            List<GridSqlAst> cols = select.columns(false);

            for (int i = 0; i < cols.size(); i++)
                normalizeExpression(select, childIndexForColumn(i));

            normalizeExpression(select, WHERE_CHILD);

            // ORDER BY and HAVING are in SELECT expressions.
        }

        normalizeExpression(qry, OFFSET_CHILD);
        normalizeExpression(qry, LIMIT_CHILD);
    }

    /**
     * @param prnt Table parent element.
     * @param childIdx Child index for the table or alias containing the table.
     */
    private void generateUniqueAlias(GridSqlAst prnt, int childIdx) {
        GridSqlAst child = prnt.child(childIdx);
        GridSqlAst tbl = GridSqlAlias.unwrap(child);

        assert tbl instanceof GridSqlTable || tbl instanceof GridSqlSubquery ||
            tbl instanceof GridSqlFunction: tbl.getClass();

        String uniqueAlias = nextUniqueTableAlias(tbl != child ? ((GridSqlAlias)child).alias() : null);

        GridSqlAlias uniqueAliasAst = new GridSqlAlias(uniqueAlias, tbl);

        uniqueFromAliases.put(tbl, uniqueAliasAst);

        // Replace the child in the parent.
        prnt.child(childIdx, uniqueAliasAst);
    }

    /**
     * @param origAlias Original alias.
     * @return Generated unique alias.
     */
    private String nextUniqueTableAlias(String origAlias) {
        String uniqueAlias = UNIQUE_TABLE_ALIAS_SUFFIX + nextTblAliasId++;

        if (origAlias != null) // Prepend with the original table alias for better plan readability.
            uniqueAlias = origAlias + uniqueAlias;

        return uniqueAlias;
    }


    /**
     * @param prnt Parent element.
     * @param childIdx Child index.
     * @param prntAlias If the parent is {@link GridSqlAlias}.
     */
    private void normalizeFrom(GridSqlAst prnt, int childIdx, boolean prntAlias) {
        GridSqlElement from = prnt.child(childIdx);

        if (from instanceof GridSqlTable) {
            GridSqlTable tbl = (GridSqlTable)from;

            String schemaName = tbl.dataTable() != null ? tbl.dataTable().identifier().schema() : tbl.schema();
            String tblName = tbl.dataTable() != null ? tbl.dataTable().identifier().table() : tbl.tableName();

            tbls.add(new QueryTable(schemaName, tblName));

            // In case of alias parent we need to replace the alias itself.
            if (!prntAlias)
                generateUniqueAlias(prnt, childIdx);
        }
        else if (from instanceof GridSqlAlias) {
            // Replace current alias with generated unique alias.
            normalizeFrom(from, 0, true);
            generateUniqueAlias(prnt, childIdx);
        }
        else if (from instanceof GridSqlSubquery) {
            // We do not need to wrap simple functional subqueries into filtering function,
            // because we can not have any other tables than Ignite (which are already filtered)
            // and functions we have to filter explicitly as well.
            normalizeQuery(((GridSqlSubquery)from).subquery());

            if (!prntAlias) // H2 generates aliases for subqueries in FROM clause.
                throw new IllegalStateException("No alias for subquery: " + from.getSQL());
        }
        else if (from instanceof GridSqlJoin) {
            // Left and right.
            normalizeFrom(from, 0, false);
            normalizeFrom(from, 1, false);

            // Join condition (after ON keyword).
            normalizeExpression(from, 2);
        }
        else if (from instanceof GridSqlFunction) {
            // In case of alias parent we need to replace the alias itself.
            if (!prntAlias)
                generateUniqueAlias(prnt, childIdx);
        }
        else
            throw new IllegalStateException(from.getClass().getName() + " : " + from.getSQL());
    }

    /**
     * @param prnt Parent element.
     * @param childIdx Child index.
     */
    @SuppressWarnings("StatementWithEmptyBody")
    private void normalizeExpression(GridSqlAst prnt, int childIdx) {
        GridSqlAst el = prnt.child(childIdx);

        if (el instanceof GridSqlAlias ||
            el instanceof GridSqlOperation ||
            el instanceof GridSqlFunction ||
            el instanceof GridSqlArray) {
            for (int i = 0; i < el.size(); i++)
                normalizeExpression(el, i);
        }
        else if (el instanceof GridSqlSubquery)
            normalizeQuery(((GridSqlSubquery)el).subquery());
        else if (el instanceof GridSqlColumn) {
            GridSqlColumn col = (GridSqlColumn)el;
            GridSqlAst tbl = GridSqlAlias.unwrap(col.expressionInFrom());

            // Change table alias part of the column to the generated unique table alias.
            GridSqlAlias uniqueAlias = uniqueFromAliases.get(tbl);

            // Unique aliases must be generated for all the table filters already.
            assert uniqueAlias != null: childIdx + "\n" + prnt.getSQL();

            col.tableAlias(uniqueAlias.alias());
            col.expressionInFrom(uniqueAlias);
        }
        else if (el instanceof GridSqlParameter ||
            el instanceof GridSqlPlaceholder ||
            el instanceof GridSqlConst) {
            // No-op for simple expressions.
        }
        else
            throw new IllegalStateException(el + ": " + el.getClass());
    }

    /**
     * @param qry Select.
     * @param params Parameters.
     * @param paramIdxs Parameter indexes.
     */
    private static void findParamsQuery(GridSqlQuery qry, Object[] params, TreeSet<Integer> paramIdxs) {
        if (qry instanceof GridSqlSelect)
            findParamsSelect((GridSqlSelect)qry, params, paramIdxs);
        else {
            GridSqlUnion union = (GridSqlUnion)qry;

            findParamsQuery(union.left(), params, paramIdxs);
            findParamsQuery(union.right(), params, paramIdxs);

            findParams(qry.limit(), params, paramIdxs);
            findParams(qry.offset(), params, paramIdxs);
        }
    }

    /**
     * @param select Select.
     * @param params Parameters.
     * @param paramIdxs Parameter indexes.
     */
    private static void findParamsSelect(
        GridSqlSelect select,
        Object[] params,
        TreeSet<Integer> paramIdxs
    ) {
        if (params.length == 0)
            return;

        for (GridSqlAst el : select.columns(false))
            findParams(el, params, paramIdxs);

        findParams(select.from(), params, paramIdxs);
        findParams(select.where(), params, paramIdxs);

        // Don't search in GROUP BY and HAVING since they expected to be in select list.

        findParams(select.limit(), params, paramIdxs);
        findParams(select.offset(), params, paramIdxs);
    }

    /**
     * @param el Element.
     * @param params Parameters.
     * @param paramIdxs Parameter indexes.
     */
    private static void findParams(@Nullable GridSqlAst el, Object[] params,
        TreeSet<Integer> paramIdxs) {
        if (el == null)
            return;

        if (el instanceof GridSqlParameter) {
            // H2 Supports queries like "select ?5" but first 4 non-existing parameters are need to be set to any value.
            // Here we will set them to NULL.
            final int idx = ((GridSqlParameter)el).index();

            if (params.length <= idx)
                throw new IgniteException("Invalid number of query parameters. " +
                    "Cannot find " + idx + " parameter.");

            paramIdxs.add(idx);
        }
        else if (el instanceof GridSqlSubquery)
            findParamsQuery(((GridSqlSubquery)el).subquery(), params, paramIdxs);
        else {
            for (int i = 0; i < el.size(); i++)
                findParams(el.child(i), params, paramIdxs);
        }
    }

    /**
     * @param mapSelect Selects for map query.
     * @param rdcSelect Selects for reduce query.
     * @param colNames Set of unique top level column names.
     * @param idx Index.
     * @param collocatedGrpBy If it is a collocated GROUP BY query.
     * @param isHaving If it is a HAVING expression.
     * @param hasDistinctAggregate If query has distinct aggregate expression.
     * @return {@code true} If aggregate was found.
     */
    private boolean splitSelectExpression(
        List<GridSqlAst> mapSelect,
        List<GridSqlAst> rdcSelect,
        Set<String> colNames,
        final int idx,
        boolean collocatedGrpBy,
        boolean isHaving,
        boolean hasDistinctAggregate
    ) {
        GridSqlAst el = mapSelect.get(idx);
        GridSqlAlias alias = null;

        boolean aggregateFound = false;

        if (el instanceof GridSqlAlias) { // Unwrap from alias.
            alias = (GridSqlAlias)el;
            el = alias.child();
        }

        if (!collocatedGrpBy && hasAggregates(el)) {
            aggregateFound = true;

            if (alias == null)
                alias = alias(isHaving ? HAVING_COLUMN : columnName(idx), el);

            // We can update original alias here as well since it will be dropped from mapSelect.
            splitAggregates(alias, 0, mapSelect, idx, hasDistinctAggregate, true);

            set(rdcSelect, idx, alias);
        }
        else {
            String mapColAlias = isHaving ? HAVING_COLUMN : columnName(idx);
            String rdcColAlias;

            if (alias == null)  // Original column name for reduce column.
                rdcColAlias = el instanceof GridSqlColumn ? ((GridSqlColumn)el).columnName() : mapColAlias;
            else // Set initial alias for reduce column.
                rdcColAlias = alias.alias();

            // Always wrap map column into generated alias.
            mapSelect.set(idx, alias(mapColAlias, el)); // `el` is known not to be an alias.

            // SELECT __C0 AS original_alias
            GridSqlElement rdcEl = column(mapColAlias);

            if (colNames.add(rdcColAlias)) // To handle column name duplication (usually wildcard for few tables).
                rdcEl = alias(rdcColAlias, rdcEl);

            set(rdcSelect, idx, rdcEl);
        }

        return aggregateFound;
    }

    /**
     * @param list List.
     * @param idx Index.
     * @param item Element.
     */
    private static <Z> void set(List<Z> list, int idx, Z item) {
        assert list.size() == idx;
        list.add(item);
    }

    /**
     * @param el Expression part in SELECT clause.
     * @return {@code true} If expression contains aggregates.
     */
    private static boolean hasAggregates(GridSqlAst el) {
        if (el instanceof GridSqlAggregateFunction)
            return true;

        // If in SELECT clause we have a subquery expression with aggregate,
        // we should not split it. Run the whole subquery on MAP stage.
        if (el instanceof GridSqlSubquery)
            return false;

        for (int i = 0; i < el.size(); i++) {
            if (hasAggregates(el.child(i)))
                return true;
        }

        return false;
    }

    /**
     * Lookup for distinct aggregates.
     * Note, DISTINCT make no sense for MIN and MAX aggregates, so its will be ignored.
     *
     * @param el Expression.
     * @return {@code true} If expression contains distinct aggregates.
     */
    private static boolean hasDistinctAggregates(GridSqlAst el) {
        if (el instanceof GridSqlAggregateFunction) {
            GridSqlFunctionType type = ((GridSqlAggregateFunction)el).type();

            return ((GridSqlAggregateFunction)el).distinct() && type != MIN && type != MAX;
        }

        for (int i = 0; i < el.size(); i++) {
            if (hasDistinctAggregates(el.child(i)))
                return true;
        }

        return false;
    }

    /**
     * @param parentExpr Parent expression.
     * @param childIdx Child index to try to split.
     * @param mapSelect List of expressions in map SELECT clause.
     * @param exprIdx Index of the original expression in map SELECT clause.
     * @param hasDistinctAggregate If query has distinct aggregate expression.
     * @param first If the first aggregate is already found in this expression.
     * @return {@code true} If the first aggregate is already found.
     */
    private boolean splitAggregates(
        final GridSqlAst parentExpr,
        final int childIdx,
        final List<GridSqlAst> mapSelect,
        final int exprIdx,
        boolean hasDistinctAggregate,
        boolean first
    ) {
        GridSqlAst el = parentExpr.child(childIdx);

        if (el instanceof GridSqlAggregateFunction) {
            splitAggregate(parentExpr, childIdx, mapSelect, exprIdx, hasDistinctAggregate, first);

            return true;
        }

        for (int i = 0; i < el.size(); i++) {
            if (splitAggregates(el, i, mapSelect, exprIdx, hasDistinctAggregate, first))
                first = false;
        }

        return !first;
    }

    /**
     * @param parentExpr Parent expression.
     * @param aggIdx Index of the aggregate to split in this expression.
     * @param mapSelect List of expressions in map SELECT clause.
     * @param exprIdx Index of the original expression in map SELECT clause.
     * @param hasDistinctAggregate If query has distinct aggregate expression.
     * @param first If this is the first aggregate found in this expression.
     */
    private void splitAggregate(
        GridSqlAst parentExpr,
        int aggIdx,
        List<GridSqlAst> mapSelect,
        int exprIdx,
        boolean hasDistinctAggregate,
        boolean first
    ) {
        GridSqlAggregateFunction agg = parentExpr.child(aggIdx);

        assert agg.resultType() != null;

        GridSqlElement mapAgg, rdcAgg;

        // Create stubbed map alias to fill it with correct expression later.
        GridSqlAlias mapAggAlias = alias(columnName(first ? exprIdx : mapSelect.size()), EMPTY);

        // Replace original expression if it is the first aggregate in expression or add to the end.
        if (first)
            mapSelect.set(exprIdx, mapAggAlias);
        else
            mapSelect.add(mapAggAlias);

        /* Note Distinct aggregate can be performed only on reduce phase, so
           if query contains distinct aggregate then other aggregates must be processed the same way. */
        switch (agg.type()) {
            case AVG: // SUM( AVG(CAST(x AS DOUBLE))*COUNT(x) )/SUM( COUNT(x) )  or  AVG(x)
                if (hasDistinctAggregate) /* and has no collocated group by */ {
                    mapAgg = agg.child();

                    rdcAgg = aggregate(agg.distinct(), agg.type()).resultType(agg.resultType())
                        .addChild(column(mapAggAlias.alias()));
                }
                else {
                    //-- COUNT(x) map
                    GridSqlElement cntMapAgg = aggregate(agg.distinct(), COUNT)
                        .resultType(GridSqlType.BIGINT).addChild(agg.child());

                    // Add generated alias to COUNT(x).
                    // Using size as index since COUNT will be added as the last select element to the map query.
                    String cntMapAggAlias = columnName(mapSelect.size());

                    cntMapAgg = alias(cntMapAggAlias, cntMapAgg);

                    mapSelect.add(cntMapAgg);

                    //-- AVG(CAST(x AS DOUBLE)) map
                    mapAgg = aggregate(agg.distinct(), AVG).resultType(GridSqlType.DOUBLE).addChild(
                        function(CAST).resultType(GridSqlType.DOUBLE).addChild(agg.child()));

                    //-- SUM( AVG(x)*COUNT(x) )/SUM( COUNT(x) ) reduce
                    GridSqlElement sumUpRdc = aggregate(false, SUM).addChild(
                        op(GridSqlOperationType.MULTIPLY,
                            column(mapAggAlias.alias()),
                            column(cntMapAggAlias)));

                    GridSqlElement sumDownRdc = aggregate(false, SUM).addChild(column(cntMapAggAlias));

                    if (!isFractionalType(agg.resultType().type())) {
                        sumUpRdc =  function(CAST).resultType(GridSqlType.BIGINT).addChild(sumUpRdc);
                        sumDownRdc = function(CAST).resultType(GridSqlType.BIGINT).addChild(sumDownRdc);
                    }

                    rdcAgg = function(CAST).resultType(agg.resultType())
                        .addChild(op(GridSqlOperationType.DIVIDE, sumUpRdc, sumDownRdc));
                }

                break;

            case SUM: // SUM( SUM(x) ) or SUM(DISTINCT x)
            case MAX: // MAX( MAX(x) ) or MAX(DISTINCT x)
            case MIN: // MIN( MIN(x) ) or MIN(DISTINCT x)
                if (hasDistinctAggregate) /* and has no collocated group by */ {
                    mapAgg = agg.child();

                    rdcAgg = aggregate(agg.distinct(), agg.type()).addChild(column(mapAggAlias.alias()));
                }
                else {
                    mapAgg = aggregate(agg.distinct(), agg.type()).resultType(agg.resultType()).addChild(agg.child());
                    rdcAgg = aggregate(agg.distinct(), agg.type()).addChild(column(mapAggAlias.alias()));
                }

                break;

            case COUNT_ALL: // CAST(SUM( COUNT(*) ) AS BIGINT)
            case COUNT: // CAST(SUM( COUNT(x) ) AS BIGINT) or CAST(COUNT(DISTINCT x) AS BIGINT)
                if (hasDistinctAggregate) /* and has no collocated group by */ {
                    assert agg.type() == COUNT;

                    mapAgg = agg.child();

                    rdcAgg = aggregate(agg.distinct(), agg.type()).resultType(GridSqlType.BIGINT)
                        .addChild(column(mapAggAlias.alias()));
                }
                else {
                    mapAgg = aggregate(agg.distinct(), agg.type()).resultType(GridSqlType.BIGINT);

                    if (agg.type() == COUNT)
                        mapAgg.addChild(agg.child());

                    rdcAgg = aggregate(false, SUM).addChild(column(mapAggAlias.alias()));
                    rdcAgg = function(CAST).resultType(GridSqlType.BIGINT).addChild(rdcAgg);
                }

                break;

            case GROUP_CONCAT:
                if (agg.distinct() || agg.hasGroupConcatOrder()) {
                    throw new IgniteSQLException("Clauses DISTINCT and ORDER BY are unsupported for GROUP_CONCAT " +
                        "for not collocated data.", IgniteQueryErrorCode.UNSUPPORTED_OPERATION);
                }

                if (hasDistinctAggregate)
                    mapAgg = agg.child();
                else
                    mapAgg = aggregate(agg.distinct(), agg.type()).resultType(GridSqlType.STRING).addChild(agg.child());

                rdcAgg = aggregate(false, GROUP_CONCAT)
                    .setGroupConcatSeparator(agg.getGroupConcatSeparator())
                    .resultType(GridSqlType.STRING)
                    .addChild(column(mapAggAlias.alias()));

                break;

            default:
                throw new IgniteException("Unsupported aggregate: " + agg.type());
        }

        assert !(mapAgg instanceof GridSqlAlias);
        assert mapAgg.resultType() != null;

        // Fill the map alias with aggregate.
        mapAggAlias.child(0, mapAgg);
        mapAggAlias.resultType(mapAgg.resultType());

        // Replace in original expression aggregate with reduce aggregate.
        parentExpr.child(aggIdx, rdcAgg);
    }

    /**
     * @param distinct Distinct.
     * @param type Type.
     * @return Aggregate function.
     */
    private static GridSqlAggregateFunction aggregate(boolean distinct, GridSqlFunctionType type) {
        return new GridSqlAggregateFunction(distinct, type);
    }

    /**
     * @param name Column name.
     * @return Column.
     */
    private static GridSqlColumn column(String name) {
        return new GridSqlColumn(null, null, null, null, name);
    }

    /**
     * @param alias Alias.
     * @param child Child.
     * @return Alias.
     */
    private static GridSqlAlias alias(String alias, GridSqlAst child) {
        GridSqlAlias res = new GridSqlAlias(alias, child);

        res.resultType(child.resultType());

        return res;
    }

    /**
     * @param type Type.
     * @param left Left expression.
     * @param right Right expression.
     * @return Binary operator.
     */
    private static GridSqlOperation op(GridSqlOperationType type, GridSqlAst left, GridSqlAst right) {
        return new GridSqlOperation(type, left, right);
    }

    /**
     * @param type Type.
     * @return Function.
     */
    private static GridSqlFunction function(GridSqlFunctionType type) {
        return new GridSqlFunction(type);
    }

    /**
     * @param type data type id
     * @return true if given type is fractional
     */
    private static boolean isFractionalType(int type) {
        return type == Value.DECIMAL || type == Value.FLOAT || type == Value.DOUBLE;
    }

    /**
     * Checks if given query contains expressions over key or affinity key
     * that make it possible to run it only on a small isolated
     * set of partitions.
     *
     * @param qry Query.
     * @param ctx Kernal context.
     * @return Array of partitions, or {@code null} if none identified
     */
    private static CacheQueryPartitionInfo[] derivePartitionsFromQuery(GridSqlQuery qry, GridKernalContext ctx)
        throws IgniteCheckedException {

        if (!(qry instanceof GridSqlSelect))
            return null;

        GridSqlSelect select = (GridSqlSelect)qry;

        // no joins support yet
        if (select.from() == null || select.from().size() != 1)
            return null;

        return extractPartition(select.where(), ctx);
    }

    /**
     * @param el AST element to start with.
     * @param ctx Kernal context.
     * @return Array of partition info objects, or {@code null} if none identified
     */
    private static CacheQueryPartitionInfo[] extractPartition(GridSqlAst el, GridKernalContext ctx)
        throws IgniteCheckedException {

        if (!(el instanceof GridSqlOperation))
            return null;

        GridSqlOperation op = (GridSqlOperation)el;

        switch (op.operationType()) {
            case EQUAL: {
                CacheQueryPartitionInfo partInfo = extractPartitionFromEquality(op, ctx);

                if (partInfo != null)
                    return new CacheQueryPartitionInfo[] { partInfo };

                return null;
            }

            case AND: {
                assert op.size() == 2;

                CacheQueryPartitionInfo[] partsLeft = extractPartition(op.child(0), ctx);
                CacheQueryPartitionInfo[] partsRight = extractPartition(op.child(1), ctx);

                if (partsLeft != null && partsRight != null)
                    return null; //kind of conflict (_key = 1) and (_key = 2)

                if (partsLeft != null)
                    return partsLeft;

                if (partsRight != null)
                    return partsRight;

                return null;
            }

            case OR: {
                assert op.size() == 2;

                CacheQueryPartitionInfo[] partsLeft = extractPartition(op.child(0), ctx);
                CacheQueryPartitionInfo[] partsRight = extractPartition(op.child(1), ctx);

                if (partsLeft != null && partsRight != null)
                    return mergePartitionInfo(partsLeft, partsRight);

                return null;
            }

            case IN: {
                // Operation should contain at least two children: left (column) and right (const or column).
                if (op.size() < 2)
                    return null;

                // Left operand should be column.
                GridSqlAst left = op.child();

                GridSqlColumn leftCol;

                if (left instanceof GridSqlColumn)
                    leftCol = (GridSqlColumn)left;
                else
                    return null;

                // Can work only with Ignite's tables.
                if (!(leftCol.column().getTable() instanceof GridH2Table))
                    return null;

                CacheQueryPartitionInfo[] res = new CacheQueryPartitionInfo[op.size() - 1];

                for (int i = 1; i < op.size(); i++) {
                    GridSqlAst right = op.child(i);

                    GridSqlConst rightConst;
                    GridSqlParameter rightParam;

                    if (right instanceof GridSqlConst) {
                        rightConst = (GridSqlConst)right;
                        rightParam = null;
                    }
                    else if (right instanceof GridSqlParameter) {
                        rightConst = null;
                        rightParam = (GridSqlParameter)right;
                    }
                    else
                        // One of members of "IN" list is neither const, nor param, so we do no know it's partition.
                        // As this is disjunction, not knowing partition of a single element leads to unknown partition
                        // set globally. Hence, returning null.
                        return null;

                    CacheQueryPartitionInfo cur = getCacheQueryPartitionInfo(
                        leftCol.column(),
                        rightConst,
                        rightParam,
                        ctx
                    );

                    // Same thing as above: single unknown partition in disjunction defeats optimization.
                    if (cur == null)
                        return null;

                    res[i - 1] = cur;
                }

                return res;
            }

            default:
                return null;
        }
    }

    /**
     * Analyses the equality operation and extracts the partition if possible
     *
     * @param op AST equality operation.
     * @param ctx Kernal Context.
     * @return partition info, or {@code null} if none identified
     */
    private static CacheQueryPartitionInfo extractPartitionFromEquality(GridSqlOperation op, GridKernalContext ctx)
        throws IgniteCheckedException {

        assert op.operationType() == GridSqlOperationType.EQUAL;

        GridSqlElement left = op.child(0);
        GridSqlElement right = op.child(1);

        GridSqlColumn leftCol;

        if (left instanceof GridSqlColumn)
            leftCol = (GridSqlColumn)left;
        else
            return null;

        if (!(leftCol.column().getTable() instanceof GridH2Table))
            return null;

        GridSqlConst rightConst;
        GridSqlParameter rightParam;

        if (right instanceof GridSqlConst) {
            rightConst = (GridSqlConst)right;
            rightParam = null;
        }
        else if (right instanceof GridSqlParameter) {
            rightConst = null;
            rightParam = (GridSqlParameter)right;
        }
        else
            return null;

        return getCacheQueryPartitionInfo(leftCol.column(), rightConst, rightParam, ctx);
    }

    /**
     * Extracts the partition if possible
     * @param leftCol Column on the lsft side.
     * @param rightConst Constant on the right side.
     * @param rightParam Parameter on the right side.
     * @param ctx Kernal Context.
     * @return partition info, or {@code null} if none identified
     * @throws IgniteCheckedException If failed.
     */
    @Nullable private static CacheQueryPartitionInfo getCacheQueryPartitionInfo(
        Column leftCol,
        GridSqlConst rightConst,
        GridSqlParameter rightParam,
        GridKernalContext ctx
    ) throws IgniteCheckedException {
        assert leftCol != null;
        assert leftCol.getTable() != null;
        assert leftCol.getTable() instanceof GridH2Table;

        GridH2Table tbl = (GridH2Table)leftCol.getTable();

<<<<<<< HEAD
        if (!isAffinityKey(column, tbl))
=======
        GridH2RowDescriptor desc = tbl.rowDescriptor();

        IndexColumn affKeyCol = tbl.getAffinityKeyColumn();

        int colId = leftCol.getColumnId();

        if ((affKeyCol == null || colId != affKeyCol.column.getColumnId()) && !desc.isKeyColumn(colId))
>>>>>>> b94efd51
            return null;

        if (rightConst != null) {
            int part = ctx.affinity().partition(tbl.cacheName(), rightConst.value().getObject());

            return new CacheQueryPartitionInfo(
                part,
                null,
                null,
                -1,
                -1
            );
        }
        else if (rightParam != null) {
            return new CacheQueryPartitionInfo(
                -1,
                tbl.cacheName(),
                tbl.getName(),
                leftCol.getType(),
                rightParam.index()
            );
        }
        else
            return null;
    }

    /**
     *
     * @param col Column to check
     * @param tbl H2 Table
     * @return is affinity key or not
     */
    private static boolean isAffinityKey(GridSqlColumn col, GridH2Table tbl) {
        GridH2RowDescriptor desc = tbl.rowDescriptor();

        int colId = col.column().getColumnId();

        if (desc.isKeyColumn(colId))
            return true;

        IndexColumn affKeyCol = tbl.getAffinityKeyColumn();

        try {
            return affKeyCol != null && colId >= DEFAULT_COLUMNS_COUNT && desc.isColumnKeyProperty(colId - DEFAULT_COLUMNS_COUNT) && colId == affKeyCol.column.getColumnId();
        } catch(IllegalStateException e) {
            return false;
        }
    }

    /**
     * Merges two partition info arrays, removing duplicates
     *
     * @param a Partition info array.
     * @param b Partition info array.
     * @return Result.
     */
    private static CacheQueryPartitionInfo[] mergePartitionInfo(CacheQueryPartitionInfo[] a, CacheQueryPartitionInfo[] b) {
        assert a != null;
        assert b != null;

        if (a.length == 1 && b.length == 1) {
            if (a[0].equals(b[0]))
                return new CacheQueryPartitionInfo[] { a[0] };

            return new CacheQueryPartitionInfo[] { a[0], b[0] };
        }

        ArrayList<CacheQueryPartitionInfo> list = new ArrayList<>(a.length + b.length);

        Collections.addAll(list, a);

        for (CacheQueryPartitionInfo part: b) {
            int i = 0;

            while (i < list.size() && !list.get(i).equals(part))
                i++;

            if (i == list.size())
                list.add(part);
        }

        CacheQueryPartitionInfo[] result = new CacheQueryPartitionInfo[list.size()];

        for (int i = 0; i < list.size(); i++)
            result[i] = list.get(i);

        return result;
    }

    /**
     * @param root Root model.
     * @return Tree as a string.
     */
    @SuppressWarnings("unused")
    private String printQueryModel(QueryModel root) {
        GridTreePrinter<QueryModel> mp = new GridTreePrinter<QueryModel>() {
            /** {@inheritDoc} */
            @Override protected List<QueryModel> getChildren(QueryModel m) {
                return m;
            }

            /** {@inheritDoc} */
            @Override protected String formatTreeNode(QueryModel m) {
                return "[ " +(m.uniqueAlias == null ? "+" : m.uniqueAlias.alias()) +
                    " -> " + m.type +
                    " ns:" + m.needSplit + " nsch:" + m.needSplitChild +
                    " ast: " + ast(m) +" ]";
            }

            private String ast(QueryModel m) {
                if (m.prnt == null)
                    return "-+-+-";

                String ast = m.ast().getSQL().replace('\n', ' ');

                int maxLen = 2000;

                return ast.length() <= maxLen ? ast : ast.substring(0, maxLen);
            }
        };

        return mp.print(root);
    }

    /**
     * Ensures all given queries have non-empty derived partitions and merges them.
     *
     * @param queries Collection of queries.
     * @return Derived partitions for all queries, or {@code null}.
     */
    private static CacheQueryPartitionInfo[] mergePartitionsFromMultipleQueries(List<GridCacheSqlQuery> queries) {
        CacheQueryPartitionInfo[] result = null;

        for (GridCacheSqlQuery qry : queries) {
            CacheQueryPartitionInfo[] partInfo = (CacheQueryPartitionInfo[])qry.derivedPartitions();

            if (partInfo == null) {
                result = null;

                break;
            }

            if (result == null)
                result = partInfo;
            else
                result = mergePartitionInfo(result, partInfo);
        }

        return result;
    }

    /**
     * Simplified tree-like model for a query.
     * - SELECT : All the children are list of joined query models in the FROM clause.
     * - UNION  : All the children are united left and right query models.
     * - TABLE and FUNCTION : Never have child models.
     */
    private static final class QueryModel extends ArrayList<QueryModel> {
        /** */
        @GridToStringInclude
        final Type type;

        /** */
        GridSqlAlias uniqueAlias;

        /** */
        GridSqlAst prnt;

        /** */
        int childIdx;

        /** If it is a SELECT and we need to split it. Makes sense only for type SELECT. */
        @GridToStringInclude
        boolean needSplit;

        /** If we have a child SELECT that we should split. */
        @GridToStringInclude
        boolean needSplitChild;

        /** If this is UNION ALL. Makes sense only for type UNION.*/
        boolean unionAll = true;

        /**
         * @param type Type.
         * @param prnt Parent element.
         * @param childIdx Child index.
         * @param uniqueAlias Unique parent alias of the current element.
         *                    May be {@code null} for selects inside of unions or top level queries.
         */
        QueryModel(Type type, GridSqlAst prnt, int childIdx, GridSqlAlias uniqueAlias) {
            this.type = type;
            this.prnt = prnt;
            this.childIdx = childIdx;
            this.uniqueAlias = uniqueAlias;
        }

        /**
         * @return The actual AST element for this model.
         */
        @SuppressWarnings("TypeParameterHidesVisibleType")
        private <X extends GridSqlAst> X ast() {
            return prnt.child(childIdx);
        }

        /**
         * @return {@code true} If this is a SELECT or UNION query model.
         */
        private boolean isQuery() {
            return type == Type.SELECT || type == Type.UNION;
        }

        /** {@inheritDoc} */
        @Override public String toString() {
            return S.toString(QueryModel.class, this);
        }
    }

    /**
     * Allowed types for {@link QueryModel}.
     */
    private enum Type {
        SELECT, UNION, TABLE, FUNCTION
    }

    /**
     * Condition in AND.
     */
    private static class AndCondition {
        /** */
        GridSqlAst prnt;

        /** */
        int childIdx;

        /**
         * @param prnt Parent element.
         * @param childIdx Child index.
         */
        AndCondition(GridSqlAst prnt, int childIdx) {
            this.prnt = prnt;
            this.childIdx = childIdx;
        }

        /**
         * @return The actual AST element for this expression.
         */
        @SuppressWarnings("TypeParameterHidesVisibleType")
        private <X extends GridSqlAst> X ast() {
            return prnt.child(childIdx);
        }
    }
}<|MERGE_RESOLUTION|>--- conflicted
+++ resolved
@@ -2470,9 +2470,9 @@
 
         GridH2Table tbl = (GridH2Table)leftCol.getTable();
 
-<<<<<<< HEAD
         if (!isAffinityKey(column, tbl))
-=======
+            return null;
+
         GridH2RowDescriptor desc = tbl.rowDescriptor();
 
         IndexColumn affKeyCol = tbl.getAffinityKeyColumn();
@@ -2480,7 +2480,6 @@
         int colId = leftCol.getColumnId();
 
         if ((affKeyCol == null || colId != affKeyCol.column.getColumnId()) && !desc.isKeyColumn(colId))
->>>>>>> b94efd51
             return null;
 
         if (rightConst != null) {
