--- conflicted
+++ resolved
@@ -2269,351 +2269,6 @@
     }
 
     /**
-<<<<<<< HEAD
-     * Checks if given query contains expressions over key or affinity key
-     * that make it possible to run it only on a small isolated
-     * set of partitions.
-     *
-     * @param qry Query.
-     * @param ctx Kernal context.
-     * @return Array of partitions, or {@code null} if none identified
-     */
-    private static CacheQueryPartitionInfo[] derivePartitionsFromQuery(GridSqlQuery qry, GridKernalContext ctx)
-        throws IgniteCheckedException {
-
-        if (!(qry instanceof GridSqlSelect))
-            return null;
-
-        GridSqlSelect select = (GridSqlSelect)qry;
-
-        // no joins support yet
-        if (select.from() == null || select.from().size() != 1)
-            return null;
-
-        return extractPartition(select.where(), ctx);
-    }
-
-    /**
-     * @param el AST element to start with.
-     * @param ctx Kernal context.
-     * @return Array of partition info objects, or {@code null} if none identified
-     */
-    private static CacheQueryPartitionInfo[] extractPartition(GridSqlAst el, GridKernalContext ctx)
-        throws IgniteCheckedException {
-
-        if (!(el instanceof GridSqlOperation))
-            return null;
-
-        GridSqlOperation op = (GridSqlOperation)el;
-
-        switch (op.operationType()) {
-            case EQUAL: {
-                CacheQueryPartitionInfo partInfo = extractPartitionFromEquality(op, ctx);
-
-                if (partInfo != null)
-                    return new CacheQueryPartitionInfo[] { partInfo };
-
-                return null;
-            }
-
-            case AND: {
-                assert op.size() == 2;
-
-                CacheQueryPartitionInfo[] partsLeft = extractPartition(op.child(0), ctx);
-                CacheQueryPartitionInfo[] partsRight = extractPartition(op.child(1), ctx);
-
-                if (partsLeft != null && partsRight != null)
-                    return intersectPartitionInfo(partsLeft, partsRight);
-
-                if (partsLeft != null)
-                    return partsLeft;
-
-                if (partsRight != null)
-                    return partsRight;
-
-                return null;
-            }
-
-            case OR: {
-                assert op.size() == 2;
-
-                CacheQueryPartitionInfo[] partsLeft = extractPartition(op.child(0), ctx);
-                CacheQueryPartitionInfo[] partsRight = extractPartition(op.child(1), ctx);
-
-                if (partsLeft != null && partsRight != null)
-                    return mergePartitionInfo(partsLeft, partsRight);
-
-                return null;
-            }
-
-            case IN: {
-                // Operation should contain at least two children: left (column) and right (const or column).
-                if (op.size() < 2)
-                    return null;
-
-                // Left operand should be column.
-                GridSqlAst left = op.child();
-
-                GridSqlColumn leftCol;
-
-                if (left instanceof GridSqlColumn)
-                    leftCol = (GridSqlColumn)left;
-                else
-                    return null;
-
-                // Can work only with Ignite's tables.
-                if (!(leftCol.column().getTable() instanceof GridH2Table))
-                    return null;
-
-                CacheQueryPartitionInfo[] res = new CacheQueryPartitionInfo[op.size() - 1];
-
-                for (int i = 1; i < op.size(); i++) {
-                    GridSqlAst right = op.child(i);
-
-                    GridSqlConst rightConst;
-                    GridSqlParameter rightParam;
-
-                    if (right instanceof GridSqlConst) {
-                        rightConst = (GridSqlConst)right;
-                        rightParam = null;
-                    }
-                    else if (right instanceof GridSqlParameter) {
-                        rightConst = null;
-                        rightParam = (GridSqlParameter)right;
-                    }
-                    else
-                        // One of members of "IN" list is neither const, nor param, so we do no know it's partition.
-                        // As this is disjunction, not knowing partition of a single element leads to unknown partition
-                        // set globally. Hence, returning null.
-                        return null;
-
-                    CacheQueryPartitionInfo cur = getCacheQueryPartitionInfo(
-                        leftCol.column(),
-                        rightConst,
-                        rightParam,
-                        ctx
-                    );
-
-                    // Same thing as above: single unknown partition in disjunction defeats optimization.
-                    if (cur == null)
-                        return null;
-
-                    res[i - 1] = cur;
-                }
-
-                return res;
-            }
-
-            default:
-                return null;
-        }
-    }
-
-    /**
-     * Analyses the equality operation and extracts the partition if possible
-     *
-     * @param op AST equality operation.
-     * @param ctx Kernal Context.
-     * @return partition info, or {@code null} if none identified
-     */
-    private static CacheQueryPartitionInfo extractPartitionFromEquality(GridSqlOperation op, GridKernalContext ctx)
-        throws IgniteCheckedException {
-
-        assert op.operationType() == GridSqlOperationType.EQUAL;
-
-        GridSqlElement left = op.child(0);
-        GridSqlElement right = op.child(1);
-
-        GridSqlColumn leftCol;
-
-        if (left instanceof GridSqlColumn)
-            leftCol = (GridSqlColumn)left;
-        else
-            return null;
-
-        if (!(leftCol.column().getTable() instanceof GridH2Table))
-            return null;
-
-        GridSqlConst rightConst;
-        GridSqlParameter rightParam;
-
-        if (right instanceof GridSqlConst) {
-            rightConst = (GridSqlConst)right;
-            rightParam = null;
-        }
-        else if (right instanceof GridSqlParameter) {
-            rightConst = null;
-            rightParam = (GridSqlParameter)right;
-        }
-        else
-            return null;
-
-        return getCacheQueryPartitionInfo(leftCol.column(), rightConst, rightParam, ctx);
-    }
-
-    /**
-     * Extracts the partition if possible
-     * @param leftCol Column on the lsft side.
-     * @param rightConst Constant on the right side.
-     * @param rightParam Parameter on the right side.
-     * @param ctx Kernal Context.
-     * @return partition info, or {@code null} if none identified
-     * @throws IgniteCheckedException If failed.
-     */
-    @Nullable private static CacheQueryPartitionInfo getCacheQueryPartitionInfo(
-        Column leftCol,
-        GridSqlConst rightConst,
-        GridSqlParameter rightParam,
-        GridKernalContext ctx
-    ) throws IgniteCheckedException {
-        assert leftCol != null;
-        assert leftCol.getTable() != null;
-        assert leftCol.getTable() instanceof GridH2Table;
-
-        GridH2Table tbl = (GridH2Table)leftCol.getTable();
-
-        GridH2RowDescriptor desc = tbl.rowDescriptor();
-
-        IndexColumn affKeyCol = tbl.getAffinityKeyColumn();
-
-        int colId = leftCol.getColumnId();
-
-        if ((affKeyCol == null || colId != affKeyCol.column.getColumnId()) && !desc.isKeyColumn(colId))
-            return null;
-
-        if (rightConst != null) {
-            int part = ctx.affinity().partition(tbl.cacheName(), rightConst.value().getObject());
-
-            return new CacheQueryPartitionInfo(
-                part,
-                null,
-                null,
-                -1,
-                -1
-            );
-        }
-        else if (rightParam != null) {
-            return new CacheQueryPartitionInfo(
-                -1,
-                tbl.cacheName(),
-                tbl.getName(),
-                leftCol.getType(),
-                rightParam.index()
-            );
-        }
-        else
-            return null;
-    }
-
-    /**
-     * Merges two partition info arrays, removing duplicates
-     *
-     * @param a Partition info array.
-     * @param b Partition info array.
-     * @return Result.
-     */
-    private static CacheQueryPartitionInfo[] intersectPartitionInfo(
-        CacheQueryPartitionInfo[] a,
-        CacheQueryPartitionInfo[] b) {
-        assert a != null;
-        assert b != null;
-
-        if (a.length == 0 || b.length == 0)
-            return new CacheQueryPartitionInfo[0];
-
-        ArrayList<CacheQueryPartitionInfo> aWithParams = findParameterized(a);
-        ArrayList<CacheQueryPartitionInfo> bWithParams = findParameterized(b);
-
-        if (aWithParams.size() > 0 || bWithParams.size() > 0){
-            CacheQueryPartitionInfo[][] holder = new CacheQueryPartitionInfo[2][];
-
-            holder[0] = a;
-
-            holder[1] = b;
-
-            CacheQueryPartitionInfo[] res = new CacheQueryPartitionInfo[1];
-
-            res[0] = new CacheQueryPartitionInfo(holder);
-
-            return res;
-        }
-        // Here conjunction logic could be added to handle one-side parameterized cases to remove partitions in cases
-        // like [1,2,?] AND [2,3] where partition 1 could be calculated as not actually needed.
-        // NB! partition 2 should stay as it is playing role in case where parameter belongs to any other after binding
-        else {
-            ArrayList<CacheQueryPartitionInfo> list = new ArrayList<>(a.length + b.length);
-
-            for (CacheQueryPartitionInfo partA : a) {
-                for (CacheQueryPartitionInfo partB : b) {
-                    if (partA.equals(partB))
-                        list.add(partA);
-                }
-            }
-
-            return list.toArray(new CacheQueryPartitionInfo[0]);
-        }
-    }
-
-    /**
-     * Find parametrized partitions.
-     *
-     * @param parts All partitions.
-     * @return Parametrized partitions.
-     */
-    private static ArrayList<CacheQueryPartitionInfo> findParameterized(CacheQueryPartitionInfo[] parts){
-        ArrayList<CacheQueryPartitionInfo> res = new ArrayList<CacheQueryPartitionInfo>(parts.length);
-
-        for (CacheQueryPartitionInfo p : parts) {
-            if (p.partition() < 0)
-                res.add(p);
-        }
-
-        return res;
-    }
-
-    /**
-     * Merges two partition info arrays, removing duplicates
-     *
-     * @param a Partition info array.
-     * @param b Partition info array.
-     * @return Result.
-     */
-    private static CacheQueryPartitionInfo[] mergePartitionInfo(CacheQueryPartitionInfo[] a, CacheQueryPartitionInfo[] b) {
-        assert a != null;
-        assert b != null;
-
-        if (a.length == 1 && b.length == 1) {
-            if (a[0].equals(b[0]))
-                return new CacheQueryPartitionInfo[] { a[0] };
-
-            return new CacheQueryPartitionInfo[] { a[0], b[0] };
-        }
-
-        ArrayList<CacheQueryPartitionInfo> list = new ArrayList<>(a.length + b.length);
-
-        Collections.addAll(list, a);
-
-        for (CacheQueryPartitionInfo part: b) {
-            int i = 0;
-
-            while (i < list.size() && !list.get(i).equals(part))
-                i++;
-
-            if (i == list.size())
-                list.add(part);
-        }
-
-        CacheQueryPartitionInfo[] result = new CacheQueryPartitionInfo[list.size()];
-
-        for (int i = 0; i < list.size(); i++)
-            result[i] = list.get(i);
-
-        return result;
-    }
-
-    /**
-=======
->>>>>>> c4ec543a
      * @param root Root model.
      * @return Tree as a string.
      */
