--- conflicted
+++ resolved
@@ -2344,28 +2344,6 @@
             }
 
             case IN: {
-<<<<<<< HEAD
-                if (op.size() == 0) //Key expected
-                    return null;
-                else if (op.size() == 1) //Empty selection
-                    return null;
-                else if (!GridSqlColumn.class.isAssignableFrom(op.child().getClass())
-                    && !GridH2Table.class.isAssignableFrom(
-                        (GridSqlColumn.class.cast(op.child()).column().getTable().getClass())))
-                    return null;
-                else {
-                    List<CacheQueryPartitionInfo> res = new ArrayList<>(op.size() - 1);
-                    for (int i = 1; i < op.size(); i++) {
-                        CacheQueryPartitionInfo cur = getCacheQueryPartitionInfo(
-                            GridSqlColumn.class.cast(op.child()).column(), op.child(i), ctx);
-
-                        if (cur != null)
-                            res.add(cur);
-                    }
-
-                    return res.size() > 0 ? res.toArray(new CacheQueryPartitionInfo[res.size()]) : null;
-                }
-=======
                 // Operation should contain at least two children: left (column) and right (const or column).
                 if (op.size() < 2)
                     return null;
@@ -2421,7 +2399,6 @@
                 }
 
                 return res;
->>>>>>> 324e6e38
             }
 
             default:
@@ -2436,8 +2413,8 @@
      * @param ctx Kernal Context.
      * @return partition info, or {@code null} if none identified
      */
-    private static CacheQueryPartitionInfo extractPartitionFromEquality(GridSqlOperation op,
-        GridKernalContext ctx) throws IgniteCheckedException {
+    private static CacheQueryPartitionInfo extractPartitionFromEquality(GridSqlOperation op, GridKernalContext ctx)
+        throws IgniteCheckedException {
 
         assert op.operationType() == GridSqlOperationType.EQUAL;
 
@@ -2454,29 +2431,6 @@
         if (!(leftCol.column().getTable() instanceof GridH2Table))
             return null;
 
-<<<<<<< HEAD
-        return getCacheQueryPartitionInfo(GridSqlColumn.class.cast(left).column(), right, ctx);
-    }
-
-    /**
-     * Extracts the partition if possible
-     * @param col H2 column
-     * @param cnstOrPar Constant or parameter element
-     * @param ctx Kernal Context.
-     * @return partition info, or {@code null} if none identified
-     * @throws IgniteCheckedException
-     */
-    @Nullable private static CacheQueryPartitionInfo getCacheQueryPartitionInfo(Column col, GridSqlElement cnstOrPar,
-        GridKernalContext ctx) throws IgniteCheckedException {
-        assert col != null;
-
-        assert col.getTable() != null;
-
-        if (!GridH2Table.class.isAssignableFrom(col.getTable().getClass()))
-            return null;
-
-        GridH2Table tbl = (GridH2Table)col.getTable();
-=======
         GridSqlConst rightConst;
         GridSqlParameter rightParam;
 
@@ -2514,112 +2468,16 @@
         assert leftCol.getTable() instanceof GridH2Table;
 
         GridH2Table tbl = (GridH2Table)leftCol.getTable();
->>>>>>> 324e6e38
 
         GridH2RowDescriptor desc = tbl.rowDescriptor();
 
         IndexColumn affKeyCol = tbl.getAffinityKeyColumn();
 
-<<<<<<< HEAD
-        int colId = col.getColumnId();
-=======
         int colId = leftCol.getColumnId();
->>>>>>> 324e6e38
 
         if ((affKeyCol == null || colId != affKeyCol.column.getColumnId()) && !desc.isKeyColumn(colId))
             return null;
 
-<<<<<<< HEAD
-        if (GridSqlConst.class.isAssignableFrom(cnstOrPar.getClass())) {
-            return new CacheQueryPartitionInfo(ctx.affinity().partition(tbl.cacheName(),
-                GridSqlConst.class.cast(cnstOrPar).value().getObject()), null, null, -1, -1);
-        }
-        else if (GridSqlParameter.class.isAssignableFrom(cnstOrPar.getClass())) {
-            return new CacheQueryPartitionInfo(-1, tbl.cacheName(), tbl.getName(),
-                col.getType(), GridSqlParameter.class.cast(cnstOrPar).index());
-        }
-        return null;
-    }
-
-    /**
-     * Merges two partition info arrays, removing duplicates
-     *
-     * @param a Partition info array.
-     * @param b Partition info array.
-     * @return Result.
-     */
-    private static CacheQueryPartitionInfo[] intersectPartitionInfo(
-        CacheQueryPartitionInfo[] a,
-        CacheQueryPartitionInfo[] b) {
-        assert a != null;
-        assert b != null;
-
-        if (a.length == 0 || b.length == 0)
-            return new CacheQueryPartitionInfo[0];
-
-        ArrayList<CacheQueryPartitionInfo> aWithParams = findParameterized(a);
-        ArrayList<CacheQueryPartitionInfo> bWithParams = findParameterized(b);
-
-        if (aWithParams.size() > 0 && bWithParams.size() > 0){
-            CacheQueryPartitionInfo[][] holder = new CacheQueryPartitionInfo[2][];
-
-            holder[0] = a;
-
-            holder[1] = b;
-
-            CacheQueryPartitionInfo[] res = new CacheQueryPartitionInfo[1];
-
-            res[0] = new CacheQueryPartitionInfo(holder);
-
-            return res;
-        } else if(aWithParams.size() > 0) {
-            CacheQueryPartitionInfo[][] holder = new CacheQueryPartitionInfo[2][];
-
-            holder[0] = aWithParams.toArray(new CacheQueryPartitionInfo[0]);
-
-            holder[1] = b;
-
-            CacheQueryPartitionInfo[] res = new CacheQueryPartitionInfo[1];
-
-            res[0] = new CacheQueryPartitionInfo(holder);
-
-            return res;
-        } else if(bWithParams.size() > 0){
-            CacheQueryPartitionInfo[][] holder = new CacheQueryPartitionInfo[2][];
-
-            holder[0] = a;
-
-            holder[1] = bWithParams.toArray(new CacheQueryPartitionInfo[0]);
-
-            CacheQueryPartitionInfo[] res = new CacheQueryPartitionInfo[1];
-
-            res[0] = new CacheQueryPartitionInfo(holder);
-
-            return res;
-        } else {
-            ArrayList<CacheQueryPartitionInfo> list = new ArrayList<>(a.length + b.length);
-
-            for (CacheQueryPartitionInfo partA : a) {
-                for (CacheQueryPartitionInfo partB : b) {
-                    if (partA.equals(partB))
-                        list.add(partA);
-                }
-            }
-
-            return list.toArray(new CacheQueryPartitionInfo[0]);
-        }
-    }
-
-    private static ArrayList<CacheQueryPartitionInfo> findParameterized(CacheQueryPartitionInfo[] parts){
-        ArrayList<CacheQueryPartitionInfo> res = new ArrayList<CacheQueryPartitionInfo>(parts.length);
-
-        for (CacheQueryPartitionInfo p : parts) {
-            if (p.partition() < 0)
-                res.add(p);
-        }
-
-        return res;
-=======
         if (rightConst != null) {
             int part = ctx.affinity().partition(tbl.cacheName(), rightConst.value().getObject());
 
@@ -2642,7 +2500,87 @@
         }
         else
             return null;
->>>>>>> 324e6e38
+    }
+
+    /**
+     * Merges two partition info arrays, removing duplicates
+     *
+     * @param a Partition info array.
+     * @param b Partition info array.
+     * @return Result.
+     */
+    private static CacheQueryPartitionInfo[] intersectPartitionInfo(
+        CacheQueryPartitionInfo[] a,
+        CacheQueryPartitionInfo[] b) {
+        assert a != null;
+        assert b != null;
+
+        if (a.length == 0 || b.length == 0)
+            return new CacheQueryPartitionInfo[0];
+
+        ArrayList<CacheQueryPartitionInfo> aWithParams = findParameterized(a);
+        ArrayList<CacheQueryPartitionInfo> bWithParams = findParameterized(b);
+
+        if (aWithParams.size() > 0 && bWithParams.size() > 0){
+            CacheQueryPartitionInfo[][] holder = new CacheQueryPartitionInfo[2][];
+
+            holder[0] = a;
+
+            holder[1] = b;
+
+            CacheQueryPartitionInfo[] res = new CacheQueryPartitionInfo[1];
+
+            res[0] = new CacheQueryPartitionInfo(holder);
+
+            return res;
+        } else if(aWithParams.size() > 0) {
+            CacheQueryPartitionInfo[][] holder = new CacheQueryPartitionInfo[2][];
+
+            holder[0] = aWithParams.toArray(new CacheQueryPartitionInfo[0]);
+
+            holder[1] = b;
+
+            CacheQueryPartitionInfo[] res = new CacheQueryPartitionInfo[1];
+
+            res[0] = new CacheQueryPartitionInfo(holder);
+
+            return res;
+        } else if(bWithParams.size() > 0){
+            CacheQueryPartitionInfo[][] holder = new CacheQueryPartitionInfo[2][];
+
+            holder[0] = a;
+
+            holder[1] = bWithParams.toArray(new CacheQueryPartitionInfo[0]);
+
+            CacheQueryPartitionInfo[] res = new CacheQueryPartitionInfo[1];
+
+            res[0] = new CacheQueryPartitionInfo(holder);
+
+            return res;
+        } else {
+            ArrayList<CacheQueryPartitionInfo> list = new ArrayList<>(a.length + b.length);
+
+            for (CacheQueryPartitionInfo partA : a) {
+                for (CacheQueryPartitionInfo partB : b) {
+                    if (partA.equals(partB))
+                        list.add(partA);
+                }
+            }
+
+            return list.toArray(new CacheQueryPartitionInfo[0]);
+        }
+    }
+
+    // TODO
+    private static ArrayList<CacheQueryPartitionInfo> findParameterized(CacheQueryPartitionInfo[] parts){
+        ArrayList<CacheQueryPartitionInfo> res = new ArrayList<CacheQueryPartitionInfo>(parts.length);
+
+        for (CacheQueryPartitionInfo p : parts) {
+            if (p.partition() < 0)
+                res.add(p);
+        }
+
+        return res;
     }
 
     /**
