--- conflicted
+++ resolved
@@ -266,12 +266,6 @@
 
             final ArrayList<List<?>> data = new ArrayList<>(plan.rowCount());
 
-<<<<<<< HEAD
-            final GridQueryFieldsResult res = idx.queryLocalSqlFields(idx.schema(cctx.name()), plan.selectQuery(),
-                F.asList(args), null, false, 0, null, null);
-
-=======
->>>>>>> 5439eb28
             QueryCursorImpl<List<?>> stepCur = new QueryCursorImpl<>(new Iterable<List<?>>() {
                 @Override public Iterator<List<?>> iterator() {
                     try {
@@ -280,7 +274,7 @@
                         if (!F.isEmpty(plan.selectQuery())) {
                             GridQueryFieldsResult res = idx.queryLocalSqlFields(idx.schema(cctx.name()),
                                 plan.selectQuery(), F.asList(U.firstNotNull(args, X.EMPTY_OBJECT_ARRAY)),
-                                null, false, 0, null);
+                                null, false, 0, null, null);
 
                             it = res.iterator();
                         }
