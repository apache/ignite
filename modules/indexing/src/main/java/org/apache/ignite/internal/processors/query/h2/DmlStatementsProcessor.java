/*
 * Licensed to the Apache Software Foundation (ASF) under one or more
 * contributor license agreements.  See the NOTICE file distributed with
 * this work for additional information regarding copyright ownership.
 * The ASF licenses this file to You under the Apache License, Version 2.0
 * (the "License"); you may not use this file except in compliance with
 * the License.  You may obtain a copy of the License at
 *
 *      http://www.apache.org/licenses/LICENSE-2.0
 *
 * Unless required by applicable law or agreed to in writing, software
 * distributed under the License is distributed on an "AS IS" BASIS,
 * WITHOUT WARRANTIES OR CONDITIONS OF ANY KIND, either express or implied.
 * See the License for the specific language governing permissions and
 * limitations under the License.
 */

package org.apache.ignite.internal.processors.query.h2;

<<<<<<< HEAD
import java.sql.BatchUpdateException;
import java.sql.Connection;
import java.sql.PreparedStatement;
import java.sql.SQLException;
import java.sql.Statement;
import java.util.ArrayList;
import java.util.Arrays;
import java.util.Collection;
import java.util.Collections;
import java.util.Iterator;
import java.util.LinkedHashMap;
import java.util.List;
import java.util.Map;
import java.util.concurrent.ConcurrentMap;
import java.util.concurrent.TimeUnit;
import javax.cache.processor.EntryProcessor;
import javax.cache.processor.EntryProcessorException;
import javax.cache.processor.MutableEntry;
import org.apache.ignite.IgniteCheckedException;
import org.apache.ignite.IgniteDataStreamer;
import org.apache.ignite.IgniteException;
import org.apache.ignite.IgniteLogger;
import org.apache.ignite.IgniteSystemProperties;
import org.apache.ignite.cache.CacheServerNotFoundException;
import org.apache.ignite.cache.query.BulkLoadContextCursor;
import org.apache.ignite.cache.query.FieldsQueryCursor;
import org.apache.ignite.cache.query.SqlFieldsQuery;
import org.apache.ignite.internal.GridKernalContext;
import org.apache.ignite.internal.IgniteInternalFuture;
import org.apache.ignite.internal.cluster.ClusterTopologyServerNotFoundException;
import org.apache.ignite.internal.processors.affinity.AffinityTopologyVersion;
import org.apache.ignite.internal.processors.bulkload.BulkLoadAckClientParameters;
import org.apache.ignite.internal.processors.bulkload.BulkLoadCacheWriter;
import org.apache.ignite.internal.processors.bulkload.BulkLoadParser;
import org.apache.ignite.internal.processors.bulkload.BulkLoadProcessor;
import org.apache.ignite.internal.processors.bulkload.BulkLoadStreamerWriter;
import org.apache.ignite.internal.processors.cache.CacheObjectValueContext;
import org.apache.ignite.internal.processors.cache.CacheOperationContext;
import org.apache.ignite.internal.processors.cache.GridCacheContext;
import org.apache.ignite.internal.processors.cache.QueryCursorImpl;
import org.apache.ignite.internal.processors.cache.distributed.near.GridNearTxLocal;
import org.apache.ignite.internal.processors.cache.mvcc.MvccSnapshot;
import org.apache.ignite.internal.processors.cache.mvcc.StaticMvccQueryTracker;
import org.apache.ignite.internal.processors.cache.query.GridCacheQueryType;
import org.apache.ignite.internal.processors.cache.query.IgniteQueryErrorCode;
import org.apache.ignite.internal.processors.cache.query.SqlFieldsQueryEx;
import org.apache.ignite.internal.processors.odbc.SqlStateCode;
import org.apache.ignite.internal.processors.query.EnlistOperation;
import org.apache.ignite.internal.processors.query.GridQueryCacheObjectsIterator;
import org.apache.ignite.internal.processors.query.GridQueryCancel;
import org.apache.ignite.internal.processors.query.GridQueryFieldsResult;
import org.apache.ignite.internal.processors.query.GridQueryFieldsResultAdapter;
import org.apache.ignite.internal.processors.query.IgniteSQLException;
import org.apache.ignite.internal.processors.query.QueryUtils;
import org.apache.ignite.internal.processors.query.UpdateSourceIterator;
import org.apache.ignite.internal.processors.query.h2.dml.DmlBatchSender;
import org.apache.ignite.internal.processors.query.h2.dml.DmlDistributedPlanInfo;
import org.apache.ignite.internal.processors.query.h2.dml.DmlUtils;
import org.apache.ignite.internal.processors.query.h2.dml.UpdateMode;
import org.apache.ignite.internal.processors.query.h2.dml.UpdatePlan;
import org.apache.ignite.internal.processors.query.h2.dml.UpdatePlanBuilder;
import org.apache.ignite.internal.processors.query.h2.opt.GridH2Table;
import org.apache.ignite.internal.processors.query.h2.sql.GridSqlQueryParser;
import org.apache.ignite.internal.processors.query.h2.twostep.msg.GridH2QueryRequest;
import org.apache.ignite.internal.sql.command.SqlBulkLoadCommand;
import org.apache.ignite.internal.sql.command.SqlCommand;
import org.apache.ignite.internal.sql.optimizer.affinity.PartitionResult;
import org.apache.ignite.internal.util.GridBoundedConcurrentLinkedHashMap;
import org.apache.ignite.internal.util.lang.IgniteClosureX;
import org.apache.ignite.internal.util.lang.IgniteSingletonIterator;
=======
>>>>>>> 74e56026
import org.apache.ignite.internal.util.typedef.F;
import org.apache.ignite.lang.IgniteInClosure;

import javax.cache.processor.EntryProcessor;
import javax.cache.processor.EntryProcessorException;
import javax.cache.processor.MutableEntry;

/**
 * Contains entry processors for DML. Should be modified very carefully to maintain binary compatibility due to
 * seializable anonymous classes.
 */
@SuppressWarnings({"Anonymous2MethodRef", "PublicInnerClass", "unused"})
public class DmlStatementsProcessor {
<<<<<<< HEAD
    /** Default number of attempts to re-run DELETE and UPDATE queries in case of concurrent modifications of values. */
    private static final int DFLT_DML_RERUN_ATTEMPTS = 4;

    /** Kernal context. */
    private final GridKernalContext ctx;

    /** Indexing. */
    private final IgniteH2Indexing idx;

    /** Object value context. */
    private final CacheObjectValueContext coCtx;

    /** Connection manager. */
    private final ConnectionManager connMgr;

    /** Schema manager. */
    private final SchemaManager schemaMgr;

    /** Logger. */
    private final IgniteLogger log;

    /** Default size for update plan cache. */
    private static final int PLAN_CACHE_SIZE = 1024;

    /** Cached value of {@code IgniteSystemProperties.IGNITE_ALLOW_DML_INSIDE_TRANSACTION}. */
    private final boolean isDmlAllowedOverride;

    /** Update plans cache. */
    private final ConcurrentMap<H2CachedStatementKey, UpdatePlan> planCache =
        new GridBoundedConcurrentLinkedHashMap<>(PLAN_CACHE_SIZE);

    /**
     * Default constructor.
     */
    public DmlStatementsProcessor(GridKernalContext ctx, IgniteH2Indexing idx) {
        this.ctx = ctx;
        this.idx = idx;

        coCtx = idx.objectContext();
        connMgr = idx.connections();
        schemaMgr = idx.schemaManager();

        log = ctx.log(DmlStatementsProcessor.class);

        isDmlAllowedOverride = Boolean.getBoolean(IgniteSystemProperties.IGNITE_ALLOW_DML_INSIDE_TRANSACTION);
    }

    /**
     * Handle cache stop.
     *
     * @param cacheName Cache name.
     */
    public void onCacheStop(String cacheName) {
        Iterator<Map.Entry<H2CachedStatementKey, UpdatePlan>> iter = planCache.entrySet().iterator();

        while (iter.hasNext()) {
            UpdatePlan plan = iter.next().getValue();

            if (F.eq(cacheName, plan.cacheContext().name()))
                iter.remove();
        }
    }

    /**
     * Execute DML statement, possibly with few re-attempts in case of concurrent data modifications.
     *
     * @param schemaName Schema.
     * @param conn Connection.
     * @param prepared Prepared statement.
     * @param fieldsQry Original query.
     * @param loc Query locality flag.
     * @param filters Cache name and key filter.
     * @param cancel Cancel.
     * @return Update result (modified items count and failed keys).
     * @throws IgniteCheckedException if failed.
     */
    private UpdateResult updateSqlFields(String schemaName, Connection conn, Prepared prepared,
        SqlFieldsQuery fieldsQry, boolean loc, IndexingQueryFilter filters, GridQueryCancel cancel)
        throws IgniteCheckedException {
        Object[] errKeys = null;

        long items = 0;

        UpdatePlan plan = getPlanForStatement(schemaName, conn, prepared, fieldsQry, loc, null);

        GridCacheContext<?, ?> cctx = plan.cacheContext();

        for (int i = 0; i < DFLT_DML_RERUN_ATTEMPTS; i++) {
            CacheOperationContext opCtx = setKeepBinaryContext(cctx);

            UpdateResult r;

            try {
                r = executeUpdateStatement(schemaName, plan, fieldsQry, loc, filters, cancel);
            }
            finally {
                cctx.operationContextPerCall(opCtx);
            }

            items += r.counter();
            errKeys = r.errorKeys();

            if (F.isEmpty(errKeys))
                break;
        }

        if (F.isEmpty(errKeys)) {
            if (items == 1L)
                return UpdateResult.ONE;
            else if (items == 0L)
                return UpdateResult.ZERO;
        }

        return new UpdateResult(items, errKeys);
    }

    /**
     * Execute DML statement, possibly with few re-attempts in case of concurrent data modifications.
     *
     * @param schemaName Schema.
     * @param conn Connection.
     * @param prepared Prepared statement.
     * @param fieldsQry Original query.
     * @param loc Query locality flag.
     * @param filters Cache name and key filter.
     * @param cancel Cancel.
     * @return Update result (modified items count and failed keys).
     * @throws IgniteCheckedException if failed.
     */
    private Collection<UpdateResult> updateSqlFieldsBatched(String schemaName, Connection conn, Prepared prepared,
        SqlFieldsQueryEx fieldsQry, boolean loc, IndexingQueryFilter filters, GridQueryCancel cancel)
        throws IgniteCheckedException {
        List<Object[]> argss = fieldsQry.batchedArguments();

        UpdatePlan plan = getPlanForStatement(schemaName, conn, prepared, fieldsQry, loc, null);

        GridCacheContext<?, ?> cctx = plan.cacheContext();

        // For MVCC case, let's enlist batch elements one by one.
        if (plan.hasRows() && plan.mode() == UpdateMode.INSERT && !cctx.mvccEnabled()) {
            CacheOperationContext opCtx = setKeepBinaryContext(cctx);

            try {
                List<List<List<?>>> cur = plan.createRows(argss);

                return processDmlSelectResultBatched(plan, cur, fieldsQry.getPageSize());
            }
            finally {
                cctx.operationContextPerCall(opCtx);
            }
        }
        else {
            // Fallback to previous mode.
            Collection<UpdateResult> ress = new ArrayList<>(argss.size());

            SQLException batchException = null;

            int[] cntPerRow = new int[argss.size()];

            int cntr = 0;

            for (Object[] args : argss) {
                SqlFieldsQueryEx qry0 = (SqlFieldsQueryEx)fieldsQry.copy();

                qry0.clearBatchedArgs();
                qry0.setArgs(args);

                UpdateResult res;

                try {
                    res = updateSqlFields(schemaName, conn, prepared, qry0, loc, filters, cancel);

                    cntPerRow[cntr++] = (int)res.counter();

                    ress.add(res);
                }
                catch (Exception e ) {
                    String sqlState;

                    int code;

                    if (e instanceof IgniteSQLException) {
                        sqlState = ((IgniteSQLException)e).sqlState();

                        code = ((IgniteSQLException)e).statusCode();
                    } else {
                        sqlState = SqlStateCode.INTERNAL_ERROR;

                        code = IgniteQueryErrorCode.UNKNOWN;
                    }

                    batchException = chainException(batchException, new SQLException(e.getMessage(), sqlState, code, e));

                    cntPerRow[cntr++] = Statement.EXECUTE_FAILED;
                }
            }

            if (batchException != null) {
                BatchUpdateException e = new BatchUpdateException(batchException.getMessage(),
                    batchException.getSQLState(), batchException.getErrorCode(), cntPerRow, batchException);

                throw new IgniteCheckedException(e);
            }

            return ress;
        }
    }

    /**
     * Makes current operation context as keepBinary.
     *
     * @param cctx Cache context.
     * @return Old operation context.
     */
    private CacheOperationContext setKeepBinaryContext(GridCacheContext<?, ?> cctx) {
        CacheOperationContext opCtx = cctx.operationContextPerCall();

        // Force keepBinary for operation context to avoid binary deserialization inside entry processor
        if (cctx.binaryMarshaller()) {
            CacheOperationContext newOpCtx = null;

            if (opCtx == null)
                // Mimics behavior of GridCacheAdapter#keepBinary and GridCacheProxyImpl#keepBinary
                newOpCtx = new CacheOperationContext(false, null, true, null, false, null, false, true);
            else if (!opCtx.isKeepBinary())
                newOpCtx = opCtx.keepBinary();

            if (newOpCtx != null)
                cctx.operationContextPerCall(newOpCtx);
        }

        return opCtx;
    }

    /**
     * @param schemaName Schema.
     * @param c Connection.
     * @param p Prepared statement.
     * @param fieldsQry Initial query
     * @param cancel Query cancel.
     * @return Update result wrapped into {@link GridQueryFieldsResult}
     * @throws IgniteCheckedException if failed.
     */
    @SuppressWarnings("unchecked")
    List<QueryCursorImpl<List<?>>> updateSqlFieldsDistributed(String schemaName, Connection c, Prepared p,
        SqlFieldsQuery fieldsQry, GridQueryCancel cancel) throws IgniteCheckedException {
        if (DmlUtils.isBatched(fieldsQry)) {
            Collection<UpdateResult> ress = updateSqlFieldsBatched(schemaName, c, p, (SqlFieldsQueryEx)fieldsQry,
                false, null, cancel);

            ArrayList<QueryCursorImpl<List<?>>> resCurs = new ArrayList<>(ress.size());

            for (UpdateResult res : ress) {
                checkUpdateResult(res);

                QueryCursorImpl<List<?>> resCur = (QueryCursorImpl<List<?>>)new QueryCursorImpl(Collections.singletonList
                    (Collections.singletonList(res.counter())), cancel, false);

                resCur.fieldsMeta(UPDATE_RESULT_META);

                resCurs.add(resCur);
            }

            return resCurs;
        }
        else {
            UpdateResult res = updateSqlFields(schemaName, c, p, fieldsQry, false, null, cancel);

            checkUpdateResult(res);

            QueryCursorImpl<List<?>> resCur = (QueryCursorImpl<List<?>>)new QueryCursorImpl(Collections.singletonList
                (Collections.singletonList(res.counter())), cancel, false);

            resCur.fieldsMeta(UPDATE_RESULT_META);

            return Collections.singletonList(resCur);
        }
    }

    /**
     * Execute DML statement on local cache.
     *
     * @param schemaName Schema.
     * @param conn Connection.
     * @param prepared H2 prepared command.
     * @param fieldsQry Fields query.
     * @param filters Cache name and key filter.
     * @param cancel Query cancel.
     * @return Update result wrapped into {@link GridQueryFieldsResult}
     * @throws IgniteCheckedException if failed.
     */
    @SuppressWarnings("unchecked")
    GridQueryFieldsResult updateSqlFieldsLocal(String schemaName, Connection conn, Prepared prepared,
        SqlFieldsQuery fieldsQry, IndexingQueryFilter filters, GridQueryCancel cancel)
        throws IgniteCheckedException {
        UpdateResult res = updateSqlFields(schemaName, conn, prepared, fieldsQry, true,
            filters, cancel);

        return new GridQueryFieldsResultAdapter(UPDATE_RESULT_META,
            new IgniteSingletonIterator(Collections.singletonList(res.counter())));
    }

    /**
     * Perform given statement against given data streamer. Only rows based INSERT is supported.
     *
     * @param qry Query.
     * @param schemaName Schema name.
     * @param streamer Streamer to feed data to.
     * @param stmt Statement.
     * @param args Statement arguments.
     * @return Number of rows in given INSERT statement.
     * @throws IgniteCheckedException if failed.
     */
    @SuppressWarnings({"unchecked"})
    long streamUpdateQuery(String qry, String schemaName, IgniteDataStreamer streamer, PreparedStatement stmt,
        final Object[] args) throws IgniteCheckedException {
        Long qryId = idx.runningQueryManager().register(qry, GridCacheQueryType.SQL_FIELDS, schemaName, true, null);

        boolean fail = false;

        try {
            idx.checkStatementStreamable(stmt);

            Prepared p = GridSqlQueryParser.prepared(stmt);

            assert p != null;

            final UpdatePlan plan = getPlanForStatement(schemaName, null, p, null, true, null);

            assert plan.isLocalSubquery();

            final GridCacheContext cctx = plan.cacheContext();

            QueryCursorImpl<List<?>> cur;

            final ArrayList<List<?>> data = new ArrayList<>(plan.rowCount());

            QueryCursorImpl<List<?>> stepCur = new QueryCursorImpl<>(new Iterable<List<?>>() {
                @Override public Iterator<List<?>> iterator() {
                    try {
                        Iterator<List<?>> it;

                        if (!F.isEmpty(plan.selectQuery())) {
                            GridQueryFieldsResult res = idx.queryLocalSqlFields(idx.schema(cctx.name()),
                                plan.selectQuery(), F.asList(U.firstNotNull(args, X.EMPTY_OBJECT_ARRAY)),
                                null, false, false, 0, null, null);

                            it = res.iterator();
                        }
                        else
                            it = plan.createRows(U.firstNotNull(args, X.EMPTY_OBJECT_ARRAY)).iterator();

                        return new GridQueryCacheObjectsIterator(it, coCtx, cctx.keepBinary());
                    }
                    catch (IgniteCheckedException e) {
                        throw new IgniteException(e);
                    }
                }
            }, null);

            data.addAll(stepCur.getAll());

            cur = new QueryCursorImpl<>(new Iterable<List<?>>() {
                @Override public Iterator<List<?>> iterator() {
                    return data.iterator();
                }
            }, null);

            if (plan.rowCount() == 1) {
                IgniteBiTuple t = plan.processRow(cur.iterator().next());

                streamer.addData(t.getKey(), t.getValue());

                return 1;
            }

            Map<Object, Object> rows = new LinkedHashMap<>(plan.rowCount());

            for (List<?> row : cur) {
                final IgniteBiTuple t = plan.processRow(row);

                rows.put(t.getKey(), t.getValue());
            }

            streamer.addData(rows);

            return rows.size();
        }
        catch (IgniteCheckedException e) {
            fail = true;

            throw e;
        }
        finally {
            idx.runningQueryManager().unregister(qryId, fail);
        }
    }

    /**
     * Actually perform SQL DML operation locally.
     *
     * @param schemaName Schema name.
     * @param plan Cache context.
     * @param fieldsQry Fields query.
     * @param loc Local query flag.
     * @param filters Cache name and key filter.
     * @param cancel Query cancel state holder.
     * @return Pair [number of successfully processed items; keys that have failed to be processed]
     * @throws IgniteCheckedException if failed.
     */
    @SuppressWarnings({"ConstantConditions"})
    private UpdateResult executeUpdateStatement(String schemaName, final UpdatePlan plan,
        SqlFieldsQuery fieldsQry, boolean loc, IndexingQueryFilter filters,
        GridQueryCancel cancel) throws IgniteCheckedException {
        GridCacheContext cctx = plan.cacheContext();

        if (cctx != null && cctx.mvccEnabled()) {
            assert cctx.transactional();

            DmlDistributedPlanInfo distributedPlan = plan.distributedPlan();

            GridNearTxLocal tx = tx(cctx.kernalContext());

            boolean implicit = (tx == null);

            boolean commit = implicit && (!(fieldsQry instanceof SqlFieldsQueryEx) ||
                ((SqlFieldsQueryEx)fieldsQry).isAutoCommit());

            if (implicit)
                tx = txStart(cctx, fieldsQry.getTimeout());

            requestSnapshot(cctx, tx);

            try (GridNearTxLocal toCommit = commit ? tx : null) {
                long timeout = implicit
                    ? tx.remainingTime()
                    : IgniteH2Indexing.operationTimeout(fieldsQry.getTimeout(), tx);

                if (cctx.isReplicated() || distributedPlan == null || ((plan.mode() == UpdateMode.INSERT
                    || plan.mode() == UpdateMode.MERGE) && !plan.isLocalSubquery())) {

                    boolean sequential = true;

                    UpdateSourceIterator<?> it;

                    if (plan.fastResult()) {
                        IgniteBiTuple row = plan.getFastRow(fieldsQry.getArgs());

                        EnlistOperation op = UpdatePlan.enlistOperation(plan.mode());

                        it = new DmlUpdateSingleEntryIterator<>(op, op.isDeleteOrLock() ? row.getKey() : row);
                    }
                    else if (plan.hasRows()) {
                        it = new DmlUpdateResultsIterator(
                            UpdatePlan.enlistOperation(plan.mode()),
                            plan,
                            plan.createRows(fieldsQry.getArgs()));
                    }
                    else {
                        // TODO IGNITE-8865 if there is no ORDER BY statement it's no use to retain entries order on locking (sequential = false).
                        SqlFieldsQuery newFieldsQry = new SqlFieldsQuery(plan.selectQuery(), fieldsQry.isCollocated())
                            .setArgs(fieldsQry.getArgs())
                            .setDistributedJoins(fieldsQry.isDistributedJoins())
                            .setEnforceJoinOrder(fieldsQry.isEnforceJoinOrder())
                            .setLocal(fieldsQry.isLocal())
                            .setPageSize(fieldsQry.getPageSize())
                            .setTimeout((int)timeout, TimeUnit.MILLISECONDS)
                            .setDataPageScanEnabled(fieldsQry.isDataPageScanEnabled());

                        FieldsQueryCursor<List<?>> cur = idx.querySqlFields(schemaName, newFieldsQry, null,
                            true, true, mvccTracker(cctx, tx), cancel, false).get(0);

                        it = plan.iteratorForTransaction(connMgr, cur);
                    }

                    IgniteInternalFuture<Long> fut = tx.updateAsync(cctx, it,
                        fieldsQry.getPageSize(), timeout, sequential);

                    UpdateResult res = new UpdateResult(fut.get(), X.EMPTY_OBJECT_ARRAY);

                    if (commit)
                        toCommit.commit();

                    return res;
                }

                int[] ids = U.toIntArray(distributedPlan.getCacheIds());

                int flags = 0;

                if (fieldsQry.isEnforceJoinOrder())
                    flags |= GridH2QueryRequest.FLAG_ENFORCE_JOIN_ORDER;

                if (distributedPlan.isReplicatedOnly())
                    flags |= GridH2QueryRequest.FLAG_REPLICATED;

                flags = GridH2QueryRequest.setDataPageScanEnabled(flags,
                    fieldsQry.isDataPageScanEnabled());

                int[] parts = PartitionResult.calculatePartitions(
                    fieldsQry.getPartitions(),
                    distributedPlan.derivedPartitions(),
                    fieldsQry.getArgs());

                if (parts != null && parts.length == 0)
                    return new UpdateResult(0, X.EMPTY_OBJECT_ARRAY);
                else {
                    IgniteInternalFuture<Long> fut = tx.updateAsync(
                        cctx,
                        ids,
                        parts,
                        schemaName,
                        fieldsQry.getSql(),
                        fieldsQry.getArgs(),
                        flags,
                        fieldsQry.getPageSize(),
                        timeout);

                    UpdateResult res = new UpdateResult(fut.get(), X.EMPTY_OBJECT_ARRAY);

                    if (commit)
                        toCommit.commit();

                    return res;
                }
            }
            catch (ClusterTopologyServerNotFoundException e) {
                throw new CacheServerNotFoundException(e.getMessage(), e);
            }
            catch (IgniteCheckedException e) {
                checkSqlException(e);

                U.error(log, "Error during update [localNodeId=" + cctx.localNodeId() + "]", e);

                throw new IgniteSQLException("Failed to run update. " + e.getMessage(), e);
            }
            finally {
                if (commit)
                    cctx.tm().resetContext();
            }
        }

        UpdateResult fastUpdateRes = plan.processFast(fieldsQry.getArgs());

        if (fastUpdateRes != null)
            return fastUpdateRes;

        if (plan.distributedPlan() != null) {
            UpdateResult result = doDistributedUpdate(schemaName, fieldsQry, plan, cancel);

            // null is returned in case not all nodes support distributed DML.
            if (result != null)
                return result;
        }

        Iterable<List<?>> cur;

        // Do a two-step query only if locality flag is not set AND if plan's SELECT corresponds to an actual
        // sub-query and not some dummy stuff like "select 1, 2, 3;"
        if (!loc && !plan.isLocalSubquery()) {
            assert !F.isEmpty(plan.selectQuery());

            SqlFieldsQuery newFieldsQry = new SqlFieldsQuery(plan.selectQuery(), fieldsQry.isCollocated())
                .setArgs(fieldsQry.getArgs())
                .setDistributedJoins(fieldsQry.isDistributedJoins())
                .setEnforceJoinOrder(fieldsQry.isEnforceJoinOrder())
                .setLocal(fieldsQry.isLocal())
                .setPageSize(fieldsQry.getPageSize())
                .setTimeout(fieldsQry.getTimeout(), TimeUnit.MILLISECONDS)
                .setDataPageScanEnabled(fieldsQry.isDataPageScanEnabled());

            cur = (QueryCursorImpl<List<?>>)idx.querySqlFields(schemaName, newFieldsQry, null, true, true,
                null, cancel, false).get(0);
        }
        else if (plan.hasRows())
            cur = plan.createRows(fieldsQry.getArgs());
        else {
            final GridQueryFieldsResult res = idx.queryLocalSqlFields(schemaName, plan.selectQuery(),
                F.asList(fieldsQry.getArgs()), filters, fieldsQry.isEnforceJoinOrder(), false, fieldsQry.getTimeout(),
                cancel, null);

            cur = new QueryCursorImpl<>(new Iterable<List<?>>() {
                @Override public Iterator<List<?>> iterator() {
                    try {
                        return new GridQueryCacheObjectsIterator(res.iterator(), coCtx, true);
                    }
                    catch (IgniteCheckedException e) {
                        throw new IgniteException(e);
                    }
                }
            }, cancel);
        }

        int pageSize = loc ? 0 : fieldsQry.getPageSize();

        return processDmlSelectResult(plan, cur, pageSize);
    }

    /**
     * @param e Exception.
     */
    private void checkSqlException(IgniteCheckedException e) {
        IgniteSQLException sqlEx = X.cause(e, IgniteSQLException.class);

        if(sqlEx != null)
            throw sqlEx;
    }

    /**
     * Performs the planned update.
     * @param plan Update plan.
     * @param rows Rows to update.
     * @param pageSize Page size.
     * @return {@link List} of update results.
     * @throws IgniteCheckedException If failed.
     */
    private List<UpdateResult> processDmlSelectResultBatched(UpdatePlan plan, List<List<List<?>>> rows, int pageSize)
        throws IgniteCheckedException {
        switch (plan.mode()) {
            case MERGE:
                // TODO
                throw new IgniteCheckedException("Unsupported, fix");

            case INSERT:
                return doInsertBatched(plan, rows, pageSize);

            default:
                throw new IgniteSQLException("Unexpected batched DML operation [mode=" + plan.mode() + ']',
                    IgniteQueryErrorCode.UNEXPECTED_OPERATION);
        }
    }

    /**
     * @param plan Update plan.
     * @param cursor Cursor over select results.
     * @param pageSize Page size.
     * @return Pair [number of successfully processed items; keys that have failed to be processed]
     * @throws IgniteCheckedException if failed.
     */
    private UpdateResult processDmlSelectResult(UpdatePlan plan, Iterable<List<?>> cursor,
        int pageSize) throws IgniteCheckedException {
        switch (plan.mode()) {
            case MERGE:
                return new UpdateResult(doMerge(plan, cursor, pageSize), X.EMPTY_OBJECT_ARRAY);

            case INSERT:
                return new UpdateResult(doInsert(plan, cursor, pageSize), X.EMPTY_OBJECT_ARRAY);

            case UPDATE:
                return doUpdate(plan, cursor, pageSize);

            case DELETE:
                return doDelete(plan.cacheContext(), cursor, pageSize);

            default:
                throw new IgniteSQLException("Unexpected DML operation [mode=" + plan.mode() + ']',
                    IgniteQueryErrorCode.UNEXPECTED_OPERATION);
        }
    }

    /**
     * Generate SELECT statements to retrieve data for modifications from and find fast UPDATE or DELETE args,
     * if available.
     *
     * @param schema Schema.
     * @param conn Connection.
     * @param p Prepared statement.
     * @param fieldsQry Original fields query.
     * @param loc Local query flag.
     * @return Update plan.
     */
    UpdatePlan getPlanForStatement(String schema, Connection conn, Prepared p, SqlFieldsQuery fieldsQry,
        boolean loc, @Nullable Integer errKeysPos) throws IgniteCheckedException {
        isDmlOnSchemaSupported(schema);

        H2CachedStatementKey planKey = H2CachedStatementKey.forDmlStatement(schema, p.getSQL(), fieldsQry, loc);

        UpdatePlan res = (errKeysPos == null ? planCache.get(planKey) : null);

        if (res != null)
            return res;

        res = UpdatePlanBuilder.planForStatement(p, loc, idx, conn, fieldsQry, errKeysPos, isDmlAllowedOverride);

        // Don't cache re-runs
        if (errKeysPos == null)
            return U.firstNotNull(planCache.putIfAbsent(planKey, res), res);
        else
            return res;
    }

    /**
     * @param schemaName Schema name.
     * @param fieldsQry Initial query.
     * @param plan Update plan.
     * @param cancel Cancel state.
     * @return Update result.
     * @throws IgniteCheckedException if failed.
     */
    private UpdateResult doDistributedUpdate(String schemaName, SqlFieldsQuery fieldsQry, UpdatePlan plan,
        GridQueryCancel cancel) throws IgniteCheckedException {
        DmlDistributedPlanInfo distributedPlan = plan.distributedPlan();

        assert distributedPlan != null;

        if (cancel == null)
            cancel = new GridQueryCancel();

        return idx.runDistributedUpdate(schemaName, fieldsQry, distributedPlan.getCacheIds(),
            distributedPlan.isReplicatedOnly(), cancel);
    }

    /**
     * Perform DELETE operation on top of results of SELECT.
     * @param cctx Cache context.
     * @param cursor SELECT results.
     * @param pageSize Batch size for streaming, anything <= 0 for single page operations.
     * @return Results of DELETE (number of items affected AND keys that failed to be updated).
     */
    private UpdateResult doDelete(GridCacheContext cctx, Iterable<List<?>> cursor, int pageSize)
        throws IgniteCheckedException {
        DmlBatchSender sender = new DmlBatchSender(cctx, pageSize, 1);

        for (List<?> row : cursor) {
            if (row.size() != 2) {
                U.warn(log, "Invalid row size on DELETE - expected 2, got " + row.size());

                continue;
            }

            sender.add(row.get(0), new ModifyingEntryProcessor(row.get(1), RMV),  0);
        }

        sender.flush();

        SQLException resEx = sender.error();

        if (resEx != null) {
            if (!F.isEmpty(sender.failedKeys())) {
                // Don't go for a re-run if processing of some keys yielded exceptions and report keys that
                // had been modified concurrently right away.
                String msg = "Failed to DELETE some keys because they had been modified concurrently " +
                    "[keys=" + sender.failedKeys() + ']';

                SQLException conEx = createJdbcSqlException(msg, IgniteQueryErrorCode.CONCURRENT_UPDATE);

                conEx.setNextException(resEx);

                resEx = conEx;
            }

            throw new IgniteSQLException(resEx);
        }

        return new UpdateResult(sender.updateCount(), sender.failedKeys().toArray());
    }

    /**
     * Perform UPDATE operation on top of results of SELECT.
     * @param cursor SELECT results.
     * @param pageSize Batch size for streaming, anything <= 0 for single page operations.
     * @return Pair [cursor corresponding to results of UPDATE (contains number of items affected); keys whose values
     *     had been modified concurrently (arguments for a re-run)].
     */
    private UpdateResult doUpdate(UpdatePlan plan, Iterable<List<?>> cursor, int pageSize)
        throws IgniteCheckedException {
        GridCacheContext cctx = plan.cacheContext();

        DmlBatchSender sender = new DmlBatchSender(cctx, pageSize, 1);

        for (List<?> row : cursor) {
            T3<Object, Object, Object> row0 = plan.processRowForUpdate(row);

            Object key = row0.get1();
            Object oldVal = row0.get2();
            Object newVal = row0.get3();

            sender.add(key, new ModifyingEntryProcessor(oldVal, new EntryValueUpdater(newVal)), 0);
        }

        sender.flush();

        SQLException resEx = sender.error();

        if (resEx != null) {
            if (!F.isEmpty(sender.failedKeys())) {
                // Don't go for a re-run if processing of some keys yielded exceptions and report keys that
                // had been modified concurrently right away.
                String msg = "Failed to UPDATE some keys because they had been modified concurrently " +
                    "[keys=" + sender.failedKeys() + ']';

                SQLException dupEx = createJdbcSqlException(msg, IgniteQueryErrorCode.CONCURRENT_UPDATE);

                dupEx.setNextException(resEx);

                resEx = dupEx;
            }

            throw new IgniteSQLException(resEx);
        }

        return new UpdateResult(sender.updateCount(), sender.failedKeys().toArray());
    }

    /**
     * Execute MERGE statement plan.
     * @param cursor Cursor to take inserted data from.
     * @param pageSize Batch size to stream data from {@code cursor}, anything <= 0 for single page operations.
     * @return Number of items affected.
     * @throws IgniteCheckedException if failed.
     */
    @SuppressWarnings("unchecked")
    private long doMerge(UpdatePlan plan, Iterable<List<?>> cursor, int pageSize) throws IgniteCheckedException {
        GridCacheContext cctx = plan.cacheContext();

        // If we have just one item to put, just do so
        if (plan.rowCount() == 1) {
            IgniteBiTuple t = plan.processRow(cursor.iterator().next());

            cctx.cache().put(t.getKey(), t.getValue());

            return 1;
        }
        else {
            int resCnt = 0;

            Map<Object, Object> rows = new LinkedHashMap<>();

            for (Iterator<List<?>> it = cursor.iterator(); it.hasNext();) {
                List<?> row = it.next();

                IgniteBiTuple t = plan.processRow(row);

                rows.put(t.getKey(), t.getValue());

                if ((pageSize > 0 && rows.size() == pageSize) || !it.hasNext()) {
                    cctx.cache().putAll(rows);

                    resCnt += rows.size();

                    if (it.hasNext())
                        rows.clear();
                }
            }

            return resCnt;
        }
    }

    /**
     * Execute INSERT statement plan.
     * @param cursor Cursor to take inserted data from.
     * @param pageSize Batch size for streaming, anything <= 0 for single page operations.
     * @return Number of items affected.
     * @throws IgniteCheckedException if failed, particularly in case of duplicate keys.
     */
    @SuppressWarnings({"unchecked"})
    private long doInsert(UpdatePlan plan, Iterable<List<?>> cursor, int pageSize) throws IgniteCheckedException {
        GridCacheContext cctx = plan.cacheContext();

        // If we have just one item to put, just do so
        if (plan.rowCount() == 1) {
            IgniteBiTuple t = plan.processRow(cursor.iterator().next());

            if (cctx.cache().putIfAbsent(t.getKey(), t.getValue()))
                return 1;
            else
                throw new IgniteSQLException("Duplicate key during INSERT [key=" + t.getKey() + ']',
                    DUPLICATE_KEY);
        }
        else {
            // Keys that failed to INSERT due to duplication.
            DmlBatchSender sender = new DmlBatchSender(cctx, pageSize, 1);

            for (List<?> row : cursor) {
                final IgniteBiTuple keyValPair = plan.processRow(row);

                sender.add(keyValPair.getKey(), new InsertEntryProcessor(keyValPair.getValue()),  0);
            }

            sender.flush();

            SQLException resEx = sender.error();

            if (!F.isEmpty(sender.failedKeys())) {
                String msg = "Failed to INSERT some keys because they are already in cache " +
                    "[keys=" + sender.failedKeys() + ']';

                SQLException dupEx = new SQLException(msg, SqlStateCode.CONSTRAINT_VIOLATION);

                if (resEx == null)
                    resEx = dupEx;
                else
                    resEx.setNextException(dupEx);
            }

            if (resEx != null)
                throw new IgniteSQLException(resEx);

            return sender.updateCount();
        }
    }

    /**
     * Execute INSERT statement plan.
     *
     * @param plan Plan to execute.
     * @param cursor Cursor to take inserted data from. I.e. list of batch arguments for each query.
     * @param pageSize Batch size for streaming, anything <= 0 for single page operations.
     * @return Number of items affected.
     * @throws IgniteCheckedException if failed, particularly in case of duplicate keys.
     */
    private List<UpdateResult> doInsertBatched(UpdatePlan plan, List<List<List<?>>> cursor, int pageSize)
        throws IgniteCheckedException {
        GridCacheContext cctx = plan.cacheContext();

        DmlBatchSender snd = new DmlBatchSender(cctx, pageSize, cursor.size());

        int rowNum = 0;

        SQLException resEx = null;

        for (List<List<?>> qryRow : cursor) {
            for (List<?> row : qryRow) {
                try {
                    final IgniteBiTuple keyValPair = plan.processRow(row);

                    snd.add(keyValPair.getKey(), new InsertEntryProcessor(keyValPair.getValue()), rowNum);
                }
                catch (Exception e) {
                    String sqlState;

                    int code;

                    if (e instanceof IgniteSQLException) {
                        sqlState = ((IgniteSQLException)e).sqlState();

                        code = ((IgniteSQLException)e).statusCode();
                    } else {
                        sqlState = SqlStateCode.INTERNAL_ERROR;

                        code = IgniteQueryErrorCode.UNKNOWN;
                    }

                    resEx = chainException(resEx, new SQLException(e.getMessage(), sqlState, code, e));

                    snd.setFailed(rowNum);
                }
            }

            rowNum++;
        }

        try {
            snd.flush();
        }
        catch (Exception e) {
            resEx = chainException(resEx, new SQLException(e.getMessage(), SqlStateCode.INTERNAL_ERROR,
                IgniteQueryErrorCode.UNKNOWN, e));
        }

        resEx = chainException(resEx, snd.error());

        if (!F.isEmpty(snd.failedKeys())) {
            SQLException e = new SQLException("Failed to INSERT some keys because they are already in cache [keys=" +
                snd.failedKeys() + ']', SqlStateCode.CONSTRAINT_VIOLATION, DUPLICATE_KEY);

            resEx = chainException(resEx, e);
        }

        if (resEx != null) {
            BatchUpdateException e = new BatchUpdateException(resEx.getMessage(), resEx.getSQLState(),
                resEx.getErrorCode(), snd.perRowCounterAsArray(), resEx);

            throw new IgniteCheckedException(e);
        }

        int[] cntPerRow = snd.perRowCounterAsArray();

        List<UpdateResult> res = new ArrayList<>(cntPerRow.length);

        for (int i = 0; i < cntPerRow.length; i++ ) {
            int cnt = cntPerRow[i];

            res.add(new UpdateResult(cnt , X.EMPTY_OBJECT_ARRAY));
        }

        return res;
    }

    /**
     * Adds exception to the chain.
     *
     * @param main Exception to add another exception to.
     * @param add Exception which should be added to chain.
     * @return Chained exception.
     */
    private SQLException chainException(SQLException main, SQLException add) {
        if (main == null) {
            if (add != null) {
                main = add;

                return main;
            }
            else
                return null;
        }
        else {
            main.setNextException(add);

            return main;
        }
    }

    /**
     *
     * @param schemaName Schema name.
     * @param stmt Prepared statement.
     * @param fldsQry Query.
     * @param filter Filter.
     * @param cancel Cancel state.
     * @param local Locality flag.
     * @return Update result.
     * @throws IgniteCheckedException if failed.
     */
    UpdateResult mapDistributedUpdate(String schemaName, PreparedStatement stmt, SqlFieldsQuery fldsQry,
        IndexingQueryFilter filter, GridQueryCancel cancel, boolean local) throws IgniteCheckedException {
        Connection c;

        try {
            c = stmt.getConnection();
        }
        catch (SQLException e) {
            throw new IgniteCheckedException(e);
        }

        return updateSqlFields(schemaName, c, GridSqlQueryParser.prepared(stmt), fldsQry, local, filter, cancel);
    }

    /**
     * @param schema Schema name.
     * @param conn Connection.
     * @param stmt Prepared statement.
     * @param qry Sql fields query
     * @param filter Backup filter.
     * @param cancel Query cancel object.
     * @param local {@code true} if should be executed locally.
     * @param topVer Topology version.
     * @param mvccSnapshot MVCC snapshot.
     * @return Iterator upon updated values.
     * @throws IgniteCheckedException If failed.
     */
    public UpdateSourceIterator<?> prepareDistributedUpdate(String schema, Connection conn,
        PreparedStatement stmt, SqlFieldsQuery qry,
        IndexingQueryFilter filter, GridQueryCancel cancel, boolean local,
        AffinityTopologyVersion topVer, MvccSnapshot mvccSnapshot) throws IgniteCheckedException {

        Prepared prepared = GridSqlQueryParser.prepared(stmt);

        UpdatePlan plan = getPlanForStatement(schema, conn, prepared, qry, local, null);

        GridCacheContext cctx = plan.cacheContext();

        CacheOperationContext opCtx = cctx.operationContextPerCall();

        // Force keepBinary for operation context to avoid binary deserialization inside entry processor
        if (cctx.binaryMarshaller()) {
            CacheOperationContext newOpCtx = null;

            if (opCtx == null)
                newOpCtx = new CacheOperationContext().keepBinary();
            else if (!opCtx.isKeepBinary())
                newOpCtx = opCtx.keepBinary();

            if (newOpCtx != null)
                cctx.operationContextPerCall(newOpCtx);
        }

        QueryCursorImpl<List<?>> cur;

        // Do a two-step query only if locality flag is not set AND if plan's SELECT corresponds to an actual
        // sub-query and not some dummy stuff like "select 1, 2, 3;"
        if (!local && !plan.isLocalSubquery()) {
            SqlFieldsQuery newFieldsQry = new SqlFieldsQuery(plan.selectQuery(), qry.isCollocated())
                .setArgs(qry.getArgs())
                .setDistributedJoins(qry.isDistributedJoins())
                .setEnforceJoinOrder(qry.isEnforceJoinOrder())
                .setLocal(qry.isLocal())
                .setPageSize(qry.getPageSize())
                .setTimeout(qry.getTimeout(), TimeUnit.MILLISECONDS)
                .setDataPageScanEnabled(qry.isDataPageScanEnabled());

            cur = (QueryCursorImpl<List<?>>)idx.querySqlFields(schema, newFieldsQry, null, true, true,
                new StaticMvccQueryTracker(cctx, mvccSnapshot), cancel, false).get(0);
        }
        else {
            final GridQueryFieldsResult res = idx.queryLocalSqlFields(schema, plan.selectQuery(),
                F.asList(qry.getArgs()), filter, qry.isEnforceJoinOrder(), false, qry.getTimeout(), cancel,
                new StaticMvccQueryTracker(cctx, mvccSnapshot), null);

            cur = new QueryCursorImpl<>(new Iterable<List<?>>() {
                @Override public Iterator<List<?>> iterator() {
                    try {
                        return res.iterator();
                    }
                    catch (IgniteCheckedException e) {
                        throw new IgniteException(e);
                    }
                }
            }, cancel);
        }

        return plan.iteratorForTransaction(connMgr, cur);
    }

    /**
     * Runs a DML statement for which we have internal command executor.
     *
     * @param schemaName Schema name.
     * @param sql The SQL command text to execute.
     * @param cmd The command to execute.
     * @return The cursor returned by the statement.
     * @throws IgniteSQLException If failed.
     */
    public FieldsQueryCursor<List<?>> runNativeDmlStatement(String schemaName, String sql, SqlCommand cmd) {
        Long qryId = idx.runningQueryManager().register(sql, GridCacheQueryType.SQL_FIELDS, schemaName, true, null);

        try {
            if (cmd instanceof SqlBulkLoadCommand)
                return processBulkLoadCommand((SqlBulkLoadCommand)cmd, qryId);
            else
                throw new IgniteSQLException("Unsupported DML operation: " + sql,
                    IgniteQueryErrorCode.UNSUPPORTED_OPERATION);

        }
        catch (IgniteSQLException e) {
            idx.runningQueryManager().unregister(qryId, true);

            throw e;
        }
        catch (Exception e) {
            idx.runningQueryManager().unregister(qryId, true);

            throw new IgniteSQLException("Unexpected DML operation failure: " + e.getMessage(), e);
        }
    }

    /**
     * Process bulk load COPY command.
     *
     * @param cmd The command.
     * @param qryId Query id.
     * @return The context (which is the result of the first request/response).
     * @throws IgniteCheckedException If something failed.
     */
    public FieldsQueryCursor<List<?>> processBulkLoadCommand(SqlBulkLoadCommand cmd,
        Long qryId) throws IgniteCheckedException {
        if (cmd.packetSize() == null)
            cmd.packetSize(BulkLoadAckClientParameters.DFLT_PACKET_SIZE);

        GridH2Table tbl = schemaMgr.dataTable(cmd.schemaName(), cmd.tableName());

        if (tbl == null) {
            throw new IgniteSQLException("Table does not exist: " + cmd.tableName(),
                IgniteQueryErrorCode.TABLE_NOT_FOUND);
        }

        H2Utils.checkAndStartNotStartedCache(ctx, tbl);

        UpdatePlan plan = UpdatePlanBuilder.planForBulkLoad(cmd, tbl);

        IgniteClosureX<List<?>, IgniteBiTuple<?, ?>> dataConverter = new BulkLoadDataConverter(plan);

        IgniteDataStreamer<Object, Object> streamer = ctx.grid().dataStreamer(tbl.cacheName());

        BulkLoadCacheWriter outputWriter = new BulkLoadStreamerWriter(streamer);

        BulkLoadParser inputParser = BulkLoadParser.createParser(cmd.inputFormat());

        BulkLoadProcessor processor = new BulkLoadProcessor(inputParser, dataConverter, outputWriter,
            idx.runningQueryManager(), qryId);

        BulkLoadAckClientParameters params = new BulkLoadAckClientParameters(cmd.localFileName(), cmd.packetSize());

        return new BulkLoadContextCursor(processor, params);
    }

=======
>>>>>>> 74e56026
    /** */
    public static final class InsertEntryProcessor implements EntryProcessor<Object, Object, Boolean> {
        /** Value to set. */
        private final Object val;

        /** */
        public InsertEntryProcessor(Object val) {
            this.val = val;
        }

        /** {@inheritDoc} */
        @Override public Boolean process(MutableEntry<Object, Object> entry, Object... arguments)
            throws EntryProcessorException {
            if (entry.exists())
                return false;

            entry.setValue(val);
            return null; // To leave out only erroneous keys - nulls are skipped on results' processing.
        }
    }

    /**
     * Entry processor invoked by UPDATE and DELETE operations.
     */
    public static final class ModifyingEntryProcessor implements EntryProcessor<Object, Object, Boolean> {
        /** Value to expect. */
        private final Object val;

        /** Action to perform on entry. */
        private final IgniteInClosure<MutableEntry<Object, Object>> entryModifier;

        /** */
        public ModifyingEntryProcessor(Object val, IgniteInClosure<MutableEntry<Object, Object>> entryModifier) {
            assert val != null;

            this.val = val;
            this.entryModifier = entryModifier;
        }

        /** {@inheritDoc} */
        @Override public Boolean process(MutableEntry<Object, Object> entry, Object... arguments)
            throws EntryProcessorException {
            if (!entry.exists())
                return null; // Someone got ahead of us and removed this entry, let's skip it.

            Object entryVal = entry.getValue();

            if (entryVal == null)
                return null;

            // Something happened to the cache while we were performing map-reduce.
            if (!F.eq(entryVal, val))
                return false;

            entryModifier.apply(entry);

            return null; // To leave out only erroneous keys - nulls are skipped on results' processing.
        }
    }

    /** Dummy anonymous class to advance RMV anonymous value to 5. */
    private static final Runnable DUMMY_1 = new Runnable() {
        @Override public void run() {
            // No-op.
        }
    };

    /** Dummy anonymous class to advance RMV anonymous value to 5. */
    private static final Runnable DUMMY_2 = new Runnable() {
        @Override public void run() {
            // No-op.
        }
    };

    /** Dummy anonymous class to advance RMV anonymous value to 5. */
    private static final Runnable DUMMY_3 = new Runnable() {
        @Override public void run() {
            // No-op.
        }
    };

    /** Dummy anonymous class to advance RMV anonymous value to 5. */
    private static final Runnable DUMMY_4 = new Runnable() {
        @Override public void run() {
            // No-op.
        }
    };

    /** Remove updater. Must not be moved around to keep at anonymous position 5. */
    public static final IgniteInClosure<MutableEntry<Object, Object>> RMV =
        new IgniteInClosure<MutableEntry<Object, Object>>() {
        @Override public void apply(MutableEntry<Object, Object> e) {
            e.remove();
        }
    };

    /**
     * Entry value updater.
     */
    public static final class EntryValueUpdater implements IgniteInClosure<MutableEntry<Object, Object>> {
        /** Value to set. */
        private final Object val;

        /**
         * Constructor.
         *
         * @param val Value.
         */
        public EntryValueUpdater(Object val) {
            assert val != null;

            this.val = val;
        }

        /** {@inheritDoc} */
        @Override public void apply(MutableEntry<Object, Object> e) {
            e.setValue(val);
        }
    }
}<|MERGE_RESOLUTION|>--- conflicted
+++ resolved
@@ -17,79 +17,6 @@
 
 package org.apache.ignite.internal.processors.query.h2;
 
-<<<<<<< HEAD
-import java.sql.BatchUpdateException;
-import java.sql.Connection;
-import java.sql.PreparedStatement;
-import java.sql.SQLException;
-import java.sql.Statement;
-import java.util.ArrayList;
-import java.util.Arrays;
-import java.util.Collection;
-import java.util.Collections;
-import java.util.Iterator;
-import java.util.LinkedHashMap;
-import java.util.List;
-import java.util.Map;
-import java.util.concurrent.ConcurrentMap;
-import java.util.concurrent.TimeUnit;
-import javax.cache.processor.EntryProcessor;
-import javax.cache.processor.EntryProcessorException;
-import javax.cache.processor.MutableEntry;
-import org.apache.ignite.IgniteCheckedException;
-import org.apache.ignite.IgniteDataStreamer;
-import org.apache.ignite.IgniteException;
-import org.apache.ignite.IgniteLogger;
-import org.apache.ignite.IgniteSystemProperties;
-import org.apache.ignite.cache.CacheServerNotFoundException;
-import org.apache.ignite.cache.query.BulkLoadContextCursor;
-import org.apache.ignite.cache.query.FieldsQueryCursor;
-import org.apache.ignite.cache.query.SqlFieldsQuery;
-import org.apache.ignite.internal.GridKernalContext;
-import org.apache.ignite.internal.IgniteInternalFuture;
-import org.apache.ignite.internal.cluster.ClusterTopologyServerNotFoundException;
-import org.apache.ignite.internal.processors.affinity.AffinityTopologyVersion;
-import org.apache.ignite.internal.processors.bulkload.BulkLoadAckClientParameters;
-import org.apache.ignite.internal.processors.bulkload.BulkLoadCacheWriter;
-import org.apache.ignite.internal.processors.bulkload.BulkLoadParser;
-import org.apache.ignite.internal.processors.bulkload.BulkLoadProcessor;
-import org.apache.ignite.internal.processors.bulkload.BulkLoadStreamerWriter;
-import org.apache.ignite.internal.processors.cache.CacheObjectValueContext;
-import org.apache.ignite.internal.processors.cache.CacheOperationContext;
-import org.apache.ignite.internal.processors.cache.GridCacheContext;
-import org.apache.ignite.internal.processors.cache.QueryCursorImpl;
-import org.apache.ignite.internal.processors.cache.distributed.near.GridNearTxLocal;
-import org.apache.ignite.internal.processors.cache.mvcc.MvccSnapshot;
-import org.apache.ignite.internal.processors.cache.mvcc.StaticMvccQueryTracker;
-import org.apache.ignite.internal.processors.cache.query.GridCacheQueryType;
-import org.apache.ignite.internal.processors.cache.query.IgniteQueryErrorCode;
-import org.apache.ignite.internal.processors.cache.query.SqlFieldsQueryEx;
-import org.apache.ignite.internal.processors.odbc.SqlStateCode;
-import org.apache.ignite.internal.processors.query.EnlistOperation;
-import org.apache.ignite.internal.processors.query.GridQueryCacheObjectsIterator;
-import org.apache.ignite.internal.processors.query.GridQueryCancel;
-import org.apache.ignite.internal.processors.query.GridQueryFieldsResult;
-import org.apache.ignite.internal.processors.query.GridQueryFieldsResultAdapter;
-import org.apache.ignite.internal.processors.query.IgniteSQLException;
-import org.apache.ignite.internal.processors.query.QueryUtils;
-import org.apache.ignite.internal.processors.query.UpdateSourceIterator;
-import org.apache.ignite.internal.processors.query.h2.dml.DmlBatchSender;
-import org.apache.ignite.internal.processors.query.h2.dml.DmlDistributedPlanInfo;
-import org.apache.ignite.internal.processors.query.h2.dml.DmlUtils;
-import org.apache.ignite.internal.processors.query.h2.dml.UpdateMode;
-import org.apache.ignite.internal.processors.query.h2.dml.UpdatePlan;
-import org.apache.ignite.internal.processors.query.h2.dml.UpdatePlanBuilder;
-import org.apache.ignite.internal.processors.query.h2.opt.GridH2Table;
-import org.apache.ignite.internal.processors.query.h2.sql.GridSqlQueryParser;
-import org.apache.ignite.internal.processors.query.h2.twostep.msg.GridH2QueryRequest;
-import org.apache.ignite.internal.sql.command.SqlBulkLoadCommand;
-import org.apache.ignite.internal.sql.command.SqlCommand;
-import org.apache.ignite.internal.sql.optimizer.affinity.PartitionResult;
-import org.apache.ignite.internal.util.GridBoundedConcurrentLinkedHashMap;
-import org.apache.ignite.internal.util.lang.IgniteClosureX;
-import org.apache.ignite.internal.util.lang.IgniteSingletonIterator;
-=======
->>>>>>> 74e56026
 import org.apache.ignite.internal.util.typedef.F;
 import org.apache.ignite.lang.IgniteInClosure;
 
@@ -103,1196 +30,6 @@
  */
 @SuppressWarnings({"Anonymous2MethodRef", "PublicInnerClass", "unused"})
 public class DmlStatementsProcessor {
-<<<<<<< HEAD
-    /** Default number of attempts to re-run DELETE and UPDATE queries in case of concurrent modifications of values. */
-    private static final int DFLT_DML_RERUN_ATTEMPTS = 4;
-
-    /** Kernal context. */
-    private final GridKernalContext ctx;
-
-    /** Indexing. */
-    private final IgniteH2Indexing idx;
-
-    /** Object value context. */
-    private final CacheObjectValueContext coCtx;
-
-    /** Connection manager. */
-    private final ConnectionManager connMgr;
-
-    /** Schema manager. */
-    private final SchemaManager schemaMgr;
-
-    /** Logger. */
-    private final IgniteLogger log;
-
-    /** Default size for update plan cache. */
-    private static final int PLAN_CACHE_SIZE = 1024;
-
-    /** Cached value of {@code IgniteSystemProperties.IGNITE_ALLOW_DML_INSIDE_TRANSACTION}. */
-    private final boolean isDmlAllowedOverride;
-
-    /** Update plans cache. */
-    private final ConcurrentMap<H2CachedStatementKey, UpdatePlan> planCache =
-        new GridBoundedConcurrentLinkedHashMap<>(PLAN_CACHE_SIZE);
-
-    /**
-     * Default constructor.
-     */
-    public DmlStatementsProcessor(GridKernalContext ctx, IgniteH2Indexing idx) {
-        this.ctx = ctx;
-        this.idx = idx;
-
-        coCtx = idx.objectContext();
-        connMgr = idx.connections();
-        schemaMgr = idx.schemaManager();
-
-        log = ctx.log(DmlStatementsProcessor.class);
-
-        isDmlAllowedOverride = Boolean.getBoolean(IgniteSystemProperties.IGNITE_ALLOW_DML_INSIDE_TRANSACTION);
-    }
-
-    /**
-     * Handle cache stop.
-     *
-     * @param cacheName Cache name.
-     */
-    public void onCacheStop(String cacheName) {
-        Iterator<Map.Entry<H2CachedStatementKey, UpdatePlan>> iter = planCache.entrySet().iterator();
-
-        while (iter.hasNext()) {
-            UpdatePlan plan = iter.next().getValue();
-
-            if (F.eq(cacheName, plan.cacheContext().name()))
-                iter.remove();
-        }
-    }
-
-    /**
-     * Execute DML statement, possibly with few re-attempts in case of concurrent data modifications.
-     *
-     * @param schemaName Schema.
-     * @param conn Connection.
-     * @param prepared Prepared statement.
-     * @param fieldsQry Original query.
-     * @param loc Query locality flag.
-     * @param filters Cache name and key filter.
-     * @param cancel Cancel.
-     * @return Update result (modified items count and failed keys).
-     * @throws IgniteCheckedException if failed.
-     */
-    private UpdateResult updateSqlFields(String schemaName, Connection conn, Prepared prepared,
-        SqlFieldsQuery fieldsQry, boolean loc, IndexingQueryFilter filters, GridQueryCancel cancel)
-        throws IgniteCheckedException {
-        Object[] errKeys = null;
-
-        long items = 0;
-
-        UpdatePlan plan = getPlanForStatement(schemaName, conn, prepared, fieldsQry, loc, null);
-
-        GridCacheContext<?, ?> cctx = plan.cacheContext();
-
-        for (int i = 0; i < DFLT_DML_RERUN_ATTEMPTS; i++) {
-            CacheOperationContext opCtx = setKeepBinaryContext(cctx);
-
-            UpdateResult r;
-
-            try {
-                r = executeUpdateStatement(schemaName, plan, fieldsQry, loc, filters, cancel);
-            }
-            finally {
-                cctx.operationContextPerCall(opCtx);
-            }
-
-            items += r.counter();
-            errKeys = r.errorKeys();
-
-            if (F.isEmpty(errKeys))
-                break;
-        }
-
-        if (F.isEmpty(errKeys)) {
-            if (items == 1L)
-                return UpdateResult.ONE;
-            else if (items == 0L)
-                return UpdateResult.ZERO;
-        }
-
-        return new UpdateResult(items, errKeys);
-    }
-
-    /**
-     * Execute DML statement, possibly with few re-attempts in case of concurrent data modifications.
-     *
-     * @param schemaName Schema.
-     * @param conn Connection.
-     * @param prepared Prepared statement.
-     * @param fieldsQry Original query.
-     * @param loc Query locality flag.
-     * @param filters Cache name and key filter.
-     * @param cancel Cancel.
-     * @return Update result (modified items count and failed keys).
-     * @throws IgniteCheckedException if failed.
-     */
-    private Collection<UpdateResult> updateSqlFieldsBatched(String schemaName, Connection conn, Prepared prepared,
-        SqlFieldsQueryEx fieldsQry, boolean loc, IndexingQueryFilter filters, GridQueryCancel cancel)
-        throws IgniteCheckedException {
-        List<Object[]> argss = fieldsQry.batchedArguments();
-
-        UpdatePlan plan = getPlanForStatement(schemaName, conn, prepared, fieldsQry, loc, null);
-
-        GridCacheContext<?, ?> cctx = plan.cacheContext();
-
-        // For MVCC case, let's enlist batch elements one by one.
-        if (plan.hasRows() && plan.mode() == UpdateMode.INSERT && !cctx.mvccEnabled()) {
-            CacheOperationContext opCtx = setKeepBinaryContext(cctx);
-
-            try {
-                List<List<List<?>>> cur = plan.createRows(argss);
-
-                return processDmlSelectResultBatched(plan, cur, fieldsQry.getPageSize());
-            }
-            finally {
-                cctx.operationContextPerCall(opCtx);
-            }
-        }
-        else {
-            // Fallback to previous mode.
-            Collection<UpdateResult> ress = new ArrayList<>(argss.size());
-
-            SQLException batchException = null;
-
-            int[] cntPerRow = new int[argss.size()];
-
-            int cntr = 0;
-
-            for (Object[] args : argss) {
-                SqlFieldsQueryEx qry0 = (SqlFieldsQueryEx)fieldsQry.copy();
-
-                qry0.clearBatchedArgs();
-                qry0.setArgs(args);
-
-                UpdateResult res;
-
-                try {
-                    res = updateSqlFields(schemaName, conn, prepared, qry0, loc, filters, cancel);
-
-                    cntPerRow[cntr++] = (int)res.counter();
-
-                    ress.add(res);
-                }
-                catch (Exception e ) {
-                    String sqlState;
-
-                    int code;
-
-                    if (e instanceof IgniteSQLException) {
-                        sqlState = ((IgniteSQLException)e).sqlState();
-
-                        code = ((IgniteSQLException)e).statusCode();
-                    } else {
-                        sqlState = SqlStateCode.INTERNAL_ERROR;
-
-                        code = IgniteQueryErrorCode.UNKNOWN;
-                    }
-
-                    batchException = chainException(batchException, new SQLException(e.getMessage(), sqlState, code, e));
-
-                    cntPerRow[cntr++] = Statement.EXECUTE_FAILED;
-                }
-            }
-
-            if (batchException != null) {
-                BatchUpdateException e = new BatchUpdateException(batchException.getMessage(),
-                    batchException.getSQLState(), batchException.getErrorCode(), cntPerRow, batchException);
-
-                throw new IgniteCheckedException(e);
-            }
-
-            return ress;
-        }
-    }
-
-    /**
-     * Makes current operation context as keepBinary.
-     *
-     * @param cctx Cache context.
-     * @return Old operation context.
-     */
-    private CacheOperationContext setKeepBinaryContext(GridCacheContext<?, ?> cctx) {
-        CacheOperationContext opCtx = cctx.operationContextPerCall();
-
-        // Force keepBinary for operation context to avoid binary deserialization inside entry processor
-        if (cctx.binaryMarshaller()) {
-            CacheOperationContext newOpCtx = null;
-
-            if (opCtx == null)
-                // Mimics behavior of GridCacheAdapter#keepBinary and GridCacheProxyImpl#keepBinary
-                newOpCtx = new CacheOperationContext(false, null, true, null, false, null, false, true);
-            else if (!opCtx.isKeepBinary())
-                newOpCtx = opCtx.keepBinary();
-
-            if (newOpCtx != null)
-                cctx.operationContextPerCall(newOpCtx);
-        }
-
-        return opCtx;
-    }
-
-    /**
-     * @param schemaName Schema.
-     * @param c Connection.
-     * @param p Prepared statement.
-     * @param fieldsQry Initial query
-     * @param cancel Query cancel.
-     * @return Update result wrapped into {@link GridQueryFieldsResult}
-     * @throws IgniteCheckedException if failed.
-     */
-    @SuppressWarnings("unchecked")
-    List<QueryCursorImpl<List<?>>> updateSqlFieldsDistributed(String schemaName, Connection c, Prepared p,
-        SqlFieldsQuery fieldsQry, GridQueryCancel cancel) throws IgniteCheckedException {
-        if (DmlUtils.isBatched(fieldsQry)) {
-            Collection<UpdateResult> ress = updateSqlFieldsBatched(schemaName, c, p, (SqlFieldsQueryEx)fieldsQry,
-                false, null, cancel);
-
-            ArrayList<QueryCursorImpl<List<?>>> resCurs = new ArrayList<>(ress.size());
-
-            for (UpdateResult res : ress) {
-                checkUpdateResult(res);
-
-                QueryCursorImpl<List<?>> resCur = (QueryCursorImpl<List<?>>)new QueryCursorImpl(Collections.singletonList
-                    (Collections.singletonList(res.counter())), cancel, false);
-
-                resCur.fieldsMeta(UPDATE_RESULT_META);
-
-                resCurs.add(resCur);
-            }
-
-            return resCurs;
-        }
-        else {
-            UpdateResult res = updateSqlFields(schemaName, c, p, fieldsQry, false, null, cancel);
-
-            checkUpdateResult(res);
-
-            QueryCursorImpl<List<?>> resCur = (QueryCursorImpl<List<?>>)new QueryCursorImpl(Collections.singletonList
-                (Collections.singletonList(res.counter())), cancel, false);
-
-            resCur.fieldsMeta(UPDATE_RESULT_META);
-
-            return Collections.singletonList(resCur);
-        }
-    }
-
-    /**
-     * Execute DML statement on local cache.
-     *
-     * @param schemaName Schema.
-     * @param conn Connection.
-     * @param prepared H2 prepared command.
-     * @param fieldsQry Fields query.
-     * @param filters Cache name and key filter.
-     * @param cancel Query cancel.
-     * @return Update result wrapped into {@link GridQueryFieldsResult}
-     * @throws IgniteCheckedException if failed.
-     */
-    @SuppressWarnings("unchecked")
-    GridQueryFieldsResult updateSqlFieldsLocal(String schemaName, Connection conn, Prepared prepared,
-        SqlFieldsQuery fieldsQry, IndexingQueryFilter filters, GridQueryCancel cancel)
-        throws IgniteCheckedException {
-        UpdateResult res = updateSqlFields(schemaName, conn, prepared, fieldsQry, true,
-            filters, cancel);
-
-        return new GridQueryFieldsResultAdapter(UPDATE_RESULT_META,
-            new IgniteSingletonIterator(Collections.singletonList(res.counter())));
-    }
-
-    /**
-     * Perform given statement against given data streamer. Only rows based INSERT is supported.
-     *
-     * @param qry Query.
-     * @param schemaName Schema name.
-     * @param streamer Streamer to feed data to.
-     * @param stmt Statement.
-     * @param args Statement arguments.
-     * @return Number of rows in given INSERT statement.
-     * @throws IgniteCheckedException if failed.
-     */
-    @SuppressWarnings({"unchecked"})
-    long streamUpdateQuery(String qry, String schemaName, IgniteDataStreamer streamer, PreparedStatement stmt,
-        final Object[] args) throws IgniteCheckedException {
-        Long qryId = idx.runningQueryManager().register(qry, GridCacheQueryType.SQL_FIELDS, schemaName, true, null);
-
-        boolean fail = false;
-
-        try {
-            idx.checkStatementStreamable(stmt);
-
-            Prepared p = GridSqlQueryParser.prepared(stmt);
-
-            assert p != null;
-
-            final UpdatePlan plan = getPlanForStatement(schemaName, null, p, null, true, null);
-
-            assert plan.isLocalSubquery();
-
-            final GridCacheContext cctx = plan.cacheContext();
-
-            QueryCursorImpl<List<?>> cur;
-
-            final ArrayList<List<?>> data = new ArrayList<>(plan.rowCount());
-
-            QueryCursorImpl<List<?>> stepCur = new QueryCursorImpl<>(new Iterable<List<?>>() {
-                @Override public Iterator<List<?>> iterator() {
-                    try {
-                        Iterator<List<?>> it;
-
-                        if (!F.isEmpty(plan.selectQuery())) {
-                            GridQueryFieldsResult res = idx.queryLocalSqlFields(idx.schema(cctx.name()),
-                                plan.selectQuery(), F.asList(U.firstNotNull(args, X.EMPTY_OBJECT_ARRAY)),
-                                null, false, false, 0, null, null);
-
-                            it = res.iterator();
-                        }
-                        else
-                            it = plan.createRows(U.firstNotNull(args, X.EMPTY_OBJECT_ARRAY)).iterator();
-
-                        return new GridQueryCacheObjectsIterator(it, coCtx, cctx.keepBinary());
-                    }
-                    catch (IgniteCheckedException e) {
-                        throw new IgniteException(e);
-                    }
-                }
-            }, null);
-
-            data.addAll(stepCur.getAll());
-
-            cur = new QueryCursorImpl<>(new Iterable<List<?>>() {
-                @Override public Iterator<List<?>> iterator() {
-                    return data.iterator();
-                }
-            }, null);
-
-            if (plan.rowCount() == 1) {
-                IgniteBiTuple t = plan.processRow(cur.iterator().next());
-
-                streamer.addData(t.getKey(), t.getValue());
-
-                return 1;
-            }
-
-            Map<Object, Object> rows = new LinkedHashMap<>(plan.rowCount());
-
-            for (List<?> row : cur) {
-                final IgniteBiTuple t = plan.processRow(row);
-
-                rows.put(t.getKey(), t.getValue());
-            }
-
-            streamer.addData(rows);
-
-            return rows.size();
-        }
-        catch (IgniteCheckedException e) {
-            fail = true;
-
-            throw e;
-        }
-        finally {
-            idx.runningQueryManager().unregister(qryId, fail);
-        }
-    }
-
-    /**
-     * Actually perform SQL DML operation locally.
-     *
-     * @param schemaName Schema name.
-     * @param plan Cache context.
-     * @param fieldsQry Fields query.
-     * @param loc Local query flag.
-     * @param filters Cache name and key filter.
-     * @param cancel Query cancel state holder.
-     * @return Pair [number of successfully processed items; keys that have failed to be processed]
-     * @throws IgniteCheckedException if failed.
-     */
-    @SuppressWarnings({"ConstantConditions"})
-    private UpdateResult executeUpdateStatement(String schemaName, final UpdatePlan plan,
-        SqlFieldsQuery fieldsQry, boolean loc, IndexingQueryFilter filters,
-        GridQueryCancel cancel) throws IgniteCheckedException {
-        GridCacheContext cctx = plan.cacheContext();
-
-        if (cctx != null && cctx.mvccEnabled()) {
-            assert cctx.transactional();
-
-            DmlDistributedPlanInfo distributedPlan = plan.distributedPlan();
-
-            GridNearTxLocal tx = tx(cctx.kernalContext());
-
-            boolean implicit = (tx == null);
-
-            boolean commit = implicit && (!(fieldsQry instanceof SqlFieldsQueryEx) ||
-                ((SqlFieldsQueryEx)fieldsQry).isAutoCommit());
-
-            if (implicit)
-                tx = txStart(cctx, fieldsQry.getTimeout());
-
-            requestSnapshot(cctx, tx);
-
-            try (GridNearTxLocal toCommit = commit ? tx : null) {
-                long timeout = implicit
-                    ? tx.remainingTime()
-                    : IgniteH2Indexing.operationTimeout(fieldsQry.getTimeout(), tx);
-
-                if (cctx.isReplicated() || distributedPlan == null || ((plan.mode() == UpdateMode.INSERT
-                    || plan.mode() == UpdateMode.MERGE) && !plan.isLocalSubquery())) {
-
-                    boolean sequential = true;
-
-                    UpdateSourceIterator<?> it;
-
-                    if (plan.fastResult()) {
-                        IgniteBiTuple row = plan.getFastRow(fieldsQry.getArgs());
-
-                        EnlistOperation op = UpdatePlan.enlistOperation(plan.mode());
-
-                        it = new DmlUpdateSingleEntryIterator<>(op, op.isDeleteOrLock() ? row.getKey() : row);
-                    }
-                    else if (plan.hasRows()) {
-                        it = new DmlUpdateResultsIterator(
-                            UpdatePlan.enlistOperation(plan.mode()),
-                            plan,
-                            plan.createRows(fieldsQry.getArgs()));
-                    }
-                    else {
-                        // TODO IGNITE-8865 if there is no ORDER BY statement it's no use to retain entries order on locking (sequential = false).
-                        SqlFieldsQuery newFieldsQry = new SqlFieldsQuery(plan.selectQuery(), fieldsQry.isCollocated())
-                            .setArgs(fieldsQry.getArgs())
-                            .setDistributedJoins(fieldsQry.isDistributedJoins())
-                            .setEnforceJoinOrder(fieldsQry.isEnforceJoinOrder())
-                            .setLocal(fieldsQry.isLocal())
-                            .setPageSize(fieldsQry.getPageSize())
-                            .setTimeout((int)timeout, TimeUnit.MILLISECONDS)
-                            .setDataPageScanEnabled(fieldsQry.isDataPageScanEnabled());
-
-                        FieldsQueryCursor<List<?>> cur = idx.querySqlFields(schemaName, newFieldsQry, null,
-                            true, true, mvccTracker(cctx, tx), cancel, false).get(0);
-
-                        it = plan.iteratorForTransaction(connMgr, cur);
-                    }
-
-                    IgniteInternalFuture<Long> fut = tx.updateAsync(cctx, it,
-                        fieldsQry.getPageSize(), timeout, sequential);
-
-                    UpdateResult res = new UpdateResult(fut.get(), X.EMPTY_OBJECT_ARRAY);
-
-                    if (commit)
-                        toCommit.commit();
-
-                    return res;
-                }
-
-                int[] ids = U.toIntArray(distributedPlan.getCacheIds());
-
-                int flags = 0;
-
-                if (fieldsQry.isEnforceJoinOrder())
-                    flags |= GridH2QueryRequest.FLAG_ENFORCE_JOIN_ORDER;
-
-                if (distributedPlan.isReplicatedOnly())
-                    flags |= GridH2QueryRequest.FLAG_REPLICATED;
-
-                flags = GridH2QueryRequest.setDataPageScanEnabled(flags,
-                    fieldsQry.isDataPageScanEnabled());
-
-                int[] parts = PartitionResult.calculatePartitions(
-                    fieldsQry.getPartitions(),
-                    distributedPlan.derivedPartitions(),
-                    fieldsQry.getArgs());
-
-                if (parts != null && parts.length == 0)
-                    return new UpdateResult(0, X.EMPTY_OBJECT_ARRAY);
-                else {
-                    IgniteInternalFuture<Long> fut = tx.updateAsync(
-                        cctx,
-                        ids,
-                        parts,
-                        schemaName,
-                        fieldsQry.getSql(),
-                        fieldsQry.getArgs(),
-                        flags,
-                        fieldsQry.getPageSize(),
-                        timeout);
-
-                    UpdateResult res = new UpdateResult(fut.get(), X.EMPTY_OBJECT_ARRAY);
-
-                    if (commit)
-                        toCommit.commit();
-
-                    return res;
-                }
-            }
-            catch (ClusterTopologyServerNotFoundException e) {
-                throw new CacheServerNotFoundException(e.getMessage(), e);
-            }
-            catch (IgniteCheckedException e) {
-                checkSqlException(e);
-
-                U.error(log, "Error during update [localNodeId=" + cctx.localNodeId() + "]", e);
-
-                throw new IgniteSQLException("Failed to run update. " + e.getMessage(), e);
-            }
-            finally {
-                if (commit)
-                    cctx.tm().resetContext();
-            }
-        }
-
-        UpdateResult fastUpdateRes = plan.processFast(fieldsQry.getArgs());
-
-        if (fastUpdateRes != null)
-            return fastUpdateRes;
-
-        if (plan.distributedPlan() != null) {
-            UpdateResult result = doDistributedUpdate(schemaName, fieldsQry, plan, cancel);
-
-            // null is returned in case not all nodes support distributed DML.
-            if (result != null)
-                return result;
-        }
-
-        Iterable<List<?>> cur;
-
-        // Do a two-step query only if locality flag is not set AND if plan's SELECT corresponds to an actual
-        // sub-query and not some dummy stuff like "select 1, 2, 3;"
-        if (!loc && !plan.isLocalSubquery()) {
-            assert !F.isEmpty(plan.selectQuery());
-
-            SqlFieldsQuery newFieldsQry = new SqlFieldsQuery(plan.selectQuery(), fieldsQry.isCollocated())
-                .setArgs(fieldsQry.getArgs())
-                .setDistributedJoins(fieldsQry.isDistributedJoins())
-                .setEnforceJoinOrder(fieldsQry.isEnforceJoinOrder())
-                .setLocal(fieldsQry.isLocal())
-                .setPageSize(fieldsQry.getPageSize())
-                .setTimeout(fieldsQry.getTimeout(), TimeUnit.MILLISECONDS)
-                .setDataPageScanEnabled(fieldsQry.isDataPageScanEnabled());
-
-            cur = (QueryCursorImpl<List<?>>)idx.querySqlFields(schemaName, newFieldsQry, null, true, true,
-                null, cancel, false).get(0);
-        }
-        else if (plan.hasRows())
-            cur = plan.createRows(fieldsQry.getArgs());
-        else {
-            final GridQueryFieldsResult res = idx.queryLocalSqlFields(schemaName, plan.selectQuery(),
-                F.asList(fieldsQry.getArgs()), filters, fieldsQry.isEnforceJoinOrder(), false, fieldsQry.getTimeout(),
-                cancel, null);
-
-            cur = new QueryCursorImpl<>(new Iterable<List<?>>() {
-                @Override public Iterator<List<?>> iterator() {
-                    try {
-                        return new GridQueryCacheObjectsIterator(res.iterator(), coCtx, true);
-                    }
-                    catch (IgniteCheckedException e) {
-                        throw new IgniteException(e);
-                    }
-                }
-            }, cancel);
-        }
-
-        int pageSize = loc ? 0 : fieldsQry.getPageSize();
-
-        return processDmlSelectResult(plan, cur, pageSize);
-    }
-
-    /**
-     * @param e Exception.
-     */
-    private void checkSqlException(IgniteCheckedException e) {
-        IgniteSQLException sqlEx = X.cause(e, IgniteSQLException.class);
-
-        if(sqlEx != null)
-            throw sqlEx;
-    }
-
-    /**
-     * Performs the planned update.
-     * @param plan Update plan.
-     * @param rows Rows to update.
-     * @param pageSize Page size.
-     * @return {@link List} of update results.
-     * @throws IgniteCheckedException If failed.
-     */
-    private List<UpdateResult> processDmlSelectResultBatched(UpdatePlan plan, List<List<List<?>>> rows, int pageSize)
-        throws IgniteCheckedException {
-        switch (plan.mode()) {
-            case MERGE:
-                // TODO
-                throw new IgniteCheckedException("Unsupported, fix");
-
-            case INSERT:
-                return doInsertBatched(plan, rows, pageSize);
-
-            default:
-                throw new IgniteSQLException("Unexpected batched DML operation [mode=" + plan.mode() + ']',
-                    IgniteQueryErrorCode.UNEXPECTED_OPERATION);
-        }
-    }
-
-    /**
-     * @param plan Update plan.
-     * @param cursor Cursor over select results.
-     * @param pageSize Page size.
-     * @return Pair [number of successfully processed items; keys that have failed to be processed]
-     * @throws IgniteCheckedException if failed.
-     */
-    private UpdateResult processDmlSelectResult(UpdatePlan plan, Iterable<List<?>> cursor,
-        int pageSize) throws IgniteCheckedException {
-        switch (plan.mode()) {
-            case MERGE:
-                return new UpdateResult(doMerge(plan, cursor, pageSize), X.EMPTY_OBJECT_ARRAY);
-
-            case INSERT:
-                return new UpdateResult(doInsert(plan, cursor, pageSize), X.EMPTY_OBJECT_ARRAY);
-
-            case UPDATE:
-                return doUpdate(plan, cursor, pageSize);
-
-            case DELETE:
-                return doDelete(plan.cacheContext(), cursor, pageSize);
-
-            default:
-                throw new IgniteSQLException("Unexpected DML operation [mode=" + plan.mode() + ']',
-                    IgniteQueryErrorCode.UNEXPECTED_OPERATION);
-        }
-    }
-
-    /**
-     * Generate SELECT statements to retrieve data for modifications from and find fast UPDATE or DELETE args,
-     * if available.
-     *
-     * @param schema Schema.
-     * @param conn Connection.
-     * @param p Prepared statement.
-     * @param fieldsQry Original fields query.
-     * @param loc Local query flag.
-     * @return Update plan.
-     */
-    UpdatePlan getPlanForStatement(String schema, Connection conn, Prepared p, SqlFieldsQuery fieldsQry,
-        boolean loc, @Nullable Integer errKeysPos) throws IgniteCheckedException {
-        isDmlOnSchemaSupported(schema);
-
-        H2CachedStatementKey planKey = H2CachedStatementKey.forDmlStatement(schema, p.getSQL(), fieldsQry, loc);
-
-        UpdatePlan res = (errKeysPos == null ? planCache.get(planKey) : null);
-
-        if (res != null)
-            return res;
-
-        res = UpdatePlanBuilder.planForStatement(p, loc, idx, conn, fieldsQry, errKeysPos, isDmlAllowedOverride);
-
-        // Don't cache re-runs
-        if (errKeysPos == null)
-            return U.firstNotNull(planCache.putIfAbsent(planKey, res), res);
-        else
-            return res;
-    }
-
-    /**
-     * @param schemaName Schema name.
-     * @param fieldsQry Initial query.
-     * @param plan Update plan.
-     * @param cancel Cancel state.
-     * @return Update result.
-     * @throws IgniteCheckedException if failed.
-     */
-    private UpdateResult doDistributedUpdate(String schemaName, SqlFieldsQuery fieldsQry, UpdatePlan plan,
-        GridQueryCancel cancel) throws IgniteCheckedException {
-        DmlDistributedPlanInfo distributedPlan = plan.distributedPlan();
-
-        assert distributedPlan != null;
-
-        if (cancel == null)
-            cancel = new GridQueryCancel();
-
-        return idx.runDistributedUpdate(schemaName, fieldsQry, distributedPlan.getCacheIds(),
-            distributedPlan.isReplicatedOnly(), cancel);
-    }
-
-    /**
-     * Perform DELETE operation on top of results of SELECT.
-     * @param cctx Cache context.
-     * @param cursor SELECT results.
-     * @param pageSize Batch size for streaming, anything <= 0 for single page operations.
-     * @return Results of DELETE (number of items affected AND keys that failed to be updated).
-     */
-    private UpdateResult doDelete(GridCacheContext cctx, Iterable<List<?>> cursor, int pageSize)
-        throws IgniteCheckedException {
-        DmlBatchSender sender = new DmlBatchSender(cctx, pageSize, 1);
-
-        for (List<?> row : cursor) {
-            if (row.size() != 2) {
-                U.warn(log, "Invalid row size on DELETE - expected 2, got " + row.size());
-
-                continue;
-            }
-
-            sender.add(row.get(0), new ModifyingEntryProcessor(row.get(1), RMV),  0);
-        }
-
-        sender.flush();
-
-        SQLException resEx = sender.error();
-
-        if (resEx != null) {
-            if (!F.isEmpty(sender.failedKeys())) {
-                // Don't go for a re-run if processing of some keys yielded exceptions and report keys that
-                // had been modified concurrently right away.
-                String msg = "Failed to DELETE some keys because they had been modified concurrently " +
-                    "[keys=" + sender.failedKeys() + ']';
-
-                SQLException conEx = createJdbcSqlException(msg, IgniteQueryErrorCode.CONCURRENT_UPDATE);
-
-                conEx.setNextException(resEx);
-
-                resEx = conEx;
-            }
-
-            throw new IgniteSQLException(resEx);
-        }
-
-        return new UpdateResult(sender.updateCount(), sender.failedKeys().toArray());
-    }
-
-    /**
-     * Perform UPDATE operation on top of results of SELECT.
-     * @param cursor SELECT results.
-     * @param pageSize Batch size for streaming, anything <= 0 for single page operations.
-     * @return Pair [cursor corresponding to results of UPDATE (contains number of items affected); keys whose values
-     *     had been modified concurrently (arguments for a re-run)].
-     */
-    private UpdateResult doUpdate(UpdatePlan plan, Iterable<List<?>> cursor, int pageSize)
-        throws IgniteCheckedException {
-        GridCacheContext cctx = plan.cacheContext();
-
-        DmlBatchSender sender = new DmlBatchSender(cctx, pageSize, 1);
-
-        for (List<?> row : cursor) {
-            T3<Object, Object, Object> row0 = plan.processRowForUpdate(row);
-
-            Object key = row0.get1();
-            Object oldVal = row0.get2();
-            Object newVal = row0.get3();
-
-            sender.add(key, new ModifyingEntryProcessor(oldVal, new EntryValueUpdater(newVal)), 0);
-        }
-
-        sender.flush();
-
-        SQLException resEx = sender.error();
-
-        if (resEx != null) {
-            if (!F.isEmpty(sender.failedKeys())) {
-                // Don't go for a re-run if processing of some keys yielded exceptions and report keys that
-                // had been modified concurrently right away.
-                String msg = "Failed to UPDATE some keys because they had been modified concurrently " +
-                    "[keys=" + sender.failedKeys() + ']';
-
-                SQLException dupEx = createJdbcSqlException(msg, IgniteQueryErrorCode.CONCURRENT_UPDATE);
-
-                dupEx.setNextException(resEx);
-
-                resEx = dupEx;
-            }
-
-            throw new IgniteSQLException(resEx);
-        }
-
-        return new UpdateResult(sender.updateCount(), sender.failedKeys().toArray());
-    }
-
-    /**
-     * Execute MERGE statement plan.
-     * @param cursor Cursor to take inserted data from.
-     * @param pageSize Batch size to stream data from {@code cursor}, anything <= 0 for single page operations.
-     * @return Number of items affected.
-     * @throws IgniteCheckedException if failed.
-     */
-    @SuppressWarnings("unchecked")
-    private long doMerge(UpdatePlan plan, Iterable<List<?>> cursor, int pageSize) throws IgniteCheckedException {
-        GridCacheContext cctx = plan.cacheContext();
-
-        // If we have just one item to put, just do so
-        if (plan.rowCount() == 1) {
-            IgniteBiTuple t = plan.processRow(cursor.iterator().next());
-
-            cctx.cache().put(t.getKey(), t.getValue());
-
-            return 1;
-        }
-        else {
-            int resCnt = 0;
-
-            Map<Object, Object> rows = new LinkedHashMap<>();
-
-            for (Iterator<List<?>> it = cursor.iterator(); it.hasNext();) {
-                List<?> row = it.next();
-
-                IgniteBiTuple t = plan.processRow(row);
-
-                rows.put(t.getKey(), t.getValue());
-
-                if ((pageSize > 0 && rows.size() == pageSize) || !it.hasNext()) {
-                    cctx.cache().putAll(rows);
-
-                    resCnt += rows.size();
-
-                    if (it.hasNext())
-                        rows.clear();
-                }
-            }
-
-            return resCnt;
-        }
-    }
-
-    /**
-     * Execute INSERT statement plan.
-     * @param cursor Cursor to take inserted data from.
-     * @param pageSize Batch size for streaming, anything <= 0 for single page operations.
-     * @return Number of items affected.
-     * @throws IgniteCheckedException if failed, particularly in case of duplicate keys.
-     */
-    @SuppressWarnings({"unchecked"})
-    private long doInsert(UpdatePlan plan, Iterable<List<?>> cursor, int pageSize) throws IgniteCheckedException {
-        GridCacheContext cctx = plan.cacheContext();
-
-        // If we have just one item to put, just do so
-        if (plan.rowCount() == 1) {
-            IgniteBiTuple t = plan.processRow(cursor.iterator().next());
-
-            if (cctx.cache().putIfAbsent(t.getKey(), t.getValue()))
-                return 1;
-            else
-                throw new IgniteSQLException("Duplicate key during INSERT [key=" + t.getKey() + ']',
-                    DUPLICATE_KEY);
-        }
-        else {
-            // Keys that failed to INSERT due to duplication.
-            DmlBatchSender sender = new DmlBatchSender(cctx, pageSize, 1);
-
-            for (List<?> row : cursor) {
-                final IgniteBiTuple keyValPair = plan.processRow(row);
-
-                sender.add(keyValPair.getKey(), new InsertEntryProcessor(keyValPair.getValue()),  0);
-            }
-
-            sender.flush();
-
-            SQLException resEx = sender.error();
-
-            if (!F.isEmpty(sender.failedKeys())) {
-                String msg = "Failed to INSERT some keys because they are already in cache " +
-                    "[keys=" + sender.failedKeys() + ']';
-
-                SQLException dupEx = new SQLException(msg, SqlStateCode.CONSTRAINT_VIOLATION);
-
-                if (resEx == null)
-                    resEx = dupEx;
-                else
-                    resEx.setNextException(dupEx);
-            }
-
-            if (resEx != null)
-                throw new IgniteSQLException(resEx);
-
-            return sender.updateCount();
-        }
-    }
-
-    /**
-     * Execute INSERT statement plan.
-     *
-     * @param plan Plan to execute.
-     * @param cursor Cursor to take inserted data from. I.e. list of batch arguments for each query.
-     * @param pageSize Batch size for streaming, anything <= 0 for single page operations.
-     * @return Number of items affected.
-     * @throws IgniteCheckedException if failed, particularly in case of duplicate keys.
-     */
-    private List<UpdateResult> doInsertBatched(UpdatePlan plan, List<List<List<?>>> cursor, int pageSize)
-        throws IgniteCheckedException {
-        GridCacheContext cctx = plan.cacheContext();
-
-        DmlBatchSender snd = new DmlBatchSender(cctx, pageSize, cursor.size());
-
-        int rowNum = 0;
-
-        SQLException resEx = null;
-
-        for (List<List<?>> qryRow : cursor) {
-            for (List<?> row : qryRow) {
-                try {
-                    final IgniteBiTuple keyValPair = plan.processRow(row);
-
-                    snd.add(keyValPair.getKey(), new InsertEntryProcessor(keyValPair.getValue()), rowNum);
-                }
-                catch (Exception e) {
-                    String sqlState;
-
-                    int code;
-
-                    if (e instanceof IgniteSQLException) {
-                        sqlState = ((IgniteSQLException)e).sqlState();
-
-                        code = ((IgniteSQLException)e).statusCode();
-                    } else {
-                        sqlState = SqlStateCode.INTERNAL_ERROR;
-
-                        code = IgniteQueryErrorCode.UNKNOWN;
-                    }
-
-                    resEx = chainException(resEx, new SQLException(e.getMessage(), sqlState, code, e));
-
-                    snd.setFailed(rowNum);
-                }
-            }
-
-            rowNum++;
-        }
-
-        try {
-            snd.flush();
-        }
-        catch (Exception e) {
-            resEx = chainException(resEx, new SQLException(e.getMessage(), SqlStateCode.INTERNAL_ERROR,
-                IgniteQueryErrorCode.UNKNOWN, e));
-        }
-
-        resEx = chainException(resEx, snd.error());
-
-        if (!F.isEmpty(snd.failedKeys())) {
-            SQLException e = new SQLException("Failed to INSERT some keys because they are already in cache [keys=" +
-                snd.failedKeys() + ']', SqlStateCode.CONSTRAINT_VIOLATION, DUPLICATE_KEY);
-
-            resEx = chainException(resEx, e);
-        }
-
-        if (resEx != null) {
-            BatchUpdateException e = new BatchUpdateException(resEx.getMessage(), resEx.getSQLState(),
-                resEx.getErrorCode(), snd.perRowCounterAsArray(), resEx);
-
-            throw new IgniteCheckedException(e);
-        }
-
-        int[] cntPerRow = snd.perRowCounterAsArray();
-
-        List<UpdateResult> res = new ArrayList<>(cntPerRow.length);
-
-        for (int i = 0; i < cntPerRow.length; i++ ) {
-            int cnt = cntPerRow[i];
-
-            res.add(new UpdateResult(cnt , X.EMPTY_OBJECT_ARRAY));
-        }
-
-        return res;
-    }
-
-    /**
-     * Adds exception to the chain.
-     *
-     * @param main Exception to add another exception to.
-     * @param add Exception which should be added to chain.
-     * @return Chained exception.
-     */
-    private SQLException chainException(SQLException main, SQLException add) {
-        if (main == null) {
-            if (add != null) {
-                main = add;
-
-                return main;
-            }
-            else
-                return null;
-        }
-        else {
-            main.setNextException(add);
-
-            return main;
-        }
-    }
-
-    /**
-     *
-     * @param schemaName Schema name.
-     * @param stmt Prepared statement.
-     * @param fldsQry Query.
-     * @param filter Filter.
-     * @param cancel Cancel state.
-     * @param local Locality flag.
-     * @return Update result.
-     * @throws IgniteCheckedException if failed.
-     */
-    UpdateResult mapDistributedUpdate(String schemaName, PreparedStatement stmt, SqlFieldsQuery fldsQry,
-        IndexingQueryFilter filter, GridQueryCancel cancel, boolean local) throws IgniteCheckedException {
-        Connection c;
-
-        try {
-            c = stmt.getConnection();
-        }
-        catch (SQLException e) {
-            throw new IgniteCheckedException(e);
-        }
-
-        return updateSqlFields(schemaName, c, GridSqlQueryParser.prepared(stmt), fldsQry, local, filter, cancel);
-    }
-
-    /**
-     * @param schema Schema name.
-     * @param conn Connection.
-     * @param stmt Prepared statement.
-     * @param qry Sql fields query
-     * @param filter Backup filter.
-     * @param cancel Query cancel object.
-     * @param local {@code true} if should be executed locally.
-     * @param topVer Topology version.
-     * @param mvccSnapshot MVCC snapshot.
-     * @return Iterator upon updated values.
-     * @throws IgniteCheckedException If failed.
-     */
-    public UpdateSourceIterator<?> prepareDistributedUpdate(String schema, Connection conn,
-        PreparedStatement stmt, SqlFieldsQuery qry,
-        IndexingQueryFilter filter, GridQueryCancel cancel, boolean local,
-        AffinityTopologyVersion topVer, MvccSnapshot mvccSnapshot) throws IgniteCheckedException {
-
-        Prepared prepared = GridSqlQueryParser.prepared(stmt);
-
-        UpdatePlan plan = getPlanForStatement(schema, conn, prepared, qry, local, null);
-
-        GridCacheContext cctx = plan.cacheContext();
-
-        CacheOperationContext opCtx = cctx.operationContextPerCall();
-
-        // Force keepBinary for operation context to avoid binary deserialization inside entry processor
-        if (cctx.binaryMarshaller()) {
-            CacheOperationContext newOpCtx = null;
-
-            if (opCtx == null)
-                newOpCtx = new CacheOperationContext().keepBinary();
-            else if (!opCtx.isKeepBinary())
-                newOpCtx = opCtx.keepBinary();
-
-            if (newOpCtx != null)
-                cctx.operationContextPerCall(newOpCtx);
-        }
-
-        QueryCursorImpl<List<?>> cur;
-
-        // Do a two-step query only if locality flag is not set AND if plan's SELECT corresponds to an actual
-        // sub-query and not some dummy stuff like "select 1, 2, 3;"
-        if (!local && !plan.isLocalSubquery()) {
-            SqlFieldsQuery newFieldsQry = new SqlFieldsQuery(plan.selectQuery(), qry.isCollocated())
-                .setArgs(qry.getArgs())
-                .setDistributedJoins(qry.isDistributedJoins())
-                .setEnforceJoinOrder(qry.isEnforceJoinOrder())
-                .setLocal(qry.isLocal())
-                .setPageSize(qry.getPageSize())
-                .setTimeout(qry.getTimeout(), TimeUnit.MILLISECONDS)
-                .setDataPageScanEnabled(qry.isDataPageScanEnabled());
-
-            cur = (QueryCursorImpl<List<?>>)idx.querySqlFields(schema, newFieldsQry, null, true, true,
-                new StaticMvccQueryTracker(cctx, mvccSnapshot), cancel, false).get(0);
-        }
-        else {
-            final GridQueryFieldsResult res = idx.queryLocalSqlFields(schema, plan.selectQuery(),
-                F.asList(qry.getArgs()), filter, qry.isEnforceJoinOrder(), false, qry.getTimeout(), cancel,
-                new StaticMvccQueryTracker(cctx, mvccSnapshot), null);
-
-            cur = new QueryCursorImpl<>(new Iterable<List<?>>() {
-                @Override public Iterator<List<?>> iterator() {
-                    try {
-                        return res.iterator();
-                    }
-                    catch (IgniteCheckedException e) {
-                        throw new IgniteException(e);
-                    }
-                }
-            }, cancel);
-        }
-
-        return plan.iteratorForTransaction(connMgr, cur);
-    }
-
-    /**
-     * Runs a DML statement for which we have internal command executor.
-     *
-     * @param schemaName Schema name.
-     * @param sql The SQL command text to execute.
-     * @param cmd The command to execute.
-     * @return The cursor returned by the statement.
-     * @throws IgniteSQLException If failed.
-     */
-    public FieldsQueryCursor<List<?>> runNativeDmlStatement(String schemaName, String sql, SqlCommand cmd) {
-        Long qryId = idx.runningQueryManager().register(sql, GridCacheQueryType.SQL_FIELDS, schemaName, true, null);
-
-        try {
-            if (cmd instanceof SqlBulkLoadCommand)
-                return processBulkLoadCommand((SqlBulkLoadCommand)cmd, qryId);
-            else
-                throw new IgniteSQLException("Unsupported DML operation: " + sql,
-                    IgniteQueryErrorCode.UNSUPPORTED_OPERATION);
-
-        }
-        catch (IgniteSQLException e) {
-            idx.runningQueryManager().unregister(qryId, true);
-
-            throw e;
-        }
-        catch (Exception e) {
-            idx.runningQueryManager().unregister(qryId, true);
-
-            throw new IgniteSQLException("Unexpected DML operation failure: " + e.getMessage(), e);
-        }
-    }
-
-    /**
-     * Process bulk load COPY command.
-     *
-     * @param cmd The command.
-     * @param qryId Query id.
-     * @return The context (which is the result of the first request/response).
-     * @throws IgniteCheckedException If something failed.
-     */
-    public FieldsQueryCursor<List<?>> processBulkLoadCommand(SqlBulkLoadCommand cmd,
-        Long qryId) throws IgniteCheckedException {
-        if (cmd.packetSize() == null)
-            cmd.packetSize(BulkLoadAckClientParameters.DFLT_PACKET_SIZE);
-
-        GridH2Table tbl = schemaMgr.dataTable(cmd.schemaName(), cmd.tableName());
-
-        if (tbl == null) {
-            throw new IgniteSQLException("Table does not exist: " + cmd.tableName(),
-                IgniteQueryErrorCode.TABLE_NOT_FOUND);
-        }
-
-        H2Utils.checkAndStartNotStartedCache(ctx, tbl);
-
-        UpdatePlan plan = UpdatePlanBuilder.planForBulkLoad(cmd, tbl);
-
-        IgniteClosureX<List<?>, IgniteBiTuple<?, ?>> dataConverter = new BulkLoadDataConverter(plan);
-
-        IgniteDataStreamer<Object, Object> streamer = ctx.grid().dataStreamer(tbl.cacheName());
-
-        BulkLoadCacheWriter outputWriter = new BulkLoadStreamerWriter(streamer);
-
-        BulkLoadParser inputParser = BulkLoadParser.createParser(cmd.inputFormat());
-
-        BulkLoadProcessor processor = new BulkLoadProcessor(inputParser, dataConverter, outputWriter,
-            idx.runningQueryManager(), qryId);
-
-        BulkLoadAckClientParameters params = new BulkLoadAckClientParameters(cmd.localFileName(), cmd.packetSize());
-
-        return new BulkLoadContextCursor(processor, params);
-    }
-
-=======
->>>>>>> 74e56026
     /** */
     public static final class InsertEntryProcessor implements EntryProcessor<Object, Object, Boolean> {
         /** Value to set. */
