/*
 * Licensed to the Apache Software Foundation (ASF) under one or more
 * contributor license agreements.  See the NOTICE file distributed with
 * this work for additional information regarding copyright ownership.
 * The ASF licenses this file to You under the Apache License, Version 2.0
 * (the "License"); you may not use this file except in compliance with
 * the License.  You may obtain a copy of the License at
 *
 *      http://www.apache.org/licenses/LICENSE-2.0
 *
 * Unless required by applicable law or agreed to in writing, software
 * distributed under the License is distributed on an "AS IS" BASIS,
 * WITHOUT WARRANTIES OR CONDITIONS OF ANY KIND, either express or implied.
 * See the License for the specific language governing permissions and
 * limitations under the License.
 */

package org.apache.ignite.internal.processors.query.h2;

import java.lang.reflect.Array;
import java.sql.Connection;
import java.sql.PreparedStatement;
import java.sql.SQLException;
import java.sql.Time;
import java.sql.Timestamp;
import java.util.ArrayList;
import java.util.Collections;
import java.util.Date;
import java.util.HashMap;
import java.util.Iterator;
import java.util.LinkedHashMap;
import java.util.LinkedHashSet;
import java.util.List;
import java.util.Map;
import java.util.Set;
import java.util.UUID;
import java.util.concurrent.ConcurrentMap;
import java.util.concurrent.TimeUnit;
import javax.cache.processor.EntryProcessor;
import javax.cache.processor.EntryProcessorException;
import javax.cache.processor.EntryProcessorResult;
import javax.cache.processor.MutableEntry;
import org.apache.ignite.IgniteCache;
import org.apache.ignite.IgniteCheckedException;
import org.apache.ignite.IgniteDataStreamer;
import org.apache.ignite.IgniteException;
import org.apache.ignite.IgniteLogger;
import org.apache.ignite.binary.BinaryObject;
import org.apache.ignite.binary.BinaryObjectBuilder;
import org.apache.ignite.cache.query.SqlFieldsQuery;
import org.apache.ignite.cluster.ClusterNode;
import org.apache.ignite.internal.GridKernalContext;
import org.apache.ignite.internal.processors.affinity.AffinityTopologyVersion;
import org.apache.ignite.internal.processors.cache.CacheOperationContext;
import org.apache.ignite.internal.processors.cache.GridCacheAdapter;
import org.apache.ignite.internal.processors.cache.GridCacheContext;
import org.apache.ignite.internal.processors.cache.QueryCursorImpl;
import org.apache.ignite.internal.processors.cache.query.IgniteQueryErrorCode;
import org.apache.ignite.internal.processors.odbc.SqlStateCode;
import org.apache.ignite.internal.processors.query.GridQueryCacheObjectsIterator;
import org.apache.ignite.internal.processors.query.GridQueryCancel;
import org.apache.ignite.internal.processors.query.GridQueryFieldsResult;
import org.apache.ignite.internal.processors.query.GridQueryFieldsResultAdapter;
import org.apache.ignite.internal.processors.query.GridQueryProperty;
import org.apache.ignite.internal.processors.query.GridQueryTypeDescriptor;
import org.apache.ignite.internal.processors.query.IgniteSQLException;
import org.apache.ignite.internal.processors.query.QueryUtils;
import org.apache.ignite.internal.processors.query.h2.dml.FastUpdateArguments;
import org.apache.ignite.internal.processors.query.h2.dml.UpdateMode;
import org.apache.ignite.internal.processors.query.h2.dml.UpdatePlan;
import org.apache.ignite.internal.processors.query.h2.dml.UpdatePlanBuilder;
import org.apache.ignite.internal.processors.query.h2.opt.GridH2RowDescriptor;
import org.apache.ignite.internal.processors.query.h2.sql.GridSqlQueryParser;
import org.apache.ignite.internal.util.GridBoundedConcurrentLinkedHashMap;
import org.apache.ignite.internal.util.lang.IgniteSingletonIterator;
import org.apache.ignite.internal.util.typedef.F;
import org.apache.ignite.internal.util.typedef.X;
import org.apache.ignite.internal.util.typedef.internal.U;
import org.apache.ignite.lang.IgniteBiTuple;
import org.apache.ignite.lang.IgniteInClosure;
import org.apache.ignite.spi.indexing.IndexingQueryFilter;
import org.h2.command.Prepared;
import org.h2.command.dml.Delete;
import org.h2.command.dml.Insert;
import org.h2.command.dml.Merge;
import org.h2.command.dml.Update;
import org.h2.table.Column;
import org.h2.util.DateTimeUtils;
import org.h2.util.LocalDateTimeUtils;
import org.h2.value.Value;
import org.h2.value.ValueDate;
import org.h2.value.ValueTime;
import org.h2.value.ValueTimestamp;
import org.jetbrains.annotations.NotNull;
import org.jetbrains.annotations.Nullable;

import static org.apache.ignite.internal.processors.cache.query.IgniteQueryErrorCode.createJdbcSqlException;
import static org.apache.ignite.internal.processors.query.h2.IgniteH2Indexing.UPDATE_RESULT_META;
import static org.apache.ignite.internal.processors.query.h2.opt.GridH2KeyValueRowOnheap.DEFAULT_COLUMNS_COUNT;

/**
 *
 */
public class DmlStatementsProcessor {
    /** Default number of attempts to re-run DELETE and UPDATE queries in case of concurrent modifications of values. */
    private final static int DFLT_DML_RERUN_ATTEMPTS = 4;

    /** Indexing. */
    private IgniteH2Indexing idx;

    /** Logger. */
    private IgniteLogger log;

    /** Default size for update plan cache. */
    private static final int PLAN_CACHE_SIZE = 1024;

    /** Update plans cache. */
    private final ConcurrentMap<H2DmlPlanKey, UpdatePlan> planCache =
        new GridBoundedConcurrentLinkedHashMap<>(PLAN_CACHE_SIZE);

    /**
     * Constructor.
     *
     * @param ctx Kernal context.
     * @param idx indexing.
     */
    public void start(GridKernalContext ctx, IgniteH2Indexing idx) {
        this.idx = idx;

        log = ctx.log(DmlStatementsProcessor.class);
    }

    /**
     * Handle cache stop.
     *
     * @param cacheName Cache name.
     */
    public void onCacheStop(String cacheName) {
        Iterator<Map.Entry<H2DmlPlanKey, UpdatePlan>> iter = planCache.entrySet().iterator();

        while (iter.hasNext()) {
            UpdatePlan plan = iter.next().getValue();

            if (F.eq(cacheName, plan.tbl.cacheName()))
                iter.remove();
        }
    }

    /**
     * Execute DML statement, possibly with few re-attempts in case of concurrent data modifications.
     *
     * @param schemaName Schema.
     * @param conn Connection.
     * @param prepared Prepared statement.
     * @param fieldsQry Original query.
     * @param loc Query locality flag.
     * @param filters Cache name and key filter.
     * @param cancel Cancel.
     * @return Update result (modified items count and failed keys).
     * @throws IgniteCheckedException if failed.
     */
    private UpdateResult updateSqlFields(String schemaName, Connection conn, Prepared prepared,
        SqlFieldsQuery fieldsQry, boolean loc, IndexingQueryFilter filters, GridQueryCancel cancel)
        throws IgniteCheckedException {
        Object[] errKeys = null;

        long items = 0;

        UpdatePlan plan = getPlanForStatement(schemaName, conn, prepared, fieldsQry, loc, null);

        GridCacheContext<?, ?> cctx = plan.tbl.rowDescriptor().context();

        for (int i = 0; i < DFLT_DML_RERUN_ATTEMPTS; i++) {
            CacheOperationContext opCtx = cctx.operationContextPerCall();

            // Force keepBinary for operation context to avoid binary deserialization inside entry processor
            if (cctx.binaryMarshaller()) {
                CacheOperationContext newOpCtx = null;

                if (opCtx == null)
                    // Mimics behavior of GridCacheAdapter#keepBinary and GridCacheProxyImpl#keepBinary
                    newOpCtx = new CacheOperationContext(false, null, true, null, false, null, false);
                else if (!opCtx.isKeepBinary())
                    newOpCtx = opCtx.keepBinary();

                if (newOpCtx != null)
                    cctx.operationContextPerCall(newOpCtx);
            }

            UpdateResult r;

            try {
                r = executeUpdateStatement(schemaName, cctx, conn, prepared, fieldsQry, loc, filters, cancel, errKeys);
            }
            finally {
                cctx.operationContextPerCall(opCtx);
            }

            items += r.counter();
            errKeys = r.errorKeys();

            if (F.isEmpty(errKeys))
                break;
        }

        if (F.isEmpty(errKeys)) {
            if (items == 1L)
                return UpdateResult.ONE;
            else if (items == 0L)
                return UpdateResult.ZERO;
        }

        return new UpdateResult(items, errKeys);
    }

    /**
     * @param schemaName Schema.
     * @param c Connection.
     * @param p Prepared statement.
     * @param fieldsQry Initial query
     * @param cancel Query cancel.
     * @return Update result wrapped into {@link GridQueryFieldsResult}
     * @throws IgniteCheckedException if failed.
     */
    @SuppressWarnings("unchecked")
    QueryCursorImpl<List<?>> updateSqlFieldsDistributed(String schemaName, Connection c, Prepared p,
        SqlFieldsQuery fieldsQry, GridQueryCancel cancel) throws IgniteCheckedException {
        UpdateResult res = updateSqlFields(schemaName, c, p, fieldsQry, false, null, cancel);

        checkUpdateResult(res);

        QueryCursorImpl<List<?>> resCur = (QueryCursorImpl<List<?>>)new QueryCursorImpl(Collections.singletonList
            (Collections.singletonList(res.counter())), cancel, false);

        resCur.fieldsMeta(UPDATE_RESULT_META);

        return resCur;
    }

    /**
     * Execute DML statement on local cache.
     *
     * @param schemaName Schema.
<<<<<<< HEAD
     * @param prepared Prepared statement.
=======
     * @param conn Connection.
     * @param stmt Prepared statement.
>>>>>>> bab8acb4
     * @param fieldsQry Fields query.
     * @param filters Cache name and key filter.
     * @param cancel Query cancel.
     * @return Update result wrapped into {@link GridQueryFieldsResult}
     * @throws IgniteCheckedException if failed.
     */
    @SuppressWarnings("unchecked")
<<<<<<< HEAD
    GridQueryFieldsResult updateSqlFieldsLocal(String schemaName, Prepared prepared, SqlFieldsQuery fieldsQry,
        IndexingQueryFilter filters, GridQueryCancel cancel) throws IgniteCheckedException {
        UpdateResult res = updateSqlFields(schemaName, prepared, fieldsQry, true, filters, cancel);
=======
    GridQueryFieldsResult updateSqlFieldsLocal(String schemaName, Connection conn, PreparedStatement stmt,
        SqlFieldsQuery fieldsQry, IndexingQueryFilter filters, GridQueryCancel cancel)
        throws IgniteCheckedException {
        UpdateResult res = updateSqlFields(schemaName, conn, GridSqlQueryParser.prepared(stmt), fieldsQry, true,
            filters, cancel);
>>>>>>> bab8acb4

        return new GridQueryFieldsResultAdapter(UPDATE_RESULT_META,
            new IgniteSingletonIterator(Collections.singletonList(res.counter())));
    }

    /**
     * Perform given statement against given data streamer. Only rows based INSERT is supported.
     *
     * @param streamer Streamer to feed data to.
     * @param stmt Statement.
     * @param args Statement arguments.
     * @return Number of rows in given INSERT statement.
     * @throws IgniteCheckedException if failed.
     */
    @SuppressWarnings({"unchecked", "ConstantConditions"})
    long streamUpdateQuery(IgniteDataStreamer streamer, PreparedStatement stmt, Object[] args)
        throws IgniteCheckedException {
        args = U.firstNotNull(args, X.EMPTY_OBJECT_ARRAY);

        Prepared p = GridSqlQueryParser.prepared(stmt);

        assert p != null;

        UpdatePlan plan = UpdatePlanBuilder.planForStatement(p, true, idx, null, null, null);

        if (!F.eq(streamer.cacheName(), plan.tbl.rowDescriptor().context().name()))
            throw new IgniteSQLException("Cross cache streaming is not supported, please specify cache explicitly" +
                " in connection options", IgniteQueryErrorCode.UNSUPPORTED_OPERATION);

        if (plan.mode == UpdateMode.INSERT && plan.rowsNum > 0) {
            assert plan.isLocSubqry;

            final GridCacheContext cctx = plan.tbl.rowDescriptor().context();

            QueryCursorImpl<List<?>> cur;

            final ArrayList<List<?>> data = new ArrayList<>(plan.rowsNum);

            final GridQueryFieldsResult res = idx.queryLocalSqlFields(idx.schema(cctx.name()), plan.selectQry,
                F.asList(args), null, false, 0, null);

            QueryCursorImpl<List<?>> stepCur = new QueryCursorImpl<>(new Iterable<List<?>>() {
                @Override public Iterator<List<?>> iterator() {
                    try {
                        return new GridQueryCacheObjectsIterator(res.iterator(), idx.objectContext(),
                            cctx.keepBinary());
                    }
                    catch (IgniteCheckedException e) {
                        throw new IgniteException(e);
                    }
                }
            }, null);

            data.addAll(stepCur.getAll());

            cur = new QueryCursorImpl<>(new Iterable<List<?>>() {
                @Override public Iterator<List<?>> iterator() {
                    return data.iterator();
                }
            }, null);

            if (plan.rowsNum == 1) {
                IgniteBiTuple t = rowToKeyValue(cctx, cur.iterator().next(), plan);

                streamer.addData(t.getKey(), t.getValue());

                return 1;
            }

            Map<Object, Object> rows = new LinkedHashMap<>(plan.rowsNum);

            for (List<?> row : cur) {
                final IgniteBiTuple t = rowToKeyValue(cctx, row, plan);

                rows.put(t.getKey(), t.getValue());
            }

            streamer.addData(rows);

            return rows.size();
        }
        else
            throw new IgniteSQLException("Only tuple based INSERT statements are supported in streaming mode",
                IgniteQueryErrorCode.UNSUPPORTED_OPERATION);
    }

    /**
     * Actually perform SQL DML operation locally.
     *
     * @param schemaName Schema name.
     * @param cctx Cache context.
     * @param c Connection.
     * @param prepared Prepared statement for DML query.
     * @param fieldsQry Fields query.
     * @param loc Local query flag.
     * @param filters Cache name and key filter.
     * @param cancel Query cancel state holder.
     * @param failedKeys Keys to restrict UPDATE and DELETE operations with. Null or empty array means no restriction.
     * @return Pair [number of successfully processed items; keys that have failed to be processed]
     * @throws IgniteCheckedException if failed.
     */
    @SuppressWarnings({"ConstantConditions", "unchecked"})
    private UpdateResult executeUpdateStatement(String schemaName, final GridCacheContext cctx, Connection c,
        Prepared prepared, SqlFieldsQuery fieldsQry, boolean loc, IndexingQueryFilter filters,
        GridQueryCancel cancel, Object[] failedKeys) throws IgniteCheckedException {
<<<<<<< HEAD
=======
        int mainCacheId = cctx.cacheId();

>>>>>>> bab8acb4
        Integer errKeysPos = null;

        UpdatePlan plan = getPlanForStatement(schemaName, c, prepared, fieldsQry, loc, errKeysPos);

        if (plan.fastUpdateArgs != null) {
            assert F.isEmpty(failedKeys) && errKeysPos == null;

            return doFastUpdate(plan, fieldsQry.getArgs());
        }

        if (plan.distributed != null) {
            UpdateResult result = doDistributedUpdate(schemaName, fieldsQry, plan, cancel);

            // null is returned in case not all nodes support distributed DML.
            if (result != null)
                return result;
        }

        assert !F.isEmpty(plan.selectQry);

        QueryCursorImpl<List<?>> cur;

        // Do a two-step query only if locality flag is not set AND if plan's SELECT corresponds to an actual
        // sub-query and not some dummy stuff like "select 1, 2, 3;"
        if (!loc && !plan.isLocSubqry) {
            SqlFieldsQuery newFieldsQry = new SqlFieldsQuery(plan.selectQry, fieldsQry.isCollocated())
                .setArgs(fieldsQry.getArgs())
                .setDistributedJoins(fieldsQry.isDistributedJoins())
                .setEnforceJoinOrder(fieldsQry.isEnforceJoinOrder())
                .setLocal(fieldsQry.isLocal())
                .setPageSize(fieldsQry.getPageSize())
                .setTimeout(fieldsQry.getTimeout(), TimeUnit.MILLISECONDS);

            cur = (QueryCursorImpl<List<?>>)idx.querySqlFields(schemaName, newFieldsQry, true, true,
                cancel).get(0);
            //cur = (QueryCursorImpl<List<?>>) idx.querySqlFields(schemaName, newFieldsQry, true, cancel);
        }
        else {
            final GridQueryFieldsResult res = idx.queryLocalSqlFields(schemaName, plan.selectQry,
                F.asList(fieldsQry.getArgs()), filters, fieldsQry.isEnforceJoinOrder(), fieldsQry.getTimeout(), cancel);

            cur = new QueryCursorImpl<>(new Iterable<List<?>>() {
                @Override public Iterator<List<?>> iterator() {
                    try {
                        return new GridQueryCacheObjectsIterator(res.iterator(), idx.objectContext(), true);
                    }
                    catch (IgniteCheckedException e) {
                        throw new IgniteException(e);
                    }
                }
            }, cancel);
        }

        int pageSize = loc ? 0 : fieldsQry.getPageSize();

        return processDmlSelectResult(cctx, plan, cur, pageSize);
    }

    /**
     * @param cctx Cache context.
     * @param plan Update plan.
     * @param cursor Cursor over select results.
     * @param pageSize Page size.
     * @return Pair [number of successfully processed items; keys that have failed to be processed]
     * @throws IgniteCheckedException if failed.
     */
    private UpdateResult processDmlSelectResult(GridCacheContext cctx, UpdatePlan plan, Iterable<List<?>> cursor,
        int pageSize) throws IgniteCheckedException {
        switch (plan.mode) {
            case MERGE:
                return new UpdateResult(doMerge(plan, cursor, pageSize), X.EMPTY_OBJECT_ARRAY);

            case INSERT:
                return new UpdateResult(doInsert(plan, cursor, pageSize), X.EMPTY_OBJECT_ARRAY);

            case UPDATE:
                return doUpdate(plan, cursor, pageSize);

            case DELETE:
                return doDelete(cctx, cursor, pageSize);

            default:
                throw new IgniteSQLException("Unexpected DML operation [mode=" + plan.mode + ']',
                    IgniteQueryErrorCode.UNEXPECTED_OPERATION);
        }
    }

    /**
     * Generate SELECT statements to retrieve data for modifications from and find fast UPDATE or DELETE args,
     * if available.
     *
     * @param schema Schema.
     * @param conn Connection.
     * @param p Prepared statement.
     * @param fieldsQry Original fields query.
     * @param loc Local query flag.
     * @return Update plan.
     */
    @SuppressWarnings({"unchecked", "ConstantConditions"})
    private UpdatePlan getPlanForStatement(String schema, Connection conn, Prepared p, SqlFieldsQuery fieldsQry,
        boolean loc, @Nullable Integer errKeysPos) throws IgniteCheckedException {
        H2DmlPlanKey planKey = new H2DmlPlanKey(schema, p.getSQL(), loc, fieldsQry);

        UpdatePlan res = (errKeysPos == null ? planCache.get(planKey) : null);

        if (res != null)
            return res;

        res = UpdatePlanBuilder.planForStatement(p, loc, idx, conn, fieldsQry, errKeysPos);

        // Don't cache re-runs
        if (errKeysPos == null)
            return U.firstNotNull(planCache.putIfAbsent(planKey, res), res);
        else
            return res;
    }

    /**
     * Perform single cache operation based on given args.
     * @param plan Update plan.
     * @param args Query parameters.
     * @return 1 if an item was affected, 0 otherwise.
     * @throws IgniteCheckedException if failed.
     */
    @SuppressWarnings({"unchecked", "ConstantConditions"})
    private static UpdateResult doFastUpdate(UpdatePlan plan, Object[] args) throws IgniteCheckedException {
        GridCacheContext cctx = plan.tbl.rowDescriptor().context();

        FastUpdateArguments singleUpdate = plan.fastUpdateArgs;

        assert singleUpdate != null;

        boolean valBounded = (singleUpdate.val != FastUpdateArguments.NULL_ARGUMENT);

        if (singleUpdate.newVal != FastUpdateArguments.NULL_ARGUMENT) { // Single item UPDATE
            Object key = singleUpdate.key.apply(args);
            Object newVal = singleUpdate.newVal.apply(args);

            if (valBounded) {
                Object val = singleUpdate.val.apply(args);

                return (cctx.cache().replace(key, val, newVal) ? UpdateResult.ONE : UpdateResult.ZERO);
            }
            else
                return (cctx.cache().replace(key, newVal) ? UpdateResult.ONE : UpdateResult.ZERO);
        }
        else { // Single item DELETE
            Object key = singleUpdate.key.apply(args);
            Object val = singleUpdate.val.apply(args);

            if (singleUpdate.val == FastUpdateArguments.NULL_ARGUMENT) // No _val bound in source query
                return cctx.cache().remove(key) ? UpdateResult.ONE : UpdateResult.ZERO;
            else
                return cctx.cache().remove(key, val) ? UpdateResult.ONE : UpdateResult.ZERO;
        }
    }

    /**
     * @param schemaName Schema name.
     * @param fieldsQry Initial query.
     * @param plan Update plan.
     * @param cancel Cancel state.
     * @return Update result.
     * @throws IgniteCheckedException if failed.
     */
    private UpdateResult doDistributedUpdate(String schemaName, SqlFieldsQuery fieldsQry, UpdatePlan plan,
        GridQueryCancel cancel) throws IgniteCheckedException {
        assert plan.distributed != null;

        if (cancel == null)
            cancel = new GridQueryCancel();

        return idx.runDistributedUpdate(schemaName, fieldsQry, plan.distributed.getCacheIds(),
            plan.distributed.isReplicatedOnly(), cancel);
    }

    /**
     * Perform DELETE operation on top of results of SELECT.
     * @param cctx Cache context.
     * @param cursor SELECT results.
     * @param pageSize Batch size for streaming, anything <= 0 for single page operations.
     * @return Results of DELETE (number of items affected AND keys that failed to be updated).
     */
    @SuppressWarnings({"unchecked", "ConstantConditions", "ThrowableResultOfMethodCallIgnored"})
    private UpdateResult doDelete(GridCacheContext cctx, Iterable<List<?>> cursor, int pageSize)
        throws IgniteCheckedException {
        BatchSender sender = new BatchSender(cctx, pageSize);

        for (List<?> row : cursor) {
            if (row.size() != 2) {
                U.warn(log, "Invalid row size on DELETE - expected 2, got " + row.size());

                continue;
            }

            sender.add(row.get(0), new ModifyingEntryProcessor(row.get(1), RMV));
        }

        sender.flush();

        SQLException resEx = sender.error();

        if (resEx != null) {
            if (!F.isEmpty(sender.failedKeys())) {
                // Don't go for a re-run if processing of some keys yielded exceptions and report keys that
                // had been modified concurrently right away.
                String msg = "Failed to DELETE some keys because they had been modified concurrently " +
                    "[keys=" + sender.failedKeys() + ']';

                SQLException conEx = createJdbcSqlException(msg, IgniteQueryErrorCode.CONCURRENT_UPDATE);

                conEx.setNextException(resEx);

                resEx = conEx;
            }

            throw new IgniteSQLException(resEx);
        }

        return new UpdateResult(sender.updateCount(), sender.failedKeys().toArray());
    }

    /**
     * Perform UPDATE operation on top of results of SELECT.
     * @param cursor SELECT results.
     * @param pageSize Batch size for streaming, anything <= 0 for single page operations.
     * @return Pair [cursor corresponding to results of UPDATE (contains number of items affected); keys whose values
     *     had been modified concurrently (arguments for a re-run)].
     */
    @SuppressWarnings({"unchecked", "ThrowableResultOfMethodCallIgnored"})
    private UpdateResult doUpdate(UpdatePlan plan, Iterable<List<?>> cursor, int pageSize)
        throws IgniteCheckedException {
        GridH2RowDescriptor desc = plan.tbl.rowDescriptor();

        GridCacheContext cctx = desc.context();

        boolean bin = cctx.binaryMarshaller();

        String[] updatedColNames = plan.colNames;

        int valColIdx = plan.valColIdx;

        boolean hasNewVal = (valColIdx != -1);

        // Statement updates distinct properties if it does not have _val in updated columns list
        // or if its list of updated columns includes only _val, i.e. is single element.
        boolean hasProps = !hasNewVal || updatedColNames.length > 1;

        BatchSender sender = new BatchSender(cctx, pageSize);

        for (List<?> row : cursor) {
            Object key = row.get(0);

            Object newVal;

            Map<String, Object> newColVals = new HashMap<>();

            for (int i = 0; i < plan.colNames.length; i++) {
                if (hasNewVal && i == valColIdx - 2)
                    continue;

                GridQueryProperty prop = plan.tbl.rowDescriptor().type().property(plan.colNames[i]);

                assert prop != null : "Unknown property: " + plan.colNames[i];

                newColVals.put(plan.colNames[i], convert(row.get(i + 2), desc, prop.type(), plan.colTypes[i]));
            }

            newVal = plan.valSupplier.apply(row);

            if (newVal == null)
                throw new IgniteSQLException("New value for UPDATE must not be null", IgniteQueryErrorCode.NULL_VALUE);

            // Skip key and value - that's why we start off with 3rd column
            for (int i = 0; i < plan.tbl.getColumns().length - DEFAULT_COLUMNS_COUNT; i++) {
                Column c = plan.tbl.getColumn(i + DEFAULT_COLUMNS_COUNT);

                if (desc.isKeyValueOrVersionColumn(c.getColumnId()))
                    continue;

                GridQueryProperty prop = desc.type().property(c.getName());

                if (prop.key())
                    continue; // Don't get values of key's columns - we won't use them anyway

                boolean hasNewColVal = newColVals.containsKey(c.getName());

                if (!hasNewColVal)
                    continue;

                Object colVal = newColVals.get(c.getName());

                // UPDATE currently does not allow to modify key or its fields, so we must be safe to pass null as key.
                desc.setColumnValue(null, newVal, colVal, i);
            }

            if (bin && hasProps) {
                assert newVal instanceof BinaryObjectBuilder;

                newVal = ((BinaryObjectBuilder) newVal).build();
            }

            desc.type().validateKeyAndValue(key, newVal);

            Object srcVal = row.get(1);

            if (bin && !(srcVal instanceof BinaryObject))
                srcVal = cctx.grid().binary().toBinary(srcVal);

            sender.add(key, new ModifyingEntryProcessor(srcVal, new EntryValueUpdater(newVal)));
        }

        sender.flush();

        SQLException resEx = sender.error();

        if (resEx != null) {
            if (!F.isEmpty(sender.failedKeys())) {
                // Don't go for a re-run if processing of some keys yielded exceptions and report keys that
                // had been modified concurrently right away.
                String msg = "Failed to UPDATE some keys because they had been modified concurrently " +
                    "[keys=" + sender.failedKeys() + ']';

                SQLException dupEx = createJdbcSqlException(msg, IgniteQueryErrorCode.CONCURRENT_UPDATE);

                dupEx.setNextException(resEx);

                resEx = dupEx;
            }

            throw new IgniteSQLException(resEx);
        }

        return new UpdateResult(sender.updateCount(), sender.failedKeys().toArray());
    }

    /**
     * Convert value to column's expected type by means of H2.
     *
     * @param val Source value.
     * @param desc Row descriptor.
     * @param expCls Expected value class.
     * @param type Expected column type to convert to.
     * @return Converted object.
     * @throws IgniteCheckedException if failed.
     */
    @SuppressWarnings({"ConstantConditions", "SuspiciousSystemArraycopy"})
    private static Object convert(Object val, GridH2RowDescriptor desc, Class<?> expCls, int type)
        throws IgniteCheckedException {
        if (val == null)
            return null;

        Class<?> currCls = val.getClass();

        try {
            if (val instanceof Date && currCls != Date.class && expCls == Date.class) {
                // H2 thinks that java.util.Date is always a Timestamp, while binary marshaller expects
                // precise Date instance. Let's satisfy it.
                return new Date(((Date) val).getTime());
            }

            // User-given UUID is always serialized by H2 to byte array, so we have to deserialize manually
            if (type == Value.UUID && currCls == byte[].class)
                return U.unmarshal(desc.context().marshaller(), (byte[]) val,
                    U.resolveClassLoader(desc.context().gridConfig()));

            if (LocalDateTimeUtils.isJava8DateApiPresent()) {
                if (val instanceof Timestamp && LocalDateTimeUtils.isLocalDateTime(expCls))
                    return LocalDateTimeUtils.valueToLocalDateTime(ValueTimestamp.get((Timestamp) val));

                if (val instanceof Date && LocalDateTimeUtils.isLocalDate(expCls))
                    return LocalDateTimeUtils.valueToLocalDate(ValueDate.fromDateValue(
                        DateTimeUtils.dateValueFromDate(((Date) val).getTime())));

                if (val instanceof Time && LocalDateTimeUtils.isLocalTime(expCls))
                    return LocalDateTimeUtils.valueToLocalTime(ValueTime.get((Time) val));
            }

            // We have to convert arrays of reference types manually -
            // see https://issues.apache.org/jira/browse/IGNITE-4327
            // Still, we only can convert from Object[] to something more precise.
            if (type == Value.ARRAY && currCls != expCls) {
                if (currCls != Object[].class)
                    throw new IgniteCheckedException("Unexpected array type - only conversion from Object[] " +
                        "is assumed");

                // Why would otherwise type be Value.ARRAY?
                assert expCls.isArray();

                Object[] curr = (Object[]) val;

                Object newArr = Array.newInstance(expCls.getComponentType(), curr.length);

                System.arraycopy(curr, 0, newArr, 0, curr.length);

                return newArr;
            }

            return H2Utils.convert(val, desc, type);
        }
        catch (Exception e) {
            throw new IgniteSQLException("Value conversion failed [from=" + currCls.getName() + ", to=" +
                expCls.getName() +']', IgniteQueryErrorCode.CONVERSION_FAILED, e);
        }
    }

    /**
     * Process errors of entry processor - split the keys into duplicated/concurrently modified and those whose
     * processing yielded an exception.
     *
     * @param res Result of {@link GridCacheAdapter#invokeAll)}
     * @return pair [array of duplicated/concurrently modified keys, SQL exception for erroneous keys] (exception is
     * null if all keys are duplicates/concurrently modified ones).
     */
    private static PageProcessingErrorResult splitErrors(Map<Object, EntryProcessorResult<Boolean>> res) {
        Set<Object> errKeys = new LinkedHashSet<>(res.keySet());

        SQLException currSqlEx = null;

        SQLException firstSqlEx = null;

        int errors = 0;

        // Let's form a chain of SQL exceptions
        for (Map.Entry<Object, EntryProcessorResult<Boolean>> e : res.entrySet()) {
            try {
                e.getValue().get();
            }
            catch (EntryProcessorException ex) {
                SQLException next = createJdbcSqlException("Failed to process key '" + e.getKey() + '\'',
                    IgniteQueryErrorCode.ENTRY_PROCESSING);

                next.initCause(ex);

                if (currSqlEx != null)
                    currSqlEx.setNextException(next);
                else
                    firstSqlEx = next;

                currSqlEx = next;

                errKeys.remove(e.getKey());

                errors++;
            }
        }

        return new PageProcessingErrorResult(errKeys.toArray(), firstSqlEx, errors);
    }

    /**
     * Execute MERGE statement plan.
     * @param cursor Cursor to take inserted data from.
     * @param pageSize Batch size to stream data from {@code cursor}, anything <= 0 for single page operations.
     * @return Number of items affected.
     * @throws IgniteCheckedException if failed.
     */
    @SuppressWarnings("unchecked")
    private long doMerge(UpdatePlan plan, Iterable<List<?>> cursor, int pageSize) throws IgniteCheckedException {
        GridH2RowDescriptor desc = plan.tbl.rowDescriptor();

        GridCacheContext cctx = desc.context();

        // If we have just one item to put, just do so
        if (plan.rowsNum == 1) {
            IgniteBiTuple t = rowToKeyValue(cctx, cursor.iterator().next(), plan);

            cctx.cache().put(t.getKey(), t.getValue());

            return 1;
        }
        else {
            int resCnt = 0;

            Map<Object, Object> rows = new LinkedHashMap<>();

            for (Iterator<List<?>> it = cursor.iterator(); it.hasNext();) {
                List<?> row = it.next();

                IgniteBiTuple t = rowToKeyValue(cctx, row, plan);

                rows.put(t.getKey(), t.getValue());

                if ((pageSize > 0 && rows.size() == pageSize) || !it.hasNext()) {
                    cctx.cache().putAll(rows);

                    resCnt += rows.size();

                    if (it.hasNext())
                        rows.clear();
                }
            }

            return resCnt;
        }
    }

    /**
     * Execute INSERT statement plan.
     * @param cursor Cursor to take inserted data from.
     * @param pageSize Batch size for streaming, anything <= 0 for single page operations.
     * @return Number of items affected.
     * @throws IgniteCheckedException if failed, particularly in case of duplicate keys.
     */
    @SuppressWarnings({"unchecked", "ConstantConditions"})
    private long doInsert(UpdatePlan plan, Iterable<List<?>> cursor, int pageSize) throws IgniteCheckedException {
        GridH2RowDescriptor desc = plan.tbl.rowDescriptor();

        GridCacheContext cctx = desc.context();

        // If we have just one item to put, just do so
        if (plan.rowsNum == 1) {
            IgniteBiTuple t = rowToKeyValue(cctx, cursor.iterator().next(), plan);

            if (cctx.cache().putIfAbsent(t.getKey(), t.getValue()))
                return 1;
            else
                throw new IgniteSQLException("Duplicate key during INSERT [key=" + t.getKey() + ']',
                    IgniteQueryErrorCode.DUPLICATE_KEY);
        }
        else {
            // Keys that failed to INSERT due to duplication.
            BatchSender sender = new BatchSender(cctx, pageSize);

            for (List<?> row : cursor) {
                final IgniteBiTuple keyValPair = rowToKeyValue(cctx, row, plan);

                sender.add(keyValPair.getKey(), new InsertEntryProcessor(keyValPair.getValue()));
            }

            sender.flush();

            SQLException resEx = sender.error();

            if (!F.isEmpty(sender.failedKeys())) {
                String msg = "Failed to INSERT some keys because they are already in cache " +
                    "[keys=" + sender.failedKeys() + ']';

                SQLException dupEx = new SQLException(msg, SqlStateCode.CONSTRAINT_VIOLATION);

                if (resEx == null)
                    resEx = dupEx;
                else
                    resEx.setNextException(dupEx);
            }

            if (resEx != null)
                throw new IgniteSQLException(resEx);

            return sender.updateCount();
        }
    }

    /**
     * Execute given entry processors and collect errors, if any.
     * @param cctx Cache context.
     * @param rows Rows to process.
     * @return Triple [number of rows actually changed; keys that failed to update (duplicates or concurrently
     *     updated ones); chain of exceptions for all keys whose processing resulted in error, or null for no errors].
     * @throws IgniteCheckedException If failed.
     */
    @SuppressWarnings({"unchecked", "ConstantConditions"})
    private static PageProcessingResult processPage(GridCacheContext cctx,
        Map<Object, EntryProcessor<Object, Object, Boolean>> rows) throws IgniteCheckedException {
        Map<Object, EntryProcessorResult<Boolean>> res = cctx.cache().invokeAll(rows);

        if (F.isEmpty(res))
            return new PageProcessingResult(rows.size(), null, null);

        PageProcessingErrorResult splitRes = splitErrors(res);

        int keysCnt = splitRes.errKeys.length;

        return new PageProcessingResult(rows.size() - keysCnt - splitRes.cnt, splitRes.errKeys, splitRes.ex);
    }

    /**
     * Convert row presented as an array of Objects into key-value pair to be inserted to cache.
     * @param cctx Cache context.
     * @param row Row to process.
     * @param plan Update plan.
     * @throws IgniteCheckedException if failed.
     */
    @SuppressWarnings({"unchecked", "ConstantConditions", "ResultOfMethodCallIgnored"})
    private IgniteBiTuple<?, ?> rowToKeyValue(GridCacheContext cctx, List<?> row, UpdatePlan plan)
        throws IgniteCheckedException {
        GridH2RowDescriptor rowDesc = plan.tbl.rowDescriptor();
        GridQueryTypeDescriptor desc = rowDesc.type();

        Object key = plan.keySupplier.apply(row);

        if (QueryUtils.isSqlType(desc.keyClass())) {
            assert plan.keyColIdx != -1;

            key = convert(key, rowDesc, desc.keyClass(), plan.colTypes[plan.keyColIdx]);
        }

        Object val = plan.valSupplier.apply(row);

        if (QueryUtils.isSqlType(desc.valueClass())) {
            assert plan.valColIdx != -1;

            val = convert(val, rowDesc, desc.valueClass(), plan.colTypes[plan.valColIdx]);
        }

        if (key == null) {
            if (F.isEmpty(desc.keyFieldName()))
                throw new IgniteSQLException("Key for INSERT or MERGE must not be null", IgniteQueryErrorCode.NULL_KEY);
            else
                throw new IgniteSQLException("Null value is not allowed for column '" + desc.keyFieldName() + "'",
                    IgniteQueryErrorCode.NULL_KEY);
        }

        if (val == null) {
            if (F.isEmpty(desc.valueFieldName()))
                throw new IgniteSQLException("Value for INSERT, MERGE, or UPDATE must not be null",
                    IgniteQueryErrorCode.NULL_VALUE);
            else
                throw new IgniteSQLException("Null value is not allowed for column '" + desc.valueFieldName() + "'",
                    IgniteQueryErrorCode.NULL_VALUE);
        }

        Map<String, Object> newColVals = new HashMap<>();

        for (int i = 0; i < plan.colNames.length; i++) {
            if (i == plan.keyColIdx || i == plan.valColIdx)
                continue;

            String colName = plan.colNames[i];

            GridQueryProperty prop = desc.property(colName);

            assert prop != null;

            Class<?> expCls = prop.type();

            newColVals.put(colName, convert(row.get(i), rowDesc, expCls, plan.colTypes[i]));
        }

        // We update columns in the order specified by the table for a reason - table's
        // column order preserves their precedence for correct update of nested properties.
        Column[] cols = plan.tbl.getColumns();

        // First 3 columns are _key, _val and _ver. Skip 'em.
        for (int i = DEFAULT_COLUMNS_COUNT; i < cols.length; i++) {
            if (plan.tbl.rowDescriptor().isKeyValueOrVersionColumn(i))
                continue;

            String colName = cols[i].getName();

            if (!newColVals.containsKey(colName))
                continue;

            Object colVal = newColVals.get(colName);

            desc.setValue(colName, key, val, colVal);
        }

        if (cctx.binaryMarshaller()) {
            if (key instanceof BinaryObjectBuilder)
                key = ((BinaryObjectBuilder) key).build();

            if (val instanceof BinaryObjectBuilder)
                val = ((BinaryObjectBuilder) val).build();
        }

        desc.validateKeyAndValue(key, val);

        return new IgniteBiTuple<>(key, val);
    }

    /**
     *
     * @param schemaName Schema name.
     * @param stmt Prepared statement.
     * @param fldsQry Query.
     * @param filter Filter.
     * @param cancel Cancel state.
     * @param local Locality flag.
     * @return Update result.
     * @throws IgniteCheckedException if failed.
     */
    UpdateResult mapDistributedUpdate(String schemaName, PreparedStatement stmt, SqlFieldsQuery fldsQry,
        IndexingQueryFilter filter, GridQueryCancel cancel, boolean local) throws IgniteCheckedException {
        Connection c;

        try {
            c = stmt.getConnection();
        }
        catch (SQLException e) {
            throw new IgniteCheckedException(e);
        }

        return updateSqlFields(schemaName, c, GridSqlQueryParser.prepared(stmt), fldsQry, local, filter, cancel);
    }

    /** */
    private final static class InsertEntryProcessor implements EntryProcessor<Object, Object, Boolean> {
        /** Value to set. */
        private final Object val;

        /** */
        private InsertEntryProcessor(Object val) {
            this.val = val;
        }

        /** {@inheritDoc} */
        @Override public Boolean process(MutableEntry<Object, Object> entry, Object... arguments)
            throws EntryProcessorException {
            if (entry.exists())
                return false;

            entry.setValue(val);
            return null; // To leave out only erroneous keys - nulls are skipped on results' processing.
        }
    }

    /**
     * Entry processor invoked by UPDATE and DELETE operations.
     */
    private final static class ModifyingEntryProcessor implements EntryProcessor<Object, Object, Boolean> {
        /** Value to expect. */
        private final Object val;

        /** Action to perform on entry. */
        private final IgniteInClosure<MutableEntry<Object, Object>> entryModifier;

        /** */
        private ModifyingEntryProcessor(Object val, IgniteInClosure<MutableEntry<Object, Object>> entryModifier) {
            assert val != null;

            this.val = val;
            this.entryModifier = entryModifier;
        }

        /** {@inheritDoc} */
        @Override public Boolean process(MutableEntry<Object, Object> entry, Object... arguments)
            throws EntryProcessorException {
            if (!entry.exists())
                return null; // Someone got ahead of us and removed this entry, let's skip it.

            Object entryVal = entry.getValue();

            if (entryVal == null)
                return null;

            // Something happened to the cache while we were performing map-reduce.
            if (!F.eq(entryVal, val))
                return false;

            entryModifier.apply(entry);

            return null; // To leave out only erroneous keys - nulls are skipped on results' processing.
        }
    }

    /** */
    private static IgniteInClosure<MutableEntry<Object, Object>> RMV = new IgniteInClosure<MutableEntry<Object, Object>>() {
        /** {@inheritDoc} */
        @Override public void apply(MutableEntry<Object, Object> e) {
            e.remove();
        }
    };

    /**
     *
     */
    private static final class EntryValueUpdater implements IgniteInClosure<MutableEntry<Object, Object>> {
        /** Value to set. */
        private final Object val;

        /** */
        private EntryValueUpdater(Object val) {
            assert val != null;

            this.val = val;
        }

        /** {@inheritDoc} */
        @Override public void apply(MutableEntry<Object, Object> e) {
            e.setValue(val);
        }
    }

    /**
     * Check whether statement is DML statement.
     *
     * @param stmt Statement.
     * @return {@code True} if this is DML.
     */
    static boolean isDmlStatement(Prepared stmt) {
        return stmt instanceof Merge || stmt instanceof Insert || stmt instanceof Update || stmt instanceof Delete;
    }

    /**
     * Check update result for erroneous keys and throws concurrent update exception if necessary.
     *
     * @param r Update result.
     */
    static void checkUpdateResult(UpdateResult r) {
        if (!F.isEmpty(r.errorKeys())) {
            String msg = "Failed to update some keys because they had been modified concurrently " +
                "[keys=" + r.errorKeys() + ']';

            SQLException conEx = createJdbcSqlException(msg, IgniteQueryErrorCode.CONCURRENT_UPDATE);

            throw new IgniteSQLException(conEx);
        }
    }

    /** Result of processing an individual page with {@link IgniteCache#invokeAll} including error details, if any. */
    private final static class PageProcessingResult {
        /** Number of successfully processed items. */
        final long cnt;

        /** Keys that failed to be updated or deleted due to concurrent modification of values. */
        @NotNull
        final Object[] errKeys;

        /** Chain of exceptions corresponding to failed keys. Null if no keys yielded an exception. */
        final SQLException ex;

        /** */
        @SuppressWarnings("ConstantConditions")
        private PageProcessingResult(long cnt, Object[] errKeys, SQLException ex) {
            this.cnt = cnt;
            this.errKeys = U.firstNotNull(errKeys, X.EMPTY_OBJECT_ARRAY);
            this.ex = ex;
        }
    }

    /** Result of splitting keys whose processing resulted into an exception from those skipped by
     * logic of {@link EntryProcessor}s (most likely INSERT duplicates, or UPDATE/DELETE keys whose values
     * had been modified concurrently), counting and collecting entry processor exceptions.
     */
    private final static class PageProcessingErrorResult {
        /** Keys that failed to be processed by {@link EntryProcessor} (not due to an exception). */
        @NotNull
        final Object[] errKeys;

        /** Number of entries whose processing resulted into an exception. */
        final int cnt;

        /** Chain of exceptions corresponding to failed keys. Null if no keys yielded an exception. */
        final SQLException ex;

        /** */
        @SuppressWarnings("ConstantConditions")
        private PageProcessingErrorResult(@NotNull Object[] errKeys, SQLException ex, int exCnt) {
            errKeys = U.firstNotNull(errKeys, X.EMPTY_OBJECT_ARRAY);
            // When exceptions count must be zero, exceptions chain must be not null, and vice versa.
            assert exCnt == 0 ^ ex != null;

            this.errKeys = errKeys;
            this.cnt = exCnt;
            this.ex = ex;
        }
    }

    /**
     * Batch sender class.
     */
    private static class BatchSender {
        /** Cache context. */
        private final GridCacheContext cctx;

        /** Batch size. */
        private final int size;

        /** Batches. */
        private final Map<UUID, Map<Object, EntryProcessor<Object, Object, Boolean>>> batches = new HashMap<>();

        /** Result count. */
        private long updateCnt;

        /** Failed keys. */
        private List<Object> failedKeys;

        /** Exception. */
        private SQLException err;

        /**
         * Constructor.
         *
         * @param cctx Cache context.
         * @param size Batch.
         */
        public BatchSender(GridCacheContext cctx, int size) {
            this.cctx = cctx;
            this.size = size;
        }

        /**
         * Add entry to batch.
         *
         * @param key Key.
         * @param proc Processor.
         */
        public void add(Object key, EntryProcessor<Object, Object, Boolean> proc) throws IgniteCheckedException {
            ClusterNode node = cctx.affinity().primaryByKey(key, AffinityTopologyVersion.NONE);

            if (node == null)
                throw new IgniteCheckedException("Failed to map key to node.");

            UUID nodeId = node.id();

            Map<Object, EntryProcessor<Object, Object, Boolean>> batch = batches.get(nodeId);

            if (batch == null) {
                batch = new HashMap<>();

                batches.put(nodeId, batch);
            }

            batch.put(key, proc);

            if (batch.size() >= size) {
                sendBatch(batch);

                batch.clear();
            }
        }

        /**
         * Flush any remaining entries.
         *
         * @throws IgniteCheckedException If failed.
         */
        public void flush() throws IgniteCheckedException {
            for (Map<Object, EntryProcessor<Object, Object, Boolean>> batch : batches.values()) {
                if (!batch.isEmpty())
                    sendBatch(batch);
            }
        }

        /**
         * @return Update count.
         */
        public long updateCount() {
            return updateCnt;
        }

        /**
         * @return Failed keys.
         */
        public List<Object> failedKeys() {
            return failedKeys != null ? failedKeys : Collections.emptyList();
        }

        /**
         * @return Error.
         */
        public SQLException error() {
            return err;
        }

        /**
         * Send the batch.
         *
         * @param batch Batch.
         * @throws IgniteCheckedException If failed.
         */
        private void sendBatch(Map<Object, EntryProcessor<Object, Object, Boolean>> batch)
            throws IgniteCheckedException {
            PageProcessingResult pageRes = processPage(cctx, batch);

            updateCnt += pageRes.cnt;

            if (failedKeys == null)
                failedKeys = new ArrayList<>();

            failedKeys.addAll(F.asList(pageRes.errKeys));

            if (pageRes.ex != null) {
                if (err == null)
                    err = pageRes.ex;
                else
                    err.setNextException(pageRes.ex);
            }
        }
    }
}<|MERGE_RESOLUTION|>--- conflicted
+++ resolved
@@ -75,6 +75,7 @@
 import org.apache.ignite.internal.util.lang.IgniteSingletonIterator;
 import org.apache.ignite.internal.util.typedef.F;
 import org.apache.ignite.internal.util.typedef.X;
+import org.apache.ignite.internal.util.typedef.internal.CU;
 import org.apache.ignite.internal.util.typedef.internal.U;
 import org.apache.ignite.lang.IgniteBiTuple;
 import org.apache.ignite.lang.IgniteInClosure;
@@ -241,12 +242,8 @@
      * Execute DML statement on local cache.
      *
      * @param schemaName Schema.
-<<<<<<< HEAD
-     * @param prepared Prepared statement.
-=======
      * @param conn Connection.
-     * @param stmt Prepared statement.
->>>>>>> bab8acb4
+     * @param prepared H2 prepared command.
      * @param fieldsQry Fields query.
      * @param filters Cache name and key filter.
      * @param cancel Query cancel.
@@ -254,17 +251,11 @@
      * @throws IgniteCheckedException if failed.
      */
     @SuppressWarnings("unchecked")
-<<<<<<< HEAD
-    GridQueryFieldsResult updateSqlFieldsLocal(String schemaName, Prepared prepared, SqlFieldsQuery fieldsQry,
-        IndexingQueryFilter filters, GridQueryCancel cancel) throws IgniteCheckedException {
-        UpdateResult res = updateSqlFields(schemaName, prepared, fieldsQry, true, filters, cancel);
-=======
-    GridQueryFieldsResult updateSqlFieldsLocal(String schemaName, Connection conn, PreparedStatement stmt,
+    GridQueryFieldsResult updateSqlFieldsLocal(String schemaName, Connection conn, Prepared prepared,
         SqlFieldsQuery fieldsQry, IndexingQueryFilter filters, GridQueryCancel cancel)
         throws IgniteCheckedException {
-        UpdateResult res = updateSqlFields(schemaName, conn, GridSqlQueryParser.prepared(stmt), fieldsQry, true,
+        UpdateResult res = updateSqlFields(schemaName, conn, prepared, fieldsQry, true,
             filters, cancel);
->>>>>>> bab8acb4
 
         return new GridQueryFieldsResultAdapter(UPDATE_RESULT_META,
             new IgniteSingletonIterator(Collections.singletonList(res.counter())));
@@ -370,11 +361,6 @@
     private UpdateResult executeUpdateStatement(String schemaName, final GridCacheContext cctx, Connection c,
         Prepared prepared, SqlFieldsQuery fieldsQry, boolean loc, IndexingQueryFilter filters,
         GridQueryCancel cancel, Object[] failedKeys) throws IgniteCheckedException {
-<<<<<<< HEAD
-=======
-        int mainCacheId = cctx.cacheId();
-
->>>>>>> bab8acb4
         Integer errKeysPos = null;
 
         UpdatePlan plan = getPlanForStatement(schemaName, c, prepared, fieldsQry, loc, errKeysPos);
@@ -410,7 +396,6 @@
 
             cur = (QueryCursorImpl<List<?>>)idx.querySqlFields(schemaName, newFieldsQry, true, true,
                 cancel).get(0);
-            //cur = (QueryCursorImpl<List<?>>) idx.querySqlFields(schemaName, newFieldsQry, true, cancel);
         }
         else {
             final GridQueryFieldsResult res = idx.queryLocalSqlFields(schemaName, plan.selectQry,
