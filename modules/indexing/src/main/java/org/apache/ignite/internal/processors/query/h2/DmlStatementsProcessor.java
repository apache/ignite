--- conflicted
+++ resolved
@@ -430,8 +430,6 @@
 
         boolean fail = false;
 
-        boolean fail = false;
-
         try {
             idx.checkStatementStreamable(stmt);
 
@@ -506,11 +504,7 @@
             throw e;
         }
         finally {
-<<<<<<< HEAD
-            idx.runningQueryManager().unregister(runningQryInfo, fail);
-=======
             idx.runningQueryManager().unregister(qryId, fail);
->>>>>>> 88931c3c
         }
     }
 
@@ -1238,20 +1232,12 @@
 
         }
         catch (IgniteSQLException e) {
-<<<<<<< HEAD
-            idx.runningQueryManager().unregister(runningQryInfo, true);
-=======
             idx.runningQueryManager().unregister(qryId, true);
->>>>>>> 88931c3c
 
             throw e;
         }
         catch (Exception e) {
-<<<<<<< HEAD
-            idx.runningQueryManager().unregister(runningQryInfo, true);
-=======
             idx.runningQueryManager().unregister(qryId, true);
->>>>>>> 88931c3c
 
             throw new IgniteSQLException("Unexpected DML operation failure: " + e.getMessage(), e);
         }
