/*
 * Licensed to the Apache Software Foundation (ASF) under one or more
 * contributor license agreements.  See the NOTICE file distributed with
 * this work for additional information regarding copyright ownership.
 * The ASF licenses this file to You under the Apache License, Version 2.0
 * (the "License"); you may not use this file except in compliance with
 * the License.  You may obtain a copy of the License at
 *
 *      http://www.apache.org/licenses/LICENSE-2.0
 *
 * Unless required by applicable law or agreed to in writing, software
 * distributed under the License is distributed on an "AS IS" BASIS,
 * WITHOUT WARRANTIES OR CONDITIONS OF ANY KIND, either express or implied.
 * See the License for the specific language governing permissions and
 * limitations under the License.
 */

package org.apache.ignite.internal.processors.query.h2;

import java.lang.reflect.Array;
import java.sql.PreparedStatement;
import java.sql.SQLException;
import java.util.ArrayList;
import java.util.Collections;
import java.util.Date;
import java.util.HashMap;
import java.util.Iterator;
import java.util.LinkedHashMap;
import java.util.LinkedHashSet;
import java.util.List;
import java.util.Map;
import java.util.Set;
import java.util.concurrent.ConcurrentHashMap;
import java.util.concurrent.ConcurrentMap;
import java.util.concurrent.TimeUnit;
import javax.cache.processor.EntryProcessor;
import javax.cache.processor.EntryProcessorException;
import javax.cache.processor.EntryProcessorResult;
import javax.cache.processor.MutableEntry;
import org.apache.ignite.IgniteCache;
import org.apache.ignite.IgniteCheckedException;
import org.apache.ignite.IgniteDataStreamer;
import org.apache.ignite.IgniteException;
import org.apache.ignite.IgniteLogger;
import org.apache.ignite.binary.BinaryObject;
import org.apache.ignite.binary.BinaryObjectBuilder;
import org.apache.ignite.cache.query.SqlFieldsQuery;
import org.apache.ignite.internal.GridKernalContext;
import org.apache.ignite.internal.processors.cache.CacheOperationContext;
import org.apache.ignite.internal.processors.cache.GridCacheAdapter;
import org.apache.ignite.internal.processors.cache.GridCacheContext;
import org.apache.ignite.internal.processors.cache.QueryCursorImpl;
import org.apache.ignite.internal.processors.cache.query.IgniteQueryErrorCode;
import org.apache.ignite.internal.processors.query.GridQueryCacheObjectsIterator;
import org.apache.ignite.internal.processors.query.GridQueryCancel;
import org.apache.ignite.internal.processors.query.GridQueryFieldsResult;
import org.apache.ignite.internal.processors.query.GridQueryFieldsResultAdapter;
import org.apache.ignite.internal.processors.query.GridQueryProperty;
import org.apache.ignite.internal.processors.query.GridQueryTypeDescriptor;
import org.apache.ignite.internal.processors.query.IgniteSQLException;
import org.apache.ignite.internal.processors.query.QueryUtils;
import org.apache.ignite.internal.processors.query.h2.dml.FastUpdateArguments;
import org.apache.ignite.internal.processors.query.h2.dml.UpdateMode;
import org.apache.ignite.internal.processors.query.h2.dml.UpdatePlan;
import org.apache.ignite.internal.processors.query.h2.dml.UpdatePlanBuilder;
import org.apache.ignite.internal.processors.query.h2.opt.GridH2RowDescriptor;
import org.apache.ignite.internal.processors.query.h2.sql.GridSqlQueryParser;
import org.apache.ignite.internal.util.GridBoundedConcurrentLinkedHashMap;
import org.apache.ignite.internal.util.lang.IgniteSingletonIterator;
import org.apache.ignite.internal.util.typedef.F;
import org.apache.ignite.internal.util.typedef.X;
import org.apache.ignite.internal.util.typedef.internal.U;
import org.apache.ignite.lang.IgniteBiTuple;
import org.apache.ignite.lang.IgniteInClosure;
import org.apache.ignite.spi.indexing.IndexingQueryFilter;
import org.h2.command.Prepared;
import org.h2.command.dml.Delete;
import org.h2.command.dml.Insert;
import org.h2.command.dml.Merge;
import org.h2.command.dml.Update;
import org.h2.table.Column;
import org.h2.value.DataType;
import org.h2.value.Value;
import org.jetbrains.annotations.NotNull;
import org.jetbrains.annotations.Nullable;

import static org.apache.ignite.internal.processors.cache.query.IgniteQueryErrorCode.createJdbcSqlException;
import static org.apache.ignite.internal.processors.query.h2.IgniteH2Indexing.UPDATE_RESULT_META;
import static org.apache.ignite.internal.processors.query.h2.opt.GridH2AbstractKeyValueRow.DEFAULT_COLUMNS_COUNT;

/**
 *
 */
public class DmlStatementsProcessor {
    /** Default number of attempts to re-run DELETE and UPDATE queries in case of concurrent modifications of values. */
    private final static int DFLT_DML_RERUN_ATTEMPTS = 4;

    /** Indexing. */
    private IgniteH2Indexing idx;

    /** Logger. */
    private IgniteLogger log;

    /** Default size for update plan cache. */
    private static final int PLAN_CACHE_SIZE = 1024;

    /** Update plans cache. */
    private final ConcurrentMap<String, ConcurrentMap<String, UpdatePlan>> planCache = new ConcurrentHashMap<>();

    /**
     * Constructor.
     *
     * @param ctx Kernal context.
     * @param idx indexing.
     */
    public void start(GridKernalContext ctx, IgniteH2Indexing idx) {
        this.idx = idx;

        log = ctx.log(DmlStatementsProcessor.class);
    }

    /**
     * Handle cache stop.
     *
     * @param cacheName Cache name.
     */
    public void onCacheStop(String cacheName) {
        planCache.remove(idx.schema(cacheName));
    }

    /**
     * Execute DML statement, possibly with few re-attempts in case of concurrent data modifications.
     *
     * @param schema Schema.
     * @param stmt JDBC statement.
     * @param fieldsQry Original query.
     * @param loc Query locality flag.
     * @param filters Cache name and key filter.
     * @param cancel Cancel.
     * @return Update result (modified items count and failed keys).
     * @throws IgniteCheckedException if failed.
     */
<<<<<<< HEAD
    private UpdateResult updateSqlFields(String schema, PreparedStatement stmt, SqlFieldsQuery fieldsQry,
        boolean keepBinary, boolean loc, IndexingQueryFilter filters, GridQueryCancel cancel)
=======
    private UpdateResult updateSqlFields(String cacheName, PreparedStatement stmt, SqlFieldsQuery fieldsQry,
        boolean loc, IndexingQueryFilter filters, GridQueryCancel cancel)
>>>>>>> 546e82d0
        throws IgniteCheckedException {
        Object[] errKeys = null;

        long items = 0;

        UpdatePlan plan = getPlanForStatement(schema, stmt, null);

        GridCacheContext<?, ?> cctx = plan.tbl.rowDescriptor().context();

        for (int i = 0; i < DFLT_DML_RERUN_ATTEMPTS; i++) {
            CacheOperationContext opCtx = cctx.operationContextPerCall();

            // Force keepBinary for operation context to avoid binary deserialization inside entry processor
            if (cctx.binaryMarshaller()) {
                CacheOperationContext newOpCtx = null;

                if (opCtx == null)
                    // Mimics behavior of GridCacheAdapter#keepBinary and GridCacheProxyImpl#keepBinary
                    newOpCtx = new CacheOperationContext(false, null, true, null, false, null, false);
                else if (!opCtx.isKeepBinary())
                    newOpCtx = opCtx.keepBinary();

                if (newOpCtx != null)
                    cctx.operationContextPerCall(newOpCtx);
            }

            UpdateResult r;

            try {
                r = executeUpdateStatement(cctx, stmt, fieldsQry, loc, filters, cancel, errKeys);
            }
            finally {
                cctx.operationContextPerCall(opCtx);
            }

            items += r.cnt;
            errKeys = r.errKeys;

            if (F.isEmpty(errKeys))
                break;
        }

        if (F.isEmpty(errKeys)) {
            if (items == 1L)
                return UpdateResult.ONE;
            else if (items == 0L)
                return UpdateResult.ZERO;
        }

        return new UpdateResult(items, errKeys);
    }

    /**
     * @param schema Schema.
     * @param stmt Prepared statement.
     * @param fieldsQry Initial query
     * @param cancel Query cancel.
     * @return Update result wrapped into {@link GridQueryFieldsResult}
     * @throws IgniteCheckedException if failed.
     */
    @SuppressWarnings("unchecked")
<<<<<<< HEAD
    QueryCursorImpl<List<?>> updateSqlFieldsDistributed(String schema, PreparedStatement stmt,
        SqlFieldsQuery fieldsQry, boolean keepBinary, GridQueryCancel cancel) throws IgniteCheckedException {
        UpdateResult res = updateSqlFields(schema, stmt, fieldsQry, keepBinary, false, null, cancel);
=======
    QueryCursorImpl<List<?>> updateSqlFieldsDistributed(String cacheName, PreparedStatement stmt,
        SqlFieldsQuery fieldsQry, GridQueryCancel cancel) throws IgniteCheckedException {
        UpdateResult res = updateSqlFields(cacheName, stmt, fieldsQry, false, null, cancel);
>>>>>>> 546e82d0

        QueryCursorImpl<List<?>> resCur = (QueryCursorImpl<List<?>>)new QueryCursorImpl(Collections.singletonList
            (Collections.singletonList(res.cnt)), null, false);

        resCur.fieldsMeta(UPDATE_RESULT_META);

        return resCur;
    }

    /**
     * Execute DML statement on local cache.
     *
     * @param schema Schema.
     * @param stmt Prepared statement.
     * @param fieldsQry Fields query.
     * @param filters Cache name and key filter.
     * @param cancel Query cancel.
     * @return Update result wrapped into {@link GridQueryFieldsResult}
     * @throws IgniteCheckedException if failed.
     */
    @SuppressWarnings("unchecked")
<<<<<<< HEAD
    GridQueryFieldsResult updateSqlFieldsLocal(String schema, PreparedStatement stmt,
        SqlFieldsQuery fieldsQry, boolean keepBinary, IndexingQueryFilter filters, GridQueryCancel cancel)
        throws IgniteCheckedException {
        UpdateResult res = updateSqlFields(schema, stmt, fieldsQry, keepBinary, true, filters, cancel);
=======
    GridQueryFieldsResult updateSqlFieldsLocal(String cacheName, PreparedStatement stmt,
        SqlFieldsQuery fieldsQry, IndexingQueryFilter filters, GridQueryCancel cancel)
        throws IgniteCheckedException {
        UpdateResult res = updateSqlFields(cacheName, stmt, fieldsQry, true, filters, cancel);
>>>>>>> 546e82d0

        return new GridQueryFieldsResultAdapter(UPDATE_RESULT_META,
            new IgniteSingletonIterator(Collections.singletonList(res.cnt)));
    }

    /**
     * Perform given statement against given data streamer. Only rows based INSERT and MERGE are supported
     * as well as key bound UPDATE and DELETE (ones with filter {@code WHERE _key = ?}).
     *
     * @param streamer Streamer to feed data to.
     * @param stmt Statement.
     * @param args Statement arguments.
     * @return Number of rows in given statement for INSERT and MERGE, {@code 1} otherwise.
     * @throws IgniteCheckedException if failed.
     */
    @SuppressWarnings({"unchecked", "ConstantConditions"})
    long streamUpdateQuery(IgniteDataStreamer streamer, PreparedStatement stmt, Object[] args)
        throws IgniteCheckedException {
        args = U.firstNotNull(args, X.EMPTY_OBJECT_ARRAY);

        Prepared p = GridSqlQueryParser.prepared(stmt);

        assert p != null;

        UpdatePlan plan = UpdatePlanBuilder.planForStatement(p, null);

        if (!F.eq(streamer.cacheName(), plan.tbl.rowDescriptor().context().name()))
            throw new IgniteSQLException("Cross cache streaming is not supported, please specify cache explicitly" +
                " in connection options", IgniteQueryErrorCode.UNSUPPORTED_OPERATION);

        if (plan.mode == UpdateMode.INSERT && plan.rowsNum > 0) {
            assert plan.isLocSubqry;

            final GridCacheContext cctx = plan.tbl.rowDescriptor().context();

            QueryCursorImpl<List<?>> cur;

            final ArrayList<List<?>> data = new ArrayList<>(plan.rowsNum);

            final GridQueryFieldsResult res = idx.queryLocalSqlFields(cctx.name(), plan.selectQry, F.asList(args),
                null, false, 0, null);

            QueryCursorImpl<List<?>> stepCur = new QueryCursorImpl<>(new Iterable<List<?>>() {
                @Override public Iterator<List<?>> iterator() {
                    try {
                        return new GridQueryCacheObjectsIterator(res.iterator(), cctx, cctx.keepBinary());
                    }
                    catch (IgniteCheckedException e) {
                        throw new IgniteException(e);
                    }
                }
            }, null);

            data.addAll(stepCur.getAll());

            cur = new QueryCursorImpl<>(new Iterable<List<?>>() {
                @Override public Iterator<List<?>> iterator() {
                    return data.iterator();
                }
            }, null);

            if (plan.rowsNum == 1) {
                IgniteBiTuple t = rowToKeyValue(cctx, cur.iterator().next(), plan);

                streamer.addData(t.getKey(), t.getValue());

                return 1;
            }

            Map<Object, Object> rows = new LinkedHashMap<>(plan.rowsNum);

            for (List<?> row : cur) {
                final IgniteBiTuple t = rowToKeyValue(cctx, row, plan);

                rows.put(t.getKey(), t.getValue());
            }

            streamer.addData(rows);

            return rows.size();
        }
        else
            throw new IgniteSQLException("Only tuple based INSERT statements are supported in streaming mode",
                IgniteQueryErrorCode.UNSUPPORTED_OPERATION);
    }

    /**
     * Actually perform SQL DML operation locally.
     *
     * @param cctx Cache context.
     * @param prepStmt Prepared statement for DML query.
     * @param fieldsQry Fields query.
     * @param filters Cache name and key filter.
     * @param failedKeys Keys to restrict UPDATE and DELETE operations with. Null or empty array means no restriction.
     * @return Pair [number of successfully processed items; keys that have failed to be processed]
     * @throws IgniteCheckedException if failed.
     */
    @SuppressWarnings({"ConstantConditions", "unchecked"})
    private UpdateResult executeUpdateStatement(final GridCacheContext cctx, PreparedStatement prepStmt,
        SqlFieldsQuery fieldsQry, boolean loc, IndexingQueryFilter filters, GridQueryCancel cancel,
        Object[] failedKeys) throws IgniteCheckedException {
        Integer errKeysPos = null;

        UpdatePlan plan = getPlanForStatement(idx.schema(cctx.name()), prepStmt, errKeysPos);

        if (plan.fastUpdateArgs != null) {
            assert F.isEmpty(failedKeys) && errKeysPos == null;

            return doFastUpdate(plan, fieldsQry.getArgs());
        }

        assert !F.isEmpty(plan.selectQry);

        QueryCursorImpl<List<?>> cur;

        // Do a two-step query only if locality flag is not set AND if plan's SELECT corresponds to an actual
        // subquery and not some dummy stuff like "select 1, 2, 3;"
        if (!loc && !plan.isLocSubqry) {
            SqlFieldsQuery newFieldsQry = new SqlFieldsQuery(plan.selectQry, fieldsQry.isCollocated())
                .setArgs(fieldsQry.getArgs())
                .setDistributedJoins(fieldsQry.isDistributedJoins())
                .setEnforceJoinOrder(fieldsQry.isEnforceJoinOrder())
                .setLocal(fieldsQry.isLocal())
                .setPageSize(fieldsQry.getPageSize())
                .setTimeout(fieldsQry.getTimeout(), TimeUnit.MILLISECONDS);

            cur = (QueryCursorImpl<List<?>>) idx.queryDistributedSqlFields(cctx, newFieldsQry, true, cancel);
        }
        else {
            final GridQueryFieldsResult res = idx.queryLocalSqlFields(cctx.name(), plan.selectQry,
                F.asList(fieldsQry.getArgs()), filters, fieldsQry.isEnforceJoinOrder(), fieldsQry.getTimeout(), cancel);

            cur = new QueryCursorImpl<>(new Iterable<List<?>>() {
                @Override public Iterator<List<?>> iterator() {
                    try {
                        return new GridQueryCacheObjectsIterator(res.iterator(), cctx, cctx.keepBinary());
                    }
                    catch (IgniteCheckedException e) {
                        throw new IgniteException(e);
                    }
                }
            }, cancel);
        }

        int pageSize = loc ? 0 : fieldsQry.getPageSize();

        switch (plan.mode) {
            case MERGE:
                return new UpdateResult(doMerge(plan, cur, pageSize), X.EMPTY_OBJECT_ARRAY);

            case INSERT:
                return new UpdateResult(doInsert(plan, cur, pageSize), X.EMPTY_OBJECT_ARRAY);

            case UPDATE:
                return doUpdate(plan, cur, pageSize);

            case DELETE:
                return doDelete(cctx, cur, pageSize);

            default:
                throw new IgniteSQLException("Unexpected DML operation [mode=" + plan.mode + ']',
                    IgniteQueryErrorCode.UNEXPECTED_OPERATION);
        }
    }

    /**
     * Generate SELECT statements to retrieve data for modifications from and find fast UPDATE or DELETE args,
     * if available.
     *
     * @param schema Schema.
     * @param prepStmt JDBC statement.
     * @return Update plan.
     */
    @SuppressWarnings({"unchecked", "ConstantConditions"})
    private UpdatePlan getPlanForStatement(String schema, PreparedStatement prepStmt, @Nullable Integer errKeysPos)
        throws IgniteCheckedException {
        Prepared p = GridSqlQueryParser.prepared(prepStmt);

        ConcurrentMap<String, UpdatePlan> cachePlans = planCache.get(schema);

        if (cachePlans == null) {
            cachePlans = new GridBoundedConcurrentLinkedHashMap<>(PLAN_CACHE_SIZE);

            cachePlans = U.firstNotNull(planCache.putIfAbsent(schema, cachePlans), cachePlans);
        }

        // getSQL returns field value, so it's fast
        // Don't look for re-runs in cache, we don't cache them
        UpdatePlan res = (errKeysPos == null ? cachePlans.get(p.getSQL()) : null);

        if (res != null)
            return res;

        res = UpdatePlanBuilder.planForStatement(p, errKeysPos);

        // Don't cache re-runs
        if (errKeysPos == null)
            return U.firstNotNull(cachePlans.putIfAbsent(p.getSQL(), res), res);
        else
            return res;
    }

    /**
     * Perform single cache operation based on given args.
     * @param args Query parameters.
     * @return 1 if an item was affected, 0 otherwise.
     * @throws IgniteCheckedException if failed.
     */
    @SuppressWarnings({"unchecked", "ConstantConditions"})
    private static UpdateResult doFastUpdate(UpdatePlan plan, Object[] args) throws IgniteCheckedException {
        GridCacheContext cctx = plan.tbl.rowDescriptor().context();

        FastUpdateArguments singleUpdate = plan.fastUpdateArgs;

        assert singleUpdate != null;

        boolean valBounded = (singleUpdate.val != FastUpdateArguments.NULL_ARGUMENT);

        if (singleUpdate.newVal != FastUpdateArguments.NULL_ARGUMENT) { // Single item UPDATE
            Object key = singleUpdate.key.apply(args);
            Object newVal = singleUpdate.newVal.apply(args);

            if (valBounded) {
                Object val = singleUpdate.val.apply(args);

                return (cctx.cache().replace(key, val, newVal) ? UpdateResult.ONE : UpdateResult.ZERO);
            }
            else
                return (cctx.cache().replace(key, newVal) ? UpdateResult.ONE : UpdateResult.ZERO);
        }
        else { // Single item DELETE
            Object key = singleUpdate.key.apply(args);
            Object val = singleUpdate.val.apply(args);

            if (singleUpdate.val == FastUpdateArguments.NULL_ARGUMENT) // No _val bound in source query
                return cctx.cache().remove(key) ? UpdateResult.ONE : UpdateResult.ZERO;
            else
                return cctx.cache().remove(key, val) ? UpdateResult.ONE : UpdateResult.ZERO;
        }
    }

    /**
     * Perform DELETE operation on top of results of SELECT.
     * @param cctx Cache context.
     * @param cursor SELECT results.
     * @param pageSize Batch size for streaming, anything <= 0 for single page operations.
     * @return Results of DELETE (number of items affected AND keys that failed to be updated).
     */
    @SuppressWarnings({"unchecked", "ConstantConditions", "ThrowableResultOfMethodCallIgnored"})
    private UpdateResult doDelete(GridCacheContext cctx, Iterable<List<?>> cursor, int pageSize)
        throws IgniteCheckedException {
        // With DELETE, we have only two columns - key and value.
        long res = 0;

        // Keys that failed to DELETE due to concurrent updates.
        List<Object> failedKeys = new ArrayList<>();

        SQLException resEx = null;


        Iterator<List<?>> it = cursor.iterator();
        Map<Object, EntryProcessor<Object, Object, Boolean>> rows = new LinkedHashMap<>();

        while (it.hasNext()) {
            List<?> e = it.next();
            if (e.size() != 2) {
                U.warn(log, "Invalid row size on DELETE - expected 2, got " + e.size());
                continue;
            }

            rows.put(e.get(0), new ModifyingEntryProcessor(e.get(1), RMV));

            if ((pageSize > 0 && rows.size() == pageSize) || (!it.hasNext())) {
                PageProcessingResult pageRes = processPage(cctx, rows);

                res += pageRes.cnt;

                failedKeys.addAll(F.asList(pageRes.errKeys));

                if (pageRes.ex != null) {
                    if (resEx == null)
                        resEx = pageRes.ex;
                    else
                        resEx.setNextException(pageRes.ex);
                }

                if (it.hasNext())
                    rows.clear(); // No need to clear after the last batch.
            }
        }

        if (resEx != null) {
            if (!F.isEmpty(failedKeys)) {
                // Don't go for a re-run if processing of some keys yielded exceptions and report keys that
                // had been modified concurrently right away.
                String msg = "Failed to DELETE some keys because they had been modified concurrently " +
                    "[keys=" + failedKeys + ']';

                SQLException conEx = createJdbcSqlException(msg, IgniteQueryErrorCode.CONCURRENT_UPDATE);

                conEx.setNextException(resEx);

                resEx = conEx;
            }

            throw new IgniteSQLException(resEx);
        }

        return new UpdateResult(res, failedKeys.toArray());
    }

    /**
     * Perform UPDATE operation on top of results of SELECT.
     * @param cursor SELECT results.
     * @param pageSize Batch size for streaming, anything <= 0 for single page operations.
     * @return Pair [cursor corresponding to results of UPDATE (contains number of items affected); keys whose values
     *     had been modified concurrently (arguments for a re-run)].
     */
    @SuppressWarnings({"unchecked", "ThrowableResultOfMethodCallIgnored"})
    private UpdateResult doUpdate(UpdatePlan plan, Iterable<List<?>> cursor, int pageSize)
        throws IgniteCheckedException {
        GridH2RowDescriptor desc = plan.tbl.rowDescriptor();

        GridCacheContext cctx = desc.context();

        boolean bin = cctx.binaryMarshaller();

        String[] updatedColNames = plan.colNames;

        int valColIdx = plan.valColIdx;

        boolean hasNewVal = (valColIdx != -1);

        // Statement updates distinct properties if it does not have _val in updated columns list
        // or if its list of updated columns includes only _val, i.e. is single element.
        boolean hasProps = !hasNewVal || updatedColNames.length > 1;

        long res = 0;

        Map<Object, EntryProcessor<Object, Object, Boolean>> rows = new LinkedHashMap<>();

        // Keys that failed to UPDATE due to concurrent updates.
        List<Object> failedKeys = new ArrayList<>();

        SQLException resEx = null;

        Iterator<List<?>> it = cursor.iterator();

        while (it.hasNext()) {
            List<?> e = it.next();
            Object key = e.get(0);

            Object newVal;

            Map<String, Object> newColVals = new HashMap<>();

            for (int i = 0; i < plan.colNames.length; i++) {
                if (hasNewVal && i == valColIdx - 2)
                    continue;

                GridQueryProperty prop = plan.tbl.rowDescriptor().type().property(plan.colNames[i]);

                assert prop != null;

                newColVals.put(plan.colNames[i], convert(e.get(i + 2), desc, prop.type(), plan.colTypes[i]));
            }

            newVal = plan.valSupplier.apply(e);

            if (newVal == null)
                throw new IgniteSQLException("New value for UPDATE must not be null", IgniteQueryErrorCode.NULL_VALUE);

            // Skip key and value - that's why we start off with 3rd column
            for (int i = 0; i < plan.tbl.getColumns().length - DEFAULT_COLUMNS_COUNT; i++) {
                Column c = plan.tbl.getColumn(i + DEFAULT_COLUMNS_COUNT);

                if (desc.isKeyValueOrVersionColumn(c.getColumnId()))
                    continue;

                GridQueryProperty prop = desc.type().property(c.getName());

                if (prop.key())
                    continue; // Don't get values of key's columns - we won't use them anyway

                boolean hasNewColVal = newColVals.containsKey(c.getName());

                if (!hasNewColVal)
                    continue;

                Object colVal = newColVals.get(c.getName());

                // UPDATE currently does not allow to modify key or its fields, so we must be safe to pass null as key.
                desc.setColumnValue(null, newVal, colVal, i);
            }

            if (bin && hasProps) {
                assert newVal instanceof BinaryObjectBuilder;

                newVal = ((BinaryObjectBuilder) newVal).build();
            }

            Object srcVal = e.get(1);

            if (bin && !(srcVal instanceof BinaryObject))
                srcVal = cctx.grid().binary().toBinary(srcVal);

            rows.put(key, new ModifyingEntryProcessor(srcVal, new EntryValueUpdater(newVal)));

            if ((pageSize > 0 && rows.size() == pageSize) || (!it.hasNext())) {
                PageProcessingResult pageRes = processPage(cctx, rows);

                res += pageRes.cnt;

                failedKeys.addAll(F.asList(pageRes.errKeys));

                if (pageRes.ex != null) {
                    if (resEx == null)
                        resEx = pageRes.ex;
                    else
                        resEx.setNextException(pageRes.ex);
                }

                if (it.hasNext())
                    rows.clear(); // No need to clear after the last batch.
            }
        }

        if (resEx != null) {
            if (!F.isEmpty(failedKeys)) {
                // Don't go for a re-run if processing of some keys yielded exceptions and report keys that
                // had been modified concurrently right away.
                String msg = "Failed to UPDATE some keys because they had been modified concurrently " +
                    "[keys=" + failedKeys + ']';

                SQLException dupEx = createJdbcSqlException(msg, IgniteQueryErrorCode.CONCURRENT_UPDATE);

                dupEx.setNextException(resEx);

                resEx = dupEx;
            }

            throw new IgniteSQLException(resEx);
        }

        return new UpdateResult(res, failedKeys.toArray());
    }

    /**
     * Convert value to column's expected type by means of H2.
     *
     * @param val Source value.
     * @param desc Row descriptor.
     * @param expCls Expected value class.
     * @param type Expected column type to convert to.
     * @return Converted object.
     * @throws IgniteCheckedException if failed.
     */
    @SuppressWarnings({"ConstantConditions", "SuspiciousSystemArraycopy"})
    private static Object convert(Object val, GridH2RowDescriptor desc, Class<?> expCls, int type)
        throws IgniteCheckedException {
        if (val == null)
            return null;

        Class<?> currCls = val.getClass();

        if (val instanceof Date && currCls != Date.class && expCls == Date.class) {
            // H2 thinks that java.util.Date is always a Timestamp, while binary marshaller expects
            // precise Date instance. Let's satisfy it.
            return new Date(((Date) val).getTime());
        }

        // User-given UUID is always serialized by H2 to byte array, so we have to deserialize manually
        if (type == Value.UUID && currCls == byte[].class)
            return U.unmarshal(desc.context().marshaller(), (byte[]) val,
                U.resolveClassLoader(desc.context().gridConfig()));

        // We have to convert arrays of reference types manually - see https://issues.apache.org/jira/browse/IGNITE-4327
        // Still, we only can convert from Object[] to something more precise.
        if (type == Value.ARRAY && currCls != expCls) {
            if (currCls != Object[].class)
                throw new IgniteCheckedException("Unexpected array type - only conversion from Object[] is assumed");

            // Why would otherwise type be Value.ARRAY?
            assert expCls.isArray();

            Object[] curr = (Object[]) val;

            Object newArr = Array.newInstance(expCls.getComponentType(), curr.length);

            System.arraycopy(curr, 0, newArr, 0, curr.length);

            return newArr;
        }

        int objType = DataType.getTypeFromClass(val.getClass());

        if (objType == type)
            return val;

        Value h2Val = desc.wrap(val, objType);

        return h2Val.convertTo(type).getObject();
    }

    /**
     * Process errors of entry processor - split the keys into duplicated/concurrently modified and those whose
     * processing yielded an exception.
     *
     * @param res Result of {@link GridCacheAdapter#invokeAll)}
     * @return pair [array of duplicated/concurrently modified keys, SQL exception for erroneous keys] (exception is
     * null if all keys are duplicates/concurrently modified ones).
     */
    private static PageProcessingErrorResult splitErrors(Map<Object, EntryProcessorResult<Boolean>> res) {
        Set<Object> errKeys = new LinkedHashSet<>(res.keySet());

        SQLException currSqlEx = null;

        SQLException firstSqlEx = null;

        int errors = 0;

        // Let's form a chain of SQL exceptions
        for (Map.Entry<Object, EntryProcessorResult<Boolean>> e : res.entrySet()) {
            try {
                e.getValue().get();
            }
            catch (EntryProcessorException ex) {
                SQLException next = createJdbcSqlException("Failed to process key '" + e.getKey() + '\'',
                    IgniteQueryErrorCode.ENTRY_PROCESSING);

                next.initCause(ex);

                if (currSqlEx != null)
                    currSqlEx.setNextException(next);
                else
                    firstSqlEx = next;

                currSqlEx = next;

                errKeys.remove(e.getKey());

                errors++;
            }
        }

        return new PageProcessingErrorResult(errKeys.toArray(), firstSqlEx, errors);
    }

    /**
     * Execute MERGE statement plan.
     * @param cursor Cursor to take inserted data from.
     * @param pageSize Batch size to stream data from {@code cursor}, anything <= 0 for single page operations.
     * @return Number of items affected.
     * @throws IgniteCheckedException if failed.
     */
    @SuppressWarnings("unchecked")
    private long doMerge(UpdatePlan plan, Iterable<List<?>> cursor, int pageSize) throws IgniteCheckedException {
        GridH2RowDescriptor desc = plan.tbl.rowDescriptor();

        GridCacheContext cctx = desc.context();

        // If we have just one item to put, just do so
        if (plan.rowsNum == 1) {
            IgniteBiTuple t = rowToKeyValue(cctx, cursor.iterator().next(),
                plan);

            cctx.cache().put(t.getKey(), t.getValue());
            return 1;
        }
        else {
            int resCnt = 0;
            Map<Object, Object> rows = new LinkedHashMap<>();

            for (Iterator<List<?>> it = cursor.iterator(); it.hasNext();) {
                List<?> row = it.next();

                IgniteBiTuple t = rowToKeyValue(cctx, row, plan);

                rows.put(t.getKey(), t.getValue());

                if ((pageSize > 0 && rows.size() == pageSize) || !it.hasNext()) {
                    cctx.cache().putAll(rows);
                    resCnt += rows.size();

                    if (it.hasNext())
                        rows.clear();
                }
            }

            return resCnt;
        }
    }

    /**
     * Execute INSERT statement plan.
     * @param cursor Cursor to take inserted data from.
     * @param pageSize Batch size for streaming, anything <= 0 for single page operations.
     * @return Number of items affected.
     * @throws IgniteCheckedException if failed, particularly in case of duplicate keys.
     */
    @SuppressWarnings({"unchecked", "ConstantConditions"})
    private long doInsert(UpdatePlan plan, Iterable<List<?>> cursor, int pageSize) throws IgniteCheckedException {
        GridH2RowDescriptor desc = plan.tbl.rowDescriptor();

        GridCacheContext cctx = desc.context();

        // If we have just one item to put, just do so
        if (plan.rowsNum == 1) {
            IgniteBiTuple t = rowToKeyValue(cctx, cursor.iterator().next(), plan);

            if (cctx.cache().putIfAbsent(t.getKey(), t.getValue()))
                return 1;
            else
                throw new IgniteSQLException("Duplicate key during INSERT [key=" + t.getKey() + ']',
                    IgniteQueryErrorCode.DUPLICATE_KEY);
        }
        else {
            Map<Object, EntryProcessor<Object, Object, Boolean>> rows = plan.isLocSubqry ?
                new LinkedHashMap<Object, EntryProcessor<Object, Object, Boolean>>(plan.rowsNum) :
                new LinkedHashMap<Object, EntryProcessor<Object, Object, Boolean>>();

            // Keys that failed to INSERT due to duplication.
            List<Object> duplicateKeys = new ArrayList<>();

            int resCnt = 0;

            SQLException resEx = null;

            Iterator<List<?>> it = cursor.iterator();

            while (it.hasNext()) {
                List<?> row = it.next();

                final IgniteBiTuple t = rowToKeyValue(cctx, row, plan);

                rows.put(t.getKey(), new InsertEntryProcessor(t.getValue()));

                if (!it.hasNext() || (pageSize > 0 && rows.size() == pageSize)) {
                    PageProcessingResult pageRes = processPage(cctx, rows);

                    resCnt += pageRes.cnt;

                    duplicateKeys.addAll(F.asList(pageRes.errKeys));

                    if (pageRes.ex != null) {
                        if (resEx == null)
                            resEx = pageRes.ex;
                        else
                            resEx.setNextException(pageRes.ex);
                    }

                    rows.clear();
                }
            }

            if (!F.isEmpty(duplicateKeys)) {
                String msg = "Failed to INSERT some keys because they are already in cache " +
                    "[keys=" + duplicateKeys + ']';

                SQLException dupEx = new SQLException(msg, null, IgniteQueryErrorCode.DUPLICATE_KEY);

                if (resEx == null)
                    resEx = dupEx;
                else
                    resEx.setNextException(dupEx);
            }

            if (resEx != null)
                throw new IgniteSQLException(resEx);

            return resCnt;
        }
    }

    /**
     * Execute given entry processors and collect errors, if any.
     * @param cctx Cache context.
     * @param rows Rows to process.
     * @return Triple [number of rows actually changed; keys that failed to update (duplicates or concurrently
     *     updated ones); chain of exceptions for all keys whose processing resulted in error, or null for no errors].
     * @throws IgniteCheckedException If failed.
     */
    @SuppressWarnings({"unchecked", "ConstantConditions"})
    private static PageProcessingResult processPage(GridCacheContext cctx,
        Map<Object, EntryProcessor<Object, Object, Boolean>> rows) throws IgniteCheckedException {
        Map<Object, EntryProcessorResult<Boolean>> res = cctx.cache().invokeAll(rows);

        if (F.isEmpty(res))
            return new PageProcessingResult(rows.size(), null, null);

        PageProcessingErrorResult splitRes = splitErrors(res);

        int keysCnt = splitRes.errKeys.length;

        return new PageProcessingResult(rows.size() - keysCnt - splitRes.cnt, splitRes.errKeys, splitRes.ex);
    }

    /**
     * Convert row presented as an array of Objects into key-value pair to be inserted to cache.
     * @param cctx Cache context.
     * @param row Row to process.
     * @param plan Update plan.
     * @throws IgniteCheckedException if failed.
     */
    @SuppressWarnings({"unchecked", "ConstantConditions", "ResultOfMethodCallIgnored"})
    private IgniteBiTuple<?, ?> rowToKeyValue(GridCacheContext cctx, List<?> row, UpdatePlan plan)
        throws IgniteCheckedException {
        GridH2RowDescriptor rowDesc = plan.tbl.rowDescriptor();
        GridQueryTypeDescriptor desc = rowDesc.type();

        Object key = plan.keySupplier.apply(row);

        if (QueryUtils.isSqlType(desc.keyClass())) {
            assert plan.keyColIdx != -1;

            key = convert(key, rowDesc, desc.keyClass(), plan.colTypes[plan.keyColIdx]);
        }

        Object val = plan.valSupplier.apply(row);

        if (QueryUtils.isSqlType(desc.valueClass())) {
            assert plan.valColIdx != -1;

            val = convert(val, rowDesc, desc.valueClass(), plan.colTypes[plan.valColIdx]);
        }

        if (key == null)
            throw new IgniteSQLException("Key for INSERT or MERGE must not be null",  IgniteQueryErrorCode.NULL_KEY);

        if (val == null)
            throw new IgniteSQLException("Value for INSERT or MERGE must not be null", IgniteQueryErrorCode.NULL_VALUE);

        Map<String, Object> newColVals = new HashMap<>();

        for (int i = 0; i < plan.colNames.length; i++) {
            if (i == plan.keyColIdx || i == plan.valColIdx)
                continue;

            String colName = plan.colNames[i];

            GridQueryProperty prop = desc.property(colName);

            assert prop != null;

            Class<?> expCls = prop.type();

            newColVals.put(colName, convert(row.get(i), rowDesc, expCls, plan.colTypes[i]));
        }

        // We update columns in the order specified by the table for a reason - table's
        // column order preserves their precedence for correct update of nested properties.
        Column[] cols = plan.tbl.getColumns();

        // First 3 columns are _key, _val and _ver. Skip 'em.
        for (int i = DEFAULT_COLUMNS_COUNT; i < cols.length; i++) {
            if (plan.tbl.rowDescriptor().isKeyValueOrVersionColumn(i))
                continue;

            String colName = cols[i].getName();

            if (!newColVals.containsKey(colName))
                continue;

            Object colVal = newColVals.get(colName);

            desc.setValue(colName, key, val, colVal);
        }

        if (cctx.binaryMarshaller()) {
            if (key instanceof BinaryObjectBuilder)
                key = ((BinaryObjectBuilder) key).build();

            if (val instanceof BinaryObjectBuilder)
                val = ((BinaryObjectBuilder) val).build();
        }

        return new IgniteBiTuple<>(key, val);
    }

    /** */
    private final static class InsertEntryProcessor implements EntryProcessor<Object, Object, Boolean> {
        /** Value to set. */
        private final Object val;

        /** */
        private InsertEntryProcessor(Object val) {
            this.val = val;
        }

        /** {@inheritDoc} */
        @Override public Boolean process(MutableEntry<Object, Object> entry, Object... arguments) throws EntryProcessorException {
            if (entry.exists())
                return false;

            entry.setValue(val);
            return null; // To leave out only erroneous keys - nulls are skipped on results' processing.
        }
    }

    /**
     * Entry processor invoked by UPDATE and DELETE operations.
     */
    private final static class ModifyingEntryProcessor implements EntryProcessor<Object, Object, Boolean> {
        /** Value to expect. */
        private final Object val;

        /** Action to perform on entry. */
        private final IgniteInClosure<MutableEntry<Object, Object>> entryModifier;

        /** */
        private ModifyingEntryProcessor(Object val, IgniteInClosure<MutableEntry<Object, Object>> entryModifier) {
            assert val != null;

            this.val = val;
            this.entryModifier = entryModifier;
        }

        /** {@inheritDoc} */
        @Override public Boolean process(MutableEntry<Object, Object> entry, Object... arguments) throws EntryProcessorException {
            if (!entry.exists())
                return null; // Someone got ahead of us and removed this entry, let's skip it.

            Object entryVal = entry.getValue();

            if (entryVal == null)
                return null;

            // Something happened to the cache while we were performing map-reduce.
            if (!F.eq(entryVal, val))
                return false;

            entryModifier.apply(entry);

            return null; // To leave out only erroneous keys - nulls are skipped on results' processing.
        }
    }

    /** */
    private static IgniteInClosure<MutableEntry<Object, Object>> RMV = new IgniteInClosure<MutableEntry<Object, Object>>() {
        /** {@inheritDoc} */
        @Override public void apply(MutableEntry<Object, Object> e) {
            e.remove();
        }
    };

    /**
     *
     */
    private static final class EntryValueUpdater implements IgniteInClosure<MutableEntry<Object, Object>> {
        /** Value to set. */
        private final Object val;

        /** */
        private EntryValueUpdater(Object val) {
            assert val != null;

            this.val = val;
        }

        /** {@inheritDoc} */
        @Override public void apply(MutableEntry<Object, Object> e) {
            e.setValue(val);
        }
    }

    /**
     * Check whether statement is DML statement.
     *
     * @param stmt Statement.
     * @return {@code True} if this is DML.
     */
    static boolean isDmlStatement(Prepared stmt) {
        return stmt instanceof Merge || stmt instanceof Insert || stmt instanceof Update || stmt instanceof Delete;
    }

    /** Update result - modifications count and keys to re-run query with, if needed. */
    private final static class UpdateResult {
        /** Result to return for operations that affected 1 item - mostly to be used for fast updates and deletes. */
        final static UpdateResult ONE = new UpdateResult(1, X.EMPTY_OBJECT_ARRAY);

        /** Result to return for operations that affected 0 items - mostly to be used for fast updates and deletes. */
        final static UpdateResult ZERO = new UpdateResult(0, X.EMPTY_OBJECT_ARRAY);

        /** Number of processed items. */
        final long cnt;

        /** Keys that failed to be UPDATEd or DELETEd due to concurrent modification of values. */
        @NotNull
        final Object[] errKeys;

        /** */
        @SuppressWarnings("ConstantConditions")
        private UpdateResult(long cnt, Object[] errKeys) {
            this.cnt = cnt;
            this.errKeys = U.firstNotNull(errKeys, X.EMPTY_OBJECT_ARRAY);
        }
    }

    /** Result of processing an individual page with {@link IgniteCache#invokeAll} including error details, if any. */
    private final static class PageProcessingResult {
        /** Number of successfully processed items. */
        final long cnt;

        /** Keys that failed to be UPDATEd or DELETEd due to concurrent modification of values. */
        @NotNull
        final Object[] errKeys;

        /** Chain of exceptions corresponding to failed keys. Null if no keys yielded an exception. */
        final SQLException ex;

        /** */
        @SuppressWarnings("ConstantConditions")
        private PageProcessingResult(long cnt, Object[] errKeys, SQLException ex) {
            this.cnt = cnt;
            this.errKeys = U.firstNotNull(errKeys, X.EMPTY_OBJECT_ARRAY);
            this.ex = ex;
        }
    }

    /** Result of splitting keys whose processing resulted into an exception from those skipped by
     * logic of {@link EntryProcessor}s (most likely INSERT duplicates, or UPDATE/DELETE keys whose values
     * had been modified concurrently), counting and collecting entry processor exceptions.
     */
    private final static class PageProcessingErrorResult {
        /** Keys that failed to be processed by {@link EntryProcessor} (not due to an exception). */
        @NotNull
        final Object[] errKeys;

        /** Number of entries whose processing resulted into an exception. */
        final int cnt;

        /** Chain of exceptions corresponding to failed keys. Null if no keys yielded an exception. */
        final SQLException ex;

        /** */
        @SuppressWarnings("ConstantConditions")
        private PageProcessingErrorResult(@NotNull Object[] errKeys, SQLException ex, int exCnt) {
            errKeys = U.firstNotNull(errKeys, X.EMPTY_OBJECT_ARRAY);
            // When exceptions count must be zero, exceptions chain must be not null, and vice versa.
            assert exCnt == 0 ^ ex != null;

            this.errKeys = errKeys;
            this.cnt = exCnt;
            this.ex = ex;
        }
    }
}<|MERGE_RESOLUTION|>--- conflicted
+++ resolved
@@ -140,13 +140,8 @@
      * @return Update result (modified items count and failed keys).
      * @throws IgniteCheckedException if failed.
      */
-<<<<<<< HEAD
     private UpdateResult updateSqlFields(String schema, PreparedStatement stmt, SqlFieldsQuery fieldsQry,
-        boolean keepBinary, boolean loc, IndexingQueryFilter filters, GridQueryCancel cancel)
-=======
-    private UpdateResult updateSqlFields(String cacheName, PreparedStatement stmt, SqlFieldsQuery fieldsQry,
         boolean loc, IndexingQueryFilter filters, GridQueryCancel cancel)
->>>>>>> 546e82d0
         throws IgniteCheckedException {
         Object[] errKeys = null;
 
@@ -208,15 +203,9 @@
      * @throws IgniteCheckedException if failed.
      */
     @SuppressWarnings("unchecked")
-<<<<<<< HEAD
     QueryCursorImpl<List<?>> updateSqlFieldsDistributed(String schema, PreparedStatement stmt,
-        SqlFieldsQuery fieldsQry, boolean keepBinary, GridQueryCancel cancel) throws IgniteCheckedException {
-        UpdateResult res = updateSqlFields(schema, stmt, fieldsQry, keepBinary, false, null, cancel);
-=======
-    QueryCursorImpl<List<?>> updateSqlFieldsDistributed(String cacheName, PreparedStatement stmt,
         SqlFieldsQuery fieldsQry, GridQueryCancel cancel) throws IgniteCheckedException {
-        UpdateResult res = updateSqlFields(cacheName, stmt, fieldsQry, false, null, cancel);
->>>>>>> 546e82d0
+        UpdateResult res = updateSqlFields(schema, stmt, fieldsQry, false, null, cancel);
 
         QueryCursorImpl<List<?>> resCur = (QueryCursorImpl<List<?>>)new QueryCursorImpl(Collections.singletonList
             (Collections.singletonList(res.cnt)), null, false);
@@ -238,17 +227,10 @@
      * @throws IgniteCheckedException if failed.
      */
     @SuppressWarnings("unchecked")
-<<<<<<< HEAD
     GridQueryFieldsResult updateSqlFieldsLocal(String schema, PreparedStatement stmt,
-        SqlFieldsQuery fieldsQry, boolean keepBinary, IndexingQueryFilter filters, GridQueryCancel cancel)
-        throws IgniteCheckedException {
-        UpdateResult res = updateSqlFields(schema, stmt, fieldsQry, keepBinary, true, filters, cancel);
-=======
-    GridQueryFieldsResult updateSqlFieldsLocal(String cacheName, PreparedStatement stmt,
         SqlFieldsQuery fieldsQry, IndexingQueryFilter filters, GridQueryCancel cancel)
         throws IgniteCheckedException {
-        UpdateResult res = updateSqlFields(cacheName, stmt, fieldsQry, true, filters, cancel);
->>>>>>> 546e82d0
+        UpdateResult res = updateSqlFields(schema, stmt, fieldsQry, true, filters, cancel);
 
         return new GridQueryFieldsResultAdapter(UPDATE_RESULT_META,
             new IgniteSingletonIterator(Collections.singletonList(res.cnt)));
