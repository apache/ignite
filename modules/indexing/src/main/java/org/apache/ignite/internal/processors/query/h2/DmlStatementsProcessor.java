/*
 * Licensed to the Apache Software Foundation (ASF) under one or more
 * contributor license agreements.  See the NOTICE file distributed with
 * this work for additional information regarding copyright ownership.
 * The ASF licenses this file to You under the Apache License, Version 2.0
 * (the "License"); you may not use this file except in compliance with
 * the License.  You may obtain a copy of the License at
 *
 *      http://www.apache.org/licenses/LICENSE-2.0
 *
 * Unless required by applicable law or agreed to in writing, software
 * distributed under the License is distributed on an "AS IS" BASIS,
 * WITHOUT WARRANTIES OR CONDITIONS OF ANY KIND, either express or implied.
 * See the License for the specific language governing permissions and
 * limitations under the License.
 */

package org.apache.ignite.internal.processors.query.h2;

import java.lang.reflect.Array;
import java.sql.PreparedStatement;
import java.sql.SQLException;
import java.util.ArrayList;
import java.util.Collections;
import java.util.Date;
import java.util.HashMap;
import java.util.Iterator;
import java.util.LinkedHashMap;
import java.util.LinkedHashSet;
import java.util.List;
import java.util.Map;
import java.util.Set;
import java.util.concurrent.ConcurrentMap;
import java.util.concurrent.TimeUnit;
import javax.cache.processor.EntryProcessor;
import javax.cache.processor.EntryProcessorException;
import javax.cache.processor.EntryProcessorResult;
import javax.cache.processor.MutableEntry;
import org.apache.ignite.IgniteCache;
import org.apache.ignite.IgniteCheckedException;
import org.apache.ignite.IgniteDataStreamer;
import org.apache.ignite.IgniteException;
import org.apache.ignite.IgniteLogger;
import org.apache.ignite.binary.BinaryObject;
import org.apache.ignite.binary.BinaryObjectBuilder;
import org.apache.ignite.cache.query.SqlFieldsQuery;
import org.apache.ignite.internal.GridKernalContext;
import org.apache.ignite.internal.processors.cache.CacheOperationContext;
import org.apache.ignite.internal.processors.cache.GridCacheAdapter;
import org.apache.ignite.internal.processors.cache.GridCacheContext;
import org.apache.ignite.internal.processors.cache.QueryCursorImpl;
import org.apache.ignite.internal.processors.cache.query.IgniteQueryErrorCode;
import org.apache.ignite.internal.processors.query.GridQueryCacheObjectsIterator;
import org.apache.ignite.internal.processors.query.GridQueryCancel;
import org.apache.ignite.internal.processors.query.GridQueryFieldsResult;
import org.apache.ignite.internal.processors.query.GridQueryFieldsResultAdapter;
import org.apache.ignite.internal.processors.query.GridQueryProperty;
import org.apache.ignite.internal.processors.query.GridQueryTypeDescriptor;
import org.apache.ignite.internal.processors.query.IgniteSQLException;
import org.apache.ignite.internal.processors.query.QueryUtils;
import org.apache.ignite.internal.processors.query.h2.dml.FastUpdateArguments;
import org.apache.ignite.internal.processors.query.h2.dml.UpdateMode;
import org.apache.ignite.internal.processors.query.h2.dml.UpdatePlan;
import org.apache.ignite.internal.processors.query.h2.dml.UpdatePlanBuilder;
import org.apache.ignite.internal.processors.query.h2.opt.GridH2RowDescriptor;
import org.apache.ignite.internal.processors.query.h2.sql.GridSqlQueryParser;
import org.apache.ignite.internal.util.GridBoundedConcurrentLinkedHashMap;
import org.apache.ignite.internal.util.lang.IgniteSingletonIterator;
import org.apache.ignite.internal.util.typedef.F;
import org.apache.ignite.internal.util.typedef.X;
import org.apache.ignite.internal.util.typedef.internal.CU;
import org.apache.ignite.internal.util.typedef.internal.U;
import org.apache.ignite.lang.IgniteBiTuple;
import org.apache.ignite.lang.IgniteInClosure;
import org.apache.ignite.spi.indexing.IndexingQueryFilter;
import org.h2.command.Prepared;
import org.h2.command.dml.Delete;
import org.h2.command.dml.Insert;
import org.h2.command.dml.Merge;
import org.h2.command.dml.Update;
import org.h2.table.Column;
import org.h2.value.DataType;
import org.h2.value.Value;
import org.jetbrains.annotations.NotNull;
import org.jetbrains.annotations.Nullable;

import static org.apache.ignite.internal.processors.cache.query.IgniteQueryErrorCode.createJdbcSqlException;
import static org.apache.ignite.internal.processors.query.h2.IgniteH2Indexing.UPDATE_RESULT_META;
import static org.apache.ignite.internal.processors.query.h2.opt.GridH2AbstractKeyValueRow.DEFAULT_COLUMNS_COUNT;

/**
 *
 */
public class DmlStatementsProcessor {
    /** Default number of attempts to re-run DELETE and UPDATE queries in case of concurrent modifications of values. */
    private final static int DFLT_DML_RERUN_ATTEMPTS = 4;

    /** Indexing. */
    private IgniteH2Indexing idx;

    /** Logger. */
    private IgniteLogger log;

    /** Default size for update plan cache. */
    private static final int PLAN_CACHE_SIZE = 1024;

    /** Update plans cache. */
    private final ConcurrentMap<H2DmlPlanKey, UpdatePlan> planCache =
        new GridBoundedConcurrentLinkedHashMap<>(PLAN_CACHE_SIZE);

    /**
     * Constructor.
     *
     * @param ctx Kernal context.
     * @param idx indexing.
     */
    public void start(GridKernalContext ctx, IgniteH2Indexing idx) {
        this.idx = idx;

        log = ctx.log(DmlStatementsProcessor.class);
    }

    /**
     * Handle cache stop.
     *
     * @param cacheName Cache name.
     */
    public void onCacheStop(String cacheName) {
        Iterator<Map.Entry<H2DmlPlanKey, UpdatePlan>> iter = planCache.entrySet().iterator();

        while (iter.hasNext()) {
            UpdatePlan plan = iter.next().getValue();

            if (F.eq(cacheName, plan.tbl.cacheName()))
                iter.remove();
        }
    }

    /**
     * Execute DML statement, possibly with few re-attempts in case of concurrent data modifications.
     *
     * @param schemaName Schema.
     * @param stmt JDBC statement.
     * @param fieldsQry Original query.
     * @param loc Query locality flag.
     * @param filters Cache name and key filter.
     * @param cancel Cancel.
     * @return Update result (modified items count and failed keys).
     * @throws IgniteCheckedException if failed.
     */
    private UpdateResult updateSqlFields(String schemaName, PreparedStatement stmt, SqlFieldsQuery fieldsQry,
        boolean loc, IndexingQueryFilter filters, GridQueryCancel cancel) throws IgniteCheckedException {
        Object[] errKeys = null;

        long items = 0;

        UpdatePlan plan = getPlanForStatement(schemaName, stmt, null);

        GridCacheContext<?, ?> cctx = plan.tbl.rowDescriptor().context();

        for (int i = 0; i < DFLT_DML_RERUN_ATTEMPTS; i++) {
            CacheOperationContext opCtx = cctx.operationContextPerCall();

            // Force keepBinary for operation context to avoid binary deserialization inside entry processor
            if (cctx.binaryMarshaller()) {
                CacheOperationContext newOpCtx = null;

                if (opCtx == null)
                    // Mimics behavior of GridCacheAdapter#keepBinary and GridCacheProxyImpl#keepBinary
                    newOpCtx = new CacheOperationContext(false, null, true, null, false, null, false);
                else if (!opCtx.isKeepBinary())
                    newOpCtx = opCtx.keepBinary();

                if (newOpCtx != null)
                    cctx.operationContextPerCall(newOpCtx);
            }

            UpdateResult r;

            try {
                r = executeUpdateStatement(schemaName, cctx, stmt, fieldsQry, loc, filters, cancel, errKeys);
            }
            finally {
                cctx.operationContextPerCall(opCtx);
            }

            items += r.cnt;
            errKeys = r.errKeys;

            if (F.isEmpty(errKeys))
                break;
        }

        if (F.isEmpty(errKeys)) {
            if (items == 1L)
                return UpdateResult.ONE;
            else if (items == 0L)
                return UpdateResult.ZERO;
        }

        return new UpdateResult(items, errKeys);
    }

    /**
     * @param schemaName Schema.
     * @param stmt Prepared statement.
     * @param fieldsQry Initial query
     * @param cancel Query cancel.
     * @return Update result wrapped into {@link GridQueryFieldsResult}
     * @throws IgniteCheckedException if failed.
     */
    @SuppressWarnings("unchecked")
    QueryCursorImpl<List<?>> updateSqlFieldsDistributed(String schemaName, PreparedStatement stmt,
        SqlFieldsQuery fieldsQry, GridQueryCancel cancel) throws IgniteCheckedException {
        UpdateResult res = updateSqlFields(schemaName, stmt, fieldsQry, false, null, cancel);

        QueryCursorImpl<List<?>> resCur = (QueryCursorImpl<List<?>>)new QueryCursorImpl(Collections.singletonList
            (Collections.singletonList(res.cnt)), cancel, false);

        resCur.fieldsMeta(UPDATE_RESULT_META);

        return resCur;
    }

    /**
     * Execute DML statement on local cache.
     *
     * @param schemaName Schema.
     * @param stmt Prepared statement.
     * @param fieldsQry Fields query.
     * @param filters Cache name and key filter.
     * @param cancel Query cancel.
     * @return Update result wrapped into {@link GridQueryFieldsResult}
     * @throws IgniteCheckedException if failed.
     */
    @SuppressWarnings("unchecked")
    GridQueryFieldsResult updateSqlFieldsLocal(String schemaName, PreparedStatement stmt,
        SqlFieldsQuery fieldsQry, IndexingQueryFilter filters, GridQueryCancel cancel)
        throws IgniteCheckedException {
        UpdateResult res = updateSqlFields(schemaName, stmt, fieldsQry, true, filters, cancel);

        return new GridQueryFieldsResultAdapter(UPDATE_RESULT_META,
            new IgniteSingletonIterator(Collections.singletonList(res.cnt)));
    }

    /**
     * Perform given statement against given data streamer. Only rows based INSERT and MERGE are supported
     * as well as key bound UPDATE and DELETE (ones with filter {@code WHERE _key = ?}).
     *
     * @param streamer Streamer to feed data to.
     * @param stmt Statement.
     * @param args Statement arguments.
     * @return Number of rows in given statement for INSERT and MERGE, {@code 1} otherwise.
     * @throws IgniteCheckedException if failed.
     */
    @SuppressWarnings({"unchecked", "ConstantConditions"})
    long streamUpdateQuery(IgniteDataStreamer streamer, PreparedStatement stmt, Object[] args)
        throws IgniteCheckedException {
        args = U.firstNotNull(args, X.EMPTY_OBJECT_ARRAY);

        Prepared p = GridSqlQueryParser.prepared(stmt);

        assert p != null;

        UpdatePlan plan = UpdatePlanBuilder.planForStatement(p, null);

        if (!F.eq(streamer.cacheName(), plan.tbl.rowDescriptor().context().name()))
            throw new IgniteSQLException("Cross cache streaming is not supported, please specify cache explicitly" +
                " in connection options", IgniteQueryErrorCode.UNSUPPORTED_OPERATION);

        if (plan.mode == UpdateMode.INSERT && plan.rowsNum > 0) {
            assert plan.isLocSubqry;

            final GridCacheContext cctx = plan.tbl.rowDescriptor().context();

            QueryCursorImpl<List<?>> cur;

            final ArrayList<List<?>> data = new ArrayList<>(plan.rowsNum);

<<<<<<< HEAD
            final GridQueryFieldsResult res = idx.queryLocalSqlFields(cctx.name(), plan.selectQry,
                args, null, false, 0, null);
=======
            final GridQueryFieldsResult res = idx.queryLocalSqlFields(idx.schema(cctx.name()), plan.selectQry,
                F.asList(args), null, false, 0, null);
>>>>>>> c4883113

            QueryCursorImpl<List<?>> stepCur = new QueryCursorImpl<>(new Iterable<List<?>>() {
                @Override public Iterator<List<?>> iterator() {
                    try {
                        return new GridQueryCacheObjectsIterator(res.iterator(), idx.objectContext(),
                            cctx.keepBinary());
                    }
                    catch (IgniteCheckedException e) {
                        throw new IgniteException(e);
                    }
                }
            }, null);

            data.addAll(stepCur.getAll());

            cur = new QueryCursorImpl<>(new Iterable<List<?>>() {
                @Override public Iterator<List<?>> iterator() {
                    return data.iterator();
                }
            }, null);

            if (plan.rowsNum == 1) {
                IgniteBiTuple t = rowToKeyValue(cctx, cur.iterator().next(), plan);

                streamer.addData(t.getKey(), t.getValue());

                return 1;
            }

            Map<Object, Object> rows = new LinkedHashMap<>(plan.rowsNum);

            for (List<?> row : cur) {
                final IgniteBiTuple t = rowToKeyValue(cctx, row, plan);

                rows.put(t.getKey(), t.getValue());
            }

            streamer.addData(rows);

            return rows.size();
        }
        else
            throw new IgniteSQLException("Only tuple based INSERT statements are supported in streaming mode",
                IgniteQueryErrorCode.UNSUPPORTED_OPERATION);
    }

    /**
     * Actually perform SQL DML operation locally.
     *
     * @param schemaName Schema name.
     * @param cctx Cache context.
     * @param prepStmt Prepared statement for DML query.
     * @param fieldsQry Fields query.
     * @param filters Cache name and key filter.
     * @param failedKeys Keys to restrict UPDATE and DELETE operations with. Null or empty array means no restriction.
     * @return Pair [number of successfully processed items; keys that have failed to be processed]
     * @throws IgniteCheckedException if failed.
     */
    @SuppressWarnings({"ConstantConditions", "unchecked"})
    private UpdateResult executeUpdateStatement(String schemaName, final GridCacheContext cctx,
        PreparedStatement prepStmt, SqlFieldsQuery fieldsQry, boolean loc, IndexingQueryFilter filters,
        GridQueryCancel cancel, Object[] failedKeys) throws IgniteCheckedException {
        int mainCacheId = CU.cacheId(cctx.name());

        Integer errKeysPos = null;

        UpdatePlan plan = getPlanForStatement(schemaName, prepStmt, errKeysPos);

        if (plan.fastUpdateArgs != null) {
            assert F.isEmpty(failedKeys) && errKeysPos == null;

            return doFastUpdate(plan, fieldsQry.getArgs());
        }

        assert !F.isEmpty(plan.selectQry);

        QueryCursorImpl<List<?>> cur;

        // Do a two-step query only if locality flag is not set AND if plan's SELECT corresponds to an actual
        // subquery and not some dummy stuff like "select 1, 2, 3;"
        if (!loc && !plan.isLocSubqry) {
            SqlFieldsQuery newFieldsQry = new SqlFieldsQuery(plan.selectQry, fieldsQry.isCollocated())
                .setArgs(fieldsQry.getArgs())
                .setDistributedJoins(fieldsQry.isDistributedJoins())
                .setEnforceJoinOrder(fieldsQry.isEnforceJoinOrder())
                .setLocal(fieldsQry.isLocal())
                .setPageSize(fieldsQry.getPageSize())
                .setTimeout(fieldsQry.getTimeout(), TimeUnit.MILLISECONDS);

            cur = (QueryCursorImpl<List<?>>) idx.queryDistributedSqlFields(schemaName, newFieldsQry, true, cancel,
                mainCacheId);
        }
        else {
<<<<<<< HEAD
            final GridQueryFieldsResult res = idx.queryLocalSqlFields(cctx.name(), plan.selectQry,
                fieldsQry.getArgs(), filters, fieldsQry.isEnforceJoinOrder(), fieldsQry.getTimeout(), cancel);
=======
            final GridQueryFieldsResult res = idx.queryLocalSqlFields(schemaName, plan.selectQry,
                F.asList(fieldsQry.getArgs()), filters, fieldsQry.isEnforceJoinOrder(), fieldsQry.getTimeout(), cancel);
>>>>>>> c4883113

            cur = new QueryCursorImpl<>(new Iterable<List<?>>() {
                @Override public Iterator<List<?>> iterator() {
                    try {
                        return new GridQueryCacheObjectsIterator(res.iterator(), idx.objectContext(), true);
                    }
                    catch (IgniteCheckedException e) {
                        throw new IgniteException(e);
                    }
                }
            }, cancel);
        }

        int pageSize = loc ? 0 : fieldsQry.getPageSize();

        switch (plan.mode) {
            case MERGE:
                return new UpdateResult(doMerge(plan, cur, pageSize), X.EMPTY_OBJECT_ARRAY);

            case INSERT:
                return new UpdateResult(doInsert(plan, cur, pageSize), X.EMPTY_OBJECT_ARRAY);

            case UPDATE:
                return doUpdate(plan, cur, pageSize);

            case DELETE:
                return doDelete(cctx, cur, pageSize);

            default:
                throw new IgniteSQLException("Unexpected DML operation [mode=" + plan.mode + ']',
                    IgniteQueryErrorCode.UNEXPECTED_OPERATION);
        }
    }

    /**
     * Generate SELECT statements to retrieve data for modifications from and find fast UPDATE or DELETE args,
     * if available.
     *
     * @param schema Schema.
     * @param prepStmt JDBC statement.
     * @return Update plan.
     */
    @SuppressWarnings({"unchecked", "ConstantConditions"})
    private UpdatePlan getPlanForStatement(String schema, PreparedStatement prepStmt, @Nullable Integer errKeysPos)
        throws IgniteCheckedException {
        Prepared p = GridSqlQueryParser.prepared(prepStmt);

        H2DmlPlanKey planKey = new H2DmlPlanKey(schema, p.getSQL());

        UpdatePlan res = (errKeysPos == null ? planCache.get(planKey) : null);

        if (res != null)
            return res;

        res = UpdatePlanBuilder.planForStatement(p, errKeysPos);

        // Don't cache re-runs
        if (errKeysPos == null)
            return U.firstNotNull(planCache.putIfAbsent(planKey, res), res);
        else
            return res;
    }

    /**
     * Perform single cache operation based on given args.
     * @param args Query parameters.
     * @return 1 if an item was affected, 0 otherwise.
     * @throws IgniteCheckedException if failed.
     */
    @SuppressWarnings({"unchecked", "ConstantConditions"})
    private static UpdateResult doFastUpdate(UpdatePlan plan, Object[] args) throws IgniteCheckedException {
        GridCacheContext cctx = plan.tbl.rowDescriptor().context();

        FastUpdateArguments singleUpdate = plan.fastUpdateArgs;

        assert singleUpdate != null;

        boolean valBounded = (singleUpdate.val != FastUpdateArguments.NULL_ARGUMENT);

        if (singleUpdate.newVal != FastUpdateArguments.NULL_ARGUMENT) { // Single item UPDATE
            Object key = singleUpdate.key.apply(args);
            Object newVal = singleUpdate.newVal.apply(args);

            if (valBounded) {
                Object val = singleUpdate.val.apply(args);

                return (cctx.cache().replace(key, val, newVal) ? UpdateResult.ONE : UpdateResult.ZERO);
            }
            else
                return (cctx.cache().replace(key, newVal) ? UpdateResult.ONE : UpdateResult.ZERO);
        }
        else { // Single item DELETE
            Object key = singleUpdate.key.apply(args);
            Object val = singleUpdate.val.apply(args);

            if (singleUpdate.val == FastUpdateArguments.NULL_ARGUMENT) // No _val bound in source query
                return cctx.cache().remove(key) ? UpdateResult.ONE : UpdateResult.ZERO;
            else
                return cctx.cache().remove(key, val) ? UpdateResult.ONE : UpdateResult.ZERO;
        }
    }

    /**
     * Perform DELETE operation on top of results of SELECT.
     * @param cctx Cache context.
     * @param cursor SELECT results.
     * @param pageSize Batch size for streaming, anything <= 0 for single page operations.
     * @return Results of DELETE (number of items affected AND keys that failed to be updated).
     */
    @SuppressWarnings({"unchecked", "ConstantConditions", "ThrowableResultOfMethodCallIgnored"})
    private UpdateResult doDelete(GridCacheContext cctx, Iterable<List<?>> cursor, int pageSize)
        throws IgniteCheckedException {
        // With DELETE, we have only two columns - key and value.
        long res = 0;

        // Keys that failed to DELETE due to concurrent updates.
        List<Object> failedKeys = new ArrayList<>();

        SQLException resEx = null;


        Iterator<List<?>> it = cursor.iterator();
        Map<Object, EntryProcessor<Object, Object, Boolean>> rows = new LinkedHashMap<>();

        while (it.hasNext()) {
            List<?> e = it.next();
            if (e.size() != 2) {
                U.warn(log, "Invalid row size on DELETE - expected 2, got " + e.size());
                continue;
            }

            rows.put(e.get(0), new ModifyingEntryProcessor(e.get(1), RMV));

            if ((pageSize > 0 && rows.size() == pageSize) || (!it.hasNext())) {
                PageProcessingResult pageRes = processPage(cctx, rows);

                res += pageRes.cnt;

                failedKeys.addAll(F.asList(pageRes.errKeys));

                if (pageRes.ex != null) {
                    if (resEx == null)
                        resEx = pageRes.ex;
                    else
                        resEx.setNextException(pageRes.ex);
                }

                if (it.hasNext())
                    rows.clear(); // No need to clear after the last batch.
            }
        }

        if (resEx != null) {
            if (!F.isEmpty(failedKeys)) {
                // Don't go for a re-run if processing of some keys yielded exceptions and report keys that
                // had been modified concurrently right away.
                String msg = "Failed to DELETE some keys because they had been modified concurrently " +
                    "[keys=" + failedKeys + ']';

                SQLException conEx = createJdbcSqlException(msg, IgniteQueryErrorCode.CONCURRENT_UPDATE);

                conEx.setNextException(resEx);

                resEx = conEx;
            }

            throw new IgniteSQLException(resEx);
        }

        return new UpdateResult(res, failedKeys.toArray());
    }

    /**
     * Perform UPDATE operation on top of results of SELECT.
     * @param cursor SELECT results.
     * @param pageSize Batch size for streaming, anything <= 0 for single page operations.
     * @return Pair [cursor corresponding to results of UPDATE (contains number of items affected); keys whose values
     *     had been modified concurrently (arguments for a re-run)].
     */
    @SuppressWarnings({"unchecked", "ThrowableResultOfMethodCallIgnored"})
    private UpdateResult doUpdate(UpdatePlan plan, Iterable<List<?>> cursor, int pageSize)
        throws IgniteCheckedException {
        GridH2RowDescriptor desc = plan.tbl.rowDescriptor();

        GridCacheContext cctx = desc.context();

        boolean bin = cctx.binaryMarshaller();

        String[] updatedColNames = plan.colNames;

        int valColIdx = plan.valColIdx;

        boolean hasNewVal = (valColIdx != -1);

        // Statement updates distinct properties if it does not have _val in updated columns list
        // or if its list of updated columns includes only _val, i.e. is single element.
        boolean hasProps = !hasNewVal || updatedColNames.length > 1;

        long res = 0;

        Map<Object, EntryProcessor<Object, Object, Boolean>> rows = new LinkedHashMap<>();

        // Keys that failed to UPDATE due to concurrent updates.
        List<Object> failedKeys = new ArrayList<>();

        SQLException resEx = null;

        Iterator<List<?>> it = cursor.iterator();

        while (it.hasNext()) {
            List<?> e = it.next();
            Object key = e.get(0);

            Object newVal;

            Map<String, Object> newColVals = new HashMap<>();

            for (int i = 0; i < plan.colNames.length; i++) {
                if (hasNewVal && i == valColIdx - 2)
                    continue;

                GridQueryProperty prop = plan.tbl.rowDescriptor().type().property(plan.colNames[i]);

                assert prop != null;

                newColVals.put(plan.colNames[i], convert(e.get(i + 2), desc, prop.type(), plan.colTypes[i]));
            }

            newVal = plan.valSupplier.apply(e);

            if (newVal == null)
                throw new IgniteSQLException("New value for UPDATE must not be null", IgniteQueryErrorCode.NULL_VALUE);

            // Skip key and value - that's why we start off with 3rd column
            for (int i = 0; i < plan.tbl.getColumns().length - DEFAULT_COLUMNS_COUNT; i++) {
                Column c = plan.tbl.getColumn(i + DEFAULT_COLUMNS_COUNT);

                if (desc.isKeyValueOrVersionColumn(c.getColumnId()))
                    continue;

                GridQueryProperty prop = desc.type().property(c.getName());

                if (prop.key())
                    continue; // Don't get values of key's columns - we won't use them anyway

                boolean hasNewColVal = newColVals.containsKey(c.getName());

                if (!hasNewColVal)
                    continue;

                Object colVal = newColVals.get(c.getName());

                // UPDATE currently does not allow to modify key or its fields, so we must be safe to pass null as key.
                desc.setColumnValue(null, newVal, colVal, i);
            }

            if (bin && hasProps) {
                assert newVal instanceof BinaryObjectBuilder;

                newVal = ((BinaryObjectBuilder) newVal).build();
            }

            Object srcVal = e.get(1);

            if (bin && !(srcVal instanceof BinaryObject))
                srcVal = cctx.grid().binary().toBinary(srcVal);

            rows.put(key, new ModifyingEntryProcessor(srcVal, new EntryValueUpdater(newVal)));

            if ((pageSize > 0 && rows.size() == pageSize) || (!it.hasNext())) {
                PageProcessingResult pageRes = processPage(cctx, rows);

                res += pageRes.cnt;

                failedKeys.addAll(F.asList(pageRes.errKeys));

                if (pageRes.ex != null) {
                    if (resEx == null)
                        resEx = pageRes.ex;
                    else
                        resEx.setNextException(pageRes.ex);
                }

                if (it.hasNext())
                    rows.clear(); // No need to clear after the last batch.
            }
        }

        if (resEx != null) {
            if (!F.isEmpty(failedKeys)) {
                // Don't go for a re-run if processing of some keys yielded exceptions and report keys that
                // had been modified concurrently right away.
                String msg = "Failed to UPDATE some keys because they had been modified concurrently " +
                    "[keys=" + failedKeys + ']';

                SQLException dupEx = createJdbcSqlException(msg, IgniteQueryErrorCode.CONCURRENT_UPDATE);

                dupEx.setNextException(resEx);

                resEx = dupEx;
            }

            throw new IgniteSQLException(resEx);
        }

        return new UpdateResult(res, failedKeys.toArray());
    }

    /**
     * Convert value to column's expected type by means of H2.
     *
     * @param val Source value.
     * @param desc Row descriptor.
     * @param expCls Expected value class.
     * @param type Expected column type to convert to.
     * @return Converted object.
     * @throws IgniteCheckedException if failed.
     */
    @SuppressWarnings({"ConstantConditions", "SuspiciousSystemArraycopy"})
    private static Object convert(Object val, GridH2RowDescriptor desc, Class<?> expCls, int type)
        throws IgniteCheckedException {
        if (val == null)
            return null;

        Class<?> currCls = val.getClass();

        if (val instanceof Date && currCls != Date.class && expCls == Date.class) {
            // H2 thinks that java.util.Date is always a Timestamp, while binary marshaller expects
            // precise Date instance. Let's satisfy it.
            return new Date(((Date) val).getTime());
        }

        // User-given UUID is always serialized by H2 to byte array, so we have to deserialize manually
        if (type == Value.UUID && currCls == byte[].class)
            return U.unmarshal(desc.context().marshaller(), (byte[]) val,
                U.resolveClassLoader(desc.context().gridConfig()));

        // We have to convert arrays of reference types manually - see https://issues.apache.org/jira/browse/IGNITE-4327
        // Still, we only can convert from Object[] to something more precise.
        if (type == Value.ARRAY && currCls != expCls) {
            if (currCls != Object[].class)
                throw new IgniteCheckedException("Unexpected array type - only conversion from Object[] is assumed");

            // Why would otherwise type be Value.ARRAY?
            assert expCls.isArray();

            Object[] curr = (Object[]) val;

            Object newArr = Array.newInstance(expCls.getComponentType(), curr.length);

            System.arraycopy(curr, 0, newArr, 0, curr.length);

            return newArr;
        }

        int objType = DataType.getTypeFromClass(val.getClass());

        if (objType == type)
            return val;

        Value h2Val = desc.wrap(val, objType);

        return h2Val.convertTo(type).getObject();
    }

    /**
     * Process errors of entry processor - split the keys into duplicated/concurrently modified and those whose
     * processing yielded an exception.
     *
     * @param res Result of {@link GridCacheAdapter#invokeAll)}
     * @return pair [array of duplicated/concurrently modified keys, SQL exception for erroneous keys] (exception is
     * null if all keys are duplicates/concurrently modified ones).
     */
    private static PageProcessingErrorResult splitErrors(Map<Object, EntryProcessorResult<Boolean>> res) {
        Set<Object> errKeys = new LinkedHashSet<>(res.keySet());

        SQLException currSqlEx = null;

        SQLException firstSqlEx = null;

        int errors = 0;

        // Let's form a chain of SQL exceptions
        for (Map.Entry<Object, EntryProcessorResult<Boolean>> e : res.entrySet()) {
            try {
                e.getValue().get();
            }
            catch (EntryProcessorException ex) {
                SQLException next = createJdbcSqlException("Failed to process key '" + e.getKey() + '\'',
                    IgniteQueryErrorCode.ENTRY_PROCESSING);

                next.initCause(ex);

                if (currSqlEx != null)
                    currSqlEx.setNextException(next);
                else
                    firstSqlEx = next;

                currSqlEx = next;

                errKeys.remove(e.getKey());

                errors++;
            }
        }

        return new PageProcessingErrorResult(errKeys.toArray(), firstSqlEx, errors);
    }

    /**
     * Execute MERGE statement plan.
     * @param cursor Cursor to take inserted data from.
     * @param pageSize Batch size to stream data from {@code cursor}, anything <= 0 for single page operations.
     * @return Number of items affected.
     * @throws IgniteCheckedException if failed.
     */
    @SuppressWarnings("unchecked")
    private long doMerge(UpdatePlan plan, Iterable<List<?>> cursor, int pageSize) throws IgniteCheckedException {
        GridH2RowDescriptor desc = plan.tbl.rowDescriptor();

        GridCacheContext cctx = desc.context();

        // If we have just one item to put, just do so
        if (plan.rowsNum == 1) {
            IgniteBiTuple t = rowToKeyValue(cctx, cursor.iterator().next(),
                plan);

            cctx.cache().put(t.getKey(), t.getValue());
            return 1;
        }
        else {
            int resCnt = 0;
            Map<Object, Object> rows = new LinkedHashMap<>();

            for (Iterator<List<?>> it = cursor.iterator(); it.hasNext();) {
                List<?> row = it.next();

                IgniteBiTuple t = rowToKeyValue(cctx, row, plan);

                rows.put(t.getKey(), t.getValue());

                if ((pageSize > 0 && rows.size() == pageSize) || !it.hasNext()) {
                    cctx.cache().putAll(rows);
                    resCnt += rows.size();

                    if (it.hasNext())
                        rows.clear();
                }
            }

            return resCnt;
        }
    }

    /**
     * Execute INSERT statement plan.
     * @param cursor Cursor to take inserted data from.
     * @param pageSize Batch size for streaming, anything <= 0 for single page operations.
     * @return Number of items affected.
     * @throws IgniteCheckedException if failed, particularly in case of duplicate keys.
     */
    @SuppressWarnings({"unchecked", "ConstantConditions"})
    private long doInsert(UpdatePlan plan, Iterable<List<?>> cursor, int pageSize) throws IgniteCheckedException {
        GridH2RowDescriptor desc = plan.tbl.rowDescriptor();

        GridCacheContext cctx = desc.context();

        // If we have just one item to put, just do so
        if (plan.rowsNum == 1) {
            IgniteBiTuple t = rowToKeyValue(cctx, cursor.iterator().next(), plan);

            if (cctx.cache().putIfAbsent(t.getKey(), t.getValue()))
                return 1;
            else
                throw new IgniteSQLException("Duplicate key during INSERT [key=" + t.getKey() + ']',
                    IgniteQueryErrorCode.DUPLICATE_KEY);
        }
        else {
            Map<Object, EntryProcessor<Object, Object, Boolean>> rows = plan.isLocSubqry ?
                new LinkedHashMap<Object, EntryProcessor<Object, Object, Boolean>>(plan.rowsNum) :
                new LinkedHashMap<Object, EntryProcessor<Object, Object, Boolean>>();

            // Keys that failed to INSERT due to duplication.
            List<Object> duplicateKeys = new ArrayList<>();

            int resCnt = 0;

            SQLException resEx = null;

            Iterator<List<?>> it = cursor.iterator();

            while (it.hasNext()) {
                List<?> row = it.next();

                final IgniteBiTuple t = rowToKeyValue(cctx, row, plan);

                rows.put(t.getKey(), new InsertEntryProcessor(t.getValue()));

                if (!it.hasNext() || (pageSize > 0 && rows.size() == pageSize)) {
                    PageProcessingResult pageRes = processPage(cctx, rows);

                    resCnt += pageRes.cnt;

                    duplicateKeys.addAll(F.asList(pageRes.errKeys));

                    if (pageRes.ex != null) {
                        if (resEx == null)
                            resEx = pageRes.ex;
                        else
                            resEx.setNextException(pageRes.ex);
                    }

                    rows.clear();
                }
            }

            if (!F.isEmpty(duplicateKeys)) {
                String msg = "Failed to INSERT some keys because they are already in cache " +
                    "[keys=" + duplicateKeys + ']';

                SQLException dupEx = new SQLException(msg, null, IgniteQueryErrorCode.DUPLICATE_KEY);

                if (resEx == null)
                    resEx = dupEx;
                else
                    resEx.setNextException(dupEx);
            }

            if (resEx != null)
                throw new IgniteSQLException(resEx);

            return resCnt;
        }
    }

    /**
     * Execute given entry processors and collect errors, if any.
     * @param cctx Cache context.
     * @param rows Rows to process.
     * @return Triple [number of rows actually changed; keys that failed to update (duplicates or concurrently
     *     updated ones); chain of exceptions for all keys whose processing resulted in error, or null for no errors].
     * @throws IgniteCheckedException If failed.
     */
    @SuppressWarnings({"unchecked", "ConstantConditions"})
    private static PageProcessingResult processPage(GridCacheContext cctx,
        Map<Object, EntryProcessor<Object, Object, Boolean>> rows) throws IgniteCheckedException {
        Map<Object, EntryProcessorResult<Boolean>> res = cctx.cache().invokeAll(rows);

        if (F.isEmpty(res))
            return new PageProcessingResult(rows.size(), null, null);

        PageProcessingErrorResult splitRes = splitErrors(res);

        int keysCnt = splitRes.errKeys.length;

        return new PageProcessingResult(rows.size() - keysCnt - splitRes.cnt, splitRes.errKeys, splitRes.ex);
    }

    /**
     * Convert row presented as an array of Objects into key-value pair to be inserted to cache.
     * @param cctx Cache context.
     * @param row Row to process.
     * @param plan Update plan.
     * @throws IgniteCheckedException if failed.
     */
    @SuppressWarnings({"unchecked", "ConstantConditions", "ResultOfMethodCallIgnored"})
    private IgniteBiTuple<?, ?> rowToKeyValue(GridCacheContext cctx, List<?> row, UpdatePlan plan)
        throws IgniteCheckedException {
        GridH2RowDescriptor rowDesc = plan.tbl.rowDescriptor();
        GridQueryTypeDescriptor desc = rowDesc.type();

        Object key = plan.keySupplier.apply(row);

        if (QueryUtils.isSqlType(desc.keyClass())) {
            assert plan.keyColIdx != -1;

            key = convert(key, rowDesc, desc.keyClass(), plan.colTypes[plan.keyColIdx]);
        }

        Object val = plan.valSupplier.apply(row);

        if (QueryUtils.isSqlType(desc.valueClass())) {
            assert plan.valColIdx != -1;

            val = convert(val, rowDesc, desc.valueClass(), plan.colTypes[plan.valColIdx]);
        }

        if (key == null)
            throw new IgniteSQLException("Key for INSERT or MERGE must not be null",  IgniteQueryErrorCode.NULL_KEY);

        if (val == null)
            throw new IgniteSQLException("Value for INSERT or MERGE must not be null", IgniteQueryErrorCode.NULL_VALUE);

        Map<String, Object> newColVals = new HashMap<>();

        for (int i = 0; i < plan.colNames.length; i++) {
            if (i == plan.keyColIdx || i == plan.valColIdx)
                continue;

            String colName = plan.colNames[i];

            GridQueryProperty prop = desc.property(colName);

            assert prop != null;

            Class<?> expCls = prop.type();

            newColVals.put(colName, convert(row.get(i), rowDesc, expCls, plan.colTypes[i]));
        }

        // We update columns in the order specified by the table for a reason - table's
        // column order preserves their precedence for correct update of nested properties.
        Column[] cols = plan.tbl.getColumns();

        // First 3 columns are _key, _val and _ver. Skip 'em.
        for (int i = DEFAULT_COLUMNS_COUNT; i < cols.length; i++) {
            if (plan.tbl.rowDescriptor().isKeyValueOrVersionColumn(i))
                continue;

            String colName = cols[i].getName();

            if (!newColVals.containsKey(colName))
                continue;

            Object colVal = newColVals.get(colName);

            desc.setValue(colName, key, val, colVal);
        }

        if (cctx.binaryMarshaller()) {
            if (key instanceof BinaryObjectBuilder)
                key = ((BinaryObjectBuilder) key).build();

            if (val instanceof BinaryObjectBuilder)
                val = ((BinaryObjectBuilder) val).build();
        }

        return new IgniteBiTuple<>(key, val);
    }

    /** */
    private final static class InsertEntryProcessor implements EntryProcessor<Object, Object, Boolean> {
        /** Value to set. */
        private final Object val;

        /** */
        private InsertEntryProcessor(Object val) {
            this.val = val;
        }

        /** {@inheritDoc} */
        @Override public Boolean process(MutableEntry<Object, Object> entry, Object... arguments) throws EntryProcessorException {
            if (entry.exists())
                return false;

            entry.setValue(val);
            return null; // To leave out only erroneous keys - nulls are skipped on results' processing.
        }
    }

    /**
     * Entry processor invoked by UPDATE and DELETE operations.
     */
    private final static class ModifyingEntryProcessor implements EntryProcessor<Object, Object, Boolean> {
        /** Value to expect. */
        private final Object val;

        /** Action to perform on entry. */
        private final IgniteInClosure<MutableEntry<Object, Object>> entryModifier;

        /** */
        private ModifyingEntryProcessor(Object val, IgniteInClosure<MutableEntry<Object, Object>> entryModifier) {
            assert val != null;

            this.val = val;
            this.entryModifier = entryModifier;
        }

        /** {@inheritDoc} */
        @Override public Boolean process(MutableEntry<Object, Object> entry, Object... arguments) throws EntryProcessorException {
            if (!entry.exists())
                return null; // Someone got ahead of us and removed this entry, let's skip it.

            Object entryVal = entry.getValue();

            if (entryVal == null)
                return null;

            // Something happened to the cache while we were performing map-reduce.
            if (!F.eq(entryVal, val))
                return false;

            entryModifier.apply(entry);

            return null; // To leave out only erroneous keys - nulls are skipped on results' processing.
        }
    }

    /** */
    private static IgniteInClosure<MutableEntry<Object, Object>> RMV = new IgniteInClosure<MutableEntry<Object, Object>>() {
        /** {@inheritDoc} */
        @Override public void apply(MutableEntry<Object, Object> e) {
            e.remove();
        }
    };

    /**
     *
     */
    private static final class EntryValueUpdater implements IgniteInClosure<MutableEntry<Object, Object>> {
        /** Value to set. */
        private final Object val;

        /** */
        private EntryValueUpdater(Object val) {
            assert val != null;

            this.val = val;
        }

        /** {@inheritDoc} */
        @Override public void apply(MutableEntry<Object, Object> e) {
            e.setValue(val);
        }
    }

    /**
     * Check whether statement is DML statement.
     *
     * @param stmt Statement.
     * @return {@code True} if this is DML.
     */
    static boolean isDmlStatement(Prepared stmt) {
        return stmt instanceof Merge || stmt instanceof Insert || stmt instanceof Update || stmt instanceof Delete;
    }

    /** Update result - modifications count and keys to re-run query with, if needed. */
    private final static class UpdateResult {
        /** Result to return for operations that affected 1 item - mostly to be used for fast updates and deletes. */
        final static UpdateResult ONE = new UpdateResult(1, X.EMPTY_OBJECT_ARRAY);

        /** Result to return for operations that affected 0 items - mostly to be used for fast updates and deletes. */
        final static UpdateResult ZERO = new UpdateResult(0, X.EMPTY_OBJECT_ARRAY);

        /** Number of processed items. */
        final long cnt;

        /** Keys that failed to be UPDATEd or DELETEd due to concurrent modification of values. */
        @NotNull
        final Object[] errKeys;

        /** */
        @SuppressWarnings("ConstantConditions")
        private UpdateResult(long cnt, Object[] errKeys) {
            this.cnt = cnt;
            this.errKeys = U.firstNotNull(errKeys, X.EMPTY_OBJECT_ARRAY);
        }
    }

    /** Result of processing an individual page with {@link IgniteCache#invokeAll} including error details, if any. */
    private final static class PageProcessingResult {
        /** Number of successfully processed items. */
        final long cnt;

        /** Keys that failed to be UPDATEd or DELETEd due to concurrent modification of values. */
        @NotNull
        final Object[] errKeys;

        /** Chain of exceptions corresponding to failed keys. Null if no keys yielded an exception. */
        final SQLException ex;

        /** */
        @SuppressWarnings("ConstantConditions")
        private PageProcessingResult(long cnt, Object[] errKeys, SQLException ex) {
            this.cnt = cnt;
            this.errKeys = U.firstNotNull(errKeys, X.EMPTY_OBJECT_ARRAY);
            this.ex = ex;
        }
    }

    /** Result of splitting keys whose processing resulted into an exception from those skipped by
     * logic of {@link EntryProcessor}s (most likely INSERT duplicates, or UPDATE/DELETE keys whose values
     * had been modified concurrently), counting and collecting entry processor exceptions.
     */
    private final static class PageProcessingErrorResult {
        /** Keys that failed to be processed by {@link EntryProcessor} (not due to an exception). */
        @NotNull
        final Object[] errKeys;

        /** Number of entries whose processing resulted into an exception. */
        final int cnt;

        /** Chain of exceptions corresponding to failed keys. Null if no keys yielded an exception. */
        final SQLException ex;

        /** */
        @SuppressWarnings("ConstantConditions")
        private PageProcessingErrorResult(@NotNull Object[] errKeys, SQLException ex, int exCnt) {
            errKeys = U.firstNotNull(errKeys, X.EMPTY_OBJECT_ARRAY);
            // When exceptions count must be zero, exceptions chain must be not null, and vice versa.
            assert exCnt == 0 ^ ex != null;

            this.errKeys = errKeys;
            this.cnt = exCnt;
            this.ex = ex;
        }
    }
}<|MERGE_RESOLUTION|>--- conflicted
+++ resolved
@@ -277,13 +277,8 @@
 
             final ArrayList<List<?>> data = new ArrayList<>(plan.rowsNum);
 
-<<<<<<< HEAD
-            final GridQueryFieldsResult res = idx.queryLocalSqlFields(cctx.name(), plan.selectQry,
-                args, null, false, 0, null);
-=======
-            final GridQueryFieldsResult res = idx.queryLocalSqlFields(idx.schema(cctx.name()), plan.selectQry,
-                F.asList(args), null, false, 0, null);
->>>>>>> c4883113
+            final GridQueryFieldsResult res = idx.queryLocalSqlFields(idx.schema(cctx.name()), plan.selectQry, args,
+                null, false, 0, null);
 
             QueryCursorImpl<List<?>> stepCur = new QueryCursorImpl<>(new Iterable<List<?>>() {
                 @Override public Iterator<List<?>> iterator() {
@@ -377,13 +372,8 @@
                 mainCacheId);
         }
         else {
-<<<<<<< HEAD
-            final GridQueryFieldsResult res = idx.queryLocalSqlFields(cctx.name(), plan.selectQry,
+            final GridQueryFieldsResult res = idx.queryLocalSqlFields(schemaName, plan.selectQry,
                 fieldsQry.getArgs(), filters, fieldsQry.isEnforceJoinOrder(), fieldsQry.getTimeout(), cancel);
-=======
-            final GridQueryFieldsResult res = idx.queryLocalSqlFields(schemaName, plan.selectQry,
-                F.asList(fieldsQry.getArgs()), filters, fieldsQry.isEnforceJoinOrder(), fieldsQry.getTimeout(), cancel);
->>>>>>> c4883113
 
             cur = new QueryCursorImpl<>(new Iterable<List<?>>() {
                 @Override public Iterator<List<?>> iterator() {
