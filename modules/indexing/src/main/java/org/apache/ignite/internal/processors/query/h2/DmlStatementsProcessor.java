--- conflicted
+++ resolved
@@ -84,7 +84,6 @@
 import org.h2.table.Column;
 import org.h2.util.DateTimeUtils;
 import org.h2.util.LocalDateTimeUtils;
-import org.h2.value.DataType;
 import org.h2.value.Value;
 import org.h2.value.ValueDate;
 import org.h2.value.ValueTime;
@@ -776,15 +775,7 @@
             return newArr;
         }
 
-<<<<<<< HEAD
-        int objType = DataType.getTypeFromClass(val.getClass());
-
-        if (objType == type)
-            return val;
-
-        Value h2Val = desc.wrap(val, objType);
-
-        Object res = h2Val.convertTo(type).getObject();
+        Object res = H2Utils.convert(val, desc, type);
 
         if (res instanceof Date && res.getClass() != Date.class && expCls == Date.class) {
             // We can get a Timestamp instead of Date when converting a String to Date without query - let's handle this
@@ -792,9 +783,6 @@
         }
 
         return res;
-=======
-        return H2Utils.convert(val, desc, type);
->>>>>>> 3919d803
     }
 
     /**
