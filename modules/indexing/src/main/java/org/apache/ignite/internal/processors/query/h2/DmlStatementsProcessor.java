/*
 * Licensed to the Apache Software Foundation (ASF) under one or more
 * contributor license agreements.  See the NOTICE file distributed with
 * this work for additional information regarding copyright ownership.
 * The ASF licenses this file to You under the Apache License, Version 2.0
 * (the "License"); you may not use this file except in compliance with
 * the License.  You may obtain a copy of the License at
 *
 *      http://www.apache.org/licenses/LICENSE-2.0
 *
 * Unless required by applicable law or agreed to in writing, software
 * distributed under the License is distributed on an "AS IS" BASIS,
 * WITHOUT WARRANTIES OR CONDITIONS OF ANY KIND, either express or implied.
 * See the License for the specific language governing permissions and
 * limitations under the License.
 */

package org.apache.ignite.internal.processors.query.h2;

import java.sql.Connection;
import java.sql.PreparedStatement;
import java.sql.SQLException;
import java.util.ArrayList;
import java.util.Arrays;
import java.util.Collections;
import java.util.Iterator;
import java.util.LinkedHashMap;
import java.util.List;
import java.util.Map;
import java.util.concurrent.ConcurrentMap;
import java.util.concurrent.TimeUnit;
import javax.cache.processor.EntryProcessor;
import javax.cache.processor.EntryProcessorException;
import javax.cache.processor.MutableEntry;

import org.apache.ignite.IgniteCheckedException;
import org.apache.ignite.IgniteDataStreamer;
import org.apache.ignite.IgniteException;
import org.apache.ignite.IgniteLogger;
import org.apache.ignite.cache.query.SqlFieldsQuery;
import org.apache.ignite.internal.GridKernalContext;
import org.apache.ignite.internal.processors.cache.CacheOperationContext;
import org.apache.ignite.internal.processors.cache.GridCacheContext;
import org.apache.ignite.internal.processors.cache.QueryCursorImpl;
import org.apache.ignite.internal.processors.cache.query.IgniteQueryErrorCode;
import org.apache.ignite.internal.processors.odbc.SqlStateCode;
import org.apache.ignite.internal.processors.query.GridQueryCacheObjectsIterator;
import org.apache.ignite.internal.processors.query.GridQueryCancel;
import org.apache.ignite.internal.processors.query.GridQueryFieldsResult;
import org.apache.ignite.internal.processors.query.GridQueryFieldsResultAdapter;
import org.apache.ignite.internal.processors.query.IgniteSQLException;
import org.apache.ignite.internal.processors.query.h2.dml.DmlBatchSender;
import org.apache.ignite.internal.processors.query.h2.dml.DmlDistributedPlanInfo;
import org.apache.ignite.internal.processors.query.h2.dml.FastUpdate;
import org.apache.ignite.internal.processors.query.h2.dml.UpdateMode;
import org.apache.ignite.internal.processors.query.h2.dml.UpdatePlan;
import org.apache.ignite.internal.processors.query.h2.dml.UpdatePlanBuilder;
import org.apache.ignite.internal.processors.query.h2.sql.GridSqlQueryParser;
import org.apache.ignite.internal.util.GridBoundedConcurrentLinkedHashMap;
import org.apache.ignite.internal.util.lang.IgniteSingletonIterator;
import org.apache.ignite.internal.util.typedef.F;
import org.apache.ignite.internal.util.typedef.T3;
import org.apache.ignite.internal.util.typedef.X;
import org.apache.ignite.internal.util.typedef.internal.U;
import org.apache.ignite.lang.IgniteBiTuple;
import org.apache.ignite.lang.IgniteInClosure;
import org.apache.ignite.spi.indexing.IndexingQueryFilter;
import org.h2.command.Prepared;
import org.h2.command.dml.Delete;
import org.h2.command.dml.Insert;
import org.h2.command.dml.Merge;
import org.h2.command.dml.Update;
import org.jetbrains.annotations.Nullable;

import static org.apache.ignite.internal.processors.cache.query.IgniteQueryErrorCode.createJdbcSqlException;
import static org.apache.ignite.internal.processors.query.h2.IgniteH2Indexing.UPDATE_RESULT_META;

/**
 *
 */
public class DmlStatementsProcessor {
    /** Default number of attempts to re-run DELETE and UPDATE queries in case of concurrent modifications of values. */
    private final static int DFLT_DML_RERUN_ATTEMPTS = 4;

    /** Indexing. */
    private IgniteH2Indexing idx;

    /** Logger. */
    private IgniteLogger log;

    /** Default size for update plan cache. */
    private static final int PLAN_CACHE_SIZE = 1024;

    /** Update plans cache. */
    private final ConcurrentMap<H2DmlPlanKey, UpdatePlan> planCache =
        new GridBoundedConcurrentLinkedHashMap<>(PLAN_CACHE_SIZE);

    /**
     * Constructor.
     *
     * @param ctx Kernal context.
     * @param idx indexing.
     */
    public void start(GridKernalContext ctx, IgniteH2Indexing idx) {
        this.idx = idx;

        log = ctx.log(DmlStatementsProcessor.class);
    }

    /**
     * Handle cache stop.
     *
     * @param cacheName Cache name.
     */
    public void onCacheStop(String cacheName) {
        Iterator<Map.Entry<H2DmlPlanKey, UpdatePlan>> iter = planCache.entrySet().iterator();

        while (iter.hasNext()) {
            UpdatePlan plan = iter.next().getValue();

            if (F.eq(cacheName, plan.cacheContext().name()))
                iter.remove();
        }
    }

    /**
     * Execute DML statement, possibly with few re-attempts in case of concurrent data modifications.
     *
     * @param schemaName Schema.
     * @param conn Connection.
     * @param prepared Prepared statement.
     * @param fieldsQry Original query.
     * @param loc Query locality flag.
     * @param filters Cache name and key filter.
     * @param cancel Cancel.
     * @return Update result (modified items count and failed keys).
     * @throws IgniteCheckedException if failed.
     */
    private UpdateResult updateSqlFields(String schemaName, Connection conn, Prepared prepared,
        SqlFieldsQuery fieldsQry, boolean loc, IndexingQueryFilter filters, GridQueryCancel cancel)
        throws IgniteCheckedException {
        Object[] errKeys = null;

        long items = 0;

        UpdatePlan plan = getPlanForStatement(schemaName, conn, prepared, fieldsQry, loc, null);

        GridCacheContext<?, ?> cctx = plan.cacheContext();

        for (int i = 0; i < DFLT_DML_RERUN_ATTEMPTS; i++) {
            CacheOperationContext opCtx = cctx.operationContextPerCall();

            // Force keepBinary for operation context to avoid binary deserialization inside entry processor
            if (cctx.binaryMarshaller()) {
                CacheOperationContext newOpCtx = null;

                if (opCtx == null)
                    // Mimics behavior of GridCacheAdapter#keepBinary and GridCacheProxyImpl#keepBinary
                    newOpCtx = new CacheOperationContext(false, null, true, null, false, null, false);
                else if (!opCtx.isKeepBinary())
                    newOpCtx = opCtx.keepBinary();

                if (newOpCtx != null)
                    cctx.operationContextPerCall(newOpCtx);
            }

            UpdateResult r;

            try {
                r = executeUpdateStatement(schemaName, cctx, conn, prepared, fieldsQry, loc, filters, cancel, errKeys);
            }
            finally {
                cctx.operationContextPerCall(opCtx);
            }

            items += r.counter();
            errKeys = r.errorKeys();

            if (F.isEmpty(errKeys))
                break;
        }

        if (F.isEmpty(errKeys)) {
            if (items == 1L)
                return UpdateResult.ONE;
            else if (items == 0L)
                return UpdateResult.ZERO;
        }

        return new UpdateResult(items, errKeys);
    }

    /**
     * @param schemaName Schema.
     * @param c Connection.
     * @param p Prepared statement.
     * @param fieldsQry Initial query
     * @param cancel Query cancel.
     * @return Update result wrapped into {@link GridQueryFieldsResult}
     * @throws IgniteCheckedException if failed.
     */
    @SuppressWarnings("unchecked")
    QueryCursorImpl<List<?>> updateSqlFieldsDistributed(String schemaName, Connection c, Prepared p,
        SqlFieldsQuery fieldsQry, GridQueryCancel cancel) throws IgniteCheckedException {
        UpdateResult res = updateSqlFields(schemaName, c, p, fieldsQry, false, null, cancel);

        checkUpdateResult(res);

        QueryCursorImpl<List<?>> resCur = (QueryCursorImpl<List<?>>)new QueryCursorImpl(Collections.singletonList
            (Collections.singletonList(res.counter())), cancel, false);

        resCur.fieldsMeta(UPDATE_RESULT_META);

        return resCur;
    }

    /**
     * Execute DML statement on local cache.
     *
     * @param schemaName Schema.
     * @param conn Connection.
     * @param stmt Prepared statement.
     * @param fieldsQry Fields query.
     * @param filters Cache name and key filter.
     * @param cancel Query cancel.
     * @return Update result wrapped into {@link GridQueryFieldsResult}
     * @throws IgniteCheckedException if failed.
     */
    @SuppressWarnings("unchecked")
    GridQueryFieldsResult updateSqlFieldsLocal(String schemaName, Connection conn, PreparedStatement stmt,
        SqlFieldsQuery fieldsQry, IndexingQueryFilter filters, GridQueryCancel cancel)
        throws IgniteCheckedException {
        UpdateResult res = updateSqlFields(schemaName, conn, GridSqlQueryParser.prepared(stmt), fieldsQry, true,
            filters, cancel);

        return new GridQueryFieldsResultAdapter(UPDATE_RESULT_META,
            new IgniteSingletonIterator(Collections.singletonList(res.counter())));
    }

    /**
     * Perform given statement against given data streamer. Only rows based INSERT is supported.
     *
     * @param streamer Streamer to feed data to.
     * @param stmt Statement.
     * @param args Statement arguments.
     * @return Number of rows in given INSERT statement.
     * @throws IgniteCheckedException if failed.
     */
    @SuppressWarnings({"unchecked", "ConstantConditions"})
    long streamUpdateQuery(IgniteDataStreamer streamer, PreparedStatement stmt, Object[] args)
        throws IgniteCheckedException {
        args = U.firstNotNull(args, X.EMPTY_OBJECT_ARRAY);

        Prepared p = GridSqlQueryParser.prepared(stmt);

        assert p != null;

        UpdatePlan plan = UpdatePlanBuilder.planForStatement(p, true, idx, null, null, null);

        if (!F.eq(streamer.cacheName(), plan.cacheContext().name()))
            throw new IgniteSQLException("Cross cache streaming is not supported, please specify cache explicitly" +
                " in connection options", IgniteQueryErrorCode.UNSUPPORTED_OPERATION);

        if (plan.mode() == UpdateMode.INSERT && plan.rowCount() > 0) {
            assert plan.isLocalSubquery();

            final GridCacheContext cctx = plan.cacheContext();

            QueryCursorImpl<List<?>> cur;

            final ArrayList<List<?>> data = new ArrayList<>(plan.rowCount());

<<<<<<< HEAD
            final GridQueryFieldsResult res = idx.queryLocalSqlFields(idx.schema(cctx.name()), plan.selectQry,
                F.asList(args), null, false, 0, null, null);
=======
            final GridQueryFieldsResult res = idx.queryLocalSqlFields(idx.schema(cctx.name()), plan.selectQuery(),
                F.asList(args), null, false, 0, null);
>>>>>>> 03bb5513

            QueryCursorImpl<List<?>> stepCur = new QueryCursorImpl<>(new Iterable<List<?>>() {
                @Override public Iterator<List<?>> iterator() {
                    try {
                        return new GridQueryCacheObjectsIterator(res.iterator(), idx.objectContext(),
                            cctx.keepBinary());
                    }
                    catch (IgniteCheckedException e) {
                        throw new IgniteException(e);
                    }
                }
            }, null);

            data.addAll(stepCur.getAll());

            cur = new QueryCursorImpl<>(new Iterable<List<?>>() {
                @Override public Iterator<List<?>> iterator() {
                    return data.iterator();
                }
            }, null);

            if (plan.rowCount() == 1) {
                IgniteBiTuple t = plan.processRow(cur.iterator().next());

                streamer.addData(t.getKey(), t.getValue());

                return 1;
            }

            Map<Object, Object> rows = new LinkedHashMap<>(plan.rowCount());

            for (List<?> row : cur) {
                final IgniteBiTuple t = plan.processRow(row);

                rows.put(t.getKey(), t.getValue());
            }

            streamer.addData(rows);

            return rows.size();
        }
        else
            throw new IgniteSQLException("Only tuple based INSERT statements are supported in streaming mode",
                IgniteQueryErrorCode.UNSUPPORTED_OPERATION);
    }

    /**
     * Actually perform SQL DML operation locally.
     *
     * @param schemaName Schema name.
     * @param cctx Cache context.
     * @param c Connection.
     * @param prepared Prepared statement for DML query.
     * @param fieldsQry Fields query.
     * @param loc Local query flag.
     * @param filters Cache name and key filter.
     * @param cancel Query cancel state holder.
     * @param failedKeys Keys to restrict UPDATE and DELETE operations with. Null or empty array means no restriction.
     * @return Pair [number of successfully processed items; keys that have failed to be processed]
     * @throws IgniteCheckedException if failed.
     */
    @SuppressWarnings({"ConstantConditions", "unchecked"})
    private UpdateResult executeUpdateStatement(String schemaName, final GridCacheContext cctx, Connection c,
        Prepared prepared, SqlFieldsQuery fieldsQry, boolean loc, IndexingQueryFilter filters,
        GridQueryCancel cancel, Object[] failedKeys) throws IgniteCheckedException {
        int mainCacheId = cctx.cacheId();

        Integer errKeysPos = null;

        UpdatePlan plan = getPlanForStatement(schemaName, c, prepared, fieldsQry, loc, errKeysPos);

        FastUpdate fastUpdate = plan.fastUpdate();

        if (fastUpdate != null) {
            assert F.isEmpty(failedKeys) && errKeysPos == null;

            return fastUpdate.execute(plan.cacheContext().cache(), fieldsQry.getArgs());
        }

        if (plan.distributedPlan() != null) {
            UpdateResult result = doDistributedUpdate(schemaName, fieldsQry, plan, cancel);

            // null is returned in case not all nodes support distributed DML.
            if (result != null)
                return result;
        }

        assert !F.isEmpty(plan.selectQuery());

        QueryCursorImpl<List<?>> cur;

        // Do a two-step query only if locality flag is not set AND if plan's SELECT corresponds to an actual
        // sub-query and not some dummy stuff like "select 1, 2, 3;"
        if (!loc && !plan.isLocalSubquery()) {
            SqlFieldsQuery newFieldsQry = new SqlFieldsQuery(plan.selectQuery(), fieldsQry.isCollocated())
                .setArgs(fieldsQry.getArgs())
                .setDistributedJoins(fieldsQry.isDistributedJoins())
                .setEnforceJoinOrder(fieldsQry.isEnforceJoinOrder())
                .setLocal(fieldsQry.isLocal())
                .setPageSize(fieldsQry.getPageSize())
                .setTimeout(fieldsQry.getTimeout(), TimeUnit.MILLISECONDS);

            cur = (QueryCursorImpl<List<?>>)idx.queryDistributedSqlFields(schemaName, newFieldsQry, true,
                cancel, mainCacheId, true).get(0);
        }
        else {
<<<<<<< HEAD
            final GridQueryFieldsResult res = idx.queryLocalSqlFields(schemaName, plan.selectQry,
                F.asList(fieldsQry.getArgs()), filters, fieldsQry.isEnforceJoinOrder(), fieldsQry.getTimeout(), cancel,
                fieldsQry.getPartitions());
=======
            final GridQueryFieldsResult res = idx.queryLocalSqlFields(schemaName, plan.selectQuery(),
                F.asList(fieldsQry.getArgs()), filters, fieldsQry.isEnforceJoinOrder(), fieldsQry.getTimeout(), cancel);
>>>>>>> 03bb5513

            cur = new QueryCursorImpl<>(new Iterable<List<?>>() {
                @Override public Iterator<List<?>> iterator() {
                    try {
                        return new GridQueryCacheObjectsIterator(res.iterator(), idx.objectContext(), true);
                    }
                    catch (IgniteCheckedException e) {
                        throw new IgniteException(e);
                    }
                }
            }, cancel);
        }

        int pageSize = loc ? 0 : fieldsQry.getPageSize();

        return processDmlSelectResult(cctx, plan, cur, pageSize);
    }

    /**
     * @param cctx Cache context.
     * @param plan Update plan.
     * @param cursor Cursor over select results.
     * @param pageSize Page size.
     * @return Pair [number of successfully processed items; keys that have failed to be processed]
     * @throws IgniteCheckedException if failed.
     */
    private UpdateResult processDmlSelectResult(GridCacheContext cctx, UpdatePlan plan, Iterable<List<?>> cursor,
        int pageSize) throws IgniteCheckedException {
        switch (plan.mode()) {
            case MERGE:
                return new UpdateResult(doMerge(plan, cursor, pageSize), X.EMPTY_OBJECT_ARRAY);

            case INSERT:
                return new UpdateResult(doInsert(plan, cursor, pageSize), X.EMPTY_OBJECT_ARRAY);

            case UPDATE:
                return doUpdate(plan, cursor, pageSize);

            case DELETE:
                return doDelete(cctx, cursor, pageSize);

            default:
                throw new IgniteSQLException("Unexpected DML operation [mode=" + plan.mode() + ']',
                    IgniteQueryErrorCode.UNEXPECTED_OPERATION);
        }
    }

    /**
     * Generate SELECT statements to retrieve data for modifications from and find fast UPDATE or DELETE args,
     * if available.
     *
     * @param schema Schema.
     * @param conn Connection.
     * @param p Prepared statement.
     * @param fieldsQry Original fields query.
     * @param loc Local query flag.
     * @return Update plan.
     */
    @SuppressWarnings({"unchecked", "ConstantConditions"})
    private UpdatePlan getPlanForStatement(String schema, Connection conn, Prepared p, SqlFieldsQuery fieldsQry,
        boolean loc, @Nullable Integer errKeysPos) throws IgniteCheckedException {
        H2DmlPlanKey planKey = new H2DmlPlanKey(schema, p.getSQL(), loc, fieldsQry);

        UpdatePlan res = (errKeysPos == null ? planCache.get(planKey) : null);

        if (res != null)
            return res;

        res = UpdatePlanBuilder.planForStatement(p, loc, idx, conn, fieldsQry, errKeysPos);

        // Don't cache re-runs
        if (errKeysPos == null)
            return U.firstNotNull(planCache.putIfAbsent(planKey, res), res);
        else
            return res;
    }

    /**
     * @param schemaName Schema name.
     * @param fieldsQry Initial query.
     * @param plan Update plan.
     * @param cancel Cancel state.
     * @return Update result.
     * @throws IgniteCheckedException if failed.
     */
    private UpdateResult doDistributedUpdate(String schemaName, SqlFieldsQuery fieldsQry, UpdatePlan plan,
        GridQueryCancel cancel) throws IgniteCheckedException {
        DmlDistributedPlanInfo distributedPlan = plan.distributedPlan();

        assert distributedPlan != null;

        if (cancel == null)
            cancel = new GridQueryCancel();

        return idx.runDistributedUpdate(schemaName, fieldsQry, distributedPlan.getCacheIds(),
            distributedPlan.isReplicatedOnly(), cancel);
    }

    /**
     * Perform DELETE operation on top of results of SELECT.
     * @param cctx Cache context.
     * @param cursor SELECT results.
     * @param pageSize Batch size for streaming, anything <= 0 for single page operations.
     * @return Results of DELETE (number of items affected AND keys that failed to be updated).
     */
    @SuppressWarnings({"unchecked", "ConstantConditions", "ThrowableResultOfMethodCallIgnored"})
    private UpdateResult doDelete(GridCacheContext cctx, Iterable<List<?>> cursor, int pageSize)
        throws IgniteCheckedException {
        DmlBatchSender sender = new DmlBatchSender(cctx, pageSize);

        for (List<?> row : cursor) {
            if (row.size() != 2) {
                U.warn(log, "Invalid row size on DELETE - expected 2, got " + row.size());

                continue;
            }

            sender.add(row.get(0), new ModifyingEntryProcessor(row.get(1), RMV));
        }

        sender.flush();

        SQLException resEx = sender.error();

        if (resEx != null) {
            if (!F.isEmpty(sender.failedKeys())) {
                // Don't go for a re-run if processing of some keys yielded exceptions and report keys that
                // had been modified concurrently right away.
                String msg = "Failed to DELETE some keys because they had been modified concurrently " +
                    "[keys=" + sender.failedKeys() + ']';

                SQLException conEx = createJdbcSqlException(msg, IgniteQueryErrorCode.CONCURRENT_UPDATE);

                conEx.setNextException(resEx);

                resEx = conEx;
            }

            throw new IgniteSQLException(resEx);
        }

        return new UpdateResult(sender.updateCount(), sender.failedKeys().toArray());
    }

    /**
     * Perform UPDATE operation on top of results of SELECT.
     * @param cursor SELECT results.
     * @param pageSize Batch size for streaming, anything <= 0 for single page operations.
     * @return Pair [cursor corresponding to results of UPDATE (contains number of items affected); keys whose values
     *     had been modified concurrently (arguments for a re-run)].
     */
    @SuppressWarnings({"unchecked", "ThrowableResultOfMethodCallIgnored"})
    private UpdateResult doUpdate(UpdatePlan plan, Iterable<List<?>> cursor, int pageSize)
        throws IgniteCheckedException {
        GridCacheContext cctx = plan.cacheContext();

        DmlBatchSender sender = new DmlBatchSender(cctx, pageSize);

        for (List<?> row : cursor) {
            T3<Object, Object, Object> row0 = plan.processRowForUpdate(row);

            Object key = row0.get1();
            Object oldVal = row0.get2();
            Object newVal = row0.get3();

            sender.add(key, new ModifyingEntryProcessor(oldVal, new EntryValueUpdater(newVal)));
        }

        sender.flush();

        SQLException resEx = sender.error();

        if (resEx != null) {
            if (!F.isEmpty(sender.failedKeys())) {
                // Don't go for a re-run if processing of some keys yielded exceptions and report keys that
                // had been modified concurrently right away.
                String msg = "Failed to UPDATE some keys because they had been modified concurrently " +
                    "[keys=" + sender.failedKeys() + ']';

                SQLException dupEx = createJdbcSqlException(msg, IgniteQueryErrorCode.CONCURRENT_UPDATE);

                dupEx.setNextException(resEx);

                resEx = dupEx;
            }

            throw new IgniteSQLException(resEx);
        }

        return new UpdateResult(sender.updateCount(), sender.failedKeys().toArray());
    }

    /**
     * Execute MERGE statement plan.
     * @param cursor Cursor to take inserted data from.
     * @param pageSize Batch size to stream data from {@code cursor}, anything <= 0 for single page operations.
     * @return Number of items affected.
     * @throws IgniteCheckedException if failed.
     */
    @SuppressWarnings("unchecked")
    private long doMerge(UpdatePlan plan, Iterable<List<?>> cursor, int pageSize) throws IgniteCheckedException {
        GridCacheContext cctx = plan.cacheContext();

        // If we have just one item to put, just do so
        if (plan.rowCount() == 1) {
            IgniteBiTuple t = plan.processRow(cursor.iterator().next());

            cctx.cache().put(t.getKey(), t.getValue());

            return 1;
        }
        else {
            int resCnt = 0;

            Map<Object, Object> rows = new LinkedHashMap<>();

            for (Iterator<List<?>> it = cursor.iterator(); it.hasNext();) {
                List<?> row = it.next();

                IgniteBiTuple t = plan.processRow(row);

                rows.put(t.getKey(), t.getValue());

                if ((pageSize > 0 && rows.size() == pageSize) || !it.hasNext()) {
                    cctx.cache().putAll(rows);

                    resCnt += rows.size();

                    if (it.hasNext())
                        rows.clear();
                }
            }

            return resCnt;
        }
    }

    /**
     * Execute INSERT statement plan.
     * @param cursor Cursor to take inserted data from.
     * @param pageSize Batch size for streaming, anything <= 0 for single page operations.
     * @return Number of items affected.
     * @throws IgniteCheckedException if failed, particularly in case of duplicate keys.
     */
    @SuppressWarnings({"unchecked", "ConstantConditions"})
    private long doInsert(UpdatePlan plan, Iterable<List<?>> cursor, int pageSize) throws IgniteCheckedException {
        GridCacheContext cctx = plan.cacheContext();

        // If we have just one item to put, just do so
        if (plan.rowCount() == 1) {
            IgniteBiTuple t = plan.processRow(cursor.iterator().next());

            if (cctx.cache().putIfAbsent(t.getKey(), t.getValue()))
                return 1;
            else
                throw new IgniteSQLException("Duplicate key during INSERT [key=" + t.getKey() + ']',
                    IgniteQueryErrorCode.DUPLICATE_KEY);
        }
        else {
            // Keys that failed to INSERT due to duplication.
            DmlBatchSender sender = new DmlBatchSender(cctx, pageSize);

            for (List<?> row : cursor) {
                final IgniteBiTuple keyValPair = plan.processRow(row);

                sender.add(keyValPair.getKey(), new InsertEntryProcessor(keyValPair.getValue()));
            }

            sender.flush();

            SQLException resEx = sender.error();

            if (!F.isEmpty(sender.failedKeys())) {
                String msg = "Failed to INSERT some keys because they are already in cache " +
                    "[keys=" + sender.failedKeys() + ']';

                SQLException dupEx = new SQLException(msg, SqlStateCode.CONSTRAINT_VIOLATION);

                if (resEx == null)
                    resEx = dupEx;
                else
                    resEx.setNextException(dupEx);
            }

            if (resEx != null)
                throw new IgniteSQLException(resEx);

            return sender.updateCount();
        }
    }

    /**
     *
     * @param schemaName Schema name.
     * @param stmt Prepared statement.
     * @param fldsQry Query.
     * @param filter Filter.
     * @param cancel Cancel state.
     * @param local Locality flag.
     * @return Update result.
     * @throws IgniteCheckedException if failed.
     */
    UpdateResult mapDistributedUpdate(String schemaName, PreparedStatement stmt, SqlFieldsQuery fldsQry,
        IndexingQueryFilter filter, GridQueryCancel cancel, boolean local) throws IgniteCheckedException {
        Connection c;

        try {
            c = stmt.getConnection();
        }
        catch (SQLException e) {
            throw new IgniteCheckedException(e);
        }

        return updateSqlFields(schemaName, c, GridSqlQueryParser.prepared(stmt), fldsQry, local, filter, cancel);
    }

    /** */
    private final static class InsertEntryProcessor implements EntryProcessor<Object, Object, Boolean> {
        /** Value to set. */
        private final Object val;

        /** */
        private InsertEntryProcessor(Object val) {
            this.val = val;
        }

        /** {@inheritDoc} */
        @Override public Boolean process(MutableEntry<Object, Object> entry, Object... arguments)
            throws EntryProcessorException {
            if (entry.exists())
                return false;

            entry.setValue(val);
            return null; // To leave out only erroneous keys - nulls are skipped on results' processing.
        }
    }

    /**
     * Entry processor invoked by UPDATE and DELETE operations.
     */
    private final static class ModifyingEntryProcessor implements EntryProcessor<Object, Object, Boolean> {
        /** Value to expect. */
        private final Object val;

        /** Action to perform on entry. */
        private final IgniteInClosure<MutableEntry<Object, Object>> entryModifier;

        /** */
        private ModifyingEntryProcessor(Object val, IgniteInClosure<MutableEntry<Object, Object>> entryModifier) {
            assert val != null;

            this.val = val;
            this.entryModifier = entryModifier;
        }

        /** {@inheritDoc} */
        @Override public Boolean process(MutableEntry<Object, Object> entry, Object... arguments)
            throws EntryProcessorException {
            if (!entry.exists())
                return null; // Someone got ahead of us and removed this entry, let's skip it.

            Object entryVal = entry.getValue();

            if (entryVal == null)
                return null;

            // Something happened to the cache while we were performing map-reduce.
            if (!F.eq(entryVal, val))
                return false;

            entryModifier.apply(entry);

            return null; // To leave out only erroneous keys - nulls are skipped on results' processing.
        }
    }

    /** */
    private static IgniteInClosure<MutableEntry<Object, Object>> RMV = new IgniteInClosure<MutableEntry<Object, Object>>() {
        /** {@inheritDoc} */
        @Override public void apply(MutableEntry<Object, Object> e) {
            e.remove();
        }
    };

    /**
     *
     */
    private static final class EntryValueUpdater implements IgniteInClosure<MutableEntry<Object, Object>> {
        /** Value to set. */
        private final Object val;

        /** */
        private EntryValueUpdater(Object val) {
            assert val != null;

            this.val = val;
        }

        /** {@inheritDoc} */
        @Override public void apply(MutableEntry<Object, Object> e) {
            e.setValue(val);
        }
    }

    /**
     * Check whether statement is DML statement.
     *
     * @param stmt Statement.
     * @return {@code True} if this is DML.
     */
    static boolean isDmlStatement(Prepared stmt) {
        return stmt instanceof Merge || stmt instanceof Insert || stmt instanceof Update || stmt instanceof Delete;
    }

    /**
     * Check update result for erroneous keys and throws concurrent update exception if necessary.
     *
     * @param r Update result.
     */
    static void checkUpdateResult(UpdateResult r) {
        if (!F.isEmpty(r.errorKeys())) {
            String msg = "Failed to update some keys because they had been modified concurrently " +
                "[keys=" + Arrays.toString(r.errorKeys()) + ']';

            SQLException conEx = createJdbcSqlException(msg, IgniteQueryErrorCode.CONCURRENT_UPDATE);

            throw new IgniteSQLException(conEx);
        }
    }

}<|MERGE_RESOLUTION|>--- conflicted
+++ resolved
@@ -270,13 +270,8 @@
 
             final ArrayList<List<?>> data = new ArrayList<>(plan.rowCount());
 
-<<<<<<< HEAD
-            final GridQueryFieldsResult res = idx.queryLocalSqlFields(idx.schema(cctx.name()), plan.selectQry,
+            final GridQueryFieldsResult res = idx.queryLocalSqlFields(idx.schema(cctx.name()), plan.selectQuery(),
                 F.asList(args), null, false, 0, null, null);
-=======
-            final GridQueryFieldsResult res = idx.queryLocalSqlFields(idx.schema(cctx.name()), plan.selectQuery(),
-                F.asList(args), null, false, 0, null);
->>>>>>> 03bb5513
 
             QueryCursorImpl<List<?>> stepCur = new QueryCursorImpl<>(new Iterable<List<?>>() {
                 @Override public Iterator<List<?>> iterator() {
@@ -383,14 +378,9 @@
                 cancel, mainCacheId, true).get(0);
         }
         else {
-<<<<<<< HEAD
-            final GridQueryFieldsResult res = idx.queryLocalSqlFields(schemaName, plan.selectQry,
+            final GridQueryFieldsResult res = idx.queryLocalSqlFields(schemaName, plan.selectQuery(),
                 F.asList(fieldsQry.getArgs()), filters, fieldsQry.isEnforceJoinOrder(), fieldsQry.getTimeout(), cancel,
                 fieldsQry.getPartitions());
-=======
-            final GridQueryFieldsResult res = idx.queryLocalSqlFields(schemaName, plan.selectQuery(),
-                F.asList(fieldsQry.getArgs()), filters, fieldsQry.isEnforceJoinOrder(), fieldsQry.getTimeout(), cancel);
->>>>>>> 03bb5513
 
             cur = new QueryCursorImpl<>(new Iterable<List<?>>() {
                 @Override public Iterator<List<?>> iterator() {
