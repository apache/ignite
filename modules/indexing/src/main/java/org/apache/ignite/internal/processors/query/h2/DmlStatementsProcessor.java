--- conflicted
+++ resolved
@@ -41,11 +41,8 @@
 import org.apache.ignite.IgniteCheckedException;
 import org.apache.ignite.IgniteDataStreamer;
 import org.apache.ignite.IgniteException;
-<<<<<<< HEAD
 import org.apache.ignite.IgniteLogger;
 import org.apache.ignite.binary.BinaryArrayIdentityResolver;
-=======
->>>>>>> eab8334b
 import org.apache.ignite.binary.BinaryObject;
 import org.apache.ignite.binary.BinaryObjectBuilder;
 import org.apache.ignite.cache.query.SqlFieldsQuery;
@@ -997,37 +994,6 @@
         return new IgniteBiTuple<>(key, val);
     }
 
-<<<<<<< HEAD
-    /**
-     * Set hash code to binary object if it does not have one.
-     *
-     * @param cctx Cache context.
-     * @param binObj Binary object.
-     * @return Binary object with hash code set.
-     */
-    private BinaryObject updateHashCodeIfNeeded(GridCacheContext cctx, BinaryObject binObj) {
-        if (U.isHashCodeEmpty(binObj)) {
-            if (WARNED_TYPES.add(binObj.type().typeId()))
-                U.warn(log, "Binary object's type does not have identity resolver explicitly set, therefore " +
-                    "BinaryArrayIdentityResolver is used to generate hash codes for its instances, and therefore " +
-                    "hash code of this binary object will most likely not match that of its non serialized form. " +
-                    "For finer control over identity of this type, please update your BinaryConfiguration accordingly." +
-                    " [typeId=" + binObj.type().typeId() + ", typeName=" + binObj.type().typeName() + ']');
-
-            int hash = BinaryArrayIdentityResolver.instance().hashCode(binObj);
-
-            // Empty hash code means no identity set for the type, therefore, we can safely set hash code
-            // via this Builder as it won't be overwritten.
-            return cctx.grid().binary().builder(binObj)
-                .hashCode(hash)
-                .build();
-        }
-        else
-            return binObj;
-    }
-
-=======
->>>>>>> eab8334b
     /** */
     private final static class InsertEntryProcessor implements EntryProcessor<Object, Object, Boolean> {
         /** Value to set. */
