/*
 * Licensed to the Apache Software Foundation (ASF) under one or more
 * contributor license agreements.  See the NOTICE file distributed with
 * this work for additional information regarding copyright ownership.
 * The ASF licenses this file to You under the Apache License, Version 2.0
 * (the "License"); you may not use this file except in compliance with
 * the License.  You may obtain a copy of the License at
 *
 *      http://www.apache.org/licenses/LICENSE-2.0
 *
 * Unless required by applicable law or agreed to in writing, software
 * distributed under the License is distributed on an "AS IS" BASIS,
 * WITHOUT WARRANTIES OR CONDITIONS OF ANY KIND, either express or implied.
 * See the License for the specific language governing permissions and
 * limitations under the License.
 */

package org.apache.ignite.internal.processors.query.h2.ddl;

import java.sql.PreparedStatement;
import java.util.Collections;
import java.util.LinkedHashMap;
import java.util.List;
import java.util.Map;
import org.apache.ignite.IgniteCheckedException;
import org.apache.ignite.cache.QueryEntity;
import org.apache.ignite.cache.QueryIndex;
import org.apache.ignite.cache.query.FieldsQueryCursor;
import org.apache.ignite.configuration.CacheConfiguration;
import org.apache.ignite.internal.GridKernalContext;
import org.apache.ignite.internal.IgniteInternalFuture;
import org.apache.ignite.internal.processors.cache.QueryCursorImpl;
import org.apache.ignite.internal.processors.cache.query.IgniteQueryErrorCode;
import org.apache.ignite.internal.processors.query.GridQueryProperty;
import org.apache.ignite.internal.processors.query.GridQueryTypeDescriptor;
import org.apache.ignite.internal.processors.query.IgniteSQLException;
import org.apache.ignite.internal.processors.query.QueryUtils;
import org.apache.ignite.internal.processors.query.h2.IgniteH2Indexing;
import org.apache.ignite.internal.processors.query.h2.opt.GridH2Table;
import org.apache.ignite.internal.processors.query.h2.sql.GridSqlColumn;
import org.apache.ignite.internal.processors.query.h2.sql.GridSqlCreateIndex;
import org.apache.ignite.internal.processors.query.h2.sql.GridSqlCreateTable;
import org.apache.ignite.internal.processors.query.h2.sql.GridSqlDropIndex;
import org.apache.ignite.internal.processors.query.h2.sql.GridSqlDropTable;
import org.apache.ignite.internal.processors.query.h2.sql.GridSqlQueryParser;
import org.apache.ignite.internal.processors.query.h2.sql.GridSqlStatement;
import org.apache.ignite.internal.processors.query.schema.SchemaOperationException;
import org.apache.ignite.internal.util.future.GridFinishedFuture;
import org.apache.ignite.internal.util.typedef.F;
import org.h2.command.Prepared;
import org.h2.command.ddl.CreateIndex;
import org.h2.command.ddl.CreateTable;
import org.h2.command.ddl.DropIndex;
import org.h2.command.ddl.DropTable;
import org.h2.jdbc.JdbcPreparedStatement;
import org.h2.table.Column;
import org.h2.value.DataType;

import static org.apache.ignite.internal.processors.query.h2.IgniteH2Indexing.UPDATE_RESULT_META;

/**
 * DDL statements processor.<p>
 * Contains higher level logic to handle operations as a whole and communicate with the client.
 */
public class DdlStatementsProcessor {
    /** Kernal context. */
    GridKernalContext ctx;

    /** Indexing. */
    IgniteH2Indexing idx;

    /**
     * Initialize message handlers and this' fields needed for further operation.
     *
     * @param ctx Kernal context.
     * @param idx Indexing.
     */
    public void start(final GridKernalContext ctx, IgniteH2Indexing idx) {
        this.ctx = ctx;
        this.idx = idx;
    }

    /**
     * Execute DDL statement.
     *
     * @param sql SQL.
     * @param stmt H2 statement to parse and execute.
     */
    @SuppressWarnings({"unchecked", "ThrowableResultOfMethodCallIgnored"})
    public FieldsQueryCursor<List<?>> runDdlStatement(String sql, PreparedStatement stmt)
        throws IgniteCheckedException {
        assert stmt instanceof JdbcPreparedStatement;

        IgniteInternalFuture fut = null;

        try {
            GridSqlStatement stmt0 = new GridSqlQueryParser(false).parse(GridSqlQueryParser.prepared(stmt));

            if (stmt0 instanceof GridSqlCreateIndex) {
                GridSqlCreateIndex cmd = (GridSqlCreateIndex)stmt0;

                GridH2Table tbl = idx.dataTable(cmd.schemaName(), cmd.tableName());

                if (tbl == null)
                    throw new SchemaOperationException(SchemaOperationException.CODE_TABLE_NOT_FOUND, cmd.tableName());

                assert tbl.rowDescriptor() != null;

                QueryIndex newIdx = new QueryIndex();

                newIdx.setName(cmd.index().getName());

                newIdx.setIndexType(cmd.index().getIndexType());

                LinkedHashMap<String, Boolean> flds = new LinkedHashMap<>();

                // Let's replace H2's table and property names by those operated by GridQueryProcessor.
                GridQueryTypeDescriptor typeDesc = tbl.rowDescriptor().type();

                for (Map.Entry<String, Boolean> e : cmd.index().getFields().entrySet()) {
                    GridQueryProperty prop = typeDesc.property(e.getKey());

                    if (prop == null)
                        throw new SchemaOperationException(SchemaOperationException.CODE_COLUMN_NOT_FOUND, e.getKey());

                    flds.put(prop.name(), e.getValue());
                }

                newIdx.setFields(flds);

                fut = ctx.query().dynamicIndexCreate(tbl.cacheName(), cmd.schemaName(), typeDesc.tableName(),
                    newIdx, cmd.ifNotExists());
            }
            else if (stmt0 instanceof GridSqlDropIndex) {
                GridSqlDropIndex cmd = (GridSqlDropIndex) stmt0;

                GridH2Table tbl = idx.dataTableForIndex(cmd.schemaName(), cmd.indexName());

                if (tbl != null) {
                    fut = ctx.query().dynamicIndexDrop(tbl.cacheName(), cmd.schemaName(), cmd.indexName(),
                        cmd.ifExists());
                }
                else {
                    if (cmd.ifExists())
                        fut = new GridFinishedFuture();
                    else
                        throw new SchemaOperationException(SchemaOperationException.CODE_INDEX_NOT_FOUND,
                            cmd.indexName());
                }
            }
            else if (stmt0 instanceof GridSqlCreateTable) {
                GridSqlCreateTable cmd = (GridSqlCreateTable)stmt0;

                if (!F.eq(QueryUtils.DFLT_SCHEMA, cmd.schemaName()))
                    throw new SchemaOperationException("CREATE TABLE can only be executed on " +
                        QueryUtils.DFLT_SCHEMA + " schema.");

                GridH2Table tbl = idx.dataTable(cmd.schemaName(), cmd.tableName());

                if (tbl != null) {
                    if (!cmd.ifNotExists())
                        throw new SchemaOperationException(SchemaOperationException.CODE_TABLE_EXISTS,
                            cmd.tableName());
                }
                else {
                    QueryEntity e = toQueryEntity(cmd);

                    CacheConfiguration<?, ?> ccfg = new CacheConfiguration<>(cmd.tableName());

                    ccfg.setQueryEntities(Collections.singleton(e));
                    ccfg.setSqlSchema(cmd.schemaName());

                    SchemaOperationException err =
                        QueryUtils.checkQueryEntityConflicts(ccfg, ctx.cache().cacheDescriptors().values());

                    if (err != null)
                        throw err;

<<<<<<< HEAD
                    ctx.query().dynamicTableCreate(cmd.schemaName(), e, cmd.templateName(), cmd.cacheGroup(),
                        cmd.atomicityMode(), cmd.backups(), cmd.ifNotExists());
=======
                    ctx.query().dynamicTableCreate(cmd.schemaName(), e, cmd.templateName(),
                        cmd.affinityKey(), cmd.atomicityMode(), cmd.backups(), cmd.ifNotExists());
>>>>>>> bd5065b1
                }
            }
            else if (stmt0 instanceof GridSqlDropTable) {
                GridSqlDropTable cmd = (GridSqlDropTable)stmt0;

                if (!F.eq(QueryUtils.DFLT_SCHEMA, cmd.schemaName()))
                    throw new SchemaOperationException("DROP TABLE can only be executed on " +
                        QueryUtils.DFLT_SCHEMA + " schema.");

                GridH2Table tbl = idx.dataTable(cmd.schemaName(), cmd.tableName());

                if (tbl == null && cmd.ifExists()) {
                    ctx.cache().createMissingQueryCaches();

                    tbl = idx.dataTable(cmd.schemaName(), cmd.tableName());
                }

                if (tbl == null) {
                    if (!cmd.ifExists())
                        throw new SchemaOperationException(SchemaOperationException.CODE_TABLE_NOT_FOUND,
                            cmd.tableName());
                }
                else
                    ctx.query().dynamicTableDrop(tbl.cacheName(), cmd.tableName(), cmd.ifExists());
            }
            else
                throw new IgniteSQLException("Unsupported DDL operation: " + sql,
                    IgniteQueryErrorCode.UNSUPPORTED_OPERATION);

            if (fut != null)
                fut.get();

            QueryCursorImpl<List<?>> resCur = (QueryCursorImpl<List<?>>)new QueryCursorImpl(Collections.singletonList
                (Collections.singletonList(0L)), null, false);

            resCur.fieldsMeta(UPDATE_RESULT_META);

            return resCur;
        }
        catch (SchemaOperationException e) {
            throw convert(e);
        }
        catch (IgniteSQLException e) {
            throw e;
        }
        catch (Exception e) {
            throw new IgniteSQLException("Unexpected DLL operation failure: " + e.getMessage(), e);
        }
    }

    /**
     * @return {@link IgniteSQLException} with the message same as of {@code this}'s and
     */
    private IgniteSQLException convert(SchemaOperationException e) {
        int sqlCode;

        switch (e.code()) {
            case SchemaOperationException.CODE_CACHE_NOT_FOUND:
                sqlCode = IgniteQueryErrorCode.CACHE_NOT_FOUND;

                break;

            case SchemaOperationException.CODE_TABLE_NOT_FOUND:
                sqlCode = IgniteQueryErrorCode.TABLE_NOT_FOUND;

                break;

            case SchemaOperationException.CODE_TABLE_EXISTS:
                sqlCode = IgniteQueryErrorCode.TABLE_ALREADY_EXISTS;

                break;

            case SchemaOperationException.CODE_COLUMN_NOT_FOUND:
                sqlCode = IgniteQueryErrorCode.COLUMN_NOT_FOUND;

                break;

            case SchemaOperationException.CODE_COLUMN_EXISTS:
                sqlCode = IgniteQueryErrorCode.COLUMN_ALREADY_EXISTS;

                break;

            case SchemaOperationException.CODE_INDEX_NOT_FOUND:
                sqlCode = IgniteQueryErrorCode.INDEX_NOT_FOUND;

                break;

            case SchemaOperationException.CODE_INDEX_EXISTS:
                sqlCode = IgniteQueryErrorCode.INDEX_ALREADY_EXISTS;

                break;

            default:
                sqlCode = IgniteQueryErrorCode.UNKNOWN;
        }

        return new IgniteSQLException(e.getMessage(), sqlCode);
    }

    /**
     * Convert this statement to query entity and do Ignite specific sanity checks on the way.
     * @return Query entity mimicking this SQL statement.
     */
    private static QueryEntity toQueryEntity(GridSqlCreateTable createTbl) {
        QueryEntity res = new QueryEntity();

        res.setTableName(createTbl.tableName());

        for (Map.Entry<String, GridSqlColumn> e : createTbl.columns().entrySet()) {
            GridSqlColumn gridCol = e.getValue();

            Column col = gridCol.column();

            res.addQueryField(e.getKey(), DataType.getTypeClassName(col.getType()), null);
        }

        String valTypeName = QueryUtils.createTableValueTypeName(createTbl.schemaName(), createTbl.tableName());
        String keyTypeName = QueryUtils.createTableKeyTypeName(valTypeName);

        res.setValueType(valTypeName);
        res.setKeyType(keyTypeName);

        res.setKeyFields(createTbl.primaryKeyColumns());

        return res;
    }

    /**
     * @param cmd Statement.
     * @return Whether {@code cmd} is a DDL statement we're able to handle.
     */
    public static boolean isDdlStatement(Prepared cmd) {
        return cmd instanceof CreateIndex || cmd instanceof DropIndex || cmd instanceof CreateTable ||
            cmd instanceof DropTable;
    }
}<|MERGE_RESOLUTION|>--- conflicted
+++ resolved
@@ -176,13 +176,8 @@
                     if (err != null)
                         throw err;
 
-<<<<<<< HEAD
                     ctx.query().dynamicTableCreate(cmd.schemaName(), e, cmd.templateName(), cmd.cacheGroup(),
-                        cmd.atomicityMode(), cmd.backups(), cmd.ifNotExists());
-=======
-                    ctx.query().dynamicTableCreate(cmd.schemaName(), e, cmd.templateName(),
                         cmd.affinityKey(), cmd.atomicityMode(), cmd.backups(), cmd.ifNotExists());
->>>>>>> bd5065b1
                 }
             }
             else if (stmt0 instanceof GridSqlDropTable) {
