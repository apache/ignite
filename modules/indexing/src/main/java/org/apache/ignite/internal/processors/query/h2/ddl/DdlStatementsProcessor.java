/*
 * Licensed to the Apache Software Foundation (ASF) under one or more
 * contributor license agreements.  See the NOTICE file distributed with
 * this work for additional information regarding copyright ownership.
 * The ASF licenses this file to You under the Apache License, Version 2.0
 * (the "License"); you may not use this file except in compliance with
 * the License.  You may obtain a copy of the License at
 *
 *      http://www.apache.org/licenses/LICENSE-2.0
 *
 * Unless required by applicable law or agreed to in writing, software
 * distributed under the License is distributed on an "AS IS" BASIS,
 * WITHOUT WARRANTIES OR CONDITIONS OF ANY KIND, either express or implied.
 * See the License for the specific language governing permissions and
 * limitations under the License.
 */

package org.apache.ignite.internal.processors.query.h2.ddl;

import java.util.ArrayList;
import java.util.Collections;
import java.util.HashMap;
import java.util.HashSet;
import java.util.LinkedHashMap;
import java.util.List;
import java.util.Map;
import java.util.Set;
import java.util.UUID;
import org.apache.ignite.IgniteCheckedException;
import org.apache.ignite.IgniteCluster;
import org.apache.ignite.IgniteSystemProperties;
import org.apache.ignite.cache.CacheMode;
import org.apache.ignite.cache.QueryEntity;
import org.apache.ignite.cache.QueryIndex;
import org.apache.ignite.cache.QueryIndexType;
import org.apache.ignite.cache.query.FieldsQueryCursor;
import org.apache.ignite.configuration.CacheConfiguration;
import org.apache.ignite.internal.GridKernalContext;
import org.apache.ignite.internal.IgniteInternalFuture;
import org.apache.ignite.internal.processors.cache.QueryCursorImpl;
import org.apache.ignite.internal.processors.cache.distributed.near.GridNearTxLocal;
import org.apache.ignite.internal.processors.cache.mvcc.MvccUtils;
import org.apache.ignite.internal.processors.cache.query.IgniteQueryErrorCode;
import org.apache.ignite.internal.processors.query.GridQueryProperty;
import org.apache.ignite.internal.processors.query.GridQueryTypeDescriptor;
import org.apache.ignite.internal.processors.query.IgniteSQLException;
import org.apache.ignite.internal.processors.query.QueryEntityEx;
import org.apache.ignite.internal.processors.query.QueryField;
import org.apache.ignite.internal.processors.query.QueryUtils;
import org.apache.ignite.internal.processors.query.h2.H2Utils;
import org.apache.ignite.internal.processors.query.h2.IgniteH2Indexing;
import org.apache.ignite.internal.processors.query.h2.opt.GridH2Table;
import org.apache.ignite.internal.processors.query.h2.sql.GridSqlAlterTableAddColumn;
import org.apache.ignite.internal.processors.query.h2.sql.GridSqlAlterTableDropColumn;
import org.apache.ignite.internal.processors.query.h2.sql.GridSqlColumn;
import org.apache.ignite.internal.processors.query.h2.sql.GridSqlCreateIndex;
import org.apache.ignite.internal.processors.query.h2.sql.GridSqlCreateTable;
import org.apache.ignite.internal.processors.query.h2.sql.GridSqlDropIndex;
import org.apache.ignite.internal.processors.query.h2.sql.GridSqlDropTable;
import org.apache.ignite.internal.processors.query.h2.sql.GridSqlQueryParser;
import org.apache.ignite.internal.processors.query.h2.sql.GridSqlStatement;
import org.apache.ignite.internal.processors.query.schema.SchemaOperationException;
import org.apache.ignite.internal.sql.command.SqlAlterTableCommand;
import org.apache.ignite.internal.sql.command.SqlAlterUserCommand;
import org.apache.ignite.internal.sql.command.SqlCommand;
import org.apache.ignite.internal.sql.command.SqlCreateIndexCommand;
import org.apache.ignite.internal.sql.command.SqlCreateUserCommand;
import org.apache.ignite.internal.sql.command.SqlDropIndexCommand;
import org.apache.ignite.internal.sql.command.SqlDropUserCommand;
import org.apache.ignite.internal.sql.command.SqlIndexColumn;
import org.apache.ignite.internal.util.future.GridFinishedFuture;
import org.apache.ignite.internal.util.typedef.F;
import org.apache.ignite.internal.util.typedef.internal.U;
import org.apache.ignite.plugin.security.SecurityPermission;
import org.h2.command.Prepared;
import org.h2.command.ddl.AlterTableAlterColumn;
import org.h2.command.ddl.CreateIndex;
import org.h2.command.ddl.CreateTable;
import org.h2.command.ddl.DropIndex;
import org.h2.command.ddl.DropTable;
import org.h2.table.Column;
import org.h2.value.DataType;
import org.h2.value.Value;

import static org.apache.ignite.internal.processors.query.h2.IgniteH2Indexing.UPDATE_RESULT_META;
import static org.apache.ignite.internal.processors.query.h2.sql.GridSqlQueryParser.PARAM_WRAP_VALUE;

/**
 * DDL statements processor.<p>
 * Contains higher level logic to handle operations as a whole and communicate with the client.
 */
public class DdlStatementsProcessor {
    /** Kernal context. */
    GridKernalContext ctx;

    /** Indexing. */
    IgniteH2Indexing idx;

    /** Is backward compatible handling of UUID through DDL enabled. */
    private static final boolean handleUuidAsByte =
            IgniteSystemProperties.getBoolean(IgniteSystemProperties.IGNITE_SQL_UUID_DDL_BYTE_FORMAT, false);

    /**
     * Initialize message handlers and this' fields needed for further operation.
     *
     * @param ctx Kernal context.
     * @param idx Indexing.
     */
    public void start(final GridKernalContext ctx, IgniteH2Indexing idx) {
        this.ctx = ctx;
        this.idx = idx;
    }

    /**
     * Run DDL statement.
     *
     * @param sql Original SQL.
     * @param cmd Command.
     * @return Result.
     */
    public FieldsQueryCursor<List<?>> runDdlStatement(String sql, SqlCommand cmd) {
        IgniteInternalFuture fut = null;

        try {
            isDdlOnSchemaSupported(cmd.schemaName());

            finishActiveTxIfNecessary();

            if (cmd instanceof SqlCreateIndexCommand) {
                SqlCreateIndexCommand cmd0 = (SqlCreateIndexCommand)cmd;

                GridH2Table tbl = idx.dataTable(cmd0.schemaName(), cmd0.tableName());

                if (tbl == null)
                    throw new SchemaOperationException(SchemaOperationException.CODE_TABLE_NOT_FOUND, cmd0.tableName());

                assert tbl.rowDescriptor() != null;

                ensureDdlSupported(tbl);

                QueryIndex newIdx = new QueryIndex();

                newIdx.setName(cmd0.indexName());

                newIdx.setIndexType(cmd0.spatial() ? QueryIndexType.GEOSPATIAL : QueryIndexType.SORTED);

                LinkedHashMap<String, Boolean> flds = new LinkedHashMap<>();

                // Let's replace H2's table and property names by those operated by GridQueryProcessor.
                GridQueryTypeDescriptor typeDesc = tbl.rowDescriptor().type();

                for (SqlIndexColumn col : cmd0.columns()) {
                    GridQueryProperty prop = typeDesc.property(col.name());

                    if (prop == null)
                        throw new SchemaOperationException(SchemaOperationException.CODE_COLUMN_NOT_FOUND, col.name());

                    flds.put(prop.name(), !col.descending());
                }

                newIdx.setFields(flds);
                newIdx.setInlineSize(cmd0.inlineSize());

                fut = ctx.query().dynamicIndexCreate(tbl.cacheName(), cmd.schemaName(), typeDesc.tableName(),
                    newIdx, cmd0.ifNotExists(), cmd0.parallel());
            }
            else if (cmd instanceof SqlDropIndexCommand) {
                SqlDropIndexCommand cmd0 = (SqlDropIndexCommand)cmd;

                GridH2Table tbl = idx.dataTableForIndex(cmd0.schemaName(), cmd0.indexName());

                if (tbl != null) {
                    ensureDdlSupported(tbl);

                    fut = ctx.query().dynamicIndexDrop(tbl.cacheName(), cmd0.schemaName(), cmd0.indexName(),
                        cmd0.ifExists());
                }
                else {
                    if (cmd0.ifExists())
                        fut = new GridFinishedFuture();
                    else
                        throw new SchemaOperationException(SchemaOperationException.CODE_INDEX_NOT_FOUND,
                            cmd0.indexName());
                }
            }
            else if (cmd instanceof SqlAlterTableCommand) {
                SqlAlterTableCommand cmd0 = (SqlAlterTableCommand)cmd;

                GridH2Table tbl = idx.dataTable(cmd0.schemaName(), cmd0.tableName());

                if (tbl == null) {
                    throw new SchemaOperationException(SchemaOperationException.CODE_TABLE_NOT_FOUND,
                        cmd0.tableName());
                }

                Boolean logging = cmd0.logging();

                assert logging != null : "Only LOGGING/NOLOGGING are supported at the moment.";

                IgniteCluster cluster = ctx.grid().cluster();

                if (logging) {
                    boolean res = cluster.enableWal(tbl.cacheName());

                    if (!res)
                        throw new IgniteSQLException("Logging already enabled for table: " + cmd0.tableName());
                }
                else {
                    boolean res = cluster.disableWal(tbl.cacheName());

                    if (!res)
                        throw new IgniteSQLException("Logging already disabled for table: " + cmd0.tableName());
                }

                fut = new GridFinishedFuture();
            }
            else if (cmd instanceof SqlCreateUserCommand) {
                SqlCreateUserCommand addCmd = (SqlCreateUserCommand)cmd;

                ctx.authentication().addUser(addCmd.userName(), addCmd.password());
            }
            else if (cmd instanceof SqlAlterUserCommand) {
                SqlAlterUserCommand altCmd = (SqlAlterUserCommand)cmd;

                ctx.authentication().updateUser(altCmd.userName(), altCmd.password());
            }
            else if (cmd instanceof SqlDropUserCommand) {
                SqlDropUserCommand dropCmd = (SqlDropUserCommand)cmd;

                ctx.authentication().removeUser(dropCmd.userName());
            }
            else
                throw new IgniteSQLException("Unsupported DDL operation: " + sql,
                    IgniteQueryErrorCode.UNSUPPORTED_OPERATION);

            if (fut != null)
                fut.get();

            return H2Utils.zeroCursor();
        }
        catch (SchemaOperationException e) {
            throw convert(e);
        }
        catch (IgniteSQLException e) {
            throw e;
        }
        catch (Exception e) {
            throw new IgniteSQLException(e.getMessage(), e);
        }
    }

    /**
     * Execute DDL statement.
     *
     * @param sql SQL.
     * @param prepared Prepared.
     * @return Cursor on query results.
     */
    @SuppressWarnings({"unchecked"})
    public FieldsQueryCursor<List<?>> runDdlStatement(String sql, Prepared prepared) {
        IgniteInternalFuture fut = null;

        try {
            finishActiveTxIfNecessary();

            GridSqlStatement stmt0 = new GridSqlQueryParser(false).parse(prepared);

            if (stmt0 instanceof GridSqlCreateIndex) {
                GridSqlCreateIndex cmd = (GridSqlCreateIndex)stmt0;

                isDdlOnSchemaSupported(cmd.schemaName());

                GridH2Table tbl = idx.dataTable(cmd.schemaName(), cmd.tableName());

                if (tbl == null)
                    throw new SchemaOperationException(SchemaOperationException.CODE_TABLE_NOT_FOUND, cmd.tableName());

                assert tbl.rowDescriptor() != null;

<<<<<<< HEAD
                H2Utils.checkAndStartNotStartedCache(tbl);

                isDdlSupported(tbl);
=======
                ensureDdlSupported(tbl);
>>>>>>> a4d9fec7

                QueryIndex newIdx = new QueryIndex();

                newIdx.setName(cmd.index().getName());

                newIdx.setIndexType(cmd.index().getIndexType());

                LinkedHashMap<String, Boolean> flds = new LinkedHashMap<>();

                // Let's replace H2's table and property names by those operated by GridQueryProcessor.
                GridQueryTypeDescriptor typeDesc = tbl.rowDescriptor().type();

                for (Map.Entry<String, Boolean> e : cmd.index().getFields().entrySet()) {
                    GridQueryProperty prop = typeDesc.property(e.getKey());

                    if (prop == null)
                        throw new SchemaOperationException(SchemaOperationException.CODE_COLUMN_NOT_FOUND, e.getKey());

                    flds.put(prop.name(), e.getValue());
                }

                newIdx.setFields(flds);

                fut = ctx.query().dynamicIndexCreate(tbl.cacheName(), cmd.schemaName(), typeDesc.tableName(),
                    newIdx, cmd.ifNotExists(), 0);
            }
            else if (stmt0 instanceof GridSqlDropIndex) {
                GridSqlDropIndex cmd = (GridSqlDropIndex) stmt0;

                isDdlOnSchemaSupported(cmd.schemaName());

                GridH2Table tbl = idx.dataTableForIndex(cmd.schemaName(), cmd.indexName());

                if (tbl != null) {
                    ensureDdlSupported(tbl);

                    fut = ctx.query().dynamicIndexDrop(tbl.cacheName(), cmd.schemaName(), cmd.indexName(),
                        cmd.ifExists());
                }
                else {
                    if (cmd.ifExists())
                        fut = new GridFinishedFuture();
                    else
                        throw new SchemaOperationException(SchemaOperationException.CODE_INDEX_NOT_FOUND,
                            cmd.indexName());
                }
            }
            else if (stmt0 instanceof GridSqlCreateTable) {
                ctx.security().authorize(null, SecurityPermission.CACHE_CREATE, null);

                GridSqlCreateTable cmd = (GridSqlCreateTable)stmt0;

                isDdlOnSchemaSupported(cmd.schemaName());

                GridH2Table tbl = idx.dataTable(cmd.schemaName(), cmd.tableName());

                if (tbl != null) {
                    if (!cmd.ifNotExists())
                        throw new SchemaOperationException(SchemaOperationException.CODE_TABLE_EXISTS,
                            cmd.tableName());
                }
                else {
                    QueryEntity e = toQueryEntity(cmd);

                    CacheConfiguration<?, ?> ccfg = new CacheConfiguration<>(cmd.tableName());

                    ccfg.setQueryEntities(Collections.singleton(e));
                    ccfg.setSqlSchema(cmd.schemaName());

                    SchemaOperationException err =
                        QueryUtils.checkQueryEntityConflicts(ccfg, ctx.cache().cacheDescriptors().values());

                    if (err != null)
                        throw err;

                    ctx.query().dynamicTableCreate(cmd.schemaName(), e, cmd.templateName(), cmd.cacheName(),
                        cmd.cacheGroup(), cmd.dataRegionName(), cmd.affinityKey(), cmd.atomicityMode(),
                        cmd.writeSynchronizationMode(), cmd.backups(), cmd.ifNotExists(), cmd.encrypted());
                }
            }
            else if (stmt0 instanceof GridSqlDropTable) {
                ctx.security().authorize(null, SecurityPermission.CACHE_DESTROY, null);

                GridSqlDropTable cmd = (GridSqlDropTable)stmt0;

                isDdlOnSchemaSupported(cmd.schemaName());

                GridH2Table tbl = idx.dataTable(cmd.schemaName(), cmd.tableName());

                if (tbl == null) {
                    if (!cmd.ifExists())
                        throw new SchemaOperationException(SchemaOperationException.CODE_TABLE_NOT_FOUND,
                            cmd.tableName());
                }
                else
                    ctx.query().dynamicTableDrop(tbl.cacheName(), cmd.tableName(), cmd.ifExists());
            }
            else if (stmt0 instanceof GridSqlAlterTableAddColumn) {
                GridSqlAlterTableAddColumn cmd = (GridSqlAlterTableAddColumn)stmt0;

                isDdlOnSchemaSupported(cmd.schemaName());

                GridH2Table tbl = idx.dataTable(cmd.schemaName(), cmd.tableName());

                if (tbl == null) {
                    if (!cmd.ifTableExists())
                        throw new SchemaOperationException(SchemaOperationException.CODE_TABLE_NOT_FOUND,
                            cmd.tableName());
                }
                else {
                    if (QueryUtils.isSqlType(tbl.rowDescriptor().type().valueClass()))
                        throw new SchemaOperationException("Cannot add column(s) because table was created " +
                            "with " + PARAM_WRAP_VALUE + "=false option.");

                    List<QueryField> cols = new ArrayList<>(cmd.columns().length);

                    boolean allFieldsNullable = true;

                    for (GridSqlColumn col : cmd.columns()) {
                        if (tbl.doesColumnExist(col.columnName())) {
                            if ((!cmd.ifNotExists() || cmd.columns().length != 1)) {
                                throw new SchemaOperationException(SchemaOperationException.CODE_COLUMN_EXISTS,
                                    col.columnName());
                            }
                            else {
                                cols = null;

                                break;
                            }
                        }

                        QueryField field = new QueryField(col.columnName(),
                            getTypeClassName(col),
                            col.column().isNullable(), col.defaultValue(),
                            col.precision(), col.scale());

                        cols.add(field);

                        allFieldsNullable &= field.isNullable();
                    }

                    if (cols != null) {
                        assert tbl.rowDescriptor() != null;

                        if (!allFieldsNullable)
                            QueryUtils.checkNotNullAllowed(tbl.cacheContext().config());

                        fut = ctx.query().dynamicColumnAdd(tbl.cacheName(), cmd.schemaName(),
                            tbl.rowDescriptor().type().tableName(), cols, cmd.ifTableExists(), cmd.ifNotExists());
                    }
                }
            }
            else if (stmt0 instanceof GridSqlAlterTableDropColumn) {
                GridSqlAlterTableDropColumn cmd = (GridSqlAlterTableDropColumn)stmt0;

                isDdlOnSchemaSupported(cmd.schemaName());

                GridH2Table tbl = idx.dataTable(cmd.schemaName(), cmd.tableName());

                if (tbl == null) {
                    if (!cmd.ifTableExists())
                        throw new SchemaOperationException(SchemaOperationException.CODE_TABLE_NOT_FOUND,
                            cmd.tableName());
                }
                else {
                    assert tbl.rowDescriptor() != null;

                    if (tbl.cacheContext().mvccEnabled())
                        throw new IgniteSQLException("Cannot drop column(s) with enabled MVCC. " +
                            "Operation is unsupported at the moment.", IgniteQueryErrorCode.UNSUPPORTED_OPERATION);

                    if (QueryUtils.isSqlType(tbl.rowDescriptor().type().valueClass()))
                        throw new SchemaOperationException("Cannot drop column(s) because table was created " +
                            "with " + PARAM_WRAP_VALUE + "=false option.");

                    List<String> cols = new ArrayList<>(cmd.columns().length);

                    GridQueryTypeDescriptor type = tbl.rowDescriptor().type();

                    for (String colName : cmd.columns()) {
                        if (!tbl.doesColumnExist(colName)) {
                            if ((!cmd.ifExists() || cmd.columns().length != 1)) {
                                throw new SchemaOperationException(SchemaOperationException.CODE_COLUMN_NOT_FOUND,
                                    colName);
                            }
                            else {
                                cols = null;

                                break;
                            }
                        }

                        SchemaOperationException err = QueryUtils.validateDropColumn(type, colName);

                        if (err != null)
                            throw err;

                        cols.add(colName);
                    }

                    if (cols != null) {
                        fut = ctx.query().dynamicColumnRemove(tbl.cacheName(), cmd.schemaName(),
                            type.tableName(), cols, cmd.ifTableExists(), cmd.ifExists());
                    }
                }
            }
            else
                throw new IgniteSQLException("Unsupported DDL operation: " + sql,
                    IgniteQueryErrorCode.UNSUPPORTED_OPERATION);

            if (fut != null)
                fut.get();

            QueryCursorImpl<List<?>> resCur = (QueryCursorImpl<List<?>>)new QueryCursorImpl(Collections.singletonList
                (Collections.singletonList(0L)), null, false);

            resCur.fieldsMeta(UPDATE_RESULT_META);

            return resCur;
        }
        catch (SchemaOperationException e) {
            U.error(null, "DDL operation failure", e);
            throw convert(e);
        }
        catch (IgniteSQLException e) {
            throw e;
        }
        catch (Exception e) {
            throw new IgniteSQLException(e.getMessage(), e);
        }
    }

    /**
     * Check if schema supports DDL statement.
     *
     * @param schemaName Schema name.
     */
    private static void isDdlOnSchemaSupported(String schemaName) {
        if (F.eq(QueryUtils.SCHEMA_SYS, schemaName))
            throw new IgniteSQLException("DDL statements are not supported on " + schemaName + " schema",
                IgniteQueryErrorCode.UNSUPPORTED_OPERATION);
    }

    /**
     * Check if table supports DDL statement.
     *
     * @param tbl Table.
     * @throws IgniteSQLException If failed.
     */
    private static void ensureDdlSupported(GridH2Table tbl) throws IgniteSQLException {
        if (tbl.cacheInfo().config().getCacheMode() == CacheMode.LOCAL)
            throw new IgniteSQLException("DDL statements are not supported on LOCAL caches",
                IgniteQueryErrorCode.UNSUPPORTED_OPERATION);
    }

    /**
     * Commits active transaction if exists.
     *
     * @throws IgniteCheckedException If failed.
     */
    private void finishActiveTxIfNecessary() throws IgniteCheckedException {
        try (GridNearTxLocal tx = MvccUtils.tx(ctx)) {
            if (tx == null)
                return;

            if (!tx.isRollbackOnly())
                tx.commit();
            else
                tx.rollback();
        }
    }

    /**
     * @return {@link IgniteSQLException} with the message same as of {@code this}'s and
     */
    private IgniteSQLException convert(SchemaOperationException e) {
        int sqlCode;

        switch (e.code()) {
            case SchemaOperationException.CODE_CACHE_NOT_FOUND:
                sqlCode = IgniteQueryErrorCode.CACHE_NOT_FOUND;

                break;

            case SchemaOperationException.CODE_TABLE_NOT_FOUND:
                sqlCode = IgniteQueryErrorCode.TABLE_NOT_FOUND;

                break;

            case SchemaOperationException.CODE_TABLE_EXISTS:
                sqlCode = IgniteQueryErrorCode.TABLE_ALREADY_EXISTS;

                break;

            case SchemaOperationException.CODE_COLUMN_NOT_FOUND:
                sqlCode = IgniteQueryErrorCode.COLUMN_NOT_FOUND;

                break;

            case SchemaOperationException.CODE_COLUMN_EXISTS:
                sqlCode = IgniteQueryErrorCode.COLUMN_ALREADY_EXISTS;

                break;

            case SchemaOperationException.CODE_INDEX_NOT_FOUND:
                sqlCode = IgniteQueryErrorCode.INDEX_NOT_FOUND;

                break;

            case SchemaOperationException.CODE_INDEX_EXISTS:
                sqlCode = IgniteQueryErrorCode.INDEX_ALREADY_EXISTS;

                break;

            default:
                sqlCode = IgniteQueryErrorCode.UNKNOWN;
        }

        return new IgniteSQLException(e.getMessage(), sqlCode);
    }

    /**
     * Convert this statement to query entity and do Ignite specific sanity checks on the way.
     * @return Query entity mimicking this SQL statement.
     */
    private static QueryEntity toQueryEntity(GridSqlCreateTable createTbl) {
        QueryEntity res = new QueryEntity();

        res.setTableName(createTbl.tableName());

        Set<String> notNullFields = null;

        HashMap<String, Object> dfltValues = new HashMap<>();

        Map<String, Integer> precision = new HashMap<>();
        Map<String, Integer> scale = new HashMap<>();

        for (Map.Entry<String, GridSqlColumn> e : createTbl.columns().entrySet()) {
            GridSqlColumn gridCol = e.getValue();

            Column col = gridCol.column();

            res.addQueryField(e.getKey(), getTypeClassName(gridCol), null);

            if (!col.isNullable()) {
                if (notNullFields == null)
                    notNullFields = new HashSet<>();

                notNullFields.add(e.getKey());
            }

            Object dfltVal = gridCol.defaultValue();

            if (dfltVal != null)
                dfltValues.put(e.getKey(), dfltVal);

            if (col.getType() == Value.DECIMAL) {
                precision.put(e.getKey(), (int)col.getPrecision());

                scale.put(e.getKey(), col.getScale());
            }

            if (col.getType() == Value.STRING ||
                col.getType() == Value.STRING_FIXED ||
                col.getType() == Value.STRING_IGNORECASE)
                precision.put(e.getKey(), (int)col.getPrecision());
        }

        if (!F.isEmpty(dfltValues))
            res.setDefaultFieldValues(dfltValues);

        if (!F.isEmpty(precision))
            res.setFieldsPrecision(precision);

        if (!F.isEmpty(scale))
            res.setFieldsScale(scale);

        String valTypeName = QueryUtils.createTableValueTypeName(createTbl.schemaName(), createTbl.tableName());
        String keyTypeName = QueryUtils.createTableKeyTypeName(valTypeName);

        if (!F.isEmpty(createTbl.keyTypeName()))
            keyTypeName = createTbl.keyTypeName();

        if (!F.isEmpty(createTbl.valueTypeName()))
            valTypeName = createTbl.valueTypeName();

        assert createTbl.wrapKey() != null;
        assert createTbl.wrapValue() != null;

        if (!createTbl.wrapKey()) {
            GridSqlColumn pkCol = createTbl.columns().get(createTbl.primaryKeyColumns().iterator().next());

            keyTypeName = getTypeClassName(pkCol);

            res.setKeyFieldName(pkCol.columnName());
        }
        else
            res.setKeyFields(createTbl.primaryKeyColumns());

        if (!createTbl.wrapValue()) {
            GridSqlColumn valCol = null;

            for (Map.Entry<String, GridSqlColumn> e : createTbl.columns().entrySet()) {
                if (!createTbl.primaryKeyColumns().contains(e.getKey())) {
                    valCol = e.getValue();

                    break;
                }
            }

            assert valCol != null;

            valTypeName = getTypeClassName(valCol);

            res.setValueFieldName(valCol.columnName());
        }

        res.setValueType(valTypeName);
        res.setKeyType(keyTypeName);

        if (!F.isEmpty(notNullFields)) {
            QueryEntityEx res0 = new QueryEntityEx(res);

            res0.setNotNullFields(notNullFields);

            res = res0;
        }

        return res;
    }

    /**
     * @param cmd Statement.
     * @return Whether {@code cmd} is a DDL statement we're able to handle.
     */
    public static boolean isDdlStatement(Prepared cmd) {
        return cmd instanceof CreateIndex || cmd instanceof DropIndex || cmd instanceof CreateTable ||
            cmd instanceof DropTable || cmd instanceof AlterTableAlterColumn;
    }

    /**
     * Helper function for obtaining type class name for H2.
     *
     * @param col Column.
     * @return Type class name.
     */
    private static String getTypeClassName(GridSqlColumn col) {
        int type = col.column().getType();

        switch (type) {
            case Value.UUID :
                if (!handleUuidAsByte)
                    return UUID.class.getName();

            default:
                return DataType.getTypeClassName(type);
        }
    }
}<|MERGE_RESOLUTION|>--- conflicted
+++ resolved
@@ -277,13 +277,7 @@
 
                 assert tbl.rowDescriptor() != null;
 
-<<<<<<< HEAD
-                H2Utils.checkAndStartNotStartedCache(tbl);
-
-                isDdlSupported(tbl);
-=======
                 ensureDdlSupported(tbl);
->>>>>>> a4d9fec7
 
                 QueryIndex newIdx = new QueryIndex();
 
