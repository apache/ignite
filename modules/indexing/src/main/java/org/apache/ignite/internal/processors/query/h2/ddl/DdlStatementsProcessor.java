--- conflicted
+++ resolved
@@ -18,7 +18,6 @@
 package org.apache.ignite.internal.processors.query.h2.ddl;
 
 import java.sql.PreparedStatement;
-import java.util.Collection;
 import java.util.HashMap;
 import java.util.List;
 import java.util.Map;
@@ -85,13 +84,8 @@
         ctx.discovery().setCustomEventListener(DdlInitDiscoveryMessage.class, new CustomEventListener<DdlInitDiscoveryMessage>() {
             /** {@inheritDoc} */
             @SuppressWarnings({"ThrowableResultOfMethodCallIgnored", "unchecked"})
-<<<<<<< HEAD
-            @Override public void onCustomEvent(AffinityTopologyVersion topVer, ClusterNode snd, DdlOperationInit msg) {
+            @Override public void onCustomEvent(AffinityTopologyVersion topVer, ClusterNode snd, DdlInitDiscoveryMessage msg) {
                 onInit(msg);
-=======
-            @Override public void onCustomEvent(AffinityTopologyVersion topVer, ClusterNode snd, DdlInitDiscoveryMessage msg) {
-                onInit(topVer, msg);
->>>>>>> ffc2034b
             }
         });
 
@@ -265,67 +259,19 @@
      * @param msg {@code INIT} message.
      */
     @SuppressWarnings({"unchecked", "ThrowableResultOfMethodCallIgnored"})
-<<<<<<< HEAD
-    private void onInit(DdlOperationInit msg) {
-        DdlCommandArguments args = msg.getArguments();
-
-=======
-    private void onInit(AffinityTopologyVersion topVer, DdlInitDiscoveryMessage msg) {
-        DdlAbstractOperation args = msg.operation();
-
-        if (msg.nodeState() == null) {
-            // Null state means we're at coordinator, so let's populate state with participating nodes
-            // in accordance with topology version.
-            // We take cache nodes and not just affinity nodes as long as we must create index on client
-            // nodes as well to build query plans correctly.
-            Collection<ClusterNode> nodes = filterNodes(args, topVer);
-
-            Map<UUID, IgniteCheckedException> newNodesState = new HashMap<>();
-
-            for (ClusterNode node : nodes)
-                newNodesState.put(node.id(), null);
-
-            msg.nodeState(newNodesState);
-        }
-
-        if (!msg.nodeState().containsKey(ctx.localNodeId()))
-            return;
-
->>>>>>> ffc2034b
+    private void onInit(DdlInitDiscoveryMessage msg) {
         try {
             // Let's tell everyone that we're participating if our init is successful...
-            if (doInit(args))
-                msg.getNodesState().put(ctx.localNodeId(), null);
+            if (doInit(msg.operation()))
+                msg.nodeState().put(ctx.localNodeId(), null);
         }
         catch (Throwable e) {
-<<<<<<< HEAD
             // Or tell everyone about the error that occurred
-            msg.getNodesState().put(ctx.localNodeId(), wrapThrowableIfNeeded(e));
-        }
-    }
-
-    /**
-=======
             msg.nodeState().put(ctx.localNodeId(), wrapThrowableIfNeeded(e));
         }
     }
 
     /**
-     * Filter nodes to run operation on in accordance with its type.
-     *
-     * @param args Command arguments.
-     * @param topVer Topology version.
-     * @return Filtered nodes.
-     */
-    private Collection<ClusterNode> filterNodes(DdlAbstractOperation args, AffinityTopologyVersion topVer) {
-        if (args instanceof DdlCreateIndexOperation)
-            return ctx.discovery().cacheNodes(idx.space(((DdlCreateIndexOperation) args).schemaName()), topVer);
-        else
-            throw new UnsupportedOperationException(args.getClass().getName());
-    }
-
-    /**
->>>>>>> ffc2034b
      * Perform actual INIT actions.
      * Exists as a separate method to allow overriding it in tests to check behavior in case of errors.
      *
@@ -334,15 +280,9 @@
      * @throws IgniteCheckedException if failed.
      */
     @SuppressWarnings("unchecked")
-<<<<<<< HEAD
-    boolean doInit(DdlCommandArguments args) throws IgniteCheckedException {
-        if (args instanceof CreateIndexArguments) {
+    boolean doInit(DdlAbstractOperation args) throws IgniteCheckedException {
+        if (args instanceof DdlCreateIndexOperation) {
             return true;
-=======
-    void doInit(DdlAbstractOperation args) throws IgniteCheckedException {
-        if (args instanceof DdlCreateIndexOperation) {
-            // No-op.
->>>>>>> ffc2034b
         }
 
         return false;
