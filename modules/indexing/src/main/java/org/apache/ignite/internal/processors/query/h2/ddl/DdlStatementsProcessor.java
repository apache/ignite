--- conflicted
+++ resolved
@@ -657,11 +657,7 @@
 
             if (col.getType() == Value.STRING ||
                 col.getType() == Value.STRING_FIXED ||
-<<<<<<< HEAD
-                col.getType() == Value.STRING_IGNORECASE) {
-=======
                 col.getType() == Value.STRING_IGNORECASE)
->>>>>>> 3fb68f72
                 precision.put(e.getKey(), (int)col.getPrecision());
         }
 
