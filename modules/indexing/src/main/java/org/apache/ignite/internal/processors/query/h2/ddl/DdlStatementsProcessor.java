--- conflicted
+++ resolved
@@ -26,7 +26,6 @@
 import org.apache.ignite.cache.QueryEntity;
 import org.apache.ignite.cache.QueryIndex;
 import org.apache.ignite.cache.query.FieldsQueryCursor;
-import org.apache.ignite.cache.query.Query;
 import org.apache.ignite.internal.GridKernalContext;
 import org.apache.ignite.internal.IgniteInternalFuture;
 import org.apache.ignite.internal.processors.cache.QueryCursorImpl;
@@ -46,11 +45,8 @@
 import org.apache.ignite.internal.processors.query.h2.sql.GridSqlStatement;
 import org.apache.ignite.internal.processors.query.schema.SchemaOperationException;
 import org.apache.ignite.internal.util.future.GridFinishedFuture;
-<<<<<<< HEAD
 import org.apache.ignite.lang.IgniteClosure;
-=======
 import org.apache.ignite.internal.util.typedef.F;
->>>>>>> bfb27815
 import org.h2.command.Prepared;
 import org.h2.command.ddl.CreateIndex;
 import org.h2.command.ddl.CreateTable;
@@ -167,7 +163,6 @@
                             cmd.tableName());
                 }
                 else {
-<<<<<<< HEAD
                     QueryEntity e = toQueryEntity(cmd);
 
                     Exception ex = QueryUtils.checkQueryEntityConflicts(cmd.schemaName(), e,
@@ -181,12 +176,8 @@
                     if (ex != null)
                         throw (IgniteSQLException)ex;
 
-                    ctx.query().dynamicTableCreate(cmd.schemaName(), e, cmd.templateCacheName(),
-                        cmd.ifNotExists());
-=======
                     ctx.query().dynamicTableCreate(cmd.schemaName(), toQueryEntity(cmd), cmd.templateName(),
                         cmd.atomicityMode(), cmd.backups(), cmd.ifNotExists());
->>>>>>> bfb27815
                 }
             }
             else if (stmt0 instanceof GridSqlDropTable) {
