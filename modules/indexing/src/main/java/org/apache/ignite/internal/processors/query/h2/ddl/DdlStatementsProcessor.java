--- conflicted
+++ resolved
@@ -157,7 +157,7 @@
                 newIdx.setInlineSize(cmd0.inlineSize());
 
                 fut = ctx.query().dynamicIndexCreate(tbl.cacheName(), cmd.schemaName(), typeDesc.tableName(),
-                    newIdx, cmd0.ifNotExists(), cmd0.parallel());
+                        newIdx, cmd0.ifNotExists(), cmd0.parallel());
             }
             else if (cmd instanceof SqlDropIndexCommand) {
                 SqlDropIndexCommand cmd0 = (SqlDropIndexCommand)cmd;
@@ -168,14 +168,14 @@
                     isDdlSupported(tbl);
 
                     fut = ctx.query().dynamicIndexDrop(tbl.cacheName(), cmd0.schemaName(), cmd0.indexName(),
-                        cmd0.ifExists());
+                            cmd0.ifExists());
                 }
                 else {
                     if (cmd0.ifExists())
                         fut = new GridFinishedFuture();
                     else
                         throw new SchemaOperationException(SchemaOperationException.CODE_INDEX_NOT_FOUND,
-                            cmd0.indexName());
+                                cmd0.indexName());
                 }
             }
             else if (cmd instanceof SqlAlterTableCommand) {
@@ -191,7 +191,7 @@
 
                 if (tbl == null) {
                     throw new SchemaOperationException(SchemaOperationException.CODE_TABLE_NOT_FOUND,
-                        cmd0.tableName());
+                            cmd0.tableName());
                 }
 
                 Boolean logging = cmd0.logging();
@@ -232,7 +232,7 @@
             }
             else
                 throw new IgniteSQLException("Unsupported DDL operation: " + sql,
-                    IgniteQueryErrorCode.UNSUPPORTED_OPERATION);
+                        IgniteQueryErrorCode.UNSUPPORTED_OPERATION);
 
             if (fut != null)
                 fut.get();
@@ -260,7 +260,7 @@
      */
     @SuppressWarnings({"unchecked", "ThrowableResultOfMethodCallIgnored"})
     public FieldsQueryCursor<List<?>> runDdlStatement(String sql, Prepared prepared)
-        throws IgniteCheckedException {
+            throws IgniteCheckedException {
         IgniteInternalFuture fut = null;
 
         try {
@@ -301,7 +301,7 @@
                 newIdx.setFields(flds);
 
                 fut = ctx.query().dynamicIndexCreate(tbl.cacheName(), cmd.schemaName(), typeDesc.tableName(),
-                    newIdx, cmd.ifNotExists(), 0);
+                        newIdx, cmd.ifNotExists(), 0);
             }
             else if (stmt0 instanceof GridSqlDropIndex) {
                 GridSqlDropIndex cmd = (GridSqlDropIndex) stmt0;
@@ -312,14 +312,14 @@
                     isDdlSupported(tbl);
 
                     fut = ctx.query().dynamicIndexDrop(tbl.cacheName(), cmd.schemaName(), cmd.indexName(),
-                        cmd.ifExists());
+                            cmd.ifExists());
                 }
                 else {
                     if (cmd.ifExists())
                         fut = new GridFinishedFuture();
                     else
                         throw new SchemaOperationException(SchemaOperationException.CODE_INDEX_NOT_FOUND,
-                            cmd.indexName());
+                                cmd.indexName());
                 }
             }
             else if (stmt0 instanceof GridSqlCreateTable) {
@@ -329,14 +329,14 @@
 
                 if (!F.eq(QueryUtils.DFLT_SCHEMA, cmd.schemaName()))
                     throw new SchemaOperationException("CREATE TABLE can only be executed on " +
-                        QueryUtils.DFLT_SCHEMA + " schema.");
+                            QueryUtils.DFLT_SCHEMA + " schema.");
 
                 GridH2Table tbl = idx.dataTable(cmd.schemaName(), cmd.tableName());
 
                 if (tbl != null) {
                     if (!cmd.ifNotExists())
                         throw new SchemaOperationException(SchemaOperationException.CODE_TABLE_EXISTS,
-                            cmd.tableName());
+                                cmd.tableName());
                 }
                 else {
                     QueryEntity e = toQueryEntity(cmd);
@@ -347,14 +347,14 @@
                     ccfg.setSqlSchema(cmd.schemaName());
 
                     SchemaOperationException err =
-                        QueryUtils.checkQueryEntityConflicts(ccfg, ctx.cache().cacheDescriptors().values());
+                            QueryUtils.checkQueryEntityConflicts(ccfg, ctx.cache().cacheDescriptors().values());
 
                     if (err != null)
                         throw err;
 
                     ctx.query().dynamicTableCreate(cmd.schemaName(), e, cmd.templateName(), cmd.cacheName(),
-                        cmd.cacheGroup(), cmd.dataRegionName(), cmd.affinityKey(), cmd.atomicityMode(),
-                        cmd.writeSynchronizationMode(), cmd.backups(), cmd.ifNotExists());
+                            cmd.cacheGroup(), cmd.dataRegionName(), cmd.affinityKey(), cmd.atomicityMode(),
+                            cmd.writeSynchronizationMode(), cmd.backups(), cmd.ifNotExists());
                 }
             }
             else if (stmt0 instanceof GridSqlDropTable) {
@@ -364,7 +364,7 @@
 
                 if (!F.eq(QueryUtils.DFLT_SCHEMA, cmd.schemaName()))
                     throw new SchemaOperationException("DROP TABLE can only be executed on " +
-                        QueryUtils.DFLT_SCHEMA + " schema.");
+                            QueryUtils.DFLT_SCHEMA + " schema.");
 
                 GridH2Table tbl = idx.dataTable(cmd.schemaName(), cmd.tableName());
 
@@ -377,7 +377,7 @@
                 if (tbl == null) {
                     if (!cmd.ifExists())
                         throw new SchemaOperationException(SchemaOperationException.CODE_TABLE_NOT_FOUND,
-                            cmd.tableName());
+                                cmd.tableName());
                 }
                 else
                     ctx.query().dynamicTableDrop(tbl.cacheName(), cmd.tableName(), cmd.ifExists());
@@ -396,12 +396,12 @@
                 if (tbl == null) {
                     if (!cmd.ifTableExists())
                         throw new SchemaOperationException(SchemaOperationException.CODE_TABLE_NOT_FOUND,
-                            cmd.tableName());
+                                cmd.tableName());
                 }
                 else {
                     if (QueryUtils.isSqlType(tbl.rowDescriptor().type().valueClass()))
                         throw new SchemaOperationException("Cannot add column(s) because table was created " +
-                            "with " + PARAM_WRAP_VALUE + "=false option.");
+                                "with " + PARAM_WRAP_VALUE + "=false option.");
 
                     List<QueryField> cols = new ArrayList<>(cmd.columns().length);
 
@@ -411,7 +411,7 @@
                         if (tbl.doesColumnExist(col.columnName())) {
                             if ((!cmd.ifNotExists() || cmd.columns().length != 1)) {
                                 throw new SchemaOperationException(SchemaOperationException.CODE_COLUMN_EXISTS,
-                                    col.columnName());
+                                        col.columnName());
                             }
                             else {
                                 cols = null;
@@ -421,14 +421,9 @@
                         }
 
                         QueryField field = new QueryField(col.columnName(),
-                            DataType.getTypeClassName(col.column().getType()),
-<<<<<<< HEAD
-                            col.column().isNullable(), col.column().getType() == Value.STRING_IGNORECASE,
-                            col.defaultValue());
-=======
-                            col.column().isNullable(), col.defaultValue(),
-                            col.precision(), col.scale());
->>>>>>> 675d697e
+                                DataType.getTypeClassName(col.column().getType()),
+                                col.column().isNullable(), col.column().getType() == Value.STRING_IGNORECASE,
+                                col.defaultValue(), col.precision(), col.scale());
 
                         cols.add(field);
 
@@ -442,7 +437,7 @@
                             QueryUtils.checkNotNullAllowed(tbl.cache().config());
 
                         fut = ctx.query().dynamicColumnAdd(tbl.cacheName(), cmd.schemaName(),
-                            tbl.rowDescriptor().type().tableName(), cols, cmd.ifTableExists(), cmd.ifNotExists());
+                                tbl.rowDescriptor().type().tableName(), cols, cmd.ifTableExists(), cmd.ifNotExists());
                     }
                 }
             }
@@ -460,14 +455,14 @@
                 if (tbl == null) {
                     if (!cmd.ifTableExists())
                         throw new SchemaOperationException(SchemaOperationException.CODE_TABLE_NOT_FOUND,
-                            cmd.tableName());
+                                cmd.tableName());
                 }
                 else {
                     assert tbl.rowDescriptor() != null;
 
                     if (QueryUtils.isSqlType(tbl.rowDescriptor().type().valueClass()))
                         throw new SchemaOperationException("Cannot drop column(s) because table was created " +
-                            "with " + PARAM_WRAP_VALUE + "=false option.");
+                                "with " + PARAM_WRAP_VALUE + "=false option.");
 
                     List<String> cols = new ArrayList<>(cmd.columns().length);
 
@@ -477,7 +472,7 @@
                         if (!tbl.doesColumnExist(colName)) {
                             if ((!cmd.ifExists() || cmd.columns().length != 1)) {
                                 throw new SchemaOperationException(SchemaOperationException.CODE_COLUMN_NOT_FOUND,
-                                    colName);
+                                        colName);
                             }
                             else {
                                 cols = null;
@@ -496,19 +491,19 @@
 
                     if (cols != null) {
                         fut = ctx.query().dynamicColumnRemove(tbl.cacheName(), cmd.schemaName(),
-                            type.tableName(), cols, cmd.ifTableExists(), cmd.ifExists());
+                                type.tableName(), cols, cmd.ifTableExists(), cmd.ifExists());
                     }
                 }
             }
             else
                 throw new IgniteSQLException("Unsupported DDL operation: " + sql,
-                    IgniteQueryErrorCode.UNSUPPORTED_OPERATION);
+                        IgniteQueryErrorCode.UNSUPPORTED_OPERATION);
 
             if (fut != null)
                 fut.get();
 
             QueryCursorImpl<List<?>> resCur = (QueryCursorImpl<List<?>>)new QueryCursorImpl(Collections.singletonList
-                (Collections.singletonList(0L)), null, false);
+                    (Collections.singletonList(0L)), null, false);
 
             resCur.fieldsMeta(UPDATE_RESULT_META);
 
@@ -538,7 +533,7 @@
 
         if (cctx.isLocal())
             throw new IgniteSQLException("DDL statements are not supported on LOCAL caches",
-                IgniteQueryErrorCode.UNSUPPORTED_OPERATION);
+                    IgniteQueryErrorCode.UNSUPPORTED_OPERATION);
     }
 
     /**
@@ -705,6 +700,6 @@
      */
     public static boolean isDdlStatement(Prepared cmd) {
         return cmd instanceof CreateIndex || cmd instanceof DropIndex || cmd instanceof CreateTable ||
-            cmd instanceof DropTable || cmd instanceof AlterTableAlterColumn;
+                cmd instanceof DropTable || cmd instanceof AlterTableAlterColumn;
     }
 }