--- conflicted
+++ resolved
@@ -111,11 +111,7 @@
      */
     @SuppressWarnings("unchecked")
     public FieldsQueryCursor<List<?>> runDdlStatement(String sql, SqlCommand cmd) throws IgniteCheckedException {
-<<<<<<< HEAD
         IgniteInternalFuture fut = null;
-=======
-        IgniteInternalFuture fut;
->>>>>>> 22eda40c
 
         try {
             if (cmd instanceof SqlCreateIndexCommand) {
