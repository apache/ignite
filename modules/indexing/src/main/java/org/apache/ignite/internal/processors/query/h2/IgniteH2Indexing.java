/*
 * Licensed to the Apache Software Foundation (ASF) under one or more
 * contributor license agreements.  See the NOTICE file distributed with
 * this work for additional information regarding copyright ownership.
 * The ASF licenses this file to You under the Apache License, Version 2.0
 * (the "License"); you may not use this file except in compliance with
 * the License.  You may obtain a copy of the License at
 *
 *      http://www.apache.org/licenses/LICENSE-2.0
 *
 * Unless required by applicable law or agreed to in writing, software
 * distributed under the License is distributed on an "AS IS" BASIS,
 * WITHOUT WARRANTIES OR CONDITIONS OF ANY KIND, either express or implied.
 * See the License for the specific language governing permissions and
 * limitations under the License.
 */

package org.apache.ignite.internal.processors.query.h2;

import java.lang.reflect.Method;
import java.lang.reflect.Modifier;
import java.math.BigDecimal;
import java.math.BigInteger;
import java.sql.Connection;
import java.sql.DriverManager;
import java.sql.PreparedStatement;
import java.sql.ResultSet;
import java.sql.SQLException;
import java.sql.Statement;
import java.sql.Types;
import java.text.MessageFormat;
import java.util.ArrayList;
import java.util.Arrays;
import java.util.Collection;
import java.util.Collections;
import java.util.HashSet;
import java.util.Iterator;
import java.util.LinkedHashSet;
import java.util.List;
import java.util.Map;
import java.util.UUID;
import java.util.concurrent.ConcurrentHashMap;
import java.util.concurrent.ConcurrentMap;
import java.util.concurrent.TimeUnit;
import java.util.concurrent.atomic.AtomicLong;
import java.util.regex.Pattern;
import javax.cache.Cache;
import javax.cache.CacheException;
import org.apache.ignite.IgniteCheckedException;
import org.apache.ignite.IgniteDataStreamer;
import org.apache.ignite.IgniteException;
import org.apache.ignite.IgniteLogger;
import org.apache.ignite.IgniteSystemProperties;
import org.apache.ignite.cache.query.FieldsQueryCursor;
import org.apache.ignite.cache.query.QueryCancelledException;
import org.apache.ignite.cache.query.QueryCursor;
import org.apache.ignite.cache.query.SqlFieldsQuery;
import org.apache.ignite.cache.query.SqlQuery;
import org.apache.ignite.cache.query.annotations.QuerySqlFunction;
import org.apache.ignite.cluster.ClusterNode;
import org.apache.ignite.internal.GridKernalContext;
import org.apache.ignite.internal.GridTopic;
import org.apache.ignite.internal.IgniteInternalFuture;
import org.apache.ignite.internal.processors.affinity.AffinityTopologyVersion;
import org.apache.ignite.internal.processors.cache.CacheEntryImpl;
import org.apache.ignite.internal.processors.cache.CacheObjectUtils;
import org.apache.ignite.internal.processors.cache.CacheObjectValueContext;
import org.apache.ignite.internal.processors.cache.GridCacheContext;
import org.apache.ignite.internal.processors.cache.GridCacheSharedContext;
import org.apache.ignite.internal.processors.cache.QueryCursorImpl;
import org.apache.ignite.internal.processors.cache.distributed.dht.preloader.GridDhtPartitionsExchangeFuture;
import org.apache.ignite.internal.processors.cache.persistence.CacheDataRow;
import org.apache.ignite.internal.processors.cache.persistence.tree.io.PageIO;
import org.apache.ignite.internal.processors.cache.query.CacheQueryPartitionInfo;
import org.apache.ignite.internal.processors.cache.query.GridCacheQueryManager;
import org.apache.ignite.internal.processors.cache.query.GridCacheQueryMarshallable;
import org.apache.ignite.internal.processors.cache.query.GridCacheTwoStepQuery;
import org.apache.ignite.internal.processors.cache.query.IgniteQueryErrorCode;
import org.apache.ignite.internal.processors.cache.query.QueryTable;
import org.apache.ignite.internal.processors.cache.query.SqlFieldsQueryEx;
import org.apache.ignite.internal.processors.query.CacheQueryObjectValueContext;
import org.apache.ignite.internal.processors.query.GridQueryCacheObjectsIterator;
import org.apache.ignite.internal.processors.query.GridQueryCancel;
import org.apache.ignite.internal.processors.query.GridQueryFieldMetadata;
import org.apache.ignite.internal.processors.query.GridQueryFieldsResult;
import org.apache.ignite.internal.processors.query.GridQueryFieldsResultAdapter;
import org.apache.ignite.internal.processors.query.GridQueryIndexing;
import org.apache.ignite.internal.processors.query.GridQueryRowCacheCleaner;
import org.apache.ignite.internal.processors.query.GridQueryTypeDescriptor;
import org.apache.ignite.internal.processors.query.GridRunningQueryInfo;
import org.apache.ignite.internal.processors.query.IgniteSQLException;
import org.apache.ignite.internal.processors.query.QueryField;
import org.apache.ignite.internal.processors.query.QueryIndexDescriptorImpl;
import org.apache.ignite.internal.processors.query.QueryUtils;
import org.apache.ignite.internal.processors.query.SqlClientContext;
import org.apache.ignite.internal.processors.query.h2.database.H2RowFactory;
import org.apache.ignite.internal.processors.query.h2.database.H2TreeIndex;
import org.apache.ignite.internal.processors.query.h2.database.io.H2ExtrasInnerIO;
import org.apache.ignite.internal.processors.query.h2.database.io.H2ExtrasLeafIO;
import org.apache.ignite.internal.processors.query.h2.database.io.H2InnerIO;
import org.apache.ignite.internal.processors.query.h2.database.io.H2LeafIO;
import org.apache.ignite.internal.processors.query.h2.ddl.DdlStatementsProcessor;
import org.apache.ignite.internal.processors.query.h2.dml.DmlUtils;
import org.apache.ignite.internal.processors.query.h2.dml.UpdatePlan;
import org.apache.ignite.internal.processors.query.h2.opt.GridH2DefaultTableEngine;
import org.apache.ignite.internal.processors.query.h2.opt.GridH2IndexBase;
import org.apache.ignite.internal.processors.query.h2.opt.GridH2PlainRowFactory;
import org.apache.ignite.internal.processors.query.h2.opt.GridH2QueryContext;
import org.apache.ignite.internal.processors.query.h2.opt.GridH2Row;
import org.apache.ignite.internal.processors.query.h2.opt.GridH2RowDescriptor;
import org.apache.ignite.internal.processors.query.h2.opt.GridH2Table;
import org.apache.ignite.internal.processors.query.h2.sql.GridSqlQuery;
import org.apache.ignite.internal.processors.query.h2.sql.GridSqlQueryParser;
import org.apache.ignite.internal.processors.query.h2.sql.GridSqlQuerySplitter;
import org.apache.ignite.internal.processors.query.h2.sql.GridSqlStatement;
import org.apache.ignite.internal.processors.query.h2.twostep.GridMapQueryExecutor;
import org.apache.ignite.internal.processors.query.h2.twostep.GridReduceQueryExecutor;
import org.apache.ignite.internal.processors.query.h2.twostep.MapQueryLazyWorker;
import org.apache.ignite.internal.processors.query.schema.SchemaIndexCacheVisitor;
import org.apache.ignite.internal.processors.query.schema.SchemaIndexCacheVisitorClosure;
import org.apache.ignite.internal.processors.query.schema.SchemaIndexCacheVisitorImpl;
import org.apache.ignite.internal.processors.timeout.GridTimeoutProcessor;
import org.apache.ignite.internal.sql.SqlParseException;
import org.apache.ignite.internal.sql.SqlParser;
import org.apache.ignite.internal.sql.command.SqlBulkLoadCommand;
import org.apache.ignite.internal.sql.command.SqlAlterTableCommand;
import org.apache.ignite.internal.sql.command.SqlAlterUserCommand;
import org.apache.ignite.internal.sql.command.SqlCommand;
import org.apache.ignite.internal.sql.command.SqlCreateIndexCommand;
import org.apache.ignite.internal.sql.command.SqlCreateUserCommand;
import org.apache.ignite.internal.sql.command.SqlDropIndexCommand;
import org.apache.ignite.internal.sql.command.SqlDropUserCommand;
import org.apache.ignite.internal.util.GridBoundedConcurrentLinkedHashMap;
import org.apache.ignite.internal.util.GridEmptyCloseableIterator;
import org.apache.ignite.internal.util.GridSpinBusyLock;
import org.apache.ignite.internal.util.lang.GridCloseableIterator;
import org.apache.ignite.internal.util.lang.GridPlainRunnable;
import org.apache.ignite.internal.util.lang.IgniteInClosure2X;
import org.apache.ignite.internal.util.typedef.F;
import org.apache.ignite.internal.util.typedef.internal.CU;
import org.apache.ignite.internal.util.typedef.internal.LT;
import org.apache.ignite.internal.util.typedef.internal.SB;
import org.apache.ignite.internal.util.typedef.internal.U;
import org.apache.ignite.lang.IgniteBiClosure;
import org.apache.ignite.lang.IgniteBiTuple;
import org.apache.ignite.lang.IgniteFuture;
import org.apache.ignite.lang.IgniteInClosure;
import org.apache.ignite.marshaller.Marshaller;
import org.apache.ignite.marshaller.jdk.JdkMarshaller;
import org.apache.ignite.plugin.extensions.communication.Message;
import org.apache.ignite.resources.LoggerResource;
import org.apache.ignite.spi.indexing.IndexingQueryFilter;
import org.apache.ignite.spi.indexing.IndexingQueryFilterImpl;
import org.h2.api.ErrorCode;
import org.h2.api.JavaObjectSerializer;
import org.h2.command.Prepared;
import org.h2.command.dml.NoOperation;
import org.h2.engine.Session;
import org.h2.engine.SysProperties;
import org.h2.index.Index;
import org.h2.jdbc.JdbcStatement;
import org.h2.server.web.WebServer;
import org.h2.table.IndexColumn;
import org.h2.tools.Server;
import org.h2.util.JdbcUtils;
import org.jetbrains.annotations.NotNull;
import org.jetbrains.annotations.Nullable;

import static org.apache.ignite.IgniteSystemProperties.IGNITE_H2_DEBUG_CONSOLE;
import static org.apache.ignite.IgniteSystemProperties.IGNITE_H2_DEBUG_CONSOLE_PORT;
import static org.apache.ignite.IgniteSystemProperties.IGNITE_H2_INDEXING_CACHE_CLEANUP_PERIOD;
import static org.apache.ignite.IgniteSystemProperties.IGNITE_H2_INDEXING_CACHE_THREAD_USAGE_TIMEOUT;
import static org.apache.ignite.IgniteSystemProperties.getInteger;
import static org.apache.ignite.IgniteSystemProperties.getString;
import static org.apache.ignite.internal.processors.cache.query.GridCacheQueryType.SQL;
import static org.apache.ignite.internal.processors.cache.query.GridCacheQueryType.SQL_FIELDS;
import static org.apache.ignite.internal.processors.cache.query.GridCacheQueryType.TEXT;
import static org.apache.ignite.internal.processors.query.QueryUtils.KEY_FIELD_NAME;
import static org.apache.ignite.internal.processors.query.QueryUtils.VAL_FIELD_NAME;
import static org.apache.ignite.internal.processors.query.QueryUtils.VER_FIELD_NAME;
import static org.apache.ignite.internal.processors.query.h2.opt.DistributedJoinMode.OFF;
import static org.apache.ignite.internal.processors.query.h2.opt.DistributedJoinMode.distributedJoinMode;
import static org.apache.ignite.internal.processors.query.h2.opt.GridH2QueryType.LOCAL;
import static org.apache.ignite.internal.processors.query.h2.opt.GridH2QueryType.PREPARE;

/**
 * Indexing implementation based on H2 database engine. In this implementation main query language is SQL,
 * fulltext indexing can be performed using Lucene.
 * <p>
 * For each registered {@link GridQueryTypeDescriptor} this SPI will create respective SQL table with
 * {@code '_key'} and {@code '_val'} fields for key and value, and fields from
 * {@link GridQueryTypeDescriptor#fields()}.
 * For each table it will create indexes declared in {@link GridQueryTypeDescriptor#indexes()}.
 */
@SuppressWarnings({"UnnecessaryFullyQualifiedName", "NonFinalStaticVariableUsedInClassInitialization"})
public class IgniteH2Indexing implements GridQueryIndexing {
    public static final Pattern INTERNAL_CMD_RE = Pattern.compile(
<<<<<<< HEAD
        "^(create|drop)\\s+index|^alter\\s+table|^copy|^(create|alter|drop)\\s+user", Pattern.CASE_INSENSITIVE);
=======
        "^(create|drop)\\s+index|^alter\\s+table|^copy|^set|^flush", Pattern.CASE_INSENSITIVE);
>>>>>>> a125b0d8

    /*
     * Register IO for indexes.
     */
    static {
        PageIO.registerH2(H2InnerIO.VERSIONS, H2LeafIO.VERSIONS);
        H2ExtrasInnerIO.register();
        H2ExtrasLeafIO.register();

        // Initialize system properties for H2.
        System.setProperty("h2.objectCache", "false");
        System.setProperty("h2.serializeJavaObject", "false");
        System.setProperty("h2.objectCacheMaxPerElementSize", "0"); // Avoid ValueJavaObject caching.
        System.setProperty("h2.optimizeTwoEquals", "false"); // Makes splitter fail on subqueries in WHERE.
    }

    /** Default DB options. */
    private static final String DB_OPTIONS = ";LOCK_MODE=3;MULTI_THREADED=1;DB_CLOSE_ON_EXIT=FALSE" +
        ";DEFAULT_LOCK_TIMEOUT=10000;FUNCTIONS_IN_SCHEMA=true;OPTIMIZE_REUSE_RESULTS=0;QUERY_CACHE_SIZE=0" +
        ";RECOMPILE_ALWAYS=1;MAX_OPERATION_MEMORY=0;NESTED_JOINS=0;BATCH_JOINS=1" +
        ";ROW_FACTORY=\"" + GridH2PlainRowFactory.class.getName() + "\"" +
        ";DEFAULT_TABLE_ENGINE=" + GridH2DefaultTableEngine.class.getName();

        // Uncomment this setting to get debug output from H2 to sysout.
//        ";TRACE_LEVEL_SYSTEM_OUT=3";

    /** Dummy metadata for update result. */
    public static final List<GridQueryFieldMetadata> UPDATE_RESULT_META = Collections.<GridQueryFieldMetadata>
        singletonList(new H2SqlFieldMetadata(null, null, "UPDATED", Long.class.getName()));

    /** */
    private static final int PREPARED_STMT_CACHE_SIZE = 256;

    /** */
    private static final int TWO_STEP_QRY_CACHE_SIZE = 1024;

    /** The period of clean up the {@link #stmtCache}. */
    private final Long CLEANUP_STMT_CACHE_PERIOD = Long.getLong(IGNITE_H2_INDEXING_CACHE_CLEANUP_PERIOD, 10_000);

    /** The period of clean up the {@link #conns}. */
    private final Long CLEANUP_CONNECTIONS_PERIOD = 2000L;

    /** The timeout to remove entry from the {@link #stmtCache} if the thread doesn't perform any queries. */
    private final Long STATEMENT_CACHE_THREAD_USAGE_TIMEOUT =
        Long.getLong(IGNITE_H2_INDEXING_CACHE_THREAD_USAGE_TIMEOUT, 600 * 1000);

    /** */
    private GridTimeoutProcessor.CancelableTask stmtCacheCleanupTask;

    /** */
    private GridTimeoutProcessor.CancelableTask connCleanupTask;

    /** Logger. */
    @LoggerResource
    private IgniteLogger log;

    /** Node ID. */
    private UUID nodeId;

    /** */
    private Marshaller marshaller;

    /** Collection of schemaNames and registered tables. */
    private final ConcurrentMap<String, H2Schema> schemas = new ConcurrentHashMap<>();

    /** */
    private String dbUrl = "jdbc:h2:mem:";

    /** */
    private final ConcurrentMap<Thread, Connection> conns = new ConcurrentHashMap<>();

    /** */
    private GridMapQueryExecutor mapQryExec;

    /** */
    private GridReduceQueryExecutor rdcQryExec;

    /** Cache name -> schema name */
    private final Map<String, String> cacheName2schema = new ConcurrentHashMap<>();

    /** */
    private AtomicLong qryIdGen;

    /** */
    private GridSpinBusyLock busyLock;

    /** */
    private final Object schemaMux = new Object();

    /** */
    private final ConcurrentMap<Long, GridRunningQueryInfo> runs = new ConcurrentHashMap<>();

    /** Row cache. */
    private final H2RowCacheRegistry rowCache = new H2RowCacheRegistry();

    /** */
    private final ThreadLocal<H2ConnectionWrapper> connCache = new ThreadLocal<H2ConnectionWrapper>() {
        @Nullable @Override public H2ConnectionWrapper get() {
            H2ConnectionWrapper c = super.get();

            boolean reconnect = true;

            try {
                reconnect = c == null || c.connection().isClosed();
            }
            catch (SQLException e) {
                U.warn(log, "Failed to check connection status.", e);
            }

            if (reconnect) {
                c = initialValue();

                set(c);

                // Reset statement cache when new connection is created.
                stmtCache.remove(Thread.currentThread());
            }

            return c;
        }

        @Nullable @Override protected H2ConnectionWrapper initialValue() {
            Connection c;

            try {
                c = DriverManager.getConnection(dbUrl);
            }
            catch (SQLException e) {
                throw new IgniteSQLException("Failed to initialize DB connection: " + dbUrl, e);
            }

            conns.put(Thread.currentThread(), c);

            return new H2ConnectionWrapper(c);
        }
    };

    /** */
    protected volatile GridKernalContext ctx;

    /** Cache object value context. */
    protected CacheQueryObjectValueContext valCtx;

    /** */
    private DmlStatementsProcessor dmlProc;

    /** */
    private DdlStatementsProcessor ddlProc;

    /** */
    private final ConcurrentMap<QueryTable, GridH2Table> dataTables = new ConcurrentHashMap<>();

    /** Statement cache. */
    private final ConcurrentHashMap<Thread, H2StatementCache> stmtCache = new ConcurrentHashMap<>();

    /** */
    private final GridBoundedConcurrentLinkedHashMap<H2TwoStepCachedQueryKey, H2TwoStepCachedQuery> twoStepCache =
        new GridBoundedConcurrentLinkedHashMap<>(TWO_STEP_QRY_CACHE_SIZE);

    /** */
    private final IgniteInClosure<? super IgniteInternalFuture<?>> logger = new IgniteInClosure<IgniteInternalFuture<?>>() {
        @Override public void apply(IgniteInternalFuture<?> fut) {
            try {
                fut.get();
            }
            catch (IgniteCheckedException e) {
                U.error(log, e.getMessage(), e);
            }
        }
    };

    /**
     * @return Kernal context.
     */
    public GridKernalContext kernalContext() {
        return ctx;
    }

    /**
     * @param schema Schema.
     * @return Connection.
     */
    public Connection connectionForSchema(String schema) {
        try {
            return connectionForThread(schema);
        }
        catch (IgniteCheckedException e) {
            throw new IgniteException(e);
        }
    }

    /**
     * @param c Connection.
     * @param sql SQL.
     * @return <b>Cached</b> prepared statement.
     */
    @SuppressWarnings("ConstantConditions")
    @Nullable private PreparedStatement cachedStatement(Connection c, String sql) {
        try {
            return prepareStatement(c, sql, true, true);
        }
        catch (SQLException e) {
            // We actually don't except anything SQL related here as we're supposed to work with cache only.
            throw new AssertionError(e);
        }
    }

    /**
     * @param c Connection.
     * @param sql SQL.
     * @param useStmtCache If {@code true} uses statement cache.
     * @return Prepared statement.
     * @throws SQLException If failed.
     */
    @SuppressWarnings("ConstantConditions")
    @NotNull private PreparedStatement prepareStatement(Connection c, String sql, boolean useStmtCache)
        throws SQLException {
        return prepareStatement(c, sql, useStmtCache, false);
    }

    /**
     * @param c Connection.
     * @param sql SQL.
     * @param useStmtCache If {@code true} uses statement cache.
     * @param cachedOnly Whether parsing should be avoided if statement has not been found in cache.
     * @return Prepared statement.
     * @throws SQLException If failed.
     */
    @Nullable private PreparedStatement prepareStatement(Connection c, String sql, boolean useStmtCache,
        boolean cachedOnly) throws SQLException {
        // We can't avoid parsing and avoid using cache at the same time.
        assert useStmtCache || !cachedOnly;

        if (useStmtCache) {
            H2StatementCache cache = getStatementsCacheForCurrentThread();

            H2CachedStatementKey key = new H2CachedStatementKey(c.getSchema(), sql);

            PreparedStatement stmt = cache.get(key);

            if (stmt != null && !stmt.isClosed() && !((JdbcStatement)stmt).isCancelled() &&
                !GridSqlQueryParser.prepared(stmt).needRecompile()) {
                assert stmt.getConnection() == c;

                return stmt;
            }

            if (cachedOnly)
                return null;

            stmt = prepare0(c, sql);

            cache.put(key, stmt);

            return stmt;
        }
        else
            return prepare0(c, sql);
    }

    /**
     * Prepare statement.
     *
     * @param c Connection.
     * @param sql SQL.
     * @return Prepared statement.
     * @throws SQLException If failed.
     */
    private PreparedStatement prepare0(Connection c, String sql) throws SQLException {
        boolean insertHack = GridH2Table.insertHackRequired(sql);

        if (insertHack) {
            GridH2Table.insertHack(true);

            try {
                return c.prepareStatement(sql);
            }
            finally {
                GridH2Table.insertHack(false);
            }
        }
        else
            return c.prepareStatement(sql);
    }

    /**
     * @return {@link H2StatementCache} associated with current thread.
     */
    @NotNull private H2StatementCache getStatementsCacheForCurrentThread() {
        Thread curThread = Thread.currentThread();

        H2StatementCache cache = stmtCache.get(curThread);

        if (cache == null) {
            H2StatementCache cache0 = new H2StatementCache(PREPARED_STMT_CACHE_SIZE);

            cache = stmtCache.putIfAbsent(curThread, cache0);

            if (cache == null)
                cache = cache0;
        }

        cache.updateLastUsage();

        return cache;
    }

    /** {@inheritDoc} */
    @Override public PreparedStatement prepareNativeStatement(String schemaName, String sql) {
        Connection conn = connectionForSchema(schemaName);

        return prepareStatementAndCaches(conn, sql);
    }

    /**
     * Gets DB connection.
     *
     * @param schema Whether to set schema for connection or not.
     * @return DB connection.
     * @throws IgniteCheckedException In case of error.
     */
    private Connection connectionForThread(@Nullable String schema) throws IgniteCheckedException {
        H2ConnectionWrapper c = connCache.get();

        if (c == null)
            throw new IgniteCheckedException("Failed to get DB connection for thread (check log for details).");

        if (schema != null && !F.eq(c.schema(), schema)) {
            Statement stmt = null;

            try {
                stmt = c.connection().createStatement();

                stmt.executeUpdate("SET SCHEMA " + H2Utils.withQuotes(schema));

                if (log.isDebugEnabled())
                    log.debug("Set schema: " + schema);

                c.schema(schema);
            }
            catch (SQLException e) {
                throw new IgniteSQLException("Failed to set schema for DB connection for thread [schema=" +
                    schema + "]", e);
            }
            finally {
                U.close(stmt, log);
            }
        }

        return c.connection();
    }

    /**
     * Creates DB schema if it has not been created yet.
     *
     * @param schema Schema name.
     * @throws IgniteCheckedException If failed to create db schema.
     */
    private void createSchema(String schema) throws IgniteCheckedException {
        executeStatement("INFORMATION_SCHEMA", "CREATE SCHEMA IF NOT EXISTS " + H2Utils.withQuotes(schema));

        // This method is typically called from internal Ignite threads on bootstrap, no need to cache this connection.
        conns.remove(Thread.currentThread());

        if (log.isDebugEnabled())
            log.debug("Created H2 schema for index database: " + schema);
    }

    /**
     * Creates DB schema if it has not been created yet.
     *
     * @param schema Schema name.
     * @throws IgniteCheckedException If failed to create db schema.
     */
    private void dropSchema(String schema) throws IgniteCheckedException {
        executeStatement("INFORMATION_SCHEMA", "DROP SCHEMA IF EXISTS " + H2Utils.withQuotes(schema));

        if (log.isDebugEnabled())
            log.debug("Dropped H2 schema for index database: " + schema);
    }

    /**
     * @param schema Schema
     * @param sql SQL statement.
     * @throws IgniteCheckedException If failed.
     */
    public void executeStatement(String schema, String sql) throws IgniteCheckedException {
        Statement stmt = null;

        try {
            Connection c = connectionForThread(schema);

            stmt = c.createStatement();

            stmt.executeUpdate(sql);
        }
        catch (SQLException e) {
            onSqlException();

            throw new IgniteSQLException("Failed to execute statement: " + sql, e);
        }
        finally {
            U.close(stmt, log);
        }
    }

    /**
     * Binds object to prepared statement.
     *
     * @param stmt SQL statement.
     * @param idx Index.
     * @param obj Value to store.
     * @throws IgniteCheckedException If failed.
     */
    private void bindObject(PreparedStatement stmt, int idx, @Nullable Object obj) throws IgniteCheckedException {
        try {
            if (obj == null)
                stmt.setNull(idx, Types.VARCHAR);
            else if (obj instanceof BigInteger)
                stmt.setObject(idx, obj, Types.JAVA_OBJECT);
            else if (obj instanceof BigDecimal)
                stmt.setObject(idx, obj, Types.DECIMAL);
            else
                stmt.setObject(idx, obj);
        }
        catch (SQLException e) {
            throw new IgniteCheckedException("Failed to bind parameter [idx=" + idx + ", obj=" + obj + ", stmt=" +
                stmt + ']', e);
        }
    }

    /**
     * Handles SQL exception.
     */
    private void onSqlException() {
        Connection conn = connCache.get().connection();

        connCache.set(null);

        if (conn != null) {
            conns.remove(Thread.currentThread());

            // Reset connection to receive new one at next call.
            U.close(conn, log);
        }
    }

    /** {@inheritDoc} */
    @Override public void store(GridCacheContext cctx, GridQueryTypeDescriptor type, CacheDataRow row,
        @Nullable CacheDataRow prevRow, boolean prevRowAvailable) throws IgniteCheckedException {
        String cacheName = cctx.name();

        H2TableDescriptor tbl = tableDescriptor(schema(cacheName), cacheName, type.name());

        if (tbl == null)
            return; // Type was rejected.

        tbl.table().update(row, prevRow, prevRowAvailable);

        if (tbl.luceneIndex() != null) {
            long expireTime = row.expireTime();

            if (expireTime == 0L)
                expireTime = Long.MAX_VALUE;

            tbl.luceneIndex().store(row.key(), row.value(), row.version(), expireTime);
        }
    }

    /** {@inheritDoc} */
    @Override public void remove(GridCacheContext cctx, GridQueryTypeDescriptor type, CacheDataRow row)
        throws IgniteCheckedException
    {
        if (log.isDebugEnabled()) {
            log.debug("Removing key from cache query index [locId=" + nodeId +
                ", key=" + row.key() +
                ", val=" + row.value() + ']');
        }

        String cacheName = cctx.name();

        H2TableDescriptor tbl = tableDescriptor(schema(cacheName), cacheName, type.name());

        if (tbl == null)
            return;

        if (tbl.table().remove(row)) {
            if (tbl.luceneIndex() != null)
                tbl.luceneIndex().remove(row.key());
        }
    }

    /**
     * Drops table form h2 database and clear all related indexes (h2 text, lucene).
     *
     * @param tbl Table to unregister.
     * @throws IgniteCheckedException If failed to unregister.
     */
    private void dropTable(H2TableDescriptor tbl) throws IgniteCheckedException {
        assert tbl != null;

        if (log.isDebugEnabled())
            log.debug("Removing query index table: " + tbl.fullTableName());

        Connection c = connectionForThread(tbl.schemaName());

        Statement stmt = null;

        try {
            stmt = c.createStatement();

            String sql = "DROP TABLE IF EXISTS " + tbl.fullTableName();

            if (log.isDebugEnabled())
                log.debug("Dropping database index table with SQL: " + sql);

            stmt.executeUpdate(sql);
        }
        catch (SQLException e) {
            onSqlException();

            throw new IgniteSQLException("Failed to drop database index table [type=" + tbl.type().name() +
                ", table=" + tbl.fullTableName() + "]", IgniteQueryErrorCode.TABLE_DROP_FAILED, e);
        }
        finally {
            U.close(stmt, log);
        }
    }

    /**
     * Add initial user index.
     *
     * @param schemaName Schema name.
     * @param desc Table descriptor.
     * @param h2Idx User index.
     * @throws IgniteCheckedException If failed.
     */
    private void addInitialUserIndex(String schemaName, H2TableDescriptor desc, GridH2IndexBase h2Idx)
        throws IgniteCheckedException {
        GridH2Table h2Tbl = desc.table();

        h2Tbl.proposeUserIndex(h2Idx);

        try {
            String sql = H2Utils.indexCreateSql(desc.fullTableName(), h2Idx, false);

            executeSql(schemaName, sql);
        }
        catch (Exception e) {
            // Rollback and re-throw.
            h2Tbl.rollbackUserIndex(h2Idx.getName());

            throw e;
        }
    }

    /** {@inheritDoc} */
    @Override public void dynamicIndexCreate(final String schemaName, final String tblName,
        final QueryIndexDescriptorImpl idxDesc, boolean ifNotExists, SchemaIndexCacheVisitor cacheVisitor)
        throws IgniteCheckedException {
        // Locate table.
        H2Schema schema = schemas.get(schemaName);

        H2TableDescriptor desc = (schema != null ? schema.tableByName(tblName) : null);

        if (desc == null)
            throw new IgniteCheckedException("Table not found in internal H2 database [schemaName=" + schemaName +
                ", tblName=" + tblName + ']');

        GridH2Table h2Tbl = desc.table();

        // Create index.
        final GridH2IndexBase h2Idx = desc.createUserIndex(idxDesc);

        h2Tbl.proposeUserIndex(h2Idx);

        try {
            // Populate index with existing cache data.
            final GridH2RowDescriptor rowDesc = h2Tbl.rowDescriptor();

            SchemaIndexCacheVisitorClosure clo = new SchemaIndexCacheVisitorClosure() {
                @Override public void apply(CacheDataRow row) throws IgniteCheckedException {
                    GridH2Row h2Row = rowDesc.createRow(row);

                    h2Idx.putx(h2Row);
                }
            };

            cacheVisitor.visit(clo);

            // At this point index is in consistent state, promote it through H2 SQL statement, so that cached
            // prepared statements are re-built.
            String sql = H2Utils.indexCreateSql(desc.fullTableName(), h2Idx, ifNotExists);

            executeSql(schemaName, sql);
        }
        catch (Exception e) {
            // Rollback and re-throw.
            h2Tbl.rollbackUserIndex(h2Idx.getName());

            throw e;
        }
    }

    /** {@inheritDoc} */
    @SuppressWarnings("SynchronizationOnLocalVariableOrMethodParameter")
    @Override public void dynamicIndexDrop(final String schemaName, String idxName, boolean ifExists)
        throws IgniteCheckedException{
        String sql = H2Utils.indexDropSql(schemaName, idxName, ifExists);

        executeSql(schemaName, sql);
    }

    /** {@inheritDoc} */
    @Override public void dynamicAddColumn(String schemaName, String tblName, List<QueryField> cols,
        boolean ifTblExists, boolean ifColNotExists) throws IgniteCheckedException {
        // Locate table.
        H2Schema schema = schemas.get(schemaName);

        H2TableDescriptor desc = (schema != null ? schema.tableByName(tblName) : null);

        if (desc == null) {
            if (!ifTblExists)
                throw new IgniteCheckedException("Table not found in internal H2 database [schemaName=" + schemaName +
                    ", tblName=" + tblName + ']');
            else
                return;
        }

        desc.table().addColumns(cols, ifColNotExists);

        clearCachedQueries();
    }

    /** {@inheritDoc} */
    @Override public void dynamicDropColumn(String schemaName, String tblName, List<String> cols, boolean ifTblExists,
        boolean ifColExists) throws IgniteCheckedException {
        // Locate table.
        H2Schema schema = schemas.get(schemaName);

        H2TableDescriptor desc = (schema != null ? schema.tableByName(tblName) : null);

        if (desc == null) {
            if (!ifTblExists)
                throw new IgniteCheckedException("Table not found in internal H2 database [schemaName=" + schemaName +
                    ",tblName=" + tblName + ']');
            else
                return;
        }

        desc.table().dropColumns(cols, ifColExists);

        clearCachedQueries();
    }

    /**
     * Execute DDL command.
     *
     * @param schemaName Schema name.
     * @param sql SQL.
     * @throws IgniteCheckedException If failed.
     */
    private void executeSql(String schemaName, String sql) throws IgniteCheckedException {
        try {
            Connection conn = connectionForSchema(schemaName);

            try (PreparedStatement stmt = prepareStatement(conn, sql, false)) {
                stmt.execute();
            }
        }
        catch (Exception e) {
            throw new IgniteCheckedException("Failed to execute SQL statement on internal H2 database: " + sql, e);
        }
    }

    /**
     * Create sorted index.
     *
     * @param name Index name,
     * @param tbl Table.
     * @param pk Primary key flag.
     * @param cols Columns.
     * @param inlineSize Index inline size.
     * @return Index.
     */
    GridH2IndexBase createSortedIndex(String name, GridH2Table tbl, boolean pk, List<IndexColumn> cols,
        int inlineSize) {
        try {
            GridCacheContext cctx = tbl.cache();

            if (log.isDebugEnabled())
                log.debug("Creating cache index [cacheId=" + cctx.cacheId() + ", idxName=" + name + ']');

            final int segments = tbl.rowDescriptor().context().config().getQueryParallelism();

            H2RowCache cache = rowCache.forGroup(cctx.groupId());

            return new H2TreeIndex(cctx, cache, tbl, name, pk, cols, inlineSize, segments);
        }
        catch (IgniteCheckedException e) {
            throw new IgniteException(e);
        }
    }

    /** {@inheritDoc} */
    @SuppressWarnings("unchecked")
    @Override public <K, V> GridCloseableIterator<IgniteBiTuple<K, V>> queryLocalText(String schemaName,
        String cacheName, String qry, String typeName, IndexingQueryFilter filters) throws IgniteCheckedException {
        H2TableDescriptor tbl = tableDescriptor(schemaName, cacheName, typeName);

        if (tbl != null && tbl.luceneIndex() != null) {
            GridRunningQueryInfo run = new GridRunningQueryInfo(qryIdGen.incrementAndGet(), qry, TEXT, schemaName,
                U.currentTimeMillis(), null, true);

            try {
                runs.put(run.id(), run);

                return tbl.luceneIndex().query(qry.toUpperCase(), filters);
            }
            finally {
                runs.remove(run.id());
            }
        }

        return new GridEmptyCloseableIterator<>();
    }

    /**
     * Queries individual fields (generally used by JDBC drivers).
     *
     * @param schemaName Schema name.
     * @param qry Query.
     * @param params Query parameters.
     * @param filter Cache name and key filter.
     * @param enforceJoinOrder Enforce join order of tables in the query.
     * @param timeout Query timeout in milliseconds.
     * @param cancel Query cancel.
     * @return Query result.
     * @throws IgniteCheckedException If failed.
     */
    @SuppressWarnings("unchecked")
    GridQueryFieldsResult queryLocalSqlFields(final String schemaName, final String qry,
        @Nullable final Collection<Object> params, final IndexingQueryFilter filter, boolean enforceJoinOrder,
        final int timeout, final GridQueryCancel cancel) throws IgniteCheckedException {
        final Connection conn = connectionForSchema(schemaName);

        H2Utils.setupConnection(conn, false, enforceJoinOrder);

        final PreparedStatement stmt = preparedStatementWithParams(conn, qry, params, true);

        if (GridSqlQueryParser.checkMultipleStatements(stmt))
            throw new IgniteSQLException("Multiple statements queries are not supported for local queries");

        Prepared p = GridSqlQueryParser.prepared(stmt);

        if (DmlStatementsProcessor.isDmlStatement(p)) {
            SqlFieldsQuery fldsQry = new SqlFieldsQuery(qry);

            if (params != null)
                fldsQry.setArgs(params.toArray());

            fldsQry.setEnforceJoinOrder(enforceJoinOrder);
            fldsQry.setTimeout(timeout, TimeUnit.MILLISECONDS);

            return dmlProc.updateSqlFieldsLocal(schemaName, conn, p, fldsQry, filter, cancel);
        }
        else if (DdlStatementsProcessor.isDdlStatement(p))
            throw new IgniteSQLException("DDL statements are supported for the whole cluster only",
                IgniteQueryErrorCode.UNSUPPORTED_OPERATION);

        List<GridQueryFieldMetadata> meta;

        try {
            meta = H2Utils.meta(stmt.getMetaData());
        }
        catch (SQLException e) {
            throw new IgniteCheckedException("Cannot prepare query metadata", e);
        }

        final GridH2QueryContext ctx = new GridH2QueryContext(nodeId, nodeId, 0, LOCAL)
            .filter(filter).distributedJoinMode(OFF);

        return new GridQueryFieldsResultAdapter(meta, null) {
            @Override public GridCloseableIterator<List<?>> iterator() throws IgniteCheckedException {
                assert GridH2QueryContext.get() == null;

                GridH2QueryContext.set(ctx);

                GridRunningQueryInfo run = new GridRunningQueryInfo(qryIdGen.incrementAndGet(), qry, SQL_FIELDS,
                    schemaName, U.currentTimeMillis(), cancel, true);

                runs.putIfAbsent(run.id(), run);

                try {
                    ResultSet rs = executeSqlQueryWithTimer(stmt, conn, qry, params, timeout, cancel);

                    return new H2FieldsIterator(rs);
                }
                finally {
                    GridH2QueryContext.clearThreadLocal();

                    runs.remove(run.id());
                }
            }
        };
    }

    /** {@inheritDoc} */
    @Override public long streamUpdateQuery(String schemaName, String qry,
        @Nullable Object[] params, IgniteDataStreamer<?, ?> streamer) throws IgniteCheckedException {
        final Connection conn = connectionForSchema(schemaName);

        final PreparedStatement stmt;

        try {
            stmt = prepareStatement(conn, qry, true);
        }
        catch (SQLException e) {
            throw new IgniteSQLException(e);
        }

        return dmlProc.streamUpdateQuery(schemaName, streamer, stmt, params);
    }

    /** {@inheritDoc} */
    @SuppressWarnings("ForLoopReplaceableByForEach")
    @Override public List<Long> streamBatchedUpdateQuery(String schemaName, String qry, List<Object[]> params,
        SqlClientContext cliCtx) throws IgniteCheckedException {
        if (cliCtx == null || !cliCtx.isStream()) {
            U.warn(log, "Connection is not in streaming mode.");

            return zeroBatchedStreamedUpdateResult(params.size());
        }

        final Connection conn = connectionForSchema(schemaName);

        final PreparedStatement stmt = prepareStatementAndCaches(conn, qry);

        if (GridSqlQueryParser.checkMultipleStatements(stmt))
            throw new IgniteSQLException("Multiple statements queries are not supported for streaming mode.",
                IgniteQueryErrorCode.UNSUPPORTED_OPERATION);

        checkStatementStreamable(stmt);

        Prepared p = GridSqlQueryParser.prepared(stmt);

        UpdatePlan plan = dmlProc.getPlanForStatement(schemaName, conn, p, null, true, null);

        IgniteDataStreamer<?, ?> streamer = cliCtx.streamerForCache(plan.cacheContext().name());

        if (streamer != null) {
            List<Long> res = new ArrayList<>(params.size());

            for (int i = 0; i < params.size(); i++)
                res.add(dmlProc.streamUpdateQuery(schemaName, streamer, stmt, params.get(i)));

            return res;
        }
        else {
            U.warn(log, "Streaming has been turned off by concurrent command.");

            return zeroBatchedStreamedUpdateResult(params.size());
        }
    }

    /**
     * @param size Result size.
     * @return List of given size filled with 0Ls.
     */
    private static List<Long> zeroBatchedStreamedUpdateResult(int size) {
        Long[] res = new Long[size];

        Arrays.fill(res, 0);

        return Arrays.asList(res);
    }

    /**
     * Prepares sql statement.
     *
     * @param conn Connection.
     * @param sql Sql.
     * @param params Params.
     * @param useStmtCache If {@code true} use stmt cache.
     * @return Prepared statement with set parameters.
     * @throws IgniteCheckedException If failed.
     */
    private PreparedStatement preparedStatementWithParams(Connection conn, String sql, Collection<Object> params,
        boolean useStmtCache) throws IgniteCheckedException {
        final PreparedStatement stmt;

        try {
            stmt = prepareStatement(conn, sql, useStmtCache);
        }
        catch (SQLException e) {
            throw new IgniteCheckedException("Failed to parse SQL query: " + sql, e);
        }

        bindParameters(stmt, params);

        return stmt;
    }

    /**
     * Executes sql query statement.
     *
     * @param conn Connection,.
     * @param stmt Statement.
     * @param timeoutMillis Query timeout.
     * @param cancel Query cancel.
     * @return Result.
     * @throws IgniteCheckedException If failed.
     */
    private ResultSet executeSqlQuery(final Connection conn, final PreparedStatement stmt,
        int timeoutMillis, @Nullable GridQueryCancel cancel) throws IgniteCheckedException {
        final MapQueryLazyWorker lazyWorker = MapQueryLazyWorker.currentWorker();

        if (cancel != null) {
            cancel.set(new Runnable() {
                @Override public void run() {
                    if (lazyWorker != null) {
                        lazyWorker.submit(new Runnable() {
                            @Override public void run() {
                                cancelStatement(stmt);
                            }
                        });
                    }
                    else
                        cancelStatement(stmt);
                }
            });
        }

        Session ses = H2Utils.session(conn);

        if (timeoutMillis > 0)
            ses.setQueryTimeout(timeoutMillis);

        if (lazyWorker != null)
            ses.setLazyQueryExecution(true);

        try {
            return stmt.executeQuery();
        }
        catch (SQLException e) {
            // Throw special exception.
            if (e.getErrorCode() == ErrorCode.STATEMENT_WAS_CANCELED)
                throw new QueryCancelledException();

            throw new IgniteCheckedException("Failed to execute SQL query. " + e.getMessage(), e);
        }
        finally {
            if (timeoutMillis > 0)
                ses.setQueryTimeout(0);

            if (lazyWorker != null)
                ses.setLazyQueryExecution(false);
        }
    }

    /**
     * Cancel prepared statement.
     *
     * @param stmt Statement.
     */
    private static void cancelStatement(PreparedStatement stmt) {
        try {
            stmt.cancel();
        }
        catch (SQLException ignored) {
            // No-op.
        }
    }

    /**
     * Executes sql query and prints warning if query is too slow..
     *
     * @param conn Connection,
     * @param sql Sql query.
     * @param params Parameters.
     * @param useStmtCache If {@code true} uses stmt cache.
     * @param timeoutMillis Query timeout.
     * @param cancel Query cancel.
     * @return Result.
     * @throws IgniteCheckedException If failed.
     */
    public ResultSet executeSqlQueryWithTimer(Connection conn, String sql, @Nullable Collection<Object> params,
        boolean useStmtCache, int timeoutMillis, @Nullable GridQueryCancel cancel) throws IgniteCheckedException {
        return executeSqlQueryWithTimer(preparedStatementWithParams(conn, sql, params, useStmtCache),
            conn, sql, params, timeoutMillis, cancel);
    }

    /**
     * Executes sql query and prints warning if query is too slow.
     *
     * @param stmt Prepared statement for query.
     * @param conn Connection.
     * @param sql Sql query.
     * @param params Parameters.
     * @param timeoutMillis Query timeout.
     * @param cancel Query cancel.
     * @return Result.
     * @throws IgniteCheckedException If failed.
     */
    private ResultSet executeSqlQueryWithTimer(PreparedStatement stmt, Connection conn, String sql,
        @Nullable Collection<Object> params, int timeoutMillis, @Nullable GridQueryCancel cancel)
        throws IgniteCheckedException {
        long start = U.currentTimeMillis();

        try {
            ResultSet rs = executeSqlQuery(conn, stmt, timeoutMillis, cancel);

            long time = U.currentTimeMillis() - start;

            long longQryExecTimeout = ctx.config().getLongQueryWarningTimeout();

            if (time > longQryExecTimeout) {
                String msg = "Query execution is too long (" + time + " ms): " + sql;

                ResultSet plan = executeSqlQuery(conn, preparedStatementWithParams(conn, "EXPLAIN " + sql,
                    params, false), 0, null);

                plan.next();

                // Add SQL explain result message into log.
                String longMsg = "Query execution is too long [time=" + time + " ms, sql='" + sql + '\'' +
                    ", plan=" + U.nl() + plan.getString(1) + U.nl() + ", parameters=" +
                    (params == null ? "[]" : Arrays.deepToString(params.toArray())) + "]";

                LT.warn(log, longMsg, msg);
            }

            return rs;
        }
        catch (SQLException e) {
            onSqlException();

            throw new IgniteCheckedException(e);
        }
    }

    /**
     * Binds parameters to prepared statement.
     *
     * @param stmt Prepared statement.
     * @param params Parameters collection.
     * @throws IgniteCheckedException If failed.
     */
    public void bindParameters(PreparedStatement stmt,
        @Nullable Collection<Object> params) throws IgniteCheckedException {
        if (!F.isEmpty(params)) {
            int idx = 1;

            for (Object arg : params)
                bindObject(stmt, idx++, arg);
        }
    }

    /** {@inheritDoc} */
    @Override public FieldsQueryCursor<List<?>> queryLocalSqlFields(String schemaName, SqlFieldsQuery qry,
        final boolean keepBinary, IndexingQueryFilter filter, GridQueryCancel cancel) throws IgniteCheckedException {
        String sql = qry.getSql();
        Object[] args = qry.getArgs();

        final GridQueryFieldsResult res = queryLocalSqlFields(schemaName, sql, F.asList(args), filter,
            qry.isEnforceJoinOrder(), qry.getTimeout(), cancel);

        QueryCursorImpl<List<?>> cursor = new QueryCursorImpl<>(new Iterable<List<?>>() {
            @Override public Iterator<List<?>> iterator() {
                try {
                    return new GridQueryCacheObjectsIterator(res.iterator(), objectContext(), keepBinary);
                }
                catch (IgniteCheckedException e) {
                    throw new IgniteException(e);
                }
            }
        }, cancel);

        cursor.fieldsMeta(res.metaData());

        return cursor;
    }

    /** {@inheritDoc} */
    @SuppressWarnings("unchecked")
    @Override public <K, V> QueryCursor<Cache.Entry<K,V>> queryLocalSql(String schemaName, String cacheName,
        final SqlQuery qry, final IndexingQueryFilter filter, final boolean keepBinary) throws IgniteCheckedException {
        String type = qry.getType();
        String sqlQry = qry.getSql();
        String alias = qry.getAlias();
        Object[] params = qry.getArgs();

        GridQueryCancel cancel = new GridQueryCancel();

        final GridCloseableIterator<IgniteBiTuple<K, V>> i = queryLocalSql(schemaName, cacheName, sqlQry, alias,
            F.asList(params), type, filter, cancel);

        return new QueryCursorImpl<>(new Iterable<Cache.Entry<K, V>>() {
            @Override public Iterator<Cache.Entry<K, V>> iterator() {
                return new ClIter<Cache.Entry<K, V>>() {
                    @Override public void close() throws Exception {
                        i.close();
                    }

                    @Override public boolean hasNext() {
                        return i.hasNext();
                    }

                    @Override public Cache.Entry<K, V> next() {
                        IgniteBiTuple<K, V> t = i.next();

                        K key = (K)CacheObjectUtils.unwrapBinaryIfNeeded(objectContext(), t.get1(), keepBinary, false);
                        V val = (V)CacheObjectUtils.unwrapBinaryIfNeeded(objectContext(), t.get2(), keepBinary, false);

                        return new CacheEntryImpl<>(key, val);
                    }

                    @Override public void remove() {
                        throw new UnsupportedOperationException();
                    }
                };
            }
        }, cancel);
    }

    /**
     * Executes regular query.
     *
     * @param schemaName Schema name.
     * @param cacheName Cache name.
     * @param qry Query.
     * @param alias Table alias.
     * @param params Query parameters.
     * @param type Query return type.
     * @param filter Cache name and key filter.
     * @param cancel Cancel object.
     * @return Queried rows.
     * @throws IgniteCheckedException If failed.
     */
    @SuppressWarnings("unchecked")
    <K, V> GridCloseableIterator<IgniteBiTuple<K, V>> queryLocalSql(String schemaName, String cacheName,
        final String qry, String alias, @Nullable final Collection<Object> params, String type,
        final IndexingQueryFilter filter, GridQueryCancel cancel) throws IgniteCheckedException {
        final H2TableDescriptor tbl = tableDescriptor(schemaName, cacheName, type);

        if (tbl == null)
            throw new IgniteSQLException("Failed to find SQL table for type: " + type,
                IgniteQueryErrorCode.TABLE_NOT_FOUND);

        String sql = generateQuery(qry, alias, tbl);

        Connection conn = connectionForThread(tbl.schemaName());

        H2Utils.setupConnection(conn, false, false);

        GridH2QueryContext.set(new GridH2QueryContext(nodeId, nodeId, 0, LOCAL).filter(filter)
            .distributedJoinMode(OFF));

        GridRunningQueryInfo run = new GridRunningQueryInfo(qryIdGen.incrementAndGet(), qry, SQL, schemaName,
            U.currentTimeMillis(), null, true);

        runs.put(run.id(), run);

        try {
            ResultSet rs = executeSqlQueryWithTimer(conn, sql, params, true, 0, cancel);

            return new H2KeyValueIterator(rs);
        }
        finally {
            GridH2QueryContext.clearThreadLocal();

            runs.remove(run.id());
        }
    }

    /**
     * @param schemaName Schema name.
     * @param qry Query.
     * @param keepCacheObj Flag to keep cache object.
     * @param enforceJoinOrder Enforce join order of tables.
     * @param timeoutMillis Query timeout.
     * @param cancel Cancel object.
     * @param params Query parameters.
     * @param parts Partitions.
     * @param lazy Lazy query execution flag.
     * @return Iterable result.
     */
    private Iterable<List<?>> runQueryTwoStep(
        final String schemaName,
        final GridCacheTwoStepQuery qry,
        final boolean keepCacheObj,
        final boolean enforceJoinOrder,
        final int timeoutMillis,
        final GridQueryCancel cancel,
        final Object[] params,
        final int[] parts,
        final boolean lazy
    ) {
        return new Iterable<List<?>>() {
            @Override public Iterator<List<?>> iterator() {
                return rdcQryExec.query(schemaName, qry, keepCacheObj, enforceJoinOrder, timeoutMillis, cancel, params,
                    parts, lazy);
            }
        };
    }

    /**
     * Run DML on remote nodes.
     *
     * @param schemaName Schema name.
     * @param fieldsQry Initial update query.
     * @param cacheIds Cache identifiers.
     * @param isReplicatedOnly Whether query uses only replicated caches.
     * @param cancel Cancel state.
     * @return Update result.
     */
    UpdateResult runDistributedUpdate(
        String schemaName,
        SqlFieldsQuery fieldsQry,
        List<Integer> cacheIds,
        boolean isReplicatedOnly,
        GridQueryCancel cancel) {
        return rdcQryExec.update(schemaName, cacheIds, fieldsQry.getSql(), fieldsQry.getArgs(),
            fieldsQry.isEnforceJoinOrder(), fieldsQry.getPageSize(), fieldsQry.getTimeout(),
            fieldsQry.getPartitions(), isReplicatedOnly, cancel);
    }

    /** {@inheritDoc} */
    @SuppressWarnings("unchecked")
    @Override public <K, V> QueryCursor<Cache.Entry<K, V>> queryDistributedSql(String schemaName, String cacheName,
        SqlQuery qry, boolean keepBinary) {
        String type = qry.getType();

        H2TableDescriptor tblDesc = tableDescriptor(schemaName, cacheName, type);

        if (tblDesc == null)
            throw new IgniteSQLException("Failed to find SQL table for type: " + type,
                IgniteQueryErrorCode.TABLE_NOT_FOUND);

        String sql;

        try {
            sql = generateQuery(qry.getSql(), qry.getAlias(), tblDesc);
        }
        catch (IgniteCheckedException e) {
            throw new IgniteException(e);
        }

        SqlFieldsQuery fqry = new SqlFieldsQuery(sql);

        fqry.setArgs(qry.getArgs());
        fqry.setPageSize(qry.getPageSize());
        fqry.setDistributedJoins(qry.isDistributedJoins());
        fqry.setPartitions(qry.getPartitions());
        fqry.setLocal(qry.isLocal());

        if (qry.getTimeout() > 0)
            fqry.setTimeout(qry.getTimeout(), TimeUnit.MILLISECONDS);

        final QueryCursor<List<?>> res =
            querySqlFields(schemaName, fqry, null, keepBinary, true, null).get(0);

        final Iterable<Cache.Entry<K, V>> converted = new Iterable<Cache.Entry<K, V>>() {
            @Override public Iterator<Cache.Entry<K, V>> iterator() {
                final Iterator<List<?>> iter0 = res.iterator();

                return new Iterator<Cache.Entry<K, V>>() {
                    @Override public boolean hasNext() {
                        return iter0.hasNext();
                    }

                    @Override public Cache.Entry<K, V> next() {
                        List<?> l = iter0.next();

                        return new CacheEntryImpl<>((K)l.get(0), (V)l.get(1));
                    }

                    @Override public void remove() {
                        throw new UnsupportedOperationException();
                    }
                };
            }
        };

        // No metadata for SQL queries.
        return new QueryCursorImpl<Cache.Entry<K, V>>(converted) {
            @Override public void close() {
                res.close();
            }
        };
    }

    /**
     * Try executing query using native facilities.
     *
     * @param schemaName Schema name.
     * @param sql Query.
     * @return Result or {@code null} if cannot parse/process this query.
     */
    private List<FieldsQueryCursor<List<?>>> tryQueryDistributedSqlFieldsNative(String schemaName, String sql) {
        // Heuristic check for fast return.
        if (!INTERNAL_CMD_RE.matcher(sql.trim()).find())
            return null;

        // Parse.
        SqlCommand cmd;

        try {
            SqlParser parser = new SqlParser(schemaName, sql);

            cmd = parser.nextCommand();

            // No support for multiple commands for now.
            if (parser.nextCommand() != null)
                return null;

<<<<<<< HEAD
            // Currently supported commands are: CREATE/DROP INDEX, COPY, ALTER TABLE, CREATE/ALTER/DROP USER
            if (!(cmd instanceof SqlCreateIndexCommand || cmd instanceof SqlDropIndexCommand ||
                cmd instanceof SqlBulkLoadCommand || cmd instanceof SqlAlterTableCommand
                || cmd instanceof SqlCreateUserCommand || cmd instanceof SqlAlterUserCommand
                || cmd instanceof SqlDropUserCommand))
=======
            // Currently supported commands are:
            // CREATE/DROP INDEX
            // COPY
            // ALTER TABLE
            // SET STREAMING
            // FLUSH STREAMER
            if (!(cmd instanceof SqlCreateIndexCommand || cmd instanceof SqlDropIndexCommand ||
                cmd instanceof SqlAlterTableCommand || cmd instanceof SqlBulkLoadCommand))
>>>>>>> a125b0d8
                return null;
        }
        catch (Exception e) {
            // Cannot parse, return.
            if (log.isDebugEnabled())
                log.debug("Failed to parse SQL with native parser [qry=" + sql + ", err=" + e + ']');

            if (!IgniteSystemProperties.getBoolean(IgniteSystemProperties.IGNITE_SQL_PARSER_DISABLE_H2_FALLBACK))
                return null;

            int code = IgniteQueryErrorCode.PARSING;

            if (e instanceof SqlParseException)
                code = ((SqlParseException)e).code();

            throw new IgniteSQLException("Failed to parse DDL statement: " + sql + ": " + e.getMessage(),
                code, e);
        }

        // Execute.
        if (cmd instanceof SqlBulkLoadCommand) {
            FieldsQueryCursor<List<?>> cursor = dmlProc.runNativeDmlStatement(sql, cmd);

            return Collections.singletonList(cursor);
        }
        else {
            try {
                FieldsQueryCursor<List<?>> cursor = ddlProc.runDdlStatement(sql, cmd);

                return Collections.singletonList(cursor);
            }
            catch (IgniteCheckedException e) {
                throw new IgniteSQLException("Failed to execute DDL statement [stmt=" + sql + "]: "
                    + e.getMessage(), e);
            }
        }
    }

    /**
     * Check expected statement type (when it is set by JDBC) and given statement type.
     *
     * @param qry Query.
     * @param isQry {@code true} for select queries, otherwise (DML/DDL queries) {@code false}.
     */
    private void checkQueryType(SqlFieldsQuery qry, boolean isQry) {
        Boolean qryFlag = qry instanceof SqlFieldsQueryEx ? ((SqlFieldsQueryEx) qry).isQuery() : null;

        if (qryFlag != null && qryFlag != isQry)
            throw new IgniteSQLException("Given statement type does not match that declared by JDBC driver",
                IgniteQueryErrorCode.STMT_TYPE_MISMATCH);
    }


    /** {@inheritDoc} */
    @SuppressWarnings("StringEquality")
    @Override public List<FieldsQueryCursor<List<?>>> querySqlFields(String schemaName, SqlFieldsQuery qry,
        SqlClientContext cliCtx, boolean keepBinary, boolean failOnMultipleStmts, GridQueryCancel cancel) {
        List<FieldsQueryCursor<List<?>>> res = tryQueryDistributedSqlFieldsNative(schemaName, qry.getSql());

        if (res != null)
            return res;

        {
            // First, let's check if we already have a two-step query for this statement...
            H2TwoStepCachedQueryKey cachedQryKey = new H2TwoStepCachedQueryKey(schemaName, qry.getSql(),
                qry.isCollocated(), qry.isDistributedJoins(), qry.isEnforceJoinOrder(), qry.isLocal());

            H2TwoStepCachedQuery cachedQry;

            if ((cachedQry = twoStepCache.get(cachedQryKey)) != null) {
                checkQueryType(qry, true);

                GridCacheTwoStepQuery twoStepQry = cachedQry.query().copy();

                List<GridQueryFieldMetadata> meta = cachedQry.meta();

                res = Collections.singletonList(doRunDistributedQuery(schemaName, qry, twoStepQry, meta, keepBinary,
                    cancel));

                if (!twoStepQry.explain())
                    twoStepCache.putIfAbsent(cachedQryKey, new H2TwoStepCachedQuery(meta, twoStepQry.copy()));

                return res;
            }
        }

        {
            // Second, let's check if we already have a parsed statement...
            PreparedStatement cachedStmt;

            if ((cachedStmt = cachedStatement(connectionForSchema(schemaName), qry.getSql())) != null) {
                Prepared prepared = GridSqlQueryParser.prepared(cachedStmt);

                // We may use this cached statement only for local queries and non queries.
                if (qry.isLocal() || !prepared.isQuery())
                    return (List<FieldsQueryCursor<List<?>>>)doRunPrepared(schemaName, prepared, qry, null, cliCtx,
                        null, keepBinary, cancel);
            }
        }

        res = new ArrayList<>(1);

        int firstArg = 0;

        String remainingSql = qry.getSql();

        while (remainingSql != null) {
            ParsingResult parseRes = parseAndSplit(schemaName,
                remainingSql != qry.getSql() ? cloneFieldsQuery(qry).setSql(remainingSql) : qry, firstArg);

            // Let's avoid second reflection getter call by returning Prepared object too
            Prepared prepared = parseRes.prepared();

            GridCacheTwoStepQuery twoStepQry = parseRes.twoStepQuery();

            List<GridQueryFieldMetadata> meta = parseRes.meta();

            SqlFieldsQuery newQry = parseRes.newQuery();

            remainingSql = parseRes.remainingSql();

            if (remainingSql != null && failOnMultipleStmts)
                throw new IgniteSQLException("Multiple statements queries are not supported");

            firstArg += prepared.getParameters().size();

            res.addAll(doRunPrepared(schemaName, prepared, newQry, twoStepQry, cliCtx, meta, keepBinary, cancel));

            if (parseRes.twoStepQuery() != null && parseRes.twoStepQueryKey() != null &&
                    !parseRes.twoStepQuery().explain())
                twoStepCache.putIfAbsent(parseRes.twoStepQueryKey(), new H2TwoStepCachedQuery(meta, twoStepQry.copy()));
        }

        return res;
    }

    /**
     * Execute an all-ready {@link SqlFieldsQuery}.
     * @param schemaName Schema name.
     * @param prepared H2 command.
     * @param qry Fields query with flags.
     * @param twoStepQry Two-step query if this query must be executed in a distributed way.
     * @param cliCtx Client context, or {@code null} if not applicable.
     * @param meta Metadata for {@code twoStepQry}.
     * @param keepBinary Whether binary objects must not be deserialized automatically.
     * @param cancel Query cancel state holder.    @return Query result.
     */
    private List<? extends FieldsQueryCursor<List<?>>> doRunPrepared(String schemaName, Prepared prepared,
        SqlFieldsQuery qry, GridCacheTwoStepQuery twoStepQry, @Nullable SqlClientContext cliCtx,
        List<GridQueryFieldMetadata> meta, boolean keepBinary, GridQueryCancel cancel) {
        String sqlQry = qry.getSql();

        boolean loc = qry.isLocal();

        IndexingQueryFilter filter = (loc ? backupFilter(null, qry.getPartitions()) : null);

        if (!prepared.isQuery()) {
            if (DmlStatementsProcessor.isDmlStatement(prepared)) {
                try {
                    Connection conn = connectionForSchema(schemaName);

                    if (!loc)
                        return dmlProc.updateSqlFieldsDistributed(schemaName, conn, prepared, qry, cancel);
                    else {
                        final GridQueryFieldsResult updRes =
                            dmlProc.updateSqlFieldsLocal(schemaName, conn, prepared, qry, filter, cancel);

                        return Collections.singletonList(new QueryCursorImpl<>(new Iterable<List<?>>() {
                            @Override public Iterator<List<?>> iterator() {
                                try {
                                    return new GridQueryCacheObjectsIterator(updRes.iterator(), objectContext(),
                                        true);
                                }
                                catch (IgniteCheckedException e) {
                                    throw new IgniteException(e);
                                }
                            }
                        }, cancel));
                    }
                }
                catch (IgniteCheckedException e) {
                    throw new IgniteSQLException("Failed to execute DML statement [stmt=" + sqlQry +
                        ", params=" + Arrays.deepToString(qry.getArgs()) + "]", e);
                }
            }

            if (DdlStatementsProcessor.isDdlStatement(prepared)) {
                if (loc)
                    throw new IgniteSQLException("DDL statements are not supported for LOCAL caches",
                        IgniteQueryErrorCode.UNSUPPORTED_OPERATION);

                try {
                    return Collections.singletonList(ddlProc.runDdlStatement(sqlQry, prepared));
                }
                catch (IgniteCheckedException e) {
                    throw new IgniteSQLException("Failed to execute DDL statement [stmt=" + sqlQry + ']', e);
                }
            }

            if (prepared instanceof NoOperation) {
                QueryCursorImpl<List<?>> resCur = (QueryCursorImpl<List<?>>)new QueryCursorImpl(
                    Collections.singletonList(Collections.singletonList(0L)), null, false);

                resCur.fieldsMeta(UPDATE_RESULT_META);

                return Collections.singletonList(resCur);
            }

            throw new IgniteSQLException("Unsupported DDL/DML operation: " + prepared.getClass().getName());
        }

        if (twoStepQry != null) {
            if (log.isDebugEnabled())
                log.debug("Parsed query: `" + sqlQry + "` into two step query: " + twoStepQry);

            checkQueryType(qry, true);

            return Collections.singletonList(doRunDistributedQuery(schemaName, qry, twoStepQry, meta, keepBinary,
                cancel));
        }

        // We've encountered a local query, let's just run it.
        try {
            return Collections.singletonList(queryLocalSqlFields(schemaName, qry, keepBinary, filter, cancel));
        }
        catch (IgniteCheckedException e) {
            throw new IgniteSQLException("Failed to execute local statement [stmt=" + sqlQry +
                ", params=" + Arrays.deepToString(qry.getArgs()) + "]", e);
        }
    }

    /**
     * Parse and split query if needed, cache either two-step query or statement.
     * @param schemaName Schema name.
     * @param qry Query.
     * @param firstArg Position of the first argument of the following {@code Prepared}.
     * @return Result: prepared statement, H2 command, two-step query (if needed),
     *     metadata for two-step query (if needed), evaluated query local execution flag.
     */
    private ParsingResult parseAndSplit(String schemaName, SqlFieldsQuery qry, int firstArg) {
        Connection c = connectionForSchema(schemaName);

        // For queries that are explicitly local, we rely on the flag specified in the query
        // because this parsing result will be cached and used for queries directly.
        // For other queries, we enforce join order at this stage to avoid premature optimizations
        // (and therefore longer parsing) as long as there'll be more parsing at split stage.
        boolean enforceJoinOrderOnParsing = (!qry.isLocal() || qry.isEnforceJoinOrder());

        H2Utils.setupConnection(c, /*distributedJoins*/false, /*enforceJoinOrder*/enforceJoinOrderOnParsing);

        boolean loc = qry.isLocal();

        PreparedStatement stmt = prepareStatementAndCaches(c, qry.getSql());

        if (loc && GridSqlQueryParser.checkMultipleStatements(stmt))
            throw new IgniteSQLException("Multiple statements queries are not supported for local queries");

        GridSqlQueryParser.PreparedWithRemaining prep = GridSqlQueryParser.preparedWithRemaining(stmt);

        Prepared prepared = prep.prepared();

        checkQueryType(qry, prepared.isQuery());

        String remainingSql = prep.remainingSql();

        int paramsCnt = prepared.getParameters().size();

        Object[] argsOrig = qry.getArgs();

        Object[] args = null;

        if (!DmlUtils.isBatched(qry) && paramsCnt > 0) {
            if (argsOrig == null || argsOrig.length < firstArg + paramsCnt) {
                throw new IgniteException("Invalid number of query parameters. " +
                    "Cannot find " + (argsOrig != null ? argsOrig.length + 1 - firstArg : 1) + " parameter.");
            }

            args = Arrays.copyOfRange(argsOrig, firstArg, firstArg + paramsCnt);
        }

       if (prepared.isQuery()) {
            try {
                bindParameters(stmt, F.asList(args));
            }
            catch (IgniteCheckedException e) {
                U.closeQuiet(stmt);

                throw new IgniteSQLException("Failed to bind parameters: [qry=" + prepared.getSQL() + ", params=" +
                    Arrays.deepToString(args) + "]", IgniteQueryErrorCode.PARSING, e);
            }

            GridSqlQueryParser parser = null;

            if (!loc) {
                parser = new GridSqlQueryParser(false);

                GridSqlStatement parsedStmt = parser.parse(prepared);

                // Legit assertion - we have H2 query flag above.
                assert parsedStmt instanceof GridSqlQuery;

                loc = parser.isLocalQuery(qry.isReplicatedOnly());
            }

            if (loc) {
                if (parser == null) {
                    parser = new GridSqlQueryParser(false);

                    parser.parse(prepared);
                }

                GridCacheContext cctx = parser.getFirstPartitionedCache();

                if (cctx != null && cctx.config().getQueryParallelism() > 1) {
                    loc = false;

                    qry.setDistributedJoins(true);
                }
            }
        }

        SqlFieldsQuery newQry = cloneFieldsQuery(qry).setSql(prepared.getSQL()).setArgs(args);

        boolean hasTwoStep = !loc && prepared.isQuery();

        // Let's not cache multiple statements and distributed queries as whole two step query will be cached later on.
        if (remainingSql != null || hasTwoStep)
            getStatementsCacheForCurrentThread().remove(schemaName, qry.getSql());

        if (!hasTwoStep)
            return new ParsingResult(prepared, newQry, remainingSql, null, null, null);

        final UUID locNodeId = ctx.localNodeId();

        // Now we're sure to have a distributed query. Let's try to get a two-step plan from the cache, or perform the
        // split if needed.
        H2TwoStepCachedQueryKey cachedQryKey = new H2TwoStepCachedQueryKey(schemaName, qry.getSql(),
            qry.isCollocated(), qry.isDistributedJoins(), qry.isEnforceJoinOrder(), qry.isLocal());

        H2TwoStepCachedQuery cachedQry;

        if ((cachedQry = twoStepCache.get(cachedQryKey)) != null) {
            checkQueryType(qry, true);

            GridCacheTwoStepQuery twoStepQry = cachedQry.query().copy();

            List<GridQueryFieldMetadata> meta = cachedQry.meta();

            return new ParsingResult(prepared, newQry, remainingSql, twoStepQry, cachedQryKey, meta);
        }

        try {
            GridH2QueryContext.set(new GridH2QueryContext(locNodeId, locNodeId, 0, PREPARE)
                .distributedJoinMode(distributedJoinMode(qry.isLocal(), qry.isDistributedJoins())));

            try {
                return new ParsingResult(prepared, newQry, remainingSql, split(prepared, newQry),
                    cachedQryKey, H2Utils.meta(stmt.getMetaData()));
            }
            catch (IgniteCheckedException e) {
                throw new IgniteSQLException("Failed to bind parameters: [qry=" + newQry.getSql() + ", params=" +
                    Arrays.deepToString(newQry.getArgs()) + "]", IgniteQueryErrorCode.PARSING, e);
            }
            catch (SQLException e) {
                throw new IgniteSQLException(e);
            }
            finally {
                U.close(stmt, log);
            }
        }
        finally {
            GridH2QueryContext.clearThreadLocal();
        }
    }

    /**
     * Make a copy of {@link SqlFieldsQuery} with all flags and preserving type.
     * @param oldQry Query to copy.
     * @return Query copy.
     */
    private SqlFieldsQuery cloneFieldsQuery(SqlFieldsQuery oldQry) {
        return oldQry.copy().setLocal(oldQry.isLocal()).setPageSize(oldQry.getPageSize());
    }

    /**
     * Split query into two-step query.
     * @param prepared JDBC prepared statement.
     * @param qry Original fields query.
     * @return Two-step query.
     * @throws IgniteCheckedException in case of error inside {@link GridSqlQuerySplitter}.
     * @throws SQLException in case of error inside {@link GridSqlQuerySplitter}.
     */
    private GridCacheTwoStepQuery split(Prepared prepared, SqlFieldsQuery qry) throws IgniteCheckedException,
        SQLException {
        GridCacheTwoStepQuery res = GridSqlQuerySplitter.split(connectionForThread(qry.getSchema()), prepared,
            qry.getArgs(), qry.isCollocated(), qry.isDistributedJoins(), qry.isEnforceJoinOrder(), this);

        List<Integer> cacheIds = collectCacheIds(null, res);

        if (F.isEmpty(cacheIds))
            res.local(true);
        else {
            res.cacheIds(cacheIds);
            res.local(qry.isLocal());
        }

        res.pageSize(qry.getPageSize());

        return res;
    }

    /**
     * Run distributed query on detected set of partitions.
     * @param schemaName Schema name.
     * @param qry Original query.
     * @param twoStepQry Two-step query.
     * @param meta Metadata to set to cursor.
     * @param keepBinary Keep binary flag.
     * @param cancel Cancel handler.
     * @return Cursor representing distributed query result.
     */
    private FieldsQueryCursor<List<?>> doRunDistributedQuery(String schemaName, SqlFieldsQuery qry,
        GridCacheTwoStepQuery twoStepQry, List<GridQueryFieldMetadata> meta, boolean keepBinary,
        GridQueryCancel cancel) {
        if (log.isDebugEnabled())
            log.debug("Parsed query: `" + qry.getSql() + "` into two step query: " + twoStepQry);

        twoStepQry.pageSize(qry.getPageSize());

        if (cancel == null)
            cancel = new GridQueryCancel();

        int partitions[] = qry.getPartitions();

        if (partitions == null && twoStepQry.derivedPartitions() != null) {
            try {
                partitions = calculateQueryPartitions(twoStepQry.derivedPartitions(), qry.getArgs());
            }
            catch (IgniteCheckedException e) {
                throw new CacheException("Failed to calculate derived partitions: [qry=" + qry.getSql() + ", params=" +
                    Arrays.deepToString(qry.getArgs()) + "]", e);
            }
        }

        QueryCursorImpl<List<?>> cursor = new QueryCursorImpl<>(
            runQueryTwoStep(schemaName, twoStepQry, keepBinary, qry.isEnforceJoinOrder(), qry.getTimeout(), cancel,
                qry.getArgs(), partitions, qry.isLazy()), cancel);

        cursor.fieldsMeta(meta);

        return cursor;
    }

    /**
     * Do initial parsing of the statement and create query caches, if needed.
     * @param c Connection.
     * @param sqlQry Query.
     * @return H2 prepared statement.
     */
    private PreparedStatement prepareStatementAndCaches(Connection c, String sqlQry) {
        boolean cachesCreated = false;

        while (true) {
            try {
                return prepareStatement(c, sqlQry, true);
            }
            catch (SQLException e) {
                if (!cachesCreated && (
                        e.getErrorCode() == ErrorCode.SCHEMA_NOT_FOUND_1 ||
                            e.getErrorCode() == ErrorCode.TABLE_OR_VIEW_NOT_FOUND_1 ||
                            e.getErrorCode() == ErrorCode.INDEX_NOT_FOUND_1)
                        ) {
                    try {
                        ctx.cache().createMissingQueryCaches();
                    }
                    catch (IgniteCheckedException ignored) {
                        throw new CacheException("Failed to create missing caches.", e);
                    }

                    cachesCreated = true;
                }
                else
                    throw new IgniteSQLException("Failed to parse query. " + e.getMessage(),
                        IgniteQueryErrorCode.PARSING, e);
            }
        }
    }

    /**
     * Run DML request from other node.
     *
     * @param schemaName Schema name.
     * @param fldsQry Query.
     * @param filter Filter.
     * @param cancel Cancel state.
     * @param local Locality flag.
     * @return Update result.
     * @throws IgniteCheckedException if failed.
     */
    public UpdateResult mapDistributedUpdate(String schemaName, SqlFieldsQuery fldsQry, IndexingQueryFilter filter,
        GridQueryCancel cancel, boolean local) throws IgniteCheckedException {
        Connection conn = connectionForSchema(schemaName);

        H2Utils.setupConnection(conn, false, fldsQry.isEnforceJoinOrder());

        PreparedStatement stmt = preparedStatementWithParams(conn, fldsQry.getSql(),
            Arrays.asList(fldsQry.getArgs()), true);

        return dmlProc.mapDistributedUpdate(schemaName, stmt, fldsQry, filter, cancel, local);
    }

    /**
     * @param cacheIds Caches identifiers.
     * @throws IllegalStateException if segmented indices used with non-segmented indices.
     */
    private void checkCacheIndexSegmentation(Collection<Integer> cacheIds) {
        if (cacheIds.isEmpty())
            return; // Nothing to check

        GridCacheSharedContext sharedCtx = ctx.cache().context();

        int expectedParallelism = 0;

        for (Integer cacheId : cacheIds) {
            GridCacheContext cctx = sharedCtx.cacheContext(cacheId);

            assert cctx != null;

            if (!cctx.isPartitioned())
                continue;

            if (expectedParallelism == 0)
                expectedParallelism = cctx.config().getQueryParallelism();
            else if (cctx.config().getQueryParallelism() != expectedParallelism) {
                throw new IllegalStateException("Using indexes with different parallelism levels in same query is " +
                    "forbidden.");
            }
        }
    }

    /**
     * Prepares statement for query.
     *
     * @param qry Query string.
     * @param tableAlias table alias.
     * @param tbl Table to use.
     * @return Prepared statement.
     * @throws IgniteCheckedException In case of error.
     */
    private String generateQuery(String qry, String tableAlias, H2TableDescriptor tbl) throws IgniteCheckedException {
        assert tbl != null;

        final String qry0 = qry;

        String t = tbl.fullTableName();

        String from = " ";

        qry = qry.trim();

        String upper = qry.toUpperCase();

        if (upper.startsWith("SELECT")) {
            qry = qry.substring(6).trim();

            final int star = qry.indexOf('*');

            if (star == 0)
                qry = qry.substring(1).trim();
            else if (star > 0) {
                if (F.eq('.', qry.charAt(star - 1))) {
                    t = qry.substring(0, star - 1);

                    qry = qry.substring(star + 1).trim();
                }
                else
                    throw new IgniteCheckedException("Invalid query (missing alias before asterisk): " + qry0);
            }
            else
                throw new IgniteCheckedException("Only queries starting with 'SELECT *' and 'SELECT alias.*' " +
                    "are supported (rewrite your query or use SqlFieldsQuery instead): " + qry0);

            upper = qry.toUpperCase();
        }

        if (!upper.startsWith("FROM"))
            from = " FROM " + t + (tableAlias != null ? " as " + tableAlias : "") +
                (upper.startsWith("WHERE") || upper.startsWith("ORDER") || upper.startsWith("LIMIT") ?
                    " " : " WHERE ");

        if(tableAlias != null)
            t = tableAlias;

        qry = "SELECT " + t + "." + KEY_FIELD_NAME + ", " + t + "." + VAL_FIELD_NAME + from + qry;

        return qry;
    }

    /**
     * Registers new class description.
     *
     * This implementation doesn't support type reregistration.
     *
     * @param type Type description.
     * @throws IgniteCheckedException In case of error.
     */
    @Override public boolean registerType(GridCacheContext cctx, GridQueryTypeDescriptor type)
        throws IgniteCheckedException {
        validateTypeDescriptor(type);

        String schemaName = schema(cctx.name());

        H2Schema schema = schemas.get(schemaName);

        H2TableDescriptor tbl = new H2TableDescriptor(this, schema, type, cctx);

        try {
            Connection conn = connectionForThread(schemaName);

            createTable(schemaName, schema, tbl, conn);

            schema.add(tbl);
        }
        catch (SQLException e) {
            onSqlException();

            throw new IgniteCheckedException("Failed to register query type: " + type, e);
        }

        return true;
    }

    /**
     * Validates properties described by query types.
     *
     * @param type Type descriptor.
     * @throws IgniteCheckedException If validation failed.
     */
    private void validateTypeDescriptor(GridQueryTypeDescriptor type)
        throws IgniteCheckedException {
        assert type != null;

        Collection<String> names = new HashSet<>();

        names.addAll(type.fields().keySet());

        if (names.size() < type.fields().size())
            throw new IgniteCheckedException("Found duplicated properties with the same name [keyType=" +
                type.keyClass().getName() + ", valueType=" + type.valueClass().getName() + "]");

        String ptrn = "Name ''{0}'' is reserved and cannot be used as a field name [type=" + type.name() + "]";

        for (String name : names) {
            if (name.equalsIgnoreCase(KEY_FIELD_NAME) ||
                name.equalsIgnoreCase(VAL_FIELD_NAME) ||
                name.equalsIgnoreCase(VER_FIELD_NAME))
                throw new IgniteCheckedException(MessageFormat.format(ptrn, name));
        }
    }

    /**
     * Create db table by using given table descriptor.
     *
     * @param schemaName Schema name.
     * @param schema Schema.
     * @param tbl Table descriptor.
     * @param conn Connection.
     * @throws SQLException If failed to create db table.
     * @throws IgniteCheckedException If failed.
     */
    private void createTable(String schemaName, H2Schema schema, H2TableDescriptor tbl, Connection conn)
        throws SQLException, IgniteCheckedException {
        assert schema != null;
        assert tbl != null;

        String keyType = dbTypeFromClass(tbl.type().keyClass());
        String valTypeStr = dbTypeFromClass(tbl.type().valueClass());

        SB sql = new SB();

        String keyValVisibility = tbl.type().fields().isEmpty() ? " VISIBLE" : " INVISIBLE";

        sql.a("CREATE TABLE ").a(tbl.fullTableName()).a(" (")
            .a(KEY_FIELD_NAME).a(' ').a(keyType).a(keyValVisibility).a(" NOT NULL");

        sql.a(',').a(VAL_FIELD_NAME).a(' ').a(valTypeStr).a(keyValVisibility);
        sql.a(',').a(VER_FIELD_NAME).a(" OTHER INVISIBLE");

        for (Map.Entry<String, Class<?>> e : tbl.type().fields().entrySet())
            sql.a(',').a(H2Utils.withQuotes(e.getKey())).a(' ').a(dbTypeFromClass(e.getValue()))
            .a(tbl.type().property(e.getKey()).notNull()? " NOT NULL" : "");

        sql.a(')');

        if (log.isDebugEnabled())
            log.debug("Creating DB table with SQL: " + sql);

        GridH2RowDescriptor rowDesc = new GridH2RowDescriptor(this, tbl, tbl.type());

        H2RowFactory rowFactory = tbl.rowFactory(rowDesc);

        GridH2Table h2Tbl = H2TableEngine.createTable(conn, sql.toString(), rowDesc, rowFactory, tbl);

        for (GridH2IndexBase usrIdx : tbl.createUserIndexes())
            addInitialUserIndex(schemaName, tbl, usrIdx);

        if (dataTables.putIfAbsent(h2Tbl.identifier(), h2Tbl) != null)
            throw new IllegalStateException("Table already exists: " + h2Tbl.identifierString());
    }

    /**
     * Find table by name in given schema.
     *
     * @param schemaName Schema name.
     * @param tblName Table name.
     * @return Table or {@code null} if none found.
     */
    public GridH2Table dataTable(String schemaName, String tblName) {
        return dataTable(new QueryTable(schemaName, tblName));
    }

    /**
     * Find table by it's identifier.
     *
     * @param tbl Identifier.
     * @return Table or {@code null} if none found.
     */
    public GridH2Table dataTable(QueryTable tbl) {
        return dataTables.get(tbl);
    }

    /**
     * @param h2Tbl Remove data table.
     */
    public void removeDataTable(GridH2Table h2Tbl) {
        dataTables.remove(h2Tbl.identifier(), h2Tbl);
    }

    /**
     * Find table for index.
     *
     * @param schemaName Schema name.
     * @param idxName Index name.
     * @return Table or {@code null} if index is not found.
     */
    public GridH2Table dataTableForIndex(String schemaName, String idxName) {
        for (Map.Entry<QueryTable, GridH2Table> dataTableEntry : dataTables.entrySet()) {
            if (F.eq(dataTableEntry.getKey().schema(), schemaName)) {
                GridH2Table h2Tbl = dataTableEntry.getValue();

                if (h2Tbl.containsUserIndex(idxName))
                    return h2Tbl;
            }
        }

        return null;
    }

    /**
     * Gets corresponding DB type from java class.
     *
     * @param cls Java class.
     * @return DB type name.
     */
    private String dbTypeFromClass(Class<?> cls) {
        return H2DatabaseType.fromClass(cls).dBTypeAsString();
    }

    /**
     * Get table descriptor.
     *
     * @param schemaName Schema name.
     * @param cacheName Cache name.
     * @param type Type name.
     * @return Descriptor.
     */
    @Nullable private H2TableDescriptor tableDescriptor(String schemaName, String cacheName, String type) {
        H2Schema schema = schemas.get(schemaName);

        if (schema == null)
            return null;

        return schema.tableByTypeName(cacheName, type);
    }

    /** {@inheritDoc} */
    @Override public String schema(String cacheName) {
        String res = cacheName2schema.get(cacheName);

        if (res == null)
            res = "";

        return res;
    }

    /**
     * Gets collection of table for given schema name.
     *
     * @param cacheName Schema name.
     * @return Collection of table descriptors.
     */
    private Collection<H2TableDescriptor> tables(String cacheName) {
        H2Schema s = schemas.get(schema(cacheName));

        if (s == null)
            return Collections.emptySet();

        List<H2TableDescriptor> tbls = new ArrayList<>();

        for (H2TableDescriptor tbl : s.tables()) {
            if (F.eq(tbl.cache().name(), cacheName))
                tbls.add(tbl);
        }

        return tbls;
    }

    /** {@inheritDoc} */
    @Override public void checkStatementStreamable(PreparedStatement nativeStmt) {
        if (!GridSqlQueryParser.isStreamableInsertStatement(nativeStmt))
            throw new IgniteSQLException("Only tuple based INSERT statements are supported in streaming mode.",
                IgniteQueryErrorCode.UNSUPPORTED_OPERATION);
    }

    /** {@inheritDoc} */
    @Override public GridQueryRowCacheCleaner rowCacheCleaner(int grpId) {
        return rowCache.forGroup(grpId);
    }

    /**
     * Called periodically by {@link GridTimeoutProcessor} to clean up the {@link #stmtCache}.
     */
    private void cleanupStatementCache() {
        long cur = U.currentTimeMillis();

        for (Iterator<Map.Entry<Thread, H2StatementCache>> it = stmtCache.entrySet().iterator(); it.hasNext(); ) {
            Map.Entry<Thread, H2StatementCache> entry = it.next();

            Thread t = entry.getKey();

            if (t.getState() == Thread.State.TERMINATED
                || cur - entry.getValue().lastUsage() > STATEMENT_CACHE_THREAD_USAGE_TIMEOUT)
                it.remove();
        }
    }

    /**
     * Called periodically by {@link GridTimeoutProcessor} to clean up the {@link #stmtCache}.
     */
    private void cleanupConnections() {
        for (Iterator<Map.Entry<Thread, Connection>> it = conns.entrySet().iterator(); it.hasNext(); ) {
            Map.Entry<Thread, Connection> entry = it.next();

            Thread t = entry.getKey();

            if (t.getState() == Thread.State.TERMINATED) {
                U.close(entry.getValue(), log);

                it.remove();
            }
        }
    }

    /**
     * Rebuild indexes from hash index.
     *
     * @param cacheName Cache name.
     * @throws IgniteCheckedException If failed.
     */
    @Override public void rebuildIndexesFromHash(String cacheName) throws IgniteCheckedException {
        int cacheId = CU.cacheId(cacheName);

        GridCacheContext cctx = ctx.cache().context().cacheContext(cacheId);

        final GridCacheQueryManager qryMgr = cctx.queries();

        SchemaIndexCacheVisitor visitor = new SchemaIndexCacheVisitorImpl(cctx);

        visitor.visit(new RebuldIndexFromHashClosure(qryMgr));

        for (H2TableDescriptor tblDesc : tables(cacheName))
            tblDesc.table().markRebuildFromHashInProgress(false);
    }

    /** {@inheritDoc} */
    @Override public void markForRebuildFromHash(String cacheName) {
        for (H2TableDescriptor tblDesc : tables(cacheName)) {
            assert tblDesc.table() != null;

            tblDesc.table().markRebuildFromHashInProgress(true);
        }
    }

    /**
     * @return Busy lock.
     */
    public GridSpinBusyLock busyLock() {
        return busyLock;
    }

    /**
     * @return Map query executor.
     */
    public GridMapQueryExecutor mapQueryExecutor() {
        return mapQryExec;
    }

    /**
     * @return Reduce query executor.
     */
    public GridReduceQueryExecutor reduceQueryExecutor() {
        return rdcQryExec;
    }

    /** {@inheritDoc} */
    @SuppressWarnings({"NonThreadSafeLazyInitialization", "deprecation"})
    @Override public void start(GridKernalContext ctx, GridSpinBusyLock busyLock) throws IgniteCheckedException {
        if (log.isDebugEnabled())
            log.debug("Starting cache query index...");

        this.busyLock = busyLock;

        qryIdGen = new AtomicLong();

        if (SysProperties.serializeJavaObject) {
            U.warn(log, "Serialization of Java objects in H2 was enabled.");

            SysProperties.serializeJavaObject = false;
        }

        String dbName = (ctx != null ? ctx.localNodeId() : UUID.randomUUID()).toString();

        dbUrl = "jdbc:h2:mem:" + dbName + DB_OPTIONS;

        org.h2.Driver.load();

        try {
            if (getString(IGNITE_H2_DEBUG_CONSOLE) != null) {
                Connection c = DriverManager.getConnection(dbUrl);

                int port = getInteger(IGNITE_H2_DEBUG_CONSOLE_PORT, 0);

                WebServer webSrv = new WebServer();
                Server web = new Server(webSrv, "-webPort", Integer.toString(port));
                web.start();
                String url = webSrv.addSession(c);

                U.quietAndInfo(log, "H2 debug console URL: " + url);

                try {
                    Server.openBrowser(url);
                }
                catch (Exception e) {
                    U.warn(log, "Failed to open browser: " + e.getMessage());
                }
            }
        }
        catch (SQLException e) {
            throw new IgniteCheckedException(e);
        }

        if (ctx == null) {
            // This is allowed in some tests.
            nodeId = UUID.randomUUID();
            marshaller = new JdkMarshaller();
        }
        else {
            this.ctx = ctx;

            schemas.put(QueryUtils.DFLT_SCHEMA, new H2Schema(QueryUtils.DFLT_SCHEMA));

            valCtx = new CacheQueryObjectValueContext(ctx);

            nodeId = ctx.localNodeId();
            marshaller = ctx.config().getMarshaller();

            mapQryExec = new GridMapQueryExecutor(busyLock);
            rdcQryExec = new GridReduceQueryExecutor(qryIdGen, busyLock);

            mapQryExec.start(ctx, this);
            rdcQryExec.start(ctx, this);

            stmtCacheCleanupTask = ctx.timeout().schedule(new Runnable() {
                @Override public void run() {
                    cleanupStatementCache();
                }
            }, CLEANUP_STMT_CACHE_PERIOD, CLEANUP_STMT_CACHE_PERIOD);

            dmlProc = new DmlStatementsProcessor();
            ddlProc = new DdlStatementsProcessor();

            dmlProc.start(ctx, this);
            ddlProc.start(ctx, this);
        }

        if (JdbcUtils.serializer != null)
            U.warn(log, "Custom H2 serialization is already configured, will override.");

        JdbcUtils.serializer = h2Serializer();

        connCleanupTask = ctx.timeout().schedule(new Runnable() {
            @Override public void run() {
                cleanupConnections();
            }
        }, CLEANUP_CONNECTIONS_PERIOD, CLEANUP_CONNECTIONS_PERIOD);
    }

    /**
     * @return Value object context.
     */
    public CacheObjectValueContext objectContext() {
        return ctx.query().objectContext();
    }

    /**
     * @param topic Topic.
     * @param topicOrd Topic ordinal for {@link GridTopic}.
     * @param nodes Nodes.
     * @param msg Message.
     * @param specialize Optional closure to specialize message for each node.
     * @param locNodeHnd Handler for local node.
     * @param plc Policy identifying the executor service which will process message.
     * @param runLocParallel Run local handler in parallel thread.
     * @return {@code true} If all messages sent successfully.
     */
    public boolean send(
        Object topic,
        int topicOrd,
        Collection<ClusterNode> nodes,
        Message msg,
        @Nullable IgniteBiClosure<ClusterNode, Message, Message> specialize,
        @Nullable final IgniteInClosure2X<ClusterNode, Message> locNodeHnd,
        byte plc,
        boolean runLocParallel
    ) {
        boolean ok = true;

        if (specialize == null && msg instanceof GridCacheQueryMarshallable)
            ((GridCacheQueryMarshallable)msg).marshall(marshaller);

        ClusterNode locNode = null;

        for (ClusterNode node : nodes) {
            if (node.isLocal()) {
                if (locNode != null)
                    throw new IllegalStateException();

                locNode = node;

                continue;
            }

            try {
                if (specialize != null) {
                    msg = specialize.apply(node, msg);

                    if (msg instanceof GridCacheQueryMarshallable)
                        ((GridCacheQueryMarshallable)msg).marshall(marshaller);
                }

                ctx.io().sendGeneric(node, topic, topicOrd, msg, plc);
            }
            catch (IgniteCheckedException e) {
                ok = false;

                U.warn(log, "Failed to send message [node=" + node + ", msg=" + msg +
                    ", errMsg=" + e.getMessage() + "]");
            }
        }

        // Local node goes the last to allow parallel execution.
        if (locNode != null) {
            assert locNodeHnd != null;

            if (specialize != null)
                msg = specialize.apply(locNode, msg);

            if (runLocParallel) {
                final ClusterNode finalLocNode = locNode;
                final Message finalMsg = msg;

                try {
                    // We prefer runLocal to runLocalSafe, because the latter can produce deadlock here.
                    ctx.closure().runLocal(new GridPlainRunnable() {
                        @Override public void run() {
                            if (!busyLock.enterBusy())
                                return;

                            try {
                                locNodeHnd.apply(finalLocNode, finalMsg);
                            }
                            finally {
                                busyLock.leaveBusy();
                            }
                        }
                    }, plc).listen(logger);
                }
                catch (IgniteCheckedException e) {
                    ok = false;

                    U.error(log, "Failed to execute query locally.", e);
                }
            }
            else
                locNodeHnd.apply(locNode, msg);
        }

        return ok;
    }

    /**
     * @return Serializer.
     */
    private JavaObjectSerializer h2Serializer() {
        return new JavaObjectSerializer() {
            @Override public byte[] serialize(Object obj) throws Exception {
                return U.marshal(marshaller, obj);
            }

            @Override public Object deserialize(byte[] bytes) throws Exception {
                ClassLoader clsLdr = ctx != null ? U.resolveClassLoader(ctx.config()) : null;

                return U.unmarshal(marshaller, bytes, clsLdr);
            }
        };
    }

    /**
     * Registers SQL functions.
     *
     * @param schema Schema.
     * @param clss Classes.
     * @throws IgniteCheckedException If failed.
     */
    private void createSqlFunctions(String schema, Class<?>[] clss) throws IgniteCheckedException {
        if (F.isEmpty(clss))
            return;

        for (Class<?> cls : clss) {
            for (Method m : cls.getDeclaredMethods()) {
                QuerySqlFunction ann = m.getAnnotation(QuerySqlFunction.class);

                if (ann != null) {
                    int modifiers = m.getModifiers();

                    if (!Modifier.isStatic(modifiers) || !Modifier.isPublic(modifiers))
                        throw new IgniteCheckedException("Method " + m.getName() + " must be public static.");

                    String alias = ann.alias().isEmpty() ? m.getName() : ann.alias();

                    String clause = "CREATE ALIAS IF NOT EXISTS " + alias + (ann.deterministic() ?
                        " DETERMINISTIC FOR \"" :
                        " FOR \"") +
                        cls.getName() + '.' + m.getName() + '"';

                    executeStatement(schema, clause);
                }
            }
        }
    }

    /** {@inheritDoc} */
    @Override public void stop() throws IgniteCheckedException {
        if (log.isDebugEnabled())
            log.debug("Stopping cache query index...");

        mapQryExec.cancelLazyWorkers();

        for (Connection c : conns.values())
            U.close(c, log);

        conns.clear();
        schemas.clear();
        cacheName2schema.clear();

        try (Connection c = DriverManager.getConnection(dbUrl); Statement s = c.createStatement()) {
            s.execute("SHUTDOWN");
        }
        catch (SQLException e) {
            U.error(log, "Failed to shutdown database.", e);
        }

        if (stmtCacheCleanupTask != null)
            stmtCacheCleanupTask.close();

        if (connCleanupTask != null)
            connCleanupTask.close();

        GridH2QueryContext.clearLocalNodeStop(nodeId);

        if (log.isDebugEnabled())
            log.debug("Cache query index stopped.");
    }

    /**
     * Whether this is default schema.
     *
     * @param schemaName Schema name.
     * @return {@code True} if default.
     */
    private boolean isDefaultSchema(String schemaName) {
        return F.eq(schemaName, QueryUtils.DFLT_SCHEMA);
    }

    /** {@inheritDoc} */
    @Override public void registerCache(String cacheName, String schemaName, GridCacheContext<?, ?> cctx)
        throws IgniteCheckedException {
        rowCache.onCacheRegistered(cctx);

        if (!isDefaultSchema(schemaName)) {
            synchronized (schemaMux) {
                H2Schema schema = new H2Schema(schemaName);

                H2Schema oldSchema = schemas.putIfAbsent(schemaName, schema);

                if (oldSchema == null)
                    createSchema(schemaName);
                else
                    schema = oldSchema;

                schema.incrementUsageCount();
            }
        }

        cacheName2schema.put(cacheName, schemaName);

        createSqlFunctions(schemaName, cctx.config().getSqlFunctionClasses());
    }

    /** {@inheritDoc} */
    @Override public void unregisterCache(GridCacheContext cctx, boolean rmvIdx) {
        rowCache.onCacheUnregistered(cctx);

        String cacheName = cctx.name();

        String schemaName = schema(cacheName);

        H2Schema schema = schemas.get(schemaName);

        if (schema != null) {
            mapQryExec.onCacheStop(cacheName);
            dmlProc.onCacheStop(cacheName);

            // Remove this mapping only after callback to DML proc - it needs that mapping internally
            cacheName2schema.remove(cacheName);

            // Drop tables.
            Collection<H2TableDescriptor> rmvTbls = new HashSet<>();

            for (H2TableDescriptor tbl : schema.tables()) {
                if (F.eq(tbl.cache().name(), cacheName)) {
                    try {
                        tbl.table().setRemoveIndexOnDestroy(rmvIdx);

                        dropTable(tbl);
                    }
                    catch (IgniteCheckedException e) {
                        U.error(log, "Failed to drop table on cache stop (will ignore): " + tbl.fullTableName(), e);
                    }

                    schema.drop(tbl);

                    rmvTbls.add(tbl);
                }
            }

            if (!isDefaultSchema(schemaName)) {
                synchronized (schemaMux) {
                    if (schema.decrementUsageCount() == 0) {
                        schemas.remove(schemaName);

                        try {
                            dropSchema(schemaName);
                        }
                        catch (IgniteCheckedException e) {
                            U.error(log, "Failed to drop schema on cache stop (will ignore): " + cacheName, e);
                        }
                    }
                }
            }

            stmtCache.clear();

            for (H2TableDescriptor tbl : rmvTbls) {
                for (Index idx : tbl.table().getIndexes())
                    idx.close(null);
            }

            int cacheId = CU.cacheId(cacheName);

            for (Iterator<Map.Entry<H2TwoStepCachedQueryKey, H2TwoStepCachedQuery>> it =
                twoStepCache.entrySet().iterator(); it.hasNext();) {
                Map.Entry<H2TwoStepCachedQueryKey, H2TwoStepCachedQuery> e = it.next();

                GridCacheTwoStepQuery qry = e.getValue().query();

                if (!F.isEmpty(qry.cacheIds()) && qry.cacheIds().contains(cacheId))
                    it.remove();
            }
        }
    }

    /**
     * Remove all cached queries from cached two-steps queries.
     */
    private void clearCachedQueries() {
        twoStepCache.clear();
    }

    /** {@inheritDoc} */
    @Override public IndexingQueryFilter backupFilter(@Nullable final AffinityTopologyVersion topVer,
        @Nullable final int[] parts) {
        return new IndexingQueryFilterImpl(ctx, topVer, parts);
    }

    /**
     * @return Ready topology version.
     */
    public AffinityTopologyVersion readyTopologyVersion() {
        return ctx.cache().context().exchange().readyAffinityVersion();
    }

    /**
     * @param readyVer Ready topology version.
     *
     * @return {@code true} If pending distributed exchange exists because server topology is changed.
     */
    public boolean serverTopologyChanged(AffinityTopologyVersion readyVer) {
        GridDhtPartitionsExchangeFuture fut = ctx.cache().context().exchange().lastTopologyFuture();

        if (fut.isDone())
            return false;

        AffinityTopologyVersion initVer = fut.initialVersion();

        return initVer.compareTo(readyVer) > 0 && !CU.clientNode(fut.firstEvent().node());
    }

    /**
     * @param topVer Topology version.
     * @throws IgniteCheckedException If failed.
     */
    public void awaitForReadyTopologyVersion(AffinityTopologyVersion topVer) throws IgniteCheckedException {
        IgniteInternalFuture<?> fut = ctx.cache().context().exchange().affinityReadyFuture(topVer);

        if (fut != null)
            fut.get();
    }

    /** {@inheritDoc} */
    @Override public void onDisconnected(IgniteFuture<?> reconnectFut) {
        rdcQryExec.onDisconnected(reconnectFut);
    }

    /**
     * Bind query parameters and calculate partitions derived from the query.
     *
     * @param partInfoList Collection of query derived partition info.
     * @param params Query parameters.
     * @return Partitions.
     * @throws IgniteCheckedException, If fails.
     */
    private int[] calculateQueryPartitions(CacheQueryPartitionInfo[] partInfoList, Object[] params)
        throws IgniteCheckedException {

        ArrayList<Integer> list = new ArrayList<>(partInfoList.length);

        for (CacheQueryPartitionInfo partInfo: partInfoList) {
            int partId = (partInfo.partition() >= 0) ? partInfo.partition() :
                bindPartitionInfoParameter(partInfo, params);

            int i = 0;

            while (i < list.size() && list.get(i) < partId)
                i++;

            if (i < list.size()) {
                if (list.get(i) > partId)
                    list.add(i, partId);
            }
            else
                list.add(partId);
        }

        int[] result = new int[list.size()];

        for (int i = 0; i < list.size(); i++)
            result[i] = list.get(i);

        return result;
    }

    /**
     * Bind query parameter to partition info and calculate partition.
     *
     * @param partInfo Partition Info.
     * @param params Query parameters.
     * @return Partition.
     * @throws IgniteCheckedException, If fails.
     */
    private int bindPartitionInfoParameter(CacheQueryPartitionInfo partInfo, Object[] params)
        throws IgniteCheckedException {
        assert partInfo != null;
        assert partInfo.partition() < 0;

        GridH2RowDescriptor desc = dataTable(schema(partInfo.cacheName()), partInfo.tableName()).rowDescriptor();

        Object param = H2Utils.convert(params[partInfo.paramIdx()],
                desc, partInfo.dataType());

        return kernalContext().affinity().partition(partInfo.cacheName(), param);
    }

    /** {@inheritDoc} */
    @Override public Collection<GridRunningQueryInfo> runningQueries(long duration) {
        Collection<GridRunningQueryInfo> res = new ArrayList<>();

        res.addAll(runs.values());
        res.addAll(rdcQryExec.longRunningQueries(duration));

        return res;
    }

    /** {@inheritDoc} */
    @Override public void cancelQueries(Collection<Long> queries) {
        if (!F.isEmpty(queries)) {
            for (Long qryId : queries) {
                GridRunningQueryInfo run = runs.get(qryId);

                if (run != null)
                    run.cancel();
            }

            rdcQryExec.cancelQueries(queries);
        }
    }

    /** {@inheritDoc} */
    @Override public void cancelAllQueries() {
        mapQryExec.cancelLazyWorkers();

        for (Connection c : conns.values())
            U.close(c, log);
    }

    /**
     * @return Per-thread connections.
     */
    public Map<Thread, Connection> perThreadConnections() {
        return conns;
    }

    /**
     * Collect cache identifiers from two-step query.
     *
     * @param mainCacheId Id of main cache.
     * @param twoStepQry Two-step query.
     * @return Result.
     */
    @Nullable public List<Integer> collectCacheIds(@Nullable Integer mainCacheId, GridCacheTwoStepQuery twoStepQry) {
        LinkedHashSet<Integer> caches0 = new LinkedHashSet<>();

        int tblCnt = twoStepQry.tablesCount();

        if (mainCacheId != null)
            caches0.add(mainCacheId);

        if (tblCnt > 0) {
            for (QueryTable tblKey : twoStepQry.tables()) {
                GridH2Table tbl = dataTable(tblKey);

                int cacheId = tbl.cacheId();

                caches0.add(cacheId);
            }
        }

        if (caches0.isEmpty())
            return null;
        else {
            //Prohibit usage indices with different numbers of segments in same query.
            List<Integer> cacheIds = new ArrayList<>(caches0);

            checkCacheIndexSegmentation(cacheIds);

            return cacheIds;
        }
    }

    /**
     * Closeable iterator.
     */
    private interface ClIter<X> extends AutoCloseable, Iterator<X> {
        // No-op.
    }

    /** */
    private static class RebuldIndexFromHashClosure implements SchemaIndexCacheVisitorClosure {
        /** */
        private final GridCacheQueryManager qryMgr;

        /**
         * @param qryMgr Query manager.
         */
        RebuldIndexFromHashClosure(GridCacheQueryManager qryMgr) {
            this.qryMgr = qryMgr;
        }

        /** {@inheritDoc} */
        @Override public void apply(CacheDataRow row) throws IgniteCheckedException {
            qryMgr.store(row, null, false);
        }
    }
}<|MERGE_RESOLUTION|>--- conflicted
+++ resolved
@@ -195,11 +195,8 @@
 @SuppressWarnings({"UnnecessaryFullyQualifiedName", "NonFinalStaticVariableUsedInClassInitialization"})
 public class IgniteH2Indexing implements GridQueryIndexing {
     public static final Pattern INTERNAL_CMD_RE = Pattern.compile(
-<<<<<<< HEAD
-        "^(create|drop)\\s+index|^alter\\s+table|^copy|^(create|alter|drop)\\s+user", Pattern.CASE_INSENSITIVE);
-=======
-        "^(create|drop)\\s+index|^alter\\s+table|^copy|^set|^flush", Pattern.CASE_INSENSITIVE);
->>>>>>> a125b0d8
+        "^(create|drop)\\s+index|^alter\\s+table|^copy|^set|^flush|^(create|alter|drop)\\s+user",
+        Pattern.CASE_INSENSITIVE);
 
     /*
      * Register IO for indexes.
@@ -1516,22 +1513,17 @@
             if (parser.nextCommand() != null)
                 return null;
 
-<<<<<<< HEAD
-            // Currently supported commands are: CREATE/DROP INDEX, COPY, ALTER TABLE, CREATE/ALTER/DROP USER
-            if (!(cmd instanceof SqlCreateIndexCommand || cmd instanceof SqlDropIndexCommand ||
-                cmd instanceof SqlBulkLoadCommand || cmd instanceof SqlAlterTableCommand
-                || cmd instanceof SqlCreateUserCommand || cmd instanceof SqlAlterUserCommand
-                || cmd instanceof SqlDropUserCommand))
-=======
             // Currently supported commands are:
             // CREATE/DROP INDEX
             // COPY
             // ALTER TABLE
             // SET STREAMING
             // FLUSH STREAMER
-            if (!(cmd instanceof SqlCreateIndexCommand || cmd instanceof SqlDropIndexCommand ||
-                cmd instanceof SqlAlterTableCommand || cmd instanceof SqlBulkLoadCommand))
->>>>>>> a125b0d8
+            // CREATE/ALTER/DROP USER
+            if (!(cmd instanceof SqlCreateIndexCommand || cmd instanceof SqlDropIndexCommand
+                || cmd instanceof SqlAlterTableCommand || cmd instanceof SqlBulkLoadCommand
+                || cmd instanceof SqlCreateUserCommand || cmd instanceof SqlAlterUserCommand
+                || cmd instanceof SqlDropUserCommand))
                 return null;
         }
         catch (Exception e) {
