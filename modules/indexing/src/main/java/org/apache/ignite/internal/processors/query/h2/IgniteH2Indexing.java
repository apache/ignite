/*
 * Licensed to the Apache Software Foundation (ASF) under one or more
 * contributor license agreements.  See the NOTICE file distributed with
 * this work for additional information regarding copyright ownership.
 * The ASF licenses this file to You under the Apache License, Version 2.0
 * (the "License"); you may not use this file except in compliance with
 * the License.  You may obtain a copy of the License at
 *
 *      http://www.apache.org/licenses/LICENSE-2.0
 *
 * Unless required by applicable law or agreed to in writing, software
 * distributed under the License is distributed on an "AS IS" BASIS,
 * WITHOUT WARRANTIES OR CONDITIONS OF ANY KIND, either express or implied.
 * See the License for the specific language governing permissions and
 * limitations under the License.
 */

package org.apache.ignite.internal.processors.query.h2;

import java.lang.reflect.Method;
import java.lang.reflect.Modifier;
import java.math.BigDecimal;
import java.math.BigInteger;
import java.sql.Connection;
import java.sql.DriverManager;
import java.sql.PreparedStatement;
import java.sql.ResultSet;
import java.sql.SQLException;
import java.sql.Statement;
import java.sql.Types;
import java.text.MessageFormat;
import java.util.ArrayList;
import java.util.Arrays;
import java.util.Collection;
import java.util.Collections;
import java.util.HashSet;
import java.util.Iterator;
import java.util.LinkedHashSet;
import java.util.List;
import java.util.Map;
import java.util.UUID;
import java.util.concurrent.ConcurrentHashMap;
import java.util.concurrent.ConcurrentMap;
import java.util.concurrent.TimeUnit;
import java.util.concurrent.atomic.AtomicLong;
import java.util.regex.Pattern;
import javax.cache.CacheException;
import org.apache.ignite.IgniteCheckedException;
import org.apache.ignite.IgniteDataStreamer;
import org.apache.ignite.IgniteException;
import org.apache.ignite.IgniteLogger;
import org.apache.ignite.IgniteSystemProperties;
import org.apache.ignite.cache.query.FieldsQueryCursor;
import org.apache.ignite.cache.query.QueryCancelledException;
import org.apache.ignite.cache.query.SqlFieldsQuery;
import org.apache.ignite.cache.query.SqlQuery;
import org.apache.ignite.cache.query.annotations.QuerySqlFunction;
import org.apache.ignite.cluster.ClusterNode;
import org.apache.ignite.internal.GridKernalContext;
import org.apache.ignite.internal.GridTopic;
import org.apache.ignite.internal.IgniteInternalFuture;
import org.apache.ignite.internal.processors.affinity.AffinityTopologyVersion;
import org.apache.ignite.internal.processors.cache.CacheObjectValueContext;
import org.apache.ignite.internal.processors.cache.DynamicCacheDescriptor;
import org.apache.ignite.internal.processors.cache.GridCacheContext;
import org.apache.ignite.internal.processors.cache.GridCacheSharedContext;
import org.apache.ignite.internal.processors.cache.QueryCursorImpl;
import org.apache.ignite.internal.processors.cache.distributed.dht.preloader.GridDhtPartitionsExchangeFuture;
import org.apache.ignite.internal.processors.cache.distributed.near.GridNearTxLocal;
import org.apache.ignite.internal.processors.cache.distributed.near.GridNearTxSelectForUpdateFuture;
import org.apache.ignite.internal.processors.cache.distributed.near.TxTopologyVersionFuture;
import org.apache.ignite.internal.processors.cache.mvcc.MvccQueryTracker;
import org.apache.ignite.internal.processors.cache.mvcc.MvccSnapshot;
import org.apache.ignite.internal.processors.cache.mvcc.MvccUtils;
import org.apache.ignite.internal.processors.cache.persistence.CacheDataRow;
import org.apache.ignite.internal.processors.cache.persistence.tree.io.PageIO;
import org.apache.ignite.internal.processors.query.h2.affinity.PartitionInfo;
import org.apache.ignite.internal.processors.cache.query.GridCacheQueryManager;
import org.apache.ignite.internal.processors.cache.query.GridCacheQueryMarshallable;
import org.apache.ignite.internal.processors.cache.query.GridCacheTwoStepQuery;
import org.apache.ignite.internal.processors.cache.query.IgniteQueryErrorCode;
import org.apache.ignite.internal.processors.cache.query.QueryTable;
import org.apache.ignite.internal.processors.cache.query.SqlFieldsQueryEx;
import org.apache.ignite.internal.processors.cache.transactions.IgniteTxAdapter;
import org.apache.ignite.internal.processors.odbc.SqlStateCode;
import org.apache.ignite.internal.processors.query.CacheQueryObjectValueContext;
import org.apache.ignite.internal.processors.query.GridQueryCacheObjectsIterator;
import org.apache.ignite.internal.processors.query.GridQueryCancel;
import org.apache.ignite.internal.processors.query.GridQueryFieldMetadata;
import org.apache.ignite.internal.processors.query.GridQueryFieldsResult;
import org.apache.ignite.internal.processors.query.GridQueryFieldsResultAdapter;
import org.apache.ignite.internal.processors.query.GridQueryIndexing;
import org.apache.ignite.internal.processors.query.GridQueryProperty;
import org.apache.ignite.internal.processors.query.GridQueryRowCacheCleaner;
import org.apache.ignite.internal.processors.query.GridQueryTypeDescriptor;
import org.apache.ignite.internal.processors.query.GridRunningQueryInfo;
import org.apache.ignite.internal.processors.query.IgniteSQLException;
import org.apache.ignite.internal.processors.query.NestedTxMode;
import org.apache.ignite.internal.processors.query.QueryField;
import org.apache.ignite.internal.processors.query.QueryIndexDescriptorImpl;
import org.apache.ignite.internal.processors.query.QueryUtils;
import org.apache.ignite.internal.processors.query.SqlClientContext;
import org.apache.ignite.internal.processors.query.UpdateSourceIterator;
import org.apache.ignite.internal.processors.query.h2.database.H2RowFactory;
import org.apache.ignite.internal.processors.query.h2.database.H2TreeIndex;
import org.apache.ignite.internal.processors.query.h2.database.io.H2ExtrasInnerIO;
import org.apache.ignite.internal.processors.query.h2.database.io.H2ExtrasLeafIO;
import org.apache.ignite.internal.processors.query.h2.database.io.H2InnerIO;
import org.apache.ignite.internal.processors.query.h2.database.io.H2LeafIO;
import org.apache.ignite.internal.processors.query.h2.database.io.H2MvccInnerIO;
import org.apache.ignite.internal.processors.query.h2.database.io.H2MvccLeafIO;
import org.apache.ignite.internal.processors.query.h2.ddl.DdlStatementsProcessor;
import org.apache.ignite.internal.processors.query.h2.dml.DmlUtils;
import org.apache.ignite.internal.processors.query.h2.dml.UpdatePlan;
import org.apache.ignite.internal.processors.query.h2.opt.GridH2DefaultTableEngine;
import org.apache.ignite.internal.processors.query.h2.opt.GridH2IndexBase;
import org.apache.ignite.internal.processors.query.h2.opt.GridH2PlainRowFactory;
import org.apache.ignite.internal.processors.query.h2.opt.GridH2QueryContext;
import org.apache.ignite.internal.processors.query.h2.opt.GridH2Row;
import org.apache.ignite.internal.processors.query.h2.opt.GridH2RowDescriptor;
import org.apache.ignite.internal.processors.query.h2.opt.GridH2Table;
import org.apache.ignite.internal.processors.query.h2.sql.GridSqlAlias;
import org.apache.ignite.internal.processors.query.h2.sql.GridSqlAst;
import org.apache.ignite.internal.processors.query.h2.sql.GridSqlQuery;
import org.apache.ignite.internal.processors.query.h2.sql.GridSqlQueryParser;
import org.apache.ignite.internal.processors.query.h2.sql.GridSqlQuerySplitter;
import org.apache.ignite.internal.processors.query.h2.sql.GridSqlStatement;
import org.apache.ignite.internal.processors.query.h2.sql.GridSqlTable;
import org.apache.ignite.internal.processors.query.h2.sys.SqlSystemTableEngine;
import org.apache.ignite.internal.processors.query.h2.sys.view.SqlSystemView;
import org.apache.ignite.internal.processors.query.h2.sys.view.SqlSystemViewBaselineNodes;
import org.apache.ignite.internal.processors.query.h2.sys.view.SqlSystemViewCacheGroups;
import org.apache.ignite.internal.processors.query.h2.sys.view.SqlSystemViewCaches;
import org.apache.ignite.internal.processors.query.h2.sys.view.SqlSystemViewNodeAttributes;
import org.apache.ignite.internal.processors.query.h2.sys.view.SqlSystemViewNodeMetrics;
import org.apache.ignite.internal.processors.query.h2.sys.view.SqlSystemViewNodes;
import org.apache.ignite.internal.processors.query.h2.twostep.GridMapQueryExecutor;
import org.apache.ignite.internal.processors.query.h2.twostep.GridReduceQueryExecutor;
import org.apache.ignite.internal.processors.query.h2.twostep.MapQueryLazyWorker;
import org.apache.ignite.internal.processors.query.h2.twostep.msg.GridH2QueryRequest;
import org.apache.ignite.internal.processors.query.schema.SchemaIndexCacheVisitor;
import org.apache.ignite.internal.processors.query.schema.SchemaIndexCacheVisitorClosure;
import org.apache.ignite.internal.processors.query.schema.SchemaIndexCacheVisitorImpl;
import org.apache.ignite.internal.processors.timeout.GridTimeoutProcessor;
import org.apache.ignite.internal.sql.SqlParseException;
import org.apache.ignite.internal.sql.SqlParser;
import org.apache.ignite.internal.sql.SqlStrictParseException;
import org.apache.ignite.internal.sql.command.SqlAlterTableCommand;
import org.apache.ignite.internal.sql.command.SqlAlterUserCommand;
import org.apache.ignite.internal.sql.command.SqlBeginTransactionCommand;
import org.apache.ignite.internal.sql.command.SqlBulkLoadCommand;
import org.apache.ignite.internal.sql.command.SqlCommand;
import org.apache.ignite.internal.sql.command.SqlCommitTransactionCommand;
import org.apache.ignite.internal.sql.command.SqlCreateIndexCommand;
import org.apache.ignite.internal.sql.command.SqlCreateUserCommand;
import org.apache.ignite.internal.sql.command.SqlDropIndexCommand;
import org.apache.ignite.internal.sql.command.SqlDropUserCommand;
import org.apache.ignite.internal.sql.command.SqlRollbackTransactionCommand;
import org.apache.ignite.internal.sql.command.SqlSetStreamingCommand;
import org.apache.ignite.internal.util.GridBoundedConcurrentLinkedHashMap;
import org.apache.ignite.internal.util.GridEmptyCloseableIterator;
import org.apache.ignite.internal.util.GridSpinBusyLock;
import org.apache.ignite.internal.util.lang.GridCloseableIterator;
import org.apache.ignite.internal.util.lang.GridPlainRunnable;
import org.apache.ignite.internal.util.lang.IgniteInClosure2X;
import org.apache.ignite.internal.util.typedef.F;
import org.apache.ignite.internal.util.typedef.internal.CU;
import org.apache.ignite.internal.util.typedef.internal.LT;
import org.apache.ignite.internal.util.typedef.internal.SB;
import org.apache.ignite.internal.util.typedef.internal.U;
import org.apache.ignite.lang.IgniteBiClosure;
import org.apache.ignite.lang.IgniteBiTuple;
import org.apache.ignite.lang.IgniteFuture;
import org.apache.ignite.lang.IgniteInClosure;
import org.apache.ignite.lang.IgniteUuid;
import org.apache.ignite.marshaller.Marshaller;
import org.apache.ignite.marshaller.jdk.JdkMarshaller;
import org.apache.ignite.plugin.extensions.communication.Message;
import org.apache.ignite.plugin.security.SecurityPermission;
import org.apache.ignite.resources.LoggerResource;
import org.apache.ignite.spi.indexing.IndexingQueryFilter;
import org.apache.ignite.spi.indexing.IndexingQueryFilterImpl;
import org.h2.api.ErrorCode;
import org.h2.api.JavaObjectSerializer;
import org.h2.command.Prepared;
import org.h2.command.dml.NoOperation;
import org.h2.engine.Session;
import org.h2.engine.SysProperties;
import org.h2.index.Index;
import org.h2.jdbc.JdbcStatement;
import org.h2.server.web.WebServer;
import org.h2.table.IndexColumn;
import org.h2.tools.Server;
import org.h2.util.JdbcUtils;
import org.jetbrains.annotations.NotNull;
import org.jetbrains.annotations.Nullable;

import static org.apache.ignite.IgniteSystemProperties.IGNITE_H2_DEBUG_CONSOLE;
import static org.apache.ignite.IgniteSystemProperties.IGNITE_H2_DEBUG_CONSOLE_PORT;
import static org.apache.ignite.IgniteSystemProperties.IGNITE_H2_INDEXING_CACHE_CLEANUP_PERIOD;
import static org.apache.ignite.IgniteSystemProperties.IGNITE_H2_INDEXING_CACHE_THREAD_USAGE_TIMEOUT;
import static org.apache.ignite.IgniteSystemProperties.getInteger;
import static org.apache.ignite.IgniteSystemProperties.getString;
import static org.apache.ignite.internal.processors.cache.mvcc.MvccUtils.checkActive;
import static org.apache.ignite.internal.processors.cache.mvcc.MvccUtils.mvccEnabled;
import static org.apache.ignite.internal.processors.cache.mvcc.MvccUtils.tx;
import static org.apache.ignite.internal.processors.cache.mvcc.MvccUtils.txStart;
import static org.apache.ignite.internal.processors.cache.query.GridCacheQueryType.SQL_FIELDS;
import static org.apache.ignite.internal.processors.cache.query.GridCacheQueryType.TEXT;
import static org.apache.ignite.internal.processors.query.QueryUtils.KEY_FIELD_NAME;
import static org.apache.ignite.internal.processors.query.QueryUtils.VAL_FIELD_NAME;
import static org.apache.ignite.internal.processors.query.QueryUtils.VER_FIELD_NAME;
import static org.apache.ignite.internal.processors.query.h2.PreparedStatementEx.MVCC_CACHE_ID;
import static org.apache.ignite.internal.processors.query.h2.PreparedStatementEx.MVCC_STATE;
import static org.apache.ignite.internal.processors.query.h2.opt.DistributedJoinMode.OFF;
import static org.apache.ignite.internal.processors.query.h2.opt.DistributedJoinMode.distributedJoinMode;
import static org.apache.ignite.internal.processors.query.h2.opt.GridH2QueryType.LOCAL;
import static org.apache.ignite.internal.processors.query.h2.opt.GridH2QueryType.PREPARE;

/**
 * Indexing implementation based on H2 database engine. In this implementation main query language is SQL,
 * fulltext indexing can be performed using Lucene.
 * <p>
 * For each registered {@link GridQueryTypeDescriptor} this SPI will create respective SQL table with
 * {@code '_key'} and {@code '_val'} fields for key and value, and fields from
 * {@link GridQueryTypeDescriptor#fields()}.
 * For each table it will create indexes declared in {@link GridQueryTypeDescriptor#indexes()}.
 */
public class IgniteH2Indexing implements GridQueryIndexing {
    /** A pattern for commands having internal implementation in Ignite. */
    public static final Pattern INTERNAL_CMD_RE = Pattern.compile(
        "^(create|drop)\\s+index|^alter\\s+table|^copy|^set|^begin|^commit|^rollback|^(create|alter|drop)\\s+user",
        Pattern.CASE_INSENSITIVE);

    /*
     * Register IO for indexes.
     */
    static {
        PageIO.registerH2(H2InnerIO.VERSIONS, H2LeafIO.VERSIONS, H2MvccInnerIO.VERSIONS, H2MvccLeafIO.VERSIONS);
        H2ExtrasInnerIO.register();
        H2ExtrasLeafIO.register();

        // Initialize system properties for H2.
        System.setProperty("h2.objectCache", "false");
        System.setProperty("h2.serializeJavaObject", "false");
        System.setProperty("h2.objectCacheMaxPerElementSize", "0"); // Avoid ValueJavaObject caching.
        System.setProperty("h2.optimizeTwoEquals", "false"); // Makes splitter fail on subqueries in WHERE.
        System.setProperty("h2.dropRestrict", "false"); // Drop schema with cascade semantics.
    }

    /** Default DB options. */
    private static final String DB_OPTIONS = ";LOCK_MODE=3;MULTI_THREADED=1;DB_CLOSE_ON_EXIT=FALSE" +
        ";DEFAULT_LOCK_TIMEOUT=10000;FUNCTIONS_IN_SCHEMA=true;OPTIMIZE_REUSE_RESULTS=0;QUERY_CACHE_SIZE=0" +
        ";MAX_OPERATION_MEMORY=0;BATCH_JOINS=1" +
        ";ROW_FACTORY=\"" + GridH2PlainRowFactory.class.getName() + "\"" +
        ";DEFAULT_TABLE_ENGINE=" + GridH2DefaultTableEngine.class.getName();

        // Uncomment this setting to get debug output from H2 to sysout.
//        ";TRACE_LEVEL_SYSTEM_OUT=3";

    /** Dummy metadata for update result. */
    public static final List<GridQueryFieldMetadata> UPDATE_RESULT_META = Collections.<GridQueryFieldMetadata>
        singletonList(new H2SqlFieldMetadata(null, null, "UPDATED", Long.class.getName(), -1, -1));

    /** */
    private static final int TWO_STEP_QRY_CACHE_SIZE = 1024;

    /** The period of clean up the statement cache. */
    private final Long CLEANUP_STMT_CACHE_PERIOD = Long.getLong(IGNITE_H2_INDEXING_CACHE_CLEANUP_PERIOD, 10_000);

    /** The period of clean up the {@link #conns}. */
    @SuppressWarnings("FieldCanBeLocal")
    private final Long CLEANUP_CONNECTIONS_PERIOD = 2000L;

    /** The timeout to remove entry from the statement cache if the thread doesn't perform any queries. */
    private final Long STATEMENT_CACHE_THREAD_USAGE_TIMEOUT =
        Long.getLong(IGNITE_H2_INDEXING_CACHE_THREAD_USAGE_TIMEOUT, 600 * 1000);

    /** */
    private GridTimeoutProcessor.CancelableTask stmtCacheCleanupTask;

    /** */
    private GridTimeoutProcessor.CancelableTask connCleanupTask;

    /** Logger. */
    @LoggerResource
    private IgniteLogger log;

    /** Node ID. */
    private UUID nodeId;

    /** */
    private Marshaller marshaller;

    /** Collection of schemaNames and registered tables. */
    private final ConcurrentMap<String, H2Schema> schemas = new ConcurrentHashMap<>();

    /** */
    private String dbUrl = "jdbc:h2:mem:";

    /** */
    // TODO https://issues.apache.org/jira/browse/IGNITE-9062
    private final ConcurrentMap<Thread, H2ConnectionWrapper> conns = new ConcurrentHashMap<>();

    /** */
    private GridMapQueryExecutor mapQryExec;

    /** */
    private GridReduceQueryExecutor rdcQryExec;

    /** Cache name -> schema name */
    private final Map<String, String> cacheName2schema = new ConcurrentHashMap<>();

    /** */
    private AtomicLong qryIdGen;

    /** */
    private GridSpinBusyLock busyLock;

    /** */
    private final Object schemaMux = new Object();

    /** */
    private final ConcurrentMap<Long, GridRunningQueryInfo> runs = new ConcurrentHashMap<>();

    /** Row cache. */
    private final H2RowCacheRegistry rowCache = new H2RowCacheRegistry();

    /** */
    // TODO https://issues.apache.org/jira/browse/IGNITE-9062
    private final ThreadLocalObjectPool<H2ConnectionWrapper> connectionPool = new ThreadLocalObjectPool<>(IgniteH2Indexing.this::newConnectionWrapper, 5);

    /** */
    // TODO https://issues.apache.org/jira/browse/IGNITE-9062
    private final ThreadLocal<ThreadLocalObjectPool.Reusable<H2ConnectionWrapper>> connCache = new ThreadLocal<ThreadLocalObjectPool.Reusable<H2ConnectionWrapper>>() {
        @Override public ThreadLocalObjectPool.Reusable<H2ConnectionWrapper> get() {
            ThreadLocalObjectPool.Reusable<H2ConnectionWrapper> reusable = super.get();

            boolean reconnect = true;

            try {
                reconnect = reusable == null || reusable.object().connection().isClosed();
            }
            catch (SQLException e) {
                U.warn(log, "Failed to check connection status.", e);
            }

            if (reconnect) {
                reusable = initialValue();

                set(reusable);
            }

            return reusable;
        }

        @Override protected ThreadLocalObjectPool.Reusable<H2ConnectionWrapper> initialValue() {
            ThreadLocalObjectPool.Reusable<H2ConnectionWrapper> reusableConnection = connectionPool.borrow();

            conns.put(Thread.currentThread(), reusableConnection.object());

            return reusableConnection;
        }
    };

    /** */
    protected volatile GridKernalContext ctx;

    /** Cache object value context. */
    protected CacheQueryObjectValueContext valCtx;

    /** */
    private DmlStatementsProcessor dmlProc;

    /** */
    private DdlStatementsProcessor ddlProc;

    /** */
    private final ConcurrentMap<QueryTable, GridH2Table> dataTables = new ConcurrentHashMap<>();

    /** */
    private volatile GridBoundedConcurrentLinkedHashMap<H2TwoStepCachedQueryKey, H2TwoStepCachedQuery> twoStepCache =
        new GridBoundedConcurrentLinkedHashMap<>(TWO_STEP_QRY_CACHE_SIZE);

    /** */
    private final IgniteInClosure<? super IgniteInternalFuture<?>> logger = new IgniteInClosure<IgniteInternalFuture<?>>() {
        @Override public void apply(IgniteInternalFuture<?> fut) {
            try {
                fut.get();
            }
            catch (IgniteCheckedException e) {
                U.error(log, e.getMessage(), e);
            }
        }
    };

    /** H2 JDBC connection for INFORMATION_SCHEMA. Holds H2 open until node is stopped. */
    private Connection sysConn;

    /**
     * @return Kernal context.
     */
    public GridKernalContext kernalContext() {
        return ctx;
    }

    /**
     * @param schema Schema.
     * @return Connection.
     */
    public Connection connectionForSchema(String schema) {
        try {
            return connectionForThread(schema);
        }
        catch (IgniteCheckedException e) {
            throw new IgniteException(e);
        }
    }

    /**
     * @return H2 JDBC connection to INFORMATION_SCHEMA.
     */
    private Connection systemConnection() {
        assert Thread.holdsLock(schemaMux);

        if (sysConn == null) {
            try {
                sysConn = DriverManager.getConnection(dbUrl);

                sysConn.setSchema("INFORMATION_SCHEMA");
            }
            catch (SQLException e) {
                throw new IgniteSQLException("Failed to initialize system DB connection: " + dbUrl, e);
            }
        }

        return sysConn;
    }

    /** */
    private H2ConnectionWrapper newConnectionWrapper() {
        try {
            return new H2ConnectionWrapper(DriverManager.getConnection(dbUrl));
        } catch (SQLException e) {
            throw new IgniteSQLException("Failed to initialize DB connection: " + dbUrl, e);
        }
    }

    /**
     * @param c Connection.
     * @param sql SQL.
     * @return <b>Cached</b> prepared statement.
     */
    @SuppressWarnings("ConstantConditions")
    @Nullable private PreparedStatement cachedStatement(Connection c, String sql) {
        try {
            return prepareStatement(c, sql, true, true);
        }
        catch (SQLException e) {
            // We actually don't except anything SQL related here as we're supposed to work with cache only.
            throw new AssertionError(e);
        }
    }

    /**
     * @param c Connection.
     * @param sql SQL.
     * @param useStmtCache If {@code true} uses statement cache.
     * @return Prepared statement.
     * @throws SQLException If failed.
     */
    @SuppressWarnings("ConstantConditions")
    @NotNull public PreparedStatement prepareStatement(Connection c, String sql, boolean useStmtCache)
        throws SQLException {
        return prepareStatement(c, sql, useStmtCache, false);
    }

    /**
     * @param c Connection.
     * @param sql SQL.
     * @param useStmtCache If {@code true} uses statement cache.
     * @param cachedOnly Whether parsing should be avoided if statement has not been found in cache.
     * @return Prepared statement.
     * @throws SQLException If failed.
     */
    @Nullable private PreparedStatement prepareStatement(Connection c, String sql, boolean useStmtCache,
        boolean cachedOnly) throws SQLException {
        // We can't avoid parsing and avoid using cache at the same time.
        assert useStmtCache || !cachedOnly;

        if (useStmtCache) {
            H2StatementCache cache = getStatementsCacheForCurrentThread();

            H2CachedStatementKey key = new H2CachedStatementKey(c.getSchema(), sql);

            PreparedStatement stmt = cache.get(key);

            if (stmt != null && !stmt.isClosed() && !stmt.unwrap(JdbcStatement.class).isCancelled() &&
                !GridSqlQueryParser.prepared(stmt).needRecompile()) {
                assert stmt.getConnection() == c;

                return stmt;
            }

            if (cachedOnly)
                return null;

            cache.put(key, stmt = PreparedStatementExImpl.wrap(prepare0(c, sql)));

            return stmt;
        }
        else
            return prepare0(c, sql);
    }

    /**
     * Prepare statement.
     *
     * @param c Connection.
     * @param sql SQL.
     * @return Prepared statement.
     * @throws SQLException If failed.
     */
    private PreparedStatement prepare0(Connection c, String sql) throws SQLException {
        boolean insertHack = GridH2Table.insertHackRequired(sql);

        if (insertHack) {
            GridH2Table.insertHack(true);

            try {
                return c.prepareStatement(sql, ResultSet.TYPE_SCROLL_INSENSITIVE, ResultSet.CONCUR_READ_ONLY);
            }
            finally {
                GridH2Table.insertHack(false);
            }
        }
        else
            return c.prepareStatement(sql, ResultSet.TYPE_SCROLL_INSENSITIVE, ResultSet.CONCUR_READ_ONLY);
    }

    /**
     * @return {@link H2StatementCache} associated with current thread.
     */
    @NotNull private H2StatementCache getStatementsCacheForCurrentThread() {
        H2StatementCache statementCache = connCache.get().object().statementCache();

        statementCache.updateLastUsage();

        return statementCache;
    }

    /** {@inheritDoc} */
    @Override public PreparedStatement prepareNativeStatement(String schemaName, String sql) {
        Connection conn = connectionForSchema(schemaName);

        return prepareStatementAndCaches(conn, sql);
    }

    /**
     * Gets DB connection.
     *
     * @param schema Whether to set schema for connection or not.
     * @return DB connection.
     * @throws IgniteCheckedException In case of error.
     */
    private Connection connectionForThread(@Nullable String schema) throws IgniteCheckedException {
        H2ConnectionWrapper c = connCache.get().object();

        if (c == null)
            throw new IgniteCheckedException("Failed to get DB connection for thread (check log for details).");

        if (schema != null && !F.eq(c.schema(), schema)) {
            Statement stmt = null;

            try {
                stmt = c.connection().createStatement();

                stmt.executeUpdate("SET SCHEMA " + H2Utils.withQuotes(schema));

                if (log.isDebugEnabled())
                    log.debug("Set schema: " + schema);

                c.schema(schema);
            }
            catch (SQLException e) {
                throw new IgniteSQLException("Failed to set schema for DB connection for thread [schema=" +
                    schema + "]", e);
            }
            finally {
                U.close(stmt, log);
            }
        }

        return c.connection();
    }

    /**
     * Create and register schema if needed.
     *
     * @param schemaName Schema name.
     * @param predefined Whether this is predefined schema.
     */
    private void createSchemaIfNeeded(String schemaName, boolean predefined) {
        assert Thread.holdsLock(schemaMux);

        if (!predefined)
            predefined = isSchemaPredefined(schemaName);

        H2Schema schema = new H2Schema(schemaName, predefined);

        H2Schema oldSchema = schemas.putIfAbsent(schemaName, schema);

        if (oldSchema == null)
            createSchema0(schemaName);
        else
            schema = oldSchema;

        schema.incrementUsageCount();
    }

    /**
     * Check if schema is predefined.
     *
     * @param schemaName Schema name.
     * @return {@code True} if predefined.
     */
    private boolean isSchemaPredefined(String schemaName) {
        if (F.eq(QueryUtils.DFLT_SCHEMA, schemaName))
            return true;

        for (H2Schema schema : schemas.values()) {
            if (F.eq(schema.schemaName(), schemaName) && schema.predefined())
                return true;
        }

        return false;
    }

    /**
     * Creates DB schema if it has not been created yet.
     *
     * @param schema Schema name.
     */
    private void createSchema0(String schema) {
        executeSystemStatement("CREATE SCHEMA IF NOT EXISTS " + H2Utils.withQuotes(schema));

        if (log.isDebugEnabled())
            log.debug("Created H2 schema for index database: " + schema);
    }

    /**
     * Creates DB schema if it has not been created yet.
     *
     * @param schema Schema name.
     */
    private void dropSchema(String schema) {
        executeSystemStatement("DROP SCHEMA IF EXISTS " + H2Utils.withQuotes(schema));

        if (log.isDebugEnabled())
            log.debug("Dropped H2 schema for index database: " + schema);
    }

    /**
     * @param schema Schema
     * @param sql SQL statement.
     * @throws IgniteCheckedException If failed.
     */
    public void executeStatement(String schema, String sql) throws IgniteCheckedException {
        Statement stmt = null;

        try {
            Connection c = connectionForThread(schema);

            stmt = c.createStatement();

            stmt.executeUpdate(sql);
        }
        catch (SQLException e) {
            onSqlException();

            throw new IgniteSQLException("Failed to execute statement: " + sql, e);
        }
        finally {
            U.close(stmt, log);
        }
    }

    /**
     * Execute statement on H2 INFORMATION_SCHEMA.
     * @param sql SQL statement.
     */
    public void executeSystemStatement(String sql) {
        assert Thread.holdsLock(schemaMux);

        Statement stmt = null;

        try {
            stmt = systemConnection().createStatement();

            stmt.executeUpdate(sql);
        }
        catch (SQLException e) {
            onSqlException();

            throw new IgniteSQLException("Failed to execute statement: " + sql, e);
        }
        finally {
            U.close(stmt, log);
        }
    }

    /**
     * Binds object to prepared statement.
     *
     * @param stmt SQL statement.
     * @param idx Index.
     * @param obj Value to store.
     * @throws IgniteCheckedException If failed.
     */
    private void bindObject(PreparedStatement stmt, int idx, @Nullable Object obj) throws IgniteCheckedException {
        try {
            if (obj == null)
                stmt.setNull(idx, Types.VARCHAR);
            else if (obj instanceof BigInteger)
                stmt.setObject(idx, obj, Types.JAVA_OBJECT);
            else if (obj instanceof BigDecimal)
                stmt.setObject(idx, obj, Types.DECIMAL);
            else
                stmt.setObject(idx, obj);
        }
        catch (SQLException e) {
            throw new IgniteCheckedException("Failed to bind parameter [idx=" + idx + ", obj=" + obj + ", stmt=" +
                stmt + ']', e);
        }
    }

    /**
     * Handles SQL exception.
     */
    private void onSqlException() {
        Connection conn = connCache.get().object().connection();

        connCache.set(null);

        if (conn != null) {
            conns.remove(Thread.currentThread());

            // Reset connection to receive new one at next call.
            U.close(conn, log);
        }
    }

    /** {@inheritDoc} */
    @Override public void store(GridCacheContext cctx,
        GridQueryTypeDescriptor type,
        CacheDataRow row,
        @Nullable CacheDataRow prevRow,
        boolean prevRowAvailable) throws IgniteCheckedException
    {
        String cacheName = cctx.name();

        H2TableDescriptor tbl = tableDescriptor(schema(cacheName), cacheName, type.name());

        if (tbl == null)
            return; // Type was rejected.

        tbl.table().update(row, prevRow,  prevRowAvailable);

        if (tbl.luceneIndex() != null) {
            long expireTime = row.expireTime();

            if (expireTime == 0L)
                expireTime = Long.MAX_VALUE;

            tbl.luceneIndex().store(row.key(), row.value(), row.version(), expireTime);
        }
    }

    /** {@inheritDoc} */
    @Override public void remove(GridCacheContext cctx, GridQueryTypeDescriptor type, CacheDataRow row)
        throws IgniteCheckedException
    {
        if (log.isDebugEnabled()) {
            log.debug("Removing key from cache query index [locId=" + nodeId +
                ", key=" + row.key() +
                ", val=" + row.value() + ']');
        }

        String cacheName = cctx.name();

        H2TableDescriptor tbl = tableDescriptor(schema(cacheName), cacheName, type.name());

        if (tbl == null)
            return;

        if (tbl.table().remove(row)) {
            if (tbl.luceneIndex() != null)
                tbl.luceneIndex().remove(row.key());
        }
    }

    /**
     * Drops table form h2 database and clear all related indexes (h2 text, lucene).
     *
     * @param tbl Table to unregister.
     * @throws IgniteCheckedException If failed to unregister.
     */
    private void dropTable(H2TableDescriptor tbl) throws IgniteCheckedException {
        assert tbl != null;

        if (log.isDebugEnabled())
            log.debug("Removing query index table: " + tbl.fullTableName());

        Connection c = connectionForThread(tbl.schemaName());

        Statement stmt = null;

        try {
            stmt = c.createStatement();

            String sql = "DROP TABLE IF EXISTS " + tbl.fullTableName();

            if (log.isDebugEnabled())
                log.debug("Dropping database index table with SQL: " + sql);

            stmt.executeUpdate(sql);
        }
        catch (SQLException e) {
            onSqlException();

            throw new IgniteSQLException("Failed to drop database index table [type=" + tbl.type().name() +
                ", table=" + tbl.fullTableName() + "]", IgniteQueryErrorCode.TABLE_DROP_FAILED, e);
        }
        finally {
            U.close(stmt, log);
        }
    }

    /**
     * Add initial user index.
     *
     * @param schemaName Schema name.
     * @param desc Table descriptor.
     * @param h2Idx User index.
     * @throws IgniteCheckedException If failed.
     */
    private void addInitialUserIndex(String schemaName, H2TableDescriptor desc, GridH2IndexBase h2Idx)
        throws IgniteCheckedException {
        GridH2Table h2Tbl = desc.table();

        h2Tbl.proposeUserIndex(h2Idx);

        try {
            String sql = H2Utils.indexCreateSql(desc.fullTableName(), h2Idx, false);

            executeSql(schemaName, sql);
        }
        catch (Exception e) {
            // Rollback and re-throw.
            h2Tbl.rollbackUserIndex(h2Idx.getName());

            throw e;
        }
    }

    /** {@inheritDoc} */
    @Override public void dynamicIndexCreate(final String schemaName, final String tblName,
        final QueryIndexDescriptorImpl idxDesc, boolean ifNotExists, SchemaIndexCacheVisitor cacheVisitor)
        throws IgniteCheckedException {
        // Locate table.
        H2Schema schema = schemas.get(schemaName);

        H2TableDescriptor desc = (schema != null ? schema.tableByName(tblName) : null);

        if (desc == null)
            throw new IgniteCheckedException("Table not found in internal H2 database [schemaName=" + schemaName +
                ", tblName=" + tblName + ']');

        GridH2Table h2Tbl = desc.table();

        // Create index.
        final GridH2IndexBase h2Idx = desc.createUserIndex(idxDesc);

        h2Tbl.proposeUserIndex(h2Idx);

        try {
            // Populate index with existing cache data.
            final GridH2RowDescriptor rowDesc = h2Tbl.rowDescriptor();

            SchemaIndexCacheVisitorClosure clo = new SchemaIndexCacheVisitorClosure() {
                @Override public void apply(CacheDataRow row) throws IgniteCheckedException {
                    GridH2Row h2Row = rowDesc.createRow(row);

                    h2Idx.putx(h2Row);
                }
            };

            cacheVisitor.visit(clo);

            // At this point index is in consistent state, promote it through H2 SQL statement, so that cached
            // prepared statements are re-built.
            String sql = H2Utils.indexCreateSql(desc.fullTableName(), h2Idx, ifNotExists);

            executeSql(schemaName, sql);
        }
        catch (Exception e) {
            // Rollback and re-throw.
            h2Tbl.rollbackUserIndex(h2Idx.getName());

            throw e;
        }
    }

    /** {@inheritDoc} */
    @Override public void dynamicIndexDrop(final String schemaName, String idxName, boolean ifExists)
        throws IgniteCheckedException{
        String sql = H2Utils.indexDropSql(schemaName, idxName, ifExists);

        executeSql(schemaName, sql);
    }

    /** {@inheritDoc} */
    @Override public void dynamicAddColumn(String schemaName, String tblName, List<QueryField> cols,
        boolean ifTblExists, boolean ifColNotExists) throws IgniteCheckedException {
        // Locate table.
        H2Schema schema = schemas.get(schemaName);

        H2TableDescriptor desc = (schema != null ? schema.tableByName(tblName) : null);

        if (desc == null) {
            if (!ifTblExists)
                throw new IgniteCheckedException("Table not found in internal H2 database [schemaName=" + schemaName +
                    ", tblName=" + tblName + ']');
            else
                return;
        }

        desc.table().addColumns(cols, ifColNotExists);

        clearCachedQueries();
    }

    /** {@inheritDoc} */
    @Override public void dynamicDropColumn(String schemaName, String tblName, List<String> cols, boolean ifTblExists,
        boolean ifColExists) throws IgniteCheckedException {
        // Locate table.
        H2Schema schema = schemas.get(schemaName);

        H2TableDescriptor desc = (schema != null ? schema.tableByName(tblName) : null);

        if (desc == null) {
            if (!ifTblExists)
                throw new IgniteCheckedException("Table not found in internal H2 database [schemaName=" + schemaName +
                    ",tblName=" + tblName + ']');
            else
                return;
        }

        desc.table().dropColumns(cols, ifColExists);

        clearCachedQueries();
    }

    /**
     * Execute DDL command.
     *
     * @param schemaName Schema name.
     * @param sql SQL.
     * @throws IgniteCheckedException If failed.
     */
    private void executeSql(String schemaName, String sql) throws IgniteCheckedException {
        try {
            Connection conn = connectionForSchema(schemaName);

            try (PreparedStatement stmt = prepareStatement(conn, sql, false)) {
                stmt.execute();
            }
        }
        catch (Exception e) {
            throw new IgniteCheckedException("Failed to execute SQL statement on internal H2 database: " + sql, e);
        }
    }

    /**
     * Create sorted index.
     *
     * @param name Index name,
     * @param tbl Table.
     * @param pk Primary key flag.
     * @param affinityKey Affinity key flag.
     * @param unwrappedCols Unwrapped index columns for complex types.
     * @param wrappedCols Index columns as is complex types.
     * @param inlineSize Index inline size.
     * @return Index.
     */
    GridH2IndexBase createSortedIndex(String name, GridH2Table tbl, boolean pk, boolean affinityKey,
        List<IndexColumn> unwrappedCols, List<IndexColumn> wrappedCols, int inlineSize) {
        try {
            GridCacheContext cctx = tbl.cache();

            if (log.isDebugEnabled())
                log.debug("Creating cache index [cacheId=" + cctx.cacheId() + ", idxName=" + name + ']');

            final int segments = tbl.rowDescriptor().context().config().getQueryParallelism();

            H2RowCache cache = rowCache.forGroup(cctx.groupId());

            return new H2TreeIndex(cctx, cache, tbl, name, pk, affinityKey, unwrappedCols, wrappedCols, inlineSize, segments);
        }
        catch (IgniteCheckedException e) {
            throw new IgniteException(e);
        }
    }

    /** {@inheritDoc} */
    @Override public <K, V> GridCloseableIterator<IgniteBiTuple<K, V>> queryLocalText(String schemaName,
        String cacheName, String qry, String typeName, IndexingQueryFilter filters) throws IgniteCheckedException {
        H2TableDescriptor tbl = tableDescriptor(schemaName, cacheName, typeName);

        if (tbl != null && tbl.luceneIndex() != null) {
            GridRunningQueryInfo run = new GridRunningQueryInfo(qryIdGen.incrementAndGet(), qry, TEXT, schemaName,
                U.currentTimeMillis(), null, true);

            try {
                runs.put(run.id(), run);

                return tbl.luceneIndex().query(qry.toUpperCase(), filters);
            }
            finally {
                runs.remove(run.id());
            }
        }

        return new GridEmptyCloseableIterator<>();
    }

    /**
     * Queries individual fields (generally used by JDBC drivers).
     *
     * @param schemaName Schema name.
     * @param qry Query.
     * @param params Query parameters.
     * @param filter Cache name and key filter.
     * @param enforceJoinOrder Enforce join order of tables in the query.
     * @param startTx Start transaction flag.
     * @param timeout Query timeout in milliseconds.
     * @param cancel Query cancel.
     * @return Query result.
     * @throws IgniteCheckedException If failed.
     */
    public GridQueryFieldsResult queryLocalSqlFields(String schemaName, String qry, @Nullable Collection<Object> params,
        IndexingQueryFilter filter, boolean enforceJoinOrder, boolean startTx, int timeout,
        GridQueryCancel cancel) throws IgniteCheckedException {
        return queryLocalSqlFields(schemaName, qry, params, filter, enforceJoinOrder, startTx, timeout, cancel, null);
    }

    /**
     * Queries individual fields (generally used by JDBC drivers).
     *
     * @param schemaName Schema name.
     * @param qry Query.
     * @param params Query parameters.
     * @param filter Cache name and key filter.
     * @param enforceJoinOrder Enforce join order of tables in the query.
     * @param startTx Start transaction flag.
     * @param qryTimeout Query timeout in milliseconds.
     * @param cancel Query cancel.
     * @param mvccTracker Query tracker.
     * @return Query result.
     * @throws IgniteCheckedException If failed.
     */
    GridQueryFieldsResult queryLocalSqlFields(final String schemaName, String qry,
        @Nullable final Collection<Object> params, final IndexingQueryFilter filter, boolean enforceJoinOrder,
        boolean startTx, int qryTimeout, final GridQueryCancel cancel,
        MvccQueryTracker mvccTracker) throws IgniteCheckedException {

        GridNearTxLocal tx = null;

        boolean mvccEnabled = mvccEnabled(kernalContext());

        assert mvccEnabled || mvccTracker == null;

        try {
            final Connection conn = connectionForSchema(schemaName);

            H2Utils.setupConnection(conn, false, enforceJoinOrder);

            PreparedStatement stmt = preparedStatementWithParams(conn, qry, params, true);

            if (GridSqlQueryParser.checkMultipleStatements(stmt))
                throw new IgniteSQLException("Multiple statements queries are not supported for local queries");

            Prepared p = GridSqlQueryParser.prepared(stmt);

            if (DmlStatementsProcessor.isDmlStatement(p)) {
                SqlFieldsQuery fldsQry = new SqlFieldsQuery(qry);

                if (params != null)
                    fldsQry.setArgs(params.toArray());

                fldsQry.setEnforceJoinOrder(enforceJoinOrder);
                fldsQry.setTimeout(qryTimeout, TimeUnit.MILLISECONDS);

                return dmlProc.updateSqlFieldsLocal(schemaName, conn, p, fldsQry, filter, cancel);
            }
            else if (DdlStatementsProcessor.isDdlStatement(p)) {
                throw new IgniteSQLException("DDL statements are supported for the whole cluster only.",
                    IgniteQueryErrorCode.UNSUPPORTED_OPERATION);
            }

            final GridH2QueryContext ctx = new GridH2QueryContext(nodeId, nodeId, 0, LOCAL)
                .filter(filter).distributedJoinMode(OFF);

            boolean forUpdate = GridSqlQueryParser.isForUpdateQuery(p);

            if (forUpdate && !mvccEnabled)
                throw new IgniteSQLException("SELECT FOR UPDATE query requires transactional " +
                    "cache with MVCC enabled.", IgniteQueryErrorCode.UNSUPPORTED_OPERATION);

            if (this.ctx.security().enabled()) {
                GridSqlQueryParser parser = new GridSqlQueryParser(false);

                parser.parse(p);

                checkSecurity(parser.cacheIds());
            }

            GridNearTxSelectForUpdateFuture sfuFut = null;

            int opTimeout = qryTimeout;

            if (mvccEnabled) {
                if (mvccTracker == null)
                    mvccTracker = mvccTracker(stmt, startTx);

                if (mvccTracker != null) {
                    ctx.mvccSnapshot(mvccTracker.snapshot());

                    tx = checkActive(tx(this.ctx));

                    opTimeout = operationTimeout(opTimeout, tx);
                }

                if (forUpdate) {
                    if (mvccTracker == null)
                        throw new IgniteSQLException("SELECT FOR UPDATE query requires transactional " +
                            "cache with MVCC enabled.", IgniteQueryErrorCode.UNSUPPORTED_OPERATION);

                    GridSqlStatement stmt0 = new GridSqlQueryParser(false).parse(p);

                    qry = GridSqlQueryParser.rewriteQueryForUpdateIfNeeded(stmt0, forUpdate = tx != null);

                    stmt = preparedStatementWithParams(conn, qry, params, true);

                    if (forUpdate) {
                        GridCacheContext cctx = mvccTracker.context();

                        try {
                            if (tx.topologyVersionSnapshot() == null)
                                new TxTopologyVersionFuture(tx, cctx).get();
                        }
                        catch (Exception e) {
                            throw new IgniteSQLException("Failed to lock topology for SELECT FOR UPDATE query.", e);
                        }

                        sfuFut = new GridNearTxSelectForUpdateFuture(cctx, tx, opTimeout);

                        sfuFut.initLocal();
                    }
                }
            }

            List<GridQueryFieldMetadata> meta;

            try {
                meta = H2Utils.meta(stmt.getMetaData());

                if (forUpdate) {
                    assert meta.size() >= 1;

                    meta = meta.subList(0, meta.size() - 1);
                }
            }
            catch (SQLException e) {
                throw new IgniteCheckedException("Cannot prepare query metadata", e);
            }

            GridNearTxLocal tx0 = tx;
            MvccQueryTracker mvccTracker0 = mvccTracker;
            GridNearTxSelectForUpdateFuture sfuFut0 = sfuFut;
            PreparedStatement stmt0 = stmt;
            String qry0 = qry;
            int timeout0 = opTimeout;

            return new GridQueryFieldsResultAdapter(meta, null) {
                @Override public GridCloseableIterator<List<?>> iterator() throws IgniteCheckedException {
                    assert GridH2QueryContext.get() == null;

                    GridH2QueryContext.set(ctx);

                    GridRunningQueryInfo run = new GridRunningQueryInfo(qryIdGen.incrementAndGet(), qry0,
                        SQL_FIELDS, schemaName, U.currentTimeMillis(), cancel, true);

                    runs.putIfAbsent(run.id(), run);

                    try {
                        ResultSet rs = executeSqlQueryWithTimer(stmt0, conn, qry0, params, timeout0, cancel);

                        if (sfuFut0 != null) {
                            assert tx0.mvccSnapshot() != null;

                            ResultSetEnlistFuture enlistFut = ResultSetEnlistFuture.future(
                                IgniteH2Indexing.this.ctx.localNodeId(),
                                tx0.nearXidVersion(),
                                tx0.mvccSnapshot(),
                                tx0.threadId(),
                                IgniteUuid.randomUuid(),
                                -1,
                                null,
                                tx0,
                                timeout0,
                                sfuFut0.cache(),
                                rs
                            );

                            enlistFut.listen(new IgniteInClosure<IgniteInternalFuture<Long>>() {
                                @Override public void apply(IgniteInternalFuture<Long> fut) {
                                    if (fut.error() != null)
                                        sfuFut0.onResult(IgniteH2Indexing.this.ctx.localNodeId(), 0L, false, fut.error());
                                    else
                                        sfuFut0.onResult(IgniteH2Indexing.this.ctx.localNodeId(), fut.result(), false, null);
                                }
                            });

                            enlistFut.init();

                            try {
                                sfuFut0.get();

                                rs.beforeFirst();
                            }
                            catch (Exception e) {
                                U.closeQuiet(rs);

                                throw new IgniteSQLException("Failed to obtain locks on result of SELECT FOR UPDATE.",
                                    e);
                            }
                        }

                        return new H2FieldsIterator(rs, mvccTracker0, sfuFut0 != null);
                    }
                    catch (IgniteCheckedException | RuntimeException | Error e) {
                        try {
                            if (mvccTracker0 != null)
                                mvccTracker0.onDone();
                        }
                        catch (Exception e0) {
                            e.addSuppressed(e0);
                        }

                        throw e;
                    }
                    finally {
                        GridH2QueryContext.clearThreadLocal();

                        runs.remove(run.id());
                    }
                }
            };
        }
        catch (IgniteCheckedException | RuntimeException | Error e) {
            if (mvccEnabled && (tx != null || (tx = tx(ctx)) != null))
                tx.setRollbackOnly();

            throw e;
        }
    }

    /**
     * @param qryTimeout Query timeout in milliseconds.
     * @param tx Transaction.
     * @return Timeout for operation in milliseconds based on query and tx timeouts.
     */
    public static int operationTimeout(int qryTimeout, IgniteTxAdapter tx) {
        if (tx != null) {
            int tm1 = (int)tx.remainingTime(), tm2 = qryTimeout;

            return tm1 > 0 && tm2 > 0 ? Math.min(tm1, tm2) : Math.max(tm1, tm2);
        }

        return qryTimeout;
    }

    /** {@inheritDoc} */
    @Override public long streamUpdateQuery(String schemaName, String qry,
        @Nullable Object[] params, IgniteDataStreamer<?, ?> streamer) throws IgniteCheckedException {
        final Connection conn = connectionForSchema(schemaName);

        final PreparedStatement stmt;

        try {
            stmt = prepareStatement(conn, qry, true);
        }
        catch (SQLException e) {
            throw new IgniteSQLException(e);
        }

        return dmlProc.streamUpdateQuery(schemaName, streamer, stmt, params);
    }

    /** {@inheritDoc} */
    @SuppressWarnings("ForLoopReplaceableByForEach")
    @Override public List<Long> streamBatchedUpdateQuery(String schemaName, String qry, List<Object[]> params,
        SqlClientContext cliCtx) throws IgniteCheckedException {
        if (cliCtx == null || !cliCtx.isStream()) {
            U.warn(log, "Connection is not in streaming mode.");

            return zeroBatchedStreamedUpdateResult(params.size());
        }

        final Connection conn = connectionForSchema(schemaName);

        final PreparedStatement stmt = prepareStatementAndCaches(conn, qry);

        if (GridSqlQueryParser.checkMultipleStatements(stmt))
            throw new IgniteSQLException("Multiple statements queries are not supported for streaming mode.",
                IgniteQueryErrorCode.UNSUPPORTED_OPERATION);

        checkStatementStreamable(stmt);

        Prepared p = GridSqlQueryParser.prepared(stmt);

        UpdatePlan plan = dmlProc.getPlanForStatement(schemaName, conn, p, null, true, null);

        IgniteDataStreamer<?, ?> streamer = cliCtx.streamerForCache(plan.cacheContext().name());

        assert streamer != null;

        List<Long> res = new ArrayList<>(params.size());

        for (int i = 0; i < params.size(); i++)
            res.add(dmlProc.streamUpdateQuery(schemaName, streamer, stmt, params.get(i)));

        return res;
    }

    /**
     * @param size Result size.
     * @return List of given size filled with 0Ls.
     */
    private static List<Long> zeroBatchedStreamedUpdateResult(int size) {
        Long[] res = new Long[size];

        Arrays.fill(res, 0L);

        return Arrays.asList(res);
    }

    /**
     * Prepares sql statement.
     *
     * @param conn Connection.
     * @param sql Sql.
     * @param params Params.
     * @param useStmtCache If {@code true} use stmt cache.
     * @return Prepared statement with set parameters.
     * @throws IgniteCheckedException If failed.
     */
    public PreparedStatement preparedStatementWithParams(Connection conn, String sql, Collection<Object> params,
        boolean useStmtCache) throws IgniteCheckedException {
        final PreparedStatement stmt;

        try {
            stmt = prepareStatement(conn, sql, useStmtCache);
        }
        catch (SQLException e) {
            throw new IgniteCheckedException("Failed to parse SQL query: " + sql, e);
        }

        bindParameters(stmt, params);

        return stmt;
    }

    /**
     * Executes sql query statement.
     *
     * @param conn Connection,.
     * @param stmt Statement.
     * @param timeoutMillis Query timeout.
     * @param cancel Query cancel.
     * @return Result.
     * @throws IgniteCheckedException If failed.
     */
    private ResultSet executeSqlQuery(final Connection conn, final PreparedStatement stmt,
        int timeoutMillis, @Nullable GridQueryCancel cancel) throws IgniteCheckedException {
        final MapQueryLazyWorker lazyWorker = MapQueryLazyWorker.currentWorker();

        if (cancel != null) {
            cancel.set(new Runnable() {
                @Override public void run() {
                    if (lazyWorker != null) {
                        lazyWorker.submit(new Runnable() {
                            @Override public void run() {
                                cancelStatement(stmt);
                            }
                        });
                    }
                    else
                        cancelStatement(stmt);
                }
            });
        }

        Session ses = H2Utils.session(conn);

        if (timeoutMillis > 0)
            ses.setQueryTimeout(timeoutMillis);

        if (lazyWorker != null)
            ses.setLazyQueryExecution(true);

        try {
            return stmt.executeQuery();
        }
        catch (SQLException e) {
            // Throw special exception.
            if (e.getErrorCode() == ErrorCode.STATEMENT_WAS_CANCELED)
                throw new QueryCancelledException();

            throw new IgniteCheckedException("Failed to execute SQL query. " + e.getMessage(), e);
        }
        finally {
            if (timeoutMillis > 0)
                ses.setQueryTimeout(0);

            if (lazyWorker != null)
                ses.setLazyQueryExecution(false);
        }
    }

    /**
     * Cancel prepared statement.
     *
     * @param stmt Statement.
     */
    private static void cancelStatement(PreparedStatement stmt) {
        try {
            stmt.cancel();
        }
        catch (SQLException ignored) {
            // No-op.
        }
    }

    /**
     * Executes sql query and prints warning if query is too slow..
     *
     * @param conn Connection,
     * @param sql Sql query.
     * @param params Parameters.
     * @param useStmtCache If {@code true} uses stmt cache.
     * @param timeoutMillis Query timeout.
     * @param cancel Query cancel.
     * @return Result.
     * @throws IgniteCheckedException If failed.
     */
    public ResultSet executeSqlQueryWithTimer(Connection conn, String sql, @Nullable Collection<Object> params,
        boolean useStmtCache, int timeoutMillis, @Nullable GridQueryCancel cancel) throws IgniteCheckedException {
        return executeSqlQueryWithTimer(preparedStatementWithParams(conn, sql, params, useStmtCache),
            conn, sql, params, timeoutMillis, cancel);
    }

    /**
     * Executes sql query and prints warning if query is too slow.
     *
     * @param stmt Prepared statement for query.
     * @param conn Connection.
     * @param sql Sql query.
     * @param params Parameters.
     * @param timeoutMillis Query timeout.
     * @param cancel Query cancel.
     * @return Result.
     * @throws IgniteCheckedException If failed.
     */
    public ResultSet executeSqlQueryWithTimer(PreparedStatement stmt, Connection conn, String sql,
        @Nullable Collection<Object> params, int timeoutMillis, @Nullable GridQueryCancel cancel)
        throws IgniteCheckedException {
        long start = U.currentTimeMillis();

        try {
            ResultSet rs = executeSqlQuery(conn, stmt, timeoutMillis, cancel);

            long time = U.currentTimeMillis() - start;

            long longQryExecTimeout = ctx.config().getLongQueryWarningTimeout();

            if (time > longQryExecTimeout) {
                ResultSet plan = executeSqlQuery(conn, preparedStatementWithParams(conn, "EXPLAIN " + sql,
                    params, false), 0, null);

                plan.next();

                // Add SQL explain result message into log.
                String msg = "Query execution is too long [time=" + time + " ms, sql='" + sql + '\'' +
                    ", plan=" + U.nl() + plan.getString(1) + U.nl() + ", parameters=" +
                    (params == null ? "[]" : Arrays.deepToString(params.toArray())) + "]";

                LT.warn(log, msg);
            }

            return rs;
        }
        catch (SQLException e) {
            onSqlException();

            throw new IgniteCheckedException(e);
        }
    }

    /**
     * Binds parameters to prepared statement.
     *
     * @param stmt Prepared statement.
     * @param params Parameters collection.
     * @throws IgniteCheckedException If failed.
     */
    public void bindParameters(PreparedStatement stmt,
        @Nullable Collection<Object> params) throws IgniteCheckedException {
        if (!F.isEmpty(params)) {
            int idx = 1;

            for (Object arg : params)
                bindObject(stmt, idx++, arg);
        }
    }

    /** {@inheritDoc} */
    @Override public FieldsQueryCursor<List<?>> queryLocalSqlFields(String schemaName, SqlFieldsQuery qry,
        final boolean keepBinary, IndexingQueryFilter filter, GridQueryCancel cancel) throws IgniteCheckedException {
        String sql = qry.getSql();
        List<Object> params = F.asList(qry.getArgs());
        boolean enforceJoinOrder = qry.isEnforceJoinOrder(), startTx = autoStartTx(qry);
        int timeout = qry.getTimeout();

        final GridQueryFieldsResult res = queryLocalSqlFields(schemaName, sql, params, filter,
            enforceJoinOrder, startTx, timeout, cancel);

        QueryCursorImpl<List<?>> cursor = new QueryCursorImpl<>(new Iterable<List<?>>() {
            @SuppressWarnings("NullableProblems")
            @Override public Iterator<List<?>> iterator() {
                try {
                    return new GridQueryCacheObjectsIterator(res.iterator(), objectContext(), keepBinary);
                }
                catch (IgniteCheckedException e) {
                    throw new IgniteException(e);
                }
            }
        }, cancel);

        cursor.fieldsMeta(res.metaData());

        return cursor;
    }

    /**
     * Initialises MVCC filter and returns MVCC query tracker if needed.
     * @param stmt Prepared statement.
     * @param startTx Start transaction flag.
     * @return MVCC query tracker or {@code null} if MVCC is disabled for involved caches.
     */
    private MvccQueryTracker mvccTracker(PreparedStatement stmt, boolean startTx) throws IgniteCheckedException {
        boolean mvccEnabled;

        GridCacheContext mvccCacheCtx = null;

        try {
            if (stmt.isWrapperFor(PreparedStatementEx.class)) {
                PreparedStatementEx stmtEx = stmt.unwrap(PreparedStatementEx.class);

                Boolean mvccState = stmtEx.meta(MVCC_STATE);

                mvccEnabled = mvccState != null ? mvccState : checkMvcc(stmt);

                if (mvccEnabled) {
                    Integer cacheId = stmtEx.meta(MVCC_CACHE_ID);

                    assert cacheId != null;

                    mvccCacheCtx = ctx.cache().context().cacheContext(cacheId);

                    assert mvccCacheCtx != null;
                }
            }
            else
                mvccEnabled = checkMvcc(stmt);
        }
        catch (SQLException e) {
            throw new IgniteSQLException(e);
        }

        assert !mvccEnabled || mvccCacheCtx != null;

        return mvccEnabled ? MvccUtils.mvccTracker(mvccCacheCtx, startTx) : null;
    }

    /**
     * Checks if statement uses MVCC caches. If it does, additional metadata is added to statement.
     *
     * @param stmt Statement to check.
     * @return {@code True} if there MVCC cache involved in statement.
     * @throws SQLException If parser failed.
     */
    private static Boolean checkMvcc(PreparedStatement stmt) throws SQLException {
        GridSqlQueryParser parser = new GridSqlQueryParser(false);

        parser.parse(GridSqlQueryParser.prepared(stmt));

        Boolean mvccEnabled = null;
        Integer mvccCacheId = null;
        GridCacheContext ctx0 = null;

        for (Object o : parser.objectsMap().values()) {
            if (o instanceof GridSqlAlias)
                o = GridSqlAlias.unwrap((GridSqlAst) o);
            if (o instanceof GridSqlTable && ((GridSqlTable) o).dataTable() != null) {
                GridCacheContext cctx = ((GridSqlTable) o).dataTable().cache();

                if (mvccEnabled == null) {
                    mvccEnabled = cctx.mvccEnabled();
                    mvccCacheId = cctx.cacheId();
                    ctx0 = cctx;
                }
                else if (mvccEnabled != cctx.mvccEnabled())
                    MvccUtils.throwAtomicityModesMismatchException(ctx0, cctx);
            }
        }

        if (mvccEnabled == null)
            return false;

        // Remember mvccEnabled flag to avoid further additional parsing if statement obtained from the statement cache.
        if (stmt.isWrapperFor(PreparedStatementEx.class)) {
            PreparedStatementEx stmtEx = stmt.unwrap(PreparedStatementEx.class);

            if (mvccEnabled) {
                stmtEx.putMeta(MVCC_CACHE_ID, mvccCacheId);
                stmtEx.putMeta(MVCC_STATE, Boolean.TRUE);
            }
            else
                stmtEx.putMeta(MVCC_STATE, Boolean.FALSE);
        }

        return mvccEnabled;
    }

    /**
     * @param schemaName Schema name.
     * @param qry Query.
     * @param keepCacheObj Flag to keep cache object.
     * @param enforceJoinOrder Enforce join order of tables.
     * @param startTx Start transaction flag.
     * @param qryTimeout Query timeout.
     * @param cancel Cancel object.
     * @param params Query parameters.
     * @param parts Partitions.
     * @param lazy Lazy query execution flag.
     * @param mvccTracker Query tracker.
     * @return Iterable result.
     */
    private Iterable<List<?>> runQueryTwoStep(
        final String schemaName,
        final GridCacheTwoStepQuery qry,
        final boolean keepCacheObj,
        final boolean enforceJoinOrder,
        boolean startTx,
        final int qryTimeout,
        final GridQueryCancel cancel,
        final Object[] params,
        final int[] parts,
        final boolean lazy,
        MvccQueryTracker mvccTracker) {
        assert !qry.mvccEnabled() || !F.isEmpty(qry.cacheIds());

        try {
            final MvccQueryTracker tracker = mvccTracker == null && qry.mvccEnabled() ?
                MvccUtils.mvccTracker(ctx.cache().context().cacheContext(qry.cacheIds().get(0)), startTx) : mvccTracker;

            GridNearTxLocal tx = tx(ctx);

            if (qry.forUpdate())
                qry.forUpdate(checkActive(tx) != null);

            int opTimeout = operationTimeout(qryTimeout, tx);

            return new Iterable<List<?>>() {
                @SuppressWarnings("NullableProblems")
                @Override public Iterator<List<?>> iterator() {
                    return rdcQryExec.query(schemaName, qry, keepCacheObj, enforceJoinOrder, opTimeout,
                        cancel, params, parts, lazy, tracker);
                }
            };
        }
        catch (IgniteCheckedException e) {
            throw new CacheException(e);
        }
    }

    /**
     * Run DML on remote nodes.
     *
     * @param schemaName Schema name.
     * @param fieldsQry Initial update query.
     * @param cacheIds Cache identifiers.
     * @param isReplicatedOnly Whether query uses only replicated caches.
     * @param cancel Cancel state.
     * @return Update result.
     */
    UpdateResult runDistributedUpdate(
        String schemaName,
        SqlFieldsQuery fieldsQry,
        List<Integer> cacheIds,
        boolean isReplicatedOnly,
        GridQueryCancel cancel) {
        return rdcQryExec.update(schemaName, cacheIds, fieldsQry.getSql(), fieldsQry.getArgs(),
            fieldsQry.isEnforceJoinOrder(), fieldsQry.getPageSize(), fieldsQry.getTimeout(),
            fieldsQry.getPartitions(), isReplicatedOnly, cancel);
    }

    /** {@inheritDoc} */
    @Override public SqlFieldsQuery generateFieldsQuery(String cacheName, SqlQuery qry) {
        String schemaName = schema(cacheName);

        String type = qry.getType();

        H2TableDescriptor tblDesc = tableDescriptor(schemaName, cacheName, type);

        if (tblDesc == null)
            throw new IgniteSQLException("Failed to find SQL table for type: " + type,
                IgniteQueryErrorCode.TABLE_NOT_FOUND);

        String sql;

        try {
            sql = generateQuery(qry.getSql(), qry.getAlias(), tblDesc);
        }
        catch (IgniteCheckedException e) {
            throw new IgniteException(e);
        }

        SqlFieldsQuery res = new SqlFieldsQuery(sql);

        res.setArgs(qry.getArgs());
        res.setDistributedJoins(qry.isDistributedJoins());
        res.setLocal(qry.isLocal());
        res.setPageSize(qry.getPageSize());
        res.setPartitions(qry.getPartitions());
        res.setReplicatedOnly(qry.isReplicatedOnly());
        res.setSchema(schemaName);
        res.setSql(sql);

        if (qry.getTimeout() > 0)
            res.setTimeout(qry.getTimeout(), TimeUnit.MILLISECONDS);

        return res;
    }

    /**
     * Prepares statement for query.
     *
     * @param qry Query string.
     * @param tableAlias table alias.
     * @param tbl Table to use.
     * @return Prepared statement.
     * @throws IgniteCheckedException In case of error.
     */
    private static String generateQuery(String qry, String tableAlias, H2TableDescriptor tbl)
        throws IgniteCheckedException {
        assert tbl != null;

        final String qry0 = qry;

        String t = tbl.fullTableName();

        String from = " ";

        qry = qry.trim();

        String upper = qry.toUpperCase();

        if (upper.startsWith("SELECT")) {
            qry = qry.substring(6).trim();

            final int star = qry.indexOf('*');

            if (star == 0)
                qry = qry.substring(1).trim();
            else if (star > 0) {
                if (F.eq('.', qry.charAt(star - 1))) {
                    t = qry.substring(0, star - 1);

                    qry = qry.substring(star + 1).trim();
                }
                else
                    throw new IgniteCheckedException("Invalid query (missing alias before asterisk): " + qry0);
            }
            else
                throw new IgniteCheckedException("Only queries starting with 'SELECT *' and 'SELECT alias.*' " +
                    "are supported (rewrite your query or use SqlFieldsQuery instead): " + qry0);

            upper = qry.toUpperCase();
        }

        if (!upper.startsWith("FROM"))
            from = " FROM " + t + (tableAlias != null ? " as " + tableAlias : "") +
                (upper.startsWith("WHERE") || upper.startsWith("ORDER") || upper.startsWith("LIMIT") ?
                    " " : " WHERE ");

        if(tableAlias != null)
            t = tableAlias;

        qry = "SELECT " + t + "." + KEY_FIELD_NAME + ", " + t + "." + VAL_FIELD_NAME + from + qry;

        return qry;
    }

    /**
     * Determines if a passed query can be executed natively.
     *
     * @param schemaName Schema name.
     * @param qry Query.
     * @return Command or {@code null} if cannot parse this query.
     */
     @Nullable private SqlCommand parseQueryNative(String schemaName, SqlFieldsQuery qry) {
        // Heuristic check for fast return.
        if (!INTERNAL_CMD_RE.matcher(qry.getSql().trim()).find())
            return null;

        try {
            SqlParser parser = new SqlParser(schemaName, qry.getSql());

            SqlCommand cmd = parser.nextCommand();

            // TODO support transansaction commands in multistatements
            // https://issues.apache.org/jira/browse/IGNITE-10063

            // No support for multiple commands for now.
            if (parser.nextCommand() != null)
                return null;

            if (!(cmd instanceof SqlCreateIndexCommand
                || cmd instanceof SqlDropIndexCommand
                || cmd instanceof SqlBeginTransactionCommand
                || cmd instanceof SqlCommitTransactionCommand
                || cmd instanceof SqlRollbackTransactionCommand
                || cmd instanceof SqlBulkLoadCommand
                || cmd instanceof SqlAlterTableCommand
                || cmd instanceof SqlSetStreamingCommand
                || cmd instanceof SqlCreateUserCommand
                || cmd instanceof SqlAlterUserCommand
                || cmd instanceof SqlDropUserCommand))
                return null;

            return cmd;
        }
        catch (SqlStrictParseException e) {
            throw new IgniteSQLException(e.getMessage(), IgniteQueryErrorCode.PARSING, e);
        }
        catch (Exception e) {
            // Cannot parse, return.
            if (log.isDebugEnabled())
                log.debug("Failed to parse SQL with native parser [qry=" + qry.getSql() + ", err=" + e + ']');

            if (!IgniteSystemProperties.getBoolean(IgniteSystemProperties.IGNITE_SQL_PARSER_DISABLE_H2_FALLBACK))
                return null;

            int code = IgniteQueryErrorCode.PARSING;

            if (e instanceof SqlParseException)
                code = ((SqlParseException)e).code();

            throw new IgniteSQLException("Failed to parse DDL statement: " + qry.getSql() + ": " + e.getMessage(),
                code, e);
        }
    }

    /**
     * Executes a query natively.
     *
     * @param qry Query.
     * @param cmd Parsed command corresponding to query.
     * @param cliCtx Client context, or {@code null} if not applicable.
     * @return Result cursors.
     */
    private List<FieldsQueryCursor<List<?>>> queryDistributedSqlFieldsNative(SqlFieldsQuery qry, SqlCommand cmd,
        @Nullable SqlClientContext cliCtx) {
        // Execute.
        try {
            if (cmd instanceof SqlCreateIndexCommand
                || cmd instanceof SqlDropIndexCommand
                || cmd instanceof SqlAlterTableCommand
                || cmd instanceof SqlCreateUserCommand
                || cmd instanceof SqlAlterUserCommand
                || cmd instanceof SqlDropUserCommand)
                return Collections.singletonList(ddlProc.runDdlStatement(qry.getSql(), cmd));
            else if (cmd instanceof SqlBulkLoadCommand)
                return Collections.singletonList(dmlProc.runNativeDmlStatement(qry.getSql(), cmd));
            else if (cmd instanceof SqlSetStreamingCommand) {
                if (cliCtx == null)
                    throw new IgniteSQLException("SET STREAMING command can only be executed from JDBC or ODBC driver.");

                SqlSetStreamingCommand setCmd = (SqlSetStreamingCommand)cmd;

                if (setCmd.isTurnOn())
                    cliCtx.enableStreaming(setCmd.allowOverwrite(), setCmd.flushFrequency(),
                        setCmd.perNodeBufferSize(), setCmd.perNodeParallelOperations(), setCmd.isOrdered());
                else
                    cliCtx.disableStreaming();
            }
            else
                processTxCommand(cmd, qry);

            return Collections.singletonList(H2Utils.zeroCursor());
        }
        catch (IgniteCheckedException e) {
            throw new IgniteSQLException("Failed to execute DDL statement [stmt=" + qry.getSql() +
                ", err=" + e.getMessage() + ']', e);
        }
    }

    /**
     * Check expected statement type (when it is set by JDBC) and given statement type.
     *
     * @param qry Query.
     * @param isQry {@code true} for select queries, otherwise (DML/DDL queries) {@code false}.
     */
    private void checkQueryType(SqlFieldsQuery qry, boolean isQry) {
        Boolean qryFlag = qry instanceof SqlFieldsQueryEx ? ((SqlFieldsQueryEx) qry).isQuery() : null;

        if (qryFlag != null && qryFlag != isQry)
            throw new IgniteSQLException("Given statement type does not match that declared by JDBC driver",
                IgniteQueryErrorCode.STMT_TYPE_MISMATCH);
    }

    /**
     * Process transactional command.
     * @param cmd Command.
     * @param qry Query.
     * @throws IgniteCheckedException if failed.
     */
    private void processTxCommand(SqlCommand cmd, SqlFieldsQuery qry) throws IgniteCheckedException {
        NestedTxMode nestedTxMode = qry instanceof SqlFieldsQueryEx ? ((SqlFieldsQueryEx)qry).getNestedTxMode() :
            NestedTxMode.DEFAULT;

        GridNearTxLocal tx = tx(ctx);

        if (cmd instanceof SqlBeginTransactionCommand) {
            if (!mvccEnabled(ctx))
                throw new IgniteSQLException("MVCC must be enabled in order to start transaction.",
                    IgniteQueryErrorCode.MVCC_DISABLED);

            if (tx != null) {
                if (nestedTxMode == null)
                    nestedTxMode = NestedTxMode.DEFAULT;

                switch (nestedTxMode) {
                    case COMMIT:
                        doCommit(tx);

                        txStart(ctx, qry.getTimeout());

                        break;

                    case IGNORE:
                        log.warning("Transaction has already been started, ignoring BEGIN command.");

                        break;

                    case ERROR:
                        throw new IgniteSQLException("Transaction has already been started.",
                            IgniteQueryErrorCode.TRANSACTION_EXISTS);

                    default:
                        throw new IgniteSQLException("Unexpected nested transaction handling mode: " +
                            nestedTxMode.name());
                }
            }
            else
                txStart(ctx, qry.getTimeout());
        }
        else if (cmd instanceof SqlCommitTransactionCommand) {
            // Do nothing if there's no transaction.
            if (tx != null)
                doCommit(tx);
        }
        else {
            assert cmd instanceof SqlRollbackTransactionCommand;

            // Do nothing if there's no transaction.
            if (tx != null)
                doRollback(tx);
        }
    }

    /**
     * Commit and properly close transaction.
     * @param tx Transaction.
     * @throws IgniteCheckedException if failed.
     */
    private void doCommit(@NotNull GridNearTxLocal tx) throws IgniteCheckedException {
        try {
            // TODO: Why checking for rollback only?
            //if (!tx.isRollbackOnly())
                tx.commit();
        }
        finally {
            closeTx(tx);
        }
    }

    /**
     * Rollback and properly close transaction.
     * @param tx Transaction.
     * @throws IgniteCheckedException if failed.
     */
    private void doRollback(@NotNull GridNearTxLocal tx) throws IgniteCheckedException {
        try {
            tx.rollback();
        }
        finally {
            closeTx(tx);
        }
    }

    /**
     * Properly close transaction.
     * @param tx Transaction.
     * @throws IgniteCheckedException if failed.
     */
    private void closeTx(@NotNull GridNearTxLocal tx) throws IgniteCheckedException {
        try {
            tx.close();
        }
        finally {
            ctx.cache().context().tm().resetContext();
        }
    }

    /** {@inheritDoc} */
    @SuppressWarnings({"StringEquality", "unchecked"})
    @Override public List<FieldsQueryCursor<List<?>>> querySqlFields(String schemaName, SqlFieldsQuery qry,
        @Nullable SqlClientContext cliCtx, boolean keepBinary, boolean failOnMultipleStmts, MvccQueryTracker tracker,
        GridQueryCancel cancel) {
        boolean mvccEnabled = mvccEnabled(ctx), startTx = autoStartTx(qry);

        try {
            SqlCommand nativeCmd = parseQueryNative(schemaName, qry);

            if (!(nativeCmd instanceof SqlCommitTransactionCommand || nativeCmd instanceof SqlRollbackTransactionCommand)
                && !ctx.state().publicApiActiveState(true)) {
                throw new IgniteException("Can not perform the operation because the cluster is inactive. Note, that " +
                    "the cluster is considered inactive by default if Ignite Persistent Store is used to let all the nodes " +
                    "join the cluster. To activate the cluster call Ignite.active(true).");
            }

            if (nativeCmd != null)
                return queryDistributedSqlFieldsNative(qry, nativeCmd, cliCtx);

            List<FieldsQueryCursor<List<?>>> res;

            {
                // First, let's check if we already have a two-step query for this statement...
                H2TwoStepCachedQueryKey cachedQryKey = new H2TwoStepCachedQueryKey(schemaName, qry.getSql(),
                    qry.isCollocated(), qry.isDistributedJoins(), qry.isEnforceJoinOrder(), qry.isLocal());

                H2TwoStepCachedQuery cachedQry;

                if ((cachedQry = twoStepCache.get(cachedQryKey)) != null) {
                    checkQueryType(qry, true);

                    GridCacheTwoStepQuery twoStepQry = cachedQry.query().copy();

                    List<GridQueryFieldMetadata> meta = cachedQry.meta();

                    res = Collections.singletonList(doRunDistributedQuery(schemaName, qry, twoStepQry, meta, keepBinary,
                        startTx, tracker, cancel));

                    if (!twoStepQry.explain())
                        twoStepCache.putIfAbsent(cachedQryKey, new H2TwoStepCachedQuery(meta, twoStepQry.copy()));

                    return res;
                }
            }

            {
                // Second, let's check if we already have a parsed statement...
                PreparedStatement cachedStmt;

                if ((cachedStmt = cachedStatement(connectionForSchema(schemaName), qry.getSql())) != null) {
                    Prepared prepared = GridSqlQueryParser.prepared(cachedStmt);

                    // We may use this cached statement only for local queries and non queries.
                    if (qry.isLocal() || !prepared.isQuery()) {
                        if (GridSqlQueryParser.isExplainUpdate(prepared))
                            throw new IgniteSQLException("Explains of update queries are not supported.",
                                IgniteQueryErrorCode.UNSUPPORTED_OPERATION);

                        return (List<FieldsQueryCursor<List<?>>>)doRunPrepared(schemaName, prepared, qry, null, null,
                            keepBinary, startTx, tracker, cancel);
                    }
                }
            }

            res = new ArrayList<>(1);

            int firstArg = 0;

            String remainingSql = qry.getSql();

            while (remainingSql != null) {
                ParsingResult parseRes = parseAndSplit(schemaName,
                    remainingSql != qry.getSql() ? cloneFieldsQuery(qry).setSql(remainingSql) : qry, firstArg);

                // Let's avoid second reflection getter call by returning Prepared object too
                Prepared prepared = parseRes.prepared();

                GridCacheTwoStepQuery twoStepQry = parseRes.twoStepQuery();

                List<GridQueryFieldMetadata> meta = parseRes.meta();

                SqlFieldsQuery newQry = parseRes.newQuery();

                remainingSql = parseRes.remainingSql();

                if (remainingSql != null && failOnMultipleStmts)
                    throw new IgniteSQLException("Multiple statements queries are not supported");

                firstArg += prepared.getParameters().size();

                res.addAll(doRunPrepared(schemaName, prepared, newQry, twoStepQry, meta, keepBinary, startTx, tracker,
                    cancel));

                // We cannot cache two-step query for multiple statements query except the last statement
                if (parseRes.twoStepQuery() != null && parseRes.twoStepQueryKey() != null &&
                    !parseRes.twoStepQuery().explain() && remainingSql == null)
                    twoStepCache.putIfAbsent(parseRes.twoStepQueryKey(), new H2TwoStepCachedQuery(meta,
                        twoStepQry.copy()));
            }

            return res;
        }
        catch (RuntimeException | Error e) {
            GridNearTxLocal tx;

            if (mvccEnabled && (tx = tx(ctx)) != null &&
                (!(e instanceof IgniteSQLException) || /* Parsing errors should not rollback Tx. */
                    ((IgniteSQLException)e).sqlState() != SqlStateCode.PARSING_EXCEPTION) ) {

                tx.setRollbackOnly();
            }

            throw e;
        }
    }

    /**
     * Execute an all-ready {@link SqlFieldsQuery}.
     * @param schemaName Schema name.
     * @param prepared H2 command.
     * @param qry Fields query with flags.
     * @param twoStepQry Two-step query if this query must be executed in a distributed way.
     * @param meta Metadata for {@code twoStepQry}.
     * @param keepBinary Whether binary objects must not be deserialized automatically.
     * @param startTx Start transactionq flag.
     * @param tracker MVCC tracker.
     * @param cancel Query cancel state holder.
     * @return Query result.
     */
    @SuppressWarnings("unchecked")
    private List<? extends FieldsQueryCursor<List<?>>> doRunPrepared(String schemaName, Prepared prepared,
        SqlFieldsQuery qry, GridCacheTwoStepQuery twoStepQry, List<GridQueryFieldMetadata> meta, boolean keepBinary,
        boolean startTx, MvccQueryTracker tracker, GridQueryCancel cancel) {
        String sqlQry = qry.getSql();

        boolean loc = qry.isLocal();

        IndexingQueryFilter filter = (loc ? backupFilter(null, qry.getPartitions()) : null);

        if (!prepared.isQuery()) {
            if (DmlStatementsProcessor.isDmlStatement(prepared)) {
                try {
                    Connection conn = connectionForSchema(schemaName);

                    if (!loc)
                        return dmlProc.updateSqlFieldsDistributed(schemaName, conn, prepared, qry, cancel);
                    else {
                        final GridQueryFieldsResult updRes =
                            dmlProc.updateSqlFieldsLocal(schemaName, conn, prepared, qry, filter, cancel);

                        return Collections.singletonList(new QueryCursorImpl<>(new Iterable<List<?>>() {
                            @SuppressWarnings("NullableProblems")
                            @Override public Iterator<List<?>> iterator() {
                                try {
                                    return new GridQueryCacheObjectsIterator(updRes.iterator(), objectContext(),
                                        true);
                                }
                                catch (IgniteCheckedException e) {
                                    throw new IgniteException(e);
                                }
                            }
                        }, cancel));
                    }
                }
                catch (IgniteCheckedException e) {
                    throw new IgniteSQLException("Failed to execute DML statement [stmt=" + sqlQry +
                        ", params=" + Arrays.deepToString(qry.getArgs()) + "]", e);
                }
            }

            if (DdlStatementsProcessor.isDdlStatement(prepared)) {
                if (loc)
                    throw new IgniteSQLException("DDL statements are not supported for LOCAL caches",
                        IgniteQueryErrorCode.UNSUPPORTED_OPERATION);

                return Collections.singletonList(ddlProc.runDdlStatement(sqlQry, prepared));
            }

            if (prepared instanceof NoOperation) {
                QueryCursorImpl<List<?>> resCur = (QueryCursorImpl<List<?>>)new QueryCursorImpl(
                    Collections.singletonList(Collections.singletonList(0L)), null, false);

                resCur.fieldsMeta(UPDATE_RESULT_META);

                return Collections.singletonList(resCur);
            }

            throw new IgniteSQLException("Unsupported DDL/DML operation: " + prepared.getClass().getName(),
                IgniteQueryErrorCode.UNSUPPORTED_OPERATION);
        }

        if (twoStepQry != null) {
            if (log.isDebugEnabled())
                log.debug("Parsed query: `" + sqlQry + "` into two step query: " + twoStepQry);

            checkQueryType(qry, true);

            if (ctx.security().enabled())
                checkSecurity(twoStepQry.cacheIds());

            return Collections.singletonList(doRunDistributedQuery(schemaName, qry, twoStepQry, meta, keepBinary,
                startTx, tracker, cancel));
        }

        // We've encountered a local query, let's just run it.
        try {
            return Collections.singletonList(queryLocalSqlFields(schemaName, qry, keepBinary, filter, cancel));
        }
        catch (IgniteCheckedException e) {
            throw new IgniteSQLException("Failed to execute local statement [stmt=" + sqlQry +
                ", params=" + Arrays.deepToString(qry.getArgs()) + "]", e);
        }
    }

    /**
     * Check security access for caches.
     *
     * @param cacheIds Cache IDs.
     */
    private void checkSecurity(Collection<Integer> cacheIds) {
        if (F.isEmpty(cacheIds))
            return;

        for (Integer cacheId : cacheIds) {
            DynamicCacheDescriptor desc = ctx.cache().cacheDescriptor(cacheId);

            if (desc != null)
                ctx.security().authorize(desc.cacheName(), SecurityPermission.CACHE_READ, null);
        }
    }

    /**
     * Parse and split query if needed, cache either two-step query or statement.
     * @param schemaName Schema name.
     * @param qry Query.
     * @param firstArg Position of the first argument of the following {@code Prepared}.
     * @return Result: prepared statement, H2 command, two-step query (if needed),
     *     metadata for two-step query (if needed), evaluated query local execution flag.
     */
    private ParsingResult parseAndSplit(String schemaName, SqlFieldsQuery qry, int firstArg) {
        Connection c = connectionForSchema(schemaName);

        // For queries that are explicitly local, we rely on the flag specified in the query
        // because this parsing result will be cached and used for queries directly.
        // For other queries, we enforce join order at this stage to avoid premature optimizations
        // (and therefore longer parsing) as long as there'll be more parsing at split stage.
        boolean enforceJoinOrderOnParsing = (!qry.isLocal() || qry.isEnforceJoinOrder());

        H2Utils.setupConnection(c, /*distributedJoins*/false, /*enforceJoinOrder*/enforceJoinOrderOnParsing);

        boolean loc = qry.isLocal();

        PreparedStatement stmt = prepareStatementAndCaches(c, qry.getSql());

        if (loc && GridSqlQueryParser.checkMultipleStatements(stmt))
            throw new IgniteSQLException("Multiple statements queries are not supported for local queries.",
                IgniteQueryErrorCode.UNSUPPORTED_OPERATION);

        GridSqlQueryParser.PreparedWithRemaining prep = GridSqlQueryParser.preparedWithRemaining(stmt);

        Prepared prepared = prep.prepared();

        if (GridSqlQueryParser.isExplainUpdate(prepared))
            throw new IgniteSQLException("Explains of update queries are not supported.",
                IgniteQueryErrorCode.UNSUPPORTED_OPERATION);

        checkQueryType(qry, prepared.isQuery());

        String remainingSql = prep.remainingSql();

        int paramsCnt = prepared.getParameters().size();

        Object[] argsOrig = qry.getArgs();

        Object[] args = null;

        if (!DmlUtils.isBatched(qry) && paramsCnt > 0) {
            if (argsOrig == null || argsOrig.length < firstArg + paramsCnt) {
                throw new IgniteException("Invalid number of query parameters. " +
                    "Cannot find " + (argsOrig != null ? argsOrig.length + 1 - firstArg : 1) + " parameter.");
            }

            args = Arrays.copyOfRange(argsOrig, firstArg, firstArg + paramsCnt);
        }

       if (prepared.isQuery()) {
            try {
                bindParameters(stmt, F.asList(args));
            }
            catch (IgniteCheckedException e) {
                U.closeQuiet(stmt);

                throw new IgniteSQLException("Failed to bind parameters: [qry=" + prepared.getSQL() + ", params=" +
                    Arrays.deepToString(args) + "]", IgniteQueryErrorCode.PARSING, e);
            }

            GridSqlQueryParser parser = null;

            if (!loc) {
                parser = new GridSqlQueryParser(false);

                GridSqlStatement parsedStmt = parser.parse(prepared);

                // Legit assertion - we have H2 query flag above.
                assert parsedStmt instanceof GridSqlQuery;

                loc = parser.isLocalQuery();
            }

            if (loc) {
                if (parser == null) {
                    parser = new GridSqlQueryParser(false);

                    parser.parse(prepared);
                }

                GridCacheContext cctx = parser.getFirstPartitionedCache();

                if (cctx != null && cctx.config().getQueryParallelism() > 1) {
                    loc = false;

                    qry.setDistributedJoins(true);
                }
            }
        }

        SqlFieldsQuery newQry = cloneFieldsQuery(qry).setSql(prepared.getSQL()).setArgs(args);

        boolean hasTwoStep = !loc && prepared.isQuery();

        // Let's not cache multiple statements and distributed queries as whole two step query will be cached later on.
        if (remainingSql != null || hasTwoStep)
            getStatementsCacheForCurrentThread().remove(schemaName, qry.getSql());

        if (!hasTwoStep)
            return new ParsingResult(prepared, newQry, remainingSql, null, null, null);

        final UUID locNodeId = ctx.localNodeId();

        // Now we're sure to have a distributed query. Let's try to get a two-step plan from the cache, or perform the
        // split if needed.
        H2TwoStepCachedQueryKey cachedQryKey = new H2TwoStepCachedQueryKey(schemaName, qry.getSql(),
            qry.isCollocated(), qry.isDistributedJoins(), qry.isEnforceJoinOrder(), qry.isLocal());

        H2TwoStepCachedQuery cachedQry;

        if ((cachedQry = twoStepCache.get(cachedQryKey)) != null) {
            checkQueryType(qry, true);

            GridCacheTwoStepQuery twoStepQry = cachedQry.query().copy();

            List<GridQueryFieldMetadata> meta = cachedQry.meta();

            return new ParsingResult(prepared, newQry, remainingSql, twoStepQry, cachedQryKey, meta);
        }

        try {
            GridH2QueryContext.set(new GridH2QueryContext(locNodeId, locNodeId, 0, PREPARE)
                .distributedJoinMode(distributedJoinMode(qry.isLocal(), qry.isDistributedJoins())));

            try {
                GridCacheTwoStepQuery twoStepQry = split(prepared, newQry);

                return new ParsingResult(prepared, newQry, remainingSql, twoStepQry,
                    cachedQryKey, H2Utils.meta(stmt.getMetaData()));
            }
            catch (IgniteCheckedException e) {
                throw new IgniteSQLException("Failed to bind parameters: [qry=" + newQry.getSql() + ", params=" +
                    Arrays.deepToString(newQry.getArgs()) + "]", IgniteQueryErrorCode.PARSING, e);
            }
            catch (SQLException e) {
                throw new IgniteSQLException(e);
            }
            finally {
                U.close(stmt, log);
            }
        }
        finally {
            GridH2QueryContext.clearThreadLocal();
        }
    }

    /**
     * Make a copy of {@link SqlFieldsQuery} with all flags and preserving type.
     * @param oldQry Query to copy.
     * @return Query copy.
     */
    private SqlFieldsQuery cloneFieldsQuery(SqlFieldsQuery oldQry) {
        return oldQry.copy().setLocal(oldQry.isLocal()).setPageSize(oldQry.getPageSize());
    }

    /**
     * Split query into two-step query.
     * @param prepared JDBC prepared statement.
     * @param qry Original fields query.
     * @return Two-step query.
     * @throws IgniteCheckedException in case of error inside {@link GridSqlQuerySplitter}.
     * @throws SQLException in case of error inside {@link GridSqlQuerySplitter}.
     */
    private GridCacheTwoStepQuery split(Prepared prepared, SqlFieldsQuery qry) throws IgniteCheckedException,
        SQLException {
        GridCacheTwoStepQuery res = GridSqlQuerySplitter.split(connectionForThread(qry.getSchema()), prepared,
            qry.getArgs(), qry.isCollocated(), qry.isDistributedJoins(), qry.isEnforceJoinOrder(), this);

        List<Integer> cacheIds = collectCacheIds(null, res);

        if (!F.isEmpty(cacheIds) && hasSystemViews(res)) {
            throw new IgniteSQLException("Normal tables and system views cannot be used in the same query.",
                IgniteQueryErrorCode.UNSUPPORTED_OPERATION);
        }

        if (F.isEmpty(cacheIds))
            res.local(true);
        else {
            res.cacheIds(cacheIds);
            res.local(qry.isLocal());
        }

        res.pageSize(qry.getPageSize());

        return res;
    }

    /**
     * @param qry Sql fields query.autoStartTx(qry)
     * @return {@code True} if need to start transaction.
     */
    public boolean autoStartTx(SqlFieldsQuery qry) {
        if (!mvccEnabled(ctx))
            return false;

        return qry instanceof SqlFieldsQueryEx && !((SqlFieldsQueryEx)qry).isAutoCommit() && tx(ctx) == null;
    }

    /** {@inheritDoc} */
    @Override public UpdateSourceIterator<?> prepareDistributedUpdate(GridCacheContext<?, ?> cctx, int[] ids,
        int[] parts, String schema, String qry, Object[] params, int flags,
        int pageSize, int timeout, AffinityTopologyVersion topVer,
        MvccSnapshot mvccSnapshot, GridQueryCancel cancel) throws IgniteCheckedException {

        SqlFieldsQuery fldsQry = new SqlFieldsQuery(qry);

        if (params != null)
            fldsQry.setArgs(params);

        fldsQry.setEnforceJoinOrder(isFlagSet(flags, GridH2QueryRequest.FLAG_ENFORCE_JOIN_ORDER));
        fldsQry.setTimeout(timeout, TimeUnit.MILLISECONDS);
        fldsQry.setPageSize(pageSize);
        fldsQry.setLocal(true);

        boolean loc = true;

        final boolean replicated = isFlagSet(flags, GridH2QueryRequest.FLAG_REPLICATED);

        GridCacheContext<?, ?> cctx0;

        if (!replicated
            && !F.isEmpty(ids)
            && (cctx0 = CU.firstPartitioned(cctx.shared(), ids)) != null
            && cctx0.config().getQueryParallelism() > 1) {
            fldsQry.setDistributedJoins(true);

            loc = false;
        }

        Connection conn = connectionForSchema(schema);

        H2Utils.setupConnection(conn, false, fldsQry.isEnforceJoinOrder());

        PreparedStatement stmt = preparedStatementWithParams(conn, fldsQry.getSql(),
            F.asList(fldsQry.getArgs()), true);

        return dmlProc.prepareDistributedUpdate(schema, conn, stmt, fldsQry, backupFilter(topVer, parts), cancel, loc,
            topVer, mvccSnapshot);
    }

    private boolean isFlagSet(int flags, int flag) {
        return (flags & flag) == flag;
    }

    /**
     * Run distributed query on detected set of partitions.
     * @param schemaName Schema name.
     * @param qry Original query.
     * @param twoStepQry Two-step query.
     * @param meta Metadata to set to cursor.
     * @param keepBinary Keep binary flag.
     * @param startTx Start transaction flag.
     * @param mvccTracker Query tracker.
     * @param cancel Cancel handler.
     * @return Cursor representing distributed query result.
     */
    private FieldsQueryCursor<List<?>> doRunDistributedQuery(String schemaName, SqlFieldsQuery qry,
        GridCacheTwoStepQuery twoStepQry, List<GridQueryFieldMetadata> meta, boolean keepBinary,
        boolean startTx, MvccQueryTracker mvccTracker, GridQueryCancel cancel) {
        if (log.isDebugEnabled())
            log.debug("Parsed query: `" + qry.getSql() + "` into two step query: " + twoStepQry);

        twoStepQry.pageSize(qry.getPageSize());

        if (cancel == null)
            cancel = new GridQueryCancel();

        int partitions[] = qry.getPartitions();

        if (partitions == null && twoStepQry.derivedPartitions() != null) {
            try {
                partitions = calculateQueryPartitions(twoStepQry.derivedPartitions(), qry.getArgs());

                if (partitions.length == 0) //here we know that result of requested query is empty
                    return new QueryCursorImpl<List<?>>(new Iterable<List<?>>(){
                        @Override public Iterator<List<?>> iterator() {
                            return new Iterator<List<?>>(){

                                @Override public boolean hasNext() {
                                    return false;
                                }

                                @Override public List<?> next() {
                                    return null;
                                }
                            };
                        }
                    });
            }
            catch (IgniteCheckedException e) {
                throw new CacheException("Failed to calculate derived partitions: [qry=" + qry.getSql() + ", params=" +
                    Arrays.deepToString(qry.getArgs()) + "]", e);
            }
        }

        QueryCursorImpl<List<?>> cursor = new QueryCursorImpl<>(
            runQueryTwoStep(schemaName, twoStepQry, keepBinary, qry.isEnforceJoinOrder(), startTx, qry.getTimeout(),
                cancel, qry.getArgs(), partitions, qry.isLazy(), mvccTracker), cancel);

        cursor.fieldsMeta(meta);

        return cursor;
    }

    /**
     * Do initial parsing of the statement and create query caches, if needed.
     * @param c Connection.
     * @param sqlQry Query.
     * @return H2 prepared statement.
     */
    private PreparedStatement prepareStatementAndCaches(Connection c, String sqlQry) {
        boolean cachesCreated = false;

        while (true) {
            try {
                return prepareStatement(c, sqlQry, true);
            }
            catch (SQLException e) {
                if (!cachesCreated && (
                        e.getErrorCode() == ErrorCode.SCHEMA_NOT_FOUND_1 ||
                            e.getErrorCode() == ErrorCode.TABLE_OR_VIEW_NOT_FOUND_1 ||
                            e.getErrorCode() == ErrorCode.INDEX_NOT_FOUND_1)
                        ) {
                    try {
                        ctx.cache().createMissingQueryCaches();
                    }
                    catch (IgniteCheckedException ignored) {
                        throw new CacheException("Failed to create missing caches.", e);
                    }

                    cachesCreated = true;
                }
                else
                    throw new IgniteSQLException("Failed to parse query. " + e.getMessage(),
                        IgniteQueryErrorCode.PARSING, e);
            }
        }
    }

    /**
     * Run DML request from other node.
     *
     * @param schemaName Schema name.
     * @param fldsQry Query.
     * @param filter Filter.
     * @param cancel Cancel state.
     * @param local Locality flag.
     * @return Update result.
     * @throws IgniteCheckedException if failed.
     */
    public UpdateResult mapDistributedUpdate(String schemaName, SqlFieldsQuery fldsQry, IndexingQueryFilter filter,
        GridQueryCancel cancel, boolean local) throws IgniteCheckedException {
        Connection conn = connectionForSchema(schemaName);

        H2Utils.setupConnection(conn, false, fldsQry.isEnforceJoinOrder());

        PreparedStatement stmt = preparedStatementWithParams(conn, fldsQry.getSql(),
            Arrays.asList(fldsQry.getArgs()), true);

        return dmlProc.mapDistributedUpdate(schemaName, stmt, fldsQry, filter, cancel, local);
    }

    /**
     * @param cacheIds Cache IDs.
     * @param twoStepQry Query.
     * @throws IllegalStateException if segmented indices used with non-segmented indices.
     */
    private void processCaches(List<Integer> cacheIds, GridCacheTwoStepQuery twoStepQry) {
        if (cacheIds.isEmpty())
            return; // Nothing to check

        GridCacheSharedContext sharedCtx = ctx.cache().context();

        int expectedParallelism = 0;
        GridCacheContext cctx0 = null;

        boolean mvccEnabled = false;

        for (int i = 0; i < cacheIds.size(); i++) {
            Integer cacheId = cacheIds.get(i);

            GridCacheContext cctx = sharedCtx.cacheContext(cacheId);

            assert cctx != null;

            if (i == 0) {
                mvccEnabled = cctx.mvccEnabled();
                cctx0 = cctx;
            }
            else if (cctx.mvccEnabled() != mvccEnabled)
                MvccUtils.throwAtomicityModesMismatchException(cctx0, cctx);

            if (!cctx.isPartitioned())
                continue;

            if (expectedParallelism == 0)
                expectedParallelism = cctx.config().getQueryParallelism();
            else if (cctx.config().getQueryParallelism() != expectedParallelism) {
                throw new IllegalStateException("Using indexes with different parallelism levels in same query is " +
                    "forbidden.");
            }
        }

        twoStepQry.mvccEnabled(mvccEnabled);

        if (twoStepQry.forUpdate()) {
            if (cacheIds.size() != 1)
                throw new IgniteSQLException("SELECT FOR UPDATE is supported only for queries " +
                    "that involve single transactional cache.");

            if (!mvccEnabled)
                throw new IgniteSQLException("SELECT FOR UPDATE query requires transactional cache " +
                    "with MVCC enabled.", IgniteQueryErrorCode.UNSUPPORTED_OPERATION);
        }
    }

    /**
     * Registers new class description.
     *
     * This implementation doesn't support type reregistration.
     *
     * @param type Type description.
     * @param isSql {@code true} in case table has been created from SQL.
     * @throws IgniteCheckedException In case of error.
     */
    @Override public boolean registerType(GridCacheContext cctx, GridQueryTypeDescriptor type, boolean isSql)
        throws IgniteCheckedException {
        validateTypeDescriptor(type);

        String schemaName = schema(cctx.name());

        H2Schema schema = schemas.get(schemaName);

        H2TableDescriptor tbl = new H2TableDescriptor(this, schema, type, cctx, isSql);

        try {
            Connection conn = connectionForThread(schemaName);

            createTable(schemaName, schema, tbl, conn);

            schema.add(tbl);
        }
        catch (SQLException e) {
            onSqlException();

            throw new IgniteCheckedException("Failed to register query type: " + type, e);
        }

        return true;
    }

    /**
     * Validates properties described by query types.
     *
     * @param type Type descriptor.
     * @throws IgniteCheckedException If validation failed.
     */
    @SuppressWarnings("CollectionAddAllCanBeReplacedWithConstructor")
    private void validateTypeDescriptor(GridQueryTypeDescriptor type)
        throws IgniteCheckedException {
        assert type != null;

        Collection<String> names = new HashSet<>();

        names.addAll(type.fields().keySet());

        if (names.size() < type.fields().size())
            throw new IgniteCheckedException("Found duplicated properties with the same name [keyType=" +
                type.keyClass().getName() + ", valueType=" + type.valueClass().getName() + "]");

        String ptrn = "Name ''{0}'' is reserved and cannot be used as a field name [type=" + type.name() + "]";

        for (String name : names) {
            if (name.equalsIgnoreCase(KEY_FIELD_NAME) ||
                name.equalsIgnoreCase(VAL_FIELD_NAME) ||
                name.equalsIgnoreCase(VER_FIELD_NAME))
                throw new IgniteCheckedException(MessageFormat.format(ptrn, name));
        }
    }

    /**
     * Create db table by using given table descriptor.
     *
     * @param schemaName Schema name.
     * @param schema Schema.
     * @param tbl Table descriptor.
     * @param conn Connection.
     * @throws SQLException If failed to create db table.
     * @throws IgniteCheckedException If failed.
     */
    private void createTable(String schemaName, H2Schema schema, H2TableDescriptor tbl, Connection conn)
        throws SQLException, IgniteCheckedException {
        assert schema != null;
        assert tbl != null;

        GridQueryProperty keyProp = tbl.type().property(KEY_FIELD_NAME);
        GridQueryProperty valProp = tbl.type().property(VAL_FIELD_NAME);

        String keyType = dbTypeFromClass(tbl.type().keyClass(),
            keyProp == null ? -1 : keyProp.precision(),
            keyProp == null ? -1 : keyProp.scale());

        String valTypeStr = dbTypeFromClass(tbl.type().valueClass(),
            valProp == null ? -1 : valProp.precision(),
            valProp == null ? -1 : valProp.scale());

        SB sql = new SB();

        String keyValVisibility = tbl.type().fields().isEmpty() ? " VISIBLE" : " INVISIBLE";

        sql.a("CREATE TABLE ").a(tbl.fullTableName()).a(" (")
            .a(KEY_FIELD_NAME).a(' ').a(keyType).a(keyValVisibility).a(" NOT NULL");

        sql.a(',').a(VAL_FIELD_NAME).a(' ').a(valTypeStr).a(keyValVisibility);
        sql.a(',').a(VER_FIELD_NAME).a(" OTHER INVISIBLE");

        for (Map.Entry<String, Class<?>> e : tbl.type().fields().entrySet()) {
            GridQueryProperty prop = tbl.type().property(e.getKey());

            sql.a(',')
                .a(H2Utils.withQuotes(e.getKey()))
                .a(' ')
                .a(dbTypeFromClass(e.getValue(), prop.precision(), prop.scale()))
                .a(prop.notNull() ? " NOT NULL" : "");
        }

        sql.a(')');

        if (log.isDebugEnabled())
            log.debug("Creating DB table with SQL: " + sql);

        GridH2RowDescriptor rowDesc = new GridH2RowDescriptor(this, tbl, tbl.type());

        H2RowFactory rowFactory = tbl.rowFactory(rowDesc);

        GridH2Table h2Tbl = H2TableEngine.createTable(conn, sql.toString(), rowDesc, rowFactory, tbl);

        for (GridH2IndexBase usrIdx : tbl.createUserIndexes())
            addInitialUserIndex(schemaName, tbl, usrIdx);

        if (dataTables.putIfAbsent(h2Tbl.identifier(), h2Tbl) != null)
            throw new IllegalStateException("Table already exists: " + h2Tbl.identifierString());
    }

    /**
     * Find table by name in given schema.
     *
     * @param schemaName Schema name.
     * @param tblName Table name.
     * @return Table or {@code null} if none found.
     */
    public GridH2Table dataTable(String schemaName, String tblName) {
        return dataTable(new QueryTable(schemaName, tblName));
    }

    /**
     * Find table by it's identifier.
     *
     * @param tbl Identifier.
     * @return Table or {@code null} if none found.
     */
    public GridH2Table dataTable(QueryTable tbl) {
        return dataTables.get(tbl);
    }

    /**
     * @param h2Tbl Remove data table.
     */
    public void removeDataTable(GridH2Table h2Tbl) {
        dataTables.remove(h2Tbl.identifier(), h2Tbl);
    }

    /**
     * Find table for index.
     *
     * @param schemaName Schema name.
     * @param idxName Index name.
     * @return Table or {@code null} if index is not found.
     */
    public GridH2Table dataTableForIndex(String schemaName, String idxName) {
        for (Map.Entry<QueryTable, GridH2Table> dataTableEntry : dataTables.entrySet()) {
            if (F.eq(dataTableEntry.getKey().schema(), schemaName)) {
                GridH2Table h2Tbl = dataTableEntry.getValue();

                if (h2Tbl.containsUserIndex(idxName))
                    return h2Tbl;
            }
        }

        return null;
    }

    /**
     * Gets corresponding DB type from java class.
     *
     * @param cls Java class.
     * @param precision Field precision.
     * @param scale Field scale.
     * @return DB type name.
     */
    private String dbTypeFromClass(Class<?> cls, int precision, int scale) {
        String dbType = H2DatabaseType.fromClass(cls).dBTypeAsString();

        if (precision != -1 && dbType.equalsIgnoreCase(H2DatabaseType.VARCHAR.dBTypeAsString()))
            return dbType + "(" + precision + ")";

        return dbType;
    }

    /**
     * Get table descriptor.
     *
     * @param schemaName Schema name.
     * @param cacheName Cache name.
     * @param type Type name.
     * @return Descriptor.
     */
    @Nullable private H2TableDescriptor tableDescriptor(String schemaName, String cacheName, String type) {
        H2Schema schema = schemas.get(schemaName);

        if (schema == null)
            return null;

        return schema.tableByTypeName(cacheName, type);
    }

    /** {@inheritDoc} */
    @Override public String schema(String cacheName) {
        String res = cacheName2schema.get(cacheName);

        if (res == null)
            res = "";

        return res;
    }

    /**
     * Gets collection of table for given schema name.
     *
     * @param cacheName Cache name.
     * @return Collection of table descriptors.
     */
    Collection<H2TableDescriptor> tables(String cacheName) {
        H2Schema s = schemas.get(schema(cacheName));

        if (s == null)
            return Collections.emptySet();

        List<H2TableDescriptor> tbls = new ArrayList<>();

        for (H2TableDescriptor tbl : s.tables()) {
            if (F.eq(tbl.cache().name(), cacheName))
                tbls.add(tbl);
        }

        return tbls;
    }

    /** {@inheritDoc} */
    @Override public void checkStatementStreamable(PreparedStatement nativeStmt) {
        if (!GridSqlQueryParser.isStreamableInsertStatement(nativeStmt))
            throw new IgniteSQLException("Streaming mode supports only INSERT commands without subqueries.",
                IgniteQueryErrorCode.UNSUPPORTED_OPERATION);
    }

    /** {@inheritDoc} */
    @Override public GridQueryRowCacheCleaner rowCacheCleaner(int grpId) {
        return rowCache.forGroup(grpId);
    }

    /**
     * Called periodically by {@link GridTimeoutProcessor} to clean up the statement cache.
     */
    private void cleanupStatementCache() {
        long now = U.currentTimeMillis();

        for (Iterator<Map.Entry<Thread, H2ConnectionWrapper>> it = conns.entrySet().iterator(); it.hasNext(); ) {
            Map.Entry<Thread, H2ConnectionWrapper> entry = it.next();

            Thread t = entry.getKey();

            if (t.getState() == Thread.State.TERMINATED) {
                U.close(entry.getValue(), log);

                it.remove();
            }
            else if (now - entry.getValue().statementCache().lastUsage() > STATEMENT_CACHE_THREAD_USAGE_TIMEOUT)
                entry.getValue().clearStatementCache();
        }
    }

    /**
     * Called periodically by {@link GridTimeoutProcessor} to clean up the {@link #conns}.
     */
    private void cleanupConnections() {
        for (Iterator<Map.Entry<Thread, H2ConnectionWrapper>> it = conns.entrySet().iterator(); it.hasNext(); ) {
            Map.Entry<Thread, H2ConnectionWrapper> entry = it.next();

            Thread t = entry.getKey();

            if (t.getState() == Thread.State.TERMINATED) {
                U.close(entry.getValue(), log);

                it.remove();
            }
        }
    }

    /**
     * Removes from cache and returns associated with current thread connection.
     * @return Connection associated with current thread.
     */
    public ThreadLocalObjectPool.Reusable<H2ConnectionWrapper> detach() {
        Thread key = Thread.currentThread();

        ThreadLocalObjectPool.Reusable<H2ConnectionWrapper> reusableConnection = connCache.get();

        H2ConnectionWrapper connection = conns.remove(key);

        connCache.remove();

        assert reusableConnection.object().connection() == connection.connection();

        return reusableConnection;
    }

    /**
     * Rebuild indexes from hash index.
     *
     * @param cacheName Cache name.
     * @throws IgniteCheckedException If failed.
     */
    @Override public void rebuildIndexesFromHash(String cacheName) throws IgniteCheckedException {
        int cacheId = CU.cacheId(cacheName);

        GridCacheContext cctx = ctx.cache().context().cacheContext(cacheId);

        final GridCacheQueryManager qryMgr = cctx.queries();

        SchemaIndexCacheVisitor visitor = new SchemaIndexCacheVisitorImpl(cctx);

        visitor.visit(new RebuildIndexFromHashClosure(qryMgr, cctx.mvccEnabled()));

        for (H2TableDescriptor tblDesc : tables(cacheName))
            tblDesc.table().markRebuildFromHashInProgress(false);
    }

    /** {@inheritDoc} */
    @Override public void markForRebuildFromHash(String cacheName) {
        for (H2TableDescriptor tblDesc : tables(cacheName)) {
            assert tblDesc.table() != null;

            tblDesc.table().markRebuildFromHashInProgress(true);
        }
    }

    /**
     * @return Busy lock.
     */
    public GridSpinBusyLock busyLock() {
        return busyLock;
    }

    /**
     * @return Map query executor.
     */
    public GridMapQueryExecutor mapQueryExecutor() {
        return mapQryExec;
    }

    /**
     * @return Reduce query executor.
     */
    public GridReduceQueryExecutor reduceQueryExecutor() {
        return rdcQryExec;
    }

    /** {@inheritDoc} */
    @SuppressWarnings({"deprecation"})
    @Override public void start(GridKernalContext ctx, GridSpinBusyLock busyLock) throws IgniteCheckedException {
        if (log.isDebugEnabled())
            log.debug("Starting cache query index...");

        this.busyLock = busyLock;

        qryIdGen = new AtomicLong();

        if (SysProperties.serializeJavaObject) {
            U.warn(log, "Serialization of Java objects in H2 was enabled.");

            SysProperties.serializeJavaObject = false;
        }

        String dbName = (ctx != null ? ctx.localNodeId() : UUID.randomUUID()).toString();

        dbUrl = "jdbc:h2:mem:" + dbName + DB_OPTIONS;

        org.h2.Driver.load();

        try {
            if (getString(IGNITE_H2_DEBUG_CONSOLE) != null) {
                Connection c = DriverManager.getConnection(dbUrl);

                int port = getInteger(IGNITE_H2_DEBUG_CONSOLE_PORT, 0);

                WebServer webSrv = new WebServer();
                Server web = new Server(webSrv, "-webPort", Integer.toString(port));
                web.start();
                String url = webSrv.addSession(c);

                U.quietAndInfo(log, "H2 debug console URL: " + url);

                try {
                    Server.openBrowser(url);
                }
                catch (Exception e) {
                    U.warn(log, "Failed to open browser: " + e.getMessage());
                }
            }
        }
        catch (SQLException e) {
            throw new IgniteCheckedException(e);
        }

        if (ctx == null) {
            // This is allowed in some tests.
            nodeId = UUID.randomUUID();
            marshaller = new JdkMarshaller();
        }
        else {
            this.ctx = ctx;

            // Register PUBLIC schema which is always present.
            schemas.put(QueryUtils.DFLT_SCHEMA, new H2Schema(QueryUtils.DFLT_SCHEMA, true));

            // Register additional schemas.
            String[] additionalSchemas = ctx.config().getSqlSchemas();

            if (!F.isEmpty(additionalSchemas)) {
                synchronized (schemaMux) {
                    for (String schema : additionalSchemas) {
                        if (F.isEmpty(schema))
                            continue;

                        schema = QueryUtils.normalizeSchemaName(null, schema);

                        createSchemaIfNeeded(schema, true);
                    }
                }
            }

            valCtx = new CacheQueryObjectValueContext(ctx);

            nodeId = ctx.localNodeId();
            marshaller = ctx.config().getMarshaller();

            mapQryExec = new GridMapQueryExecutor(busyLock);
            rdcQryExec = new GridReduceQueryExecutor(qryIdGen, busyLock);

            mapQryExec.start(ctx, this);
            rdcQryExec.start(ctx, this);

            stmtCacheCleanupTask = ctx.timeout().schedule(new Runnable() {
                @Override public void run() {
                    cleanupStatementCache();
                }
            }, CLEANUP_STMT_CACHE_PERIOD, CLEANUP_STMT_CACHE_PERIOD);

            dmlProc = new DmlStatementsProcessor();
            ddlProc = new DdlStatementsProcessor();

            dmlProc.start(ctx, this);
            ddlProc.start(ctx, this);

            boolean sysViewsEnabled =
                !IgniteSystemProperties.getBoolean(IgniteSystemProperties.IGNITE_SQL_DISABLE_SYSTEM_VIEWS);

            if (sysViewsEnabled) {
                try {
                    synchronized (schemaMux) {
                        createSchema0(QueryUtils.SCHEMA_SYS);
                    }

                    Connection c = connectionForSchema(QueryUtils.SCHEMA_SYS);

                    for (SqlSystemView view : systemViews(ctx))
                        SqlSystemTableEngine.registerView(c, view);
                }
                catch (SQLException e) {
                    throw new IgniteCheckedException("Failed to register system view.", e);
                }

                // Caching this connection in ThreadLocal may lead to memory leaks.
                connCache.set(null);
            }
            else {
                if (log.isDebugEnabled())
                    log.debug("SQL system views will not be created because they are disabled (see " +
                        IgniteSystemProperties.IGNITE_SQL_DISABLE_SYSTEM_VIEWS + " system property)");
            }
        }

        if (JdbcUtils.serializer != null)
            U.warn(log, "Custom H2 serialization is already configured, will override.");

        JdbcUtils.serializer = h2Serializer();

        assert ctx != null;

        connCleanupTask = ctx.timeout().schedule(new Runnable() {
            @Override public void run() {
                cleanupConnections();
            }
        }, CLEANUP_CONNECTIONS_PERIOD, CLEANUP_CONNECTIONS_PERIOD);
    }

    /**
     * @param ctx Context.
     * @return Predefined system views.
     */
    public Collection<SqlSystemView> systemViews(GridKernalContext ctx) {
        Collection<SqlSystemView> views = new ArrayList<>();

        views.add(new SqlSystemViewNodes(ctx));
        views.add(new SqlSystemViewNodeAttributes(ctx));
        views.add(new SqlSystemViewBaselineNodes(ctx));
        views.add(new SqlSystemViewNodeMetrics(ctx));
        views.add(new SqlSystemViewCaches(ctx));
        views.add(new SqlSystemViewCacheGroups(ctx));

        return views;
    }

    /**
     * @return Value object context.
     */
    public CacheObjectValueContext objectContext() {
        return ctx.query().objectContext();
    }

    /**
     * @param topic Topic.
     * @param topicOrd Topic ordinal for {@link GridTopic}.
     * @param nodes Nodes.
     * @param msg Message.
     * @param specialize Optional closure to specialize message for each node.
     * @param locNodeHnd Handler for local node.
     * @param plc Policy identifying the executor service which will process message.
     * @param runLocParallel Run local handler in parallel thread.
     * @return {@code true} If all messages sent successfully.
     */
    public boolean send(
        Object topic,
        int topicOrd,
        Collection<ClusterNode> nodes,
        Message msg,
        @Nullable IgniteBiClosure<ClusterNode, Message, Message> specialize,
        @Nullable final IgniteInClosure2X<ClusterNode, Message> locNodeHnd,
        byte plc,
        boolean runLocParallel
    ) {
        boolean ok = true;

        if (specialize == null && msg instanceof GridCacheQueryMarshallable)
            ((GridCacheQueryMarshallable)msg).marshall(marshaller);

        ClusterNode locNode = null;

        for (ClusterNode node : nodes) {
            if (node.isLocal()) {
                if (locNode != null)
                    throw new IllegalStateException();

                locNode = node;

                continue;
            }

            try {
                if (specialize != null) {
                    msg = specialize.apply(node, msg);

                    if (msg instanceof GridCacheQueryMarshallable)
                        ((GridCacheQueryMarshallable)msg).marshall(marshaller);
                }

                ctx.io().sendGeneric(node, topic, topicOrd, msg, plc);
            }
            catch (IgniteCheckedException e) {
                ok = false;

                U.warn(log, "Failed to send message [node=" + node + ", msg=" + msg +
                    ", errMsg=" + e.getMessage() + "]");
            }
        }

        // Local node goes the last to allow parallel execution.
        if (locNode != null) {
            assert locNodeHnd != null;

            if (specialize != null)
                msg = specialize.apply(locNode, msg);

            if (runLocParallel) {
                final ClusterNode finalLocNode = locNode;
                final Message finalMsg = msg;

                try {
                    // We prefer runLocal to runLocalSafe, because the latter can produce deadlock here.
                    ctx.closure().runLocal(new GridPlainRunnable() {
                        @Override public void run() {
                            if (!busyLock.enterBusy())
                                return;

                            try {
                                locNodeHnd.apply(finalLocNode, finalMsg);
                            }
                            finally {
                                busyLock.leaveBusy();
                            }
                        }
                    }, plc).listen(logger);
                }
                catch (IgniteCheckedException e) {
                    ok = false;

                    U.error(log, "Failed to execute query locally.", e);
                }
            }
            else
                locNodeHnd.apply(locNode, msg);
        }

        return ok;
    }

    /**
     * @return Serializer.
     */
    private JavaObjectSerializer h2Serializer() {
        return new JavaObjectSerializer() {
            @Override public byte[] serialize(Object obj) throws Exception {
                return U.marshal(marshaller, obj);
            }

            @Override public Object deserialize(byte[] bytes) throws Exception {
                ClassLoader clsLdr = ctx != null ? U.resolveClassLoader(ctx.config()) : null;

                return U.unmarshal(marshaller, bytes, clsLdr);
            }
        };
    }

    /**
     * Registers SQL functions.
     *
     * @param schema Schema.
     * @param clss Classes.
     * @throws IgniteCheckedException If failed.
     */
    private void createSqlFunctions(String schema, Class<?>[] clss) throws IgniteCheckedException {
        if (F.isEmpty(clss))
            return;

        for (Class<?> cls : clss) {
            for (Method m : cls.getDeclaredMethods()) {
                QuerySqlFunction ann = m.getAnnotation(QuerySqlFunction.class);

                if (ann != null) {
                    int modifiers = m.getModifiers();

                    if (!Modifier.isStatic(modifiers) || !Modifier.isPublic(modifiers))
                        throw new IgniteCheckedException("Method " + m.getName() + " must be public static.");

                    String alias = ann.alias().isEmpty() ? m.getName() : ann.alias();

                    String clause = "CREATE ALIAS IF NOT EXISTS " + alias + (ann.deterministic() ?
                        " DETERMINISTIC FOR \"" :
                        " FOR \"") +
                        cls.getName() + '.' + m.getName() + '"';

                    executeStatement(schema, clause);
                }
            }
        }
    }

    /** {@inheritDoc} */
    @Override public void stop() {
        if (log.isDebugEnabled())
            log.debug("Stopping cache query index...");

        mapQryExec.cancelLazyWorkers();

        for (H2ConnectionWrapper c : conns.values())
            U.close(c, log);

        conns.clear();
        schemas.clear();
        cacheName2schema.clear();

        try (Connection c = DriverManager.getConnection(dbUrl); Statement s = c.createStatement()) {
            s.execute("SHUTDOWN");
        }
        catch (SQLException e) {
            U.error(log, "Failed to shutdown database.", e);
        }

        if (stmtCacheCleanupTask != null)
            stmtCacheCleanupTask.close();

        if (connCleanupTask != null)
            connCleanupTask.close();

        GridH2QueryContext.clearLocalNodeStop(nodeId);

        if (log.isDebugEnabled())
            log.debug("Cache query index stopped.");

        // Close system H2 connection to INFORMATION_SCHEMA
        synchronized (schemaMux) {
            if (sysConn != null) {
                U.close(sysConn, log);

                sysConn = null;
            }
        }
    }

    /** {@inheritDoc} */
    @Override public void onClientDisconnect() throws IgniteCheckedException {
        if (!mvccEnabled(ctx))
            return;

        GridNearTxLocal tx = tx(ctx);

        if (tx != null)
            doRollback(tx);
    }

    /** {@inheritDoc} */
    @Override public void registerCache(String cacheName, String schemaName, GridCacheContext<?, ?> cctx)
        throws IgniteCheckedException {
        rowCache.onCacheRegistered(cctx);

        synchronized (schemaMux) {
            createSchemaIfNeeded(schemaName, false);
        }

        cacheName2schema.put(cacheName, schemaName);

        createSqlFunctions(schemaName, cctx.config().getSqlFunctionClasses());
    }

    /** {@inheritDoc} */
    @Override public void unregisterCache(GridCacheContext cctx, boolean rmvIdx) {
        rowCache.onCacheUnregistered(cctx);

        String cacheName = cctx.name();

        String schemaName = schema(cacheName);

        H2Schema schema = schemas.get(schemaName);

        if (schema != null) {
            mapQryExec.onCacheStop(cacheName);
            dmlProc.onCacheStop(cacheName);

            // Remove this mapping only after callback to DML proc - it needs that mapping internally
            cacheName2schema.remove(cacheName);

            // Drop tables.
            Collection<H2TableDescriptor> rmvTbls = new HashSet<>();

            for (H2TableDescriptor tbl : schema.tables()) {
                if (F.eq(tbl.cache().name(), cacheName)) {
                    try {
                        tbl.table().setRemoveIndexOnDestroy(rmvIdx);

                        dropTable(tbl);
                    }
                    catch (IgniteCheckedException e) {
                        U.error(log, "Failed to drop table on cache stop (will ignore): " + tbl.fullTableName(), e);
                    }

                    schema.drop(tbl);

                    rmvTbls.add(tbl);
                }
            }

            synchronized (schemaMux) {
                if (schema.decrementUsageCount()) {
                    schemas.remove(schemaName);

                    try {
                        dropSchema(schemaName);
                    }
                    catch (IgniteException e) {
                        U.error(log, "Failed to drop schema on cache stop (will ignore): " + cacheName, e);
                    }
                }
            }

            conns.values().forEach(H2ConnectionWrapper::clearStatementCache);

            for (H2TableDescriptor tbl : rmvTbls) {
                for (Index idx : tbl.table().getIndexes())
                    idx.close(null);
            }

            int cacheId = CU.cacheId(cacheName);

            for (Iterator<Map.Entry<H2TwoStepCachedQueryKey, H2TwoStepCachedQuery>> it =
                twoStepCache.entrySet().iterator(); it.hasNext();) {
                Map.Entry<H2TwoStepCachedQueryKey, H2TwoStepCachedQuery> e = it.next();

                GridCacheTwoStepQuery qry = e.getValue().query();

                if (!F.isEmpty(qry.cacheIds()) && qry.cacheIds().contains(cacheId))
                    it.remove();
            }
        }
    }

    /**
     * Remove all cached queries from cached two-steps queries.
     */
    private void clearCachedQueries() {
        twoStepCache = new GridBoundedConcurrentLinkedHashMap<>(TWO_STEP_QRY_CACHE_SIZE);
    }

    /** {@inheritDoc} */
    @Override public IndexingQueryFilter backupFilter(@Nullable final AffinityTopologyVersion topVer,
        @Nullable final int[] parts) {
        return new IndexingQueryFilterImpl(ctx, topVer, parts);
    }

    /**
     * @return Ready topology version.
     */
    public AffinityTopologyVersion readyTopologyVersion() {
        return ctx.cache().context().exchange().readyAffinityVersion();
    }

    /**
     * @param readyVer Ready topology version.
     *
     * @return {@code true} If pending distributed exchange exists because server topology is changed.
     */
    public boolean serverTopologyChanged(AffinityTopologyVersion readyVer) {
        GridDhtPartitionsExchangeFuture fut = ctx.cache().context().exchange().lastTopologyFuture();

        if (fut.isDone())
            return false;

        AffinityTopologyVersion initVer = fut.initialVersion();

        return initVer.compareTo(readyVer) > 0 && !fut.firstEvent().node().isClient();
    }

    /**
     * @param topVer Topology version.
     * @throws IgniteCheckedException If failed.
     */
    public void awaitForReadyTopologyVersion(AffinityTopologyVersion topVer) throws IgniteCheckedException {
        IgniteInternalFuture<?> fut = ctx.cache().context().exchange().affinityReadyFuture(topVer);

        if (fut != null)
            fut.get();
    }

    /** {@inheritDoc} */
    @Override public void onDisconnected(IgniteFuture<?> reconnectFut) {
        rdcQryExec.onDisconnected(reconnectFut);
    }

    /**
     * Bind query parameters and calculate partitions derived from the query.
     *
     * @param partInfoList Collection of query derived partition info.
     * @param params Query parameters.
     * @return Partitions.
     * @throws IgniteCheckedException, If fails.
     */
    private int[] calculateQueryPartitions(PartitionInfo[] partInfoList, Object[] params)
        throws IgniteCheckedException {

        ArrayList<Integer> list = new ArrayList<>(partInfoList.length);

<<<<<<< HEAD
        for (CacheQueryPartitionInfo partInfo: partInfoList) {
            int[] partIds = new int[1];
=======
        for (PartitionInfo partInfo: partInfoList) {
            int partId = (partInfo.partition() >= 0) ? partInfo.partition() :
                bindPartitionInfoParameter(partInfo, params);
>>>>>>> c4ec543a

            if (partInfo.partition() >= 0)
                partIds[0] = partInfo.partition();
            else if (partInfo.intersections() == null)
                partIds[0] = bindPartitionInfoParameter(partInfo, params);
            else{//Case when AND logic is processed for parameterised query
                if (partInfo.intersections().length == 0)
                    continue;
                else if (partInfo.intersections().length == 1)
                    partIds = calculateQueryPartitions(partInfo.intersections()[0], params);
                else {
                    int[] extracted = calculateQueryPartitions(partInfo.intersections()[0], params);

                    ArrayList<Integer> tmpRes = new ArrayList<>(extracted.length);

                    for (int extr : extracted)
                        tmpRes.add(extr);

                    for (int j=1; j<partInfo.intersections().length; j++){
                        int[] bJ = calculateQueryPartitions(partInfo.intersections()[j], params);

                        ArrayList<Integer> innerResult = new ArrayList<>(tmpRes.size() + bJ.length);

                        //intersect tmpRes and bJ
                        for (Integer a : tmpRes)
                            for (int b : bJ)
                                if (a == b)
                                    innerResult.add(a);

                        tmpRes = innerResult;
                    }
                    partIds = new int[tmpRes.size()];

                    for (int i = 0; i < tmpRes.size(); i++)
                        partIds[i] = tmpRes.get(i);
                }
            }

            for(int partId : partIds) {
                int i = 0;

                while (i < list.size() && list.get(i) < partId)
                    i++;

                if (i < list.size()) {
                    if (list.get(i) > partId)
                        list.add(i, partId);
                }
                else
                    list.add(partId);
            }
        }

        int[] res = new int[list.size()];

        for (int i = 0; i < list.size(); i++)
            res[i] = list.get(i);

        return res;
    }

    /**
     * Bind query parameter to partition info and calculate partition.
     *
     * @param partInfo Partition Info.
     * @param params Query parameters.
     * @return Partition.
     * @throws IgniteCheckedException, If fails.
     */
    private int bindPartitionInfoParameter(PartitionInfo partInfo, Object[] params)
        throws IgniteCheckedException {
        assert partInfo != null;
        assert partInfo.partition() < 0;

        GridH2RowDescriptor desc = dataTable(schema(partInfo.cacheName()), partInfo.tableName()).rowDescriptor();

        Object param = H2Utils.convert(params[partInfo.paramIdx()],
                desc, partInfo.dataType());

        return kernalContext().affinity().partition(partInfo.cacheName(), param);
    }

    /** {@inheritDoc} */
    @Override public Collection<GridRunningQueryInfo> runningQueries(long duration) {
        Collection<GridRunningQueryInfo> res = new ArrayList<>();

        res.addAll(runs.values());
        res.addAll(rdcQryExec.longRunningQueries(duration));

        return res;
    }

    /** {@inheritDoc} */
    @Override public void cancelQueries(Collection<Long> queries) {
        if (!F.isEmpty(queries)) {
            for (Long qryId : queries) {
                GridRunningQueryInfo run = runs.get(qryId);

                if (run != null)
                    run.cancel();
            }

            rdcQryExec.cancelQueries(queries);
        }
    }

    /** {@inheritDoc} */
    @Override public void cancelAllQueries() {
        mapQryExec.cancelLazyWorkers();

        for (H2ConnectionWrapper c : conns.values())
            U.close(c, log);
    }

    /**
     * @return Per-thread connections.
     */
    public Map<Thread, ?> perThreadConnections() {
        return conns;
    }

    /**
     * Collect cache identifiers from two-step query.
     *
     * @param mainCacheId Id of main cache.
     * @param twoStepQry Two-step query.
     * @return Result.
     */
    @Nullable public List<Integer> collectCacheIds(@Nullable Integer mainCacheId, GridCacheTwoStepQuery twoStepQry) {
        LinkedHashSet<Integer> caches0 = new LinkedHashSet<>();

        int tblCnt = twoStepQry.tablesCount();

        if (mainCacheId != null)
            caches0.add(mainCacheId);

        if (tblCnt > 0) {
            for (QueryTable tblKey : twoStepQry.tables()) {
                GridH2Table tbl = dataTable(tblKey);

                if (tbl != null) {
                    int cacheId = tbl.cacheId();

                    caches0.add(cacheId);
                }
            }
        }

        if (caches0.isEmpty())
            return null;
        else {
            //Prohibit usage indices with different numbers of segments in same query.
            List<Integer> cacheIds = new ArrayList<>(caches0);

            processCaches(cacheIds, twoStepQry);

            return cacheIds;
        }
    }

    /**
     * @return {@code True} is system views exist.
     */
    private boolean hasSystemViews(GridCacheTwoStepQuery twoStepQry) {
        if (twoStepQry.tablesCount() > 0) {
            for (QueryTable tbl : twoStepQry.tables()) {
                if (QueryUtils.SCHEMA_SYS.equals(tbl.schema()))
                    return true;
            }
        }

        return false;
    }
}<|MERGE_RESOLUTION|>--- conflicted
+++ resolved
@@ -3573,14 +3573,8 @@
 
         ArrayList<Integer> list = new ArrayList<>(partInfoList.length);
 
-<<<<<<< HEAD
-        for (CacheQueryPartitionInfo partInfo: partInfoList) {
+        for (PartitionInfo partInfo: partInfoList) {
             int[] partIds = new int[1];
-=======
-        for (PartitionInfo partInfo: partInfoList) {
-            int partId = (partInfo.partition() >= 0) ? partInfo.partition() :
-                bindPartitionInfoParameter(partInfo, params);
->>>>>>> c4ec543a
 
             if (partInfo.partition() >= 0)
                 partIds[0] = partInfo.partition();
