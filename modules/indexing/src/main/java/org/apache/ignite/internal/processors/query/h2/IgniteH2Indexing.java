--- conflicted
+++ resolved
@@ -446,36 +446,6 @@
         assert mvccEnabled || mvccTracker == null;
 
         try {
-<<<<<<< HEAD
-            SqlFieldsQuery fieldsQry = new SqlFieldsQuery(qry)
-                .setLocal(true)
-                .setEnforceJoinOrder(enforceJoinOrder)
-                .setDataPageScanEnabled(dataPageScanEnabled)
-                .setTimeout(qryTimeout, TimeUnit.MILLISECONDS);
-
-            if (params != null)
-                fieldsQry.setArgs(params.toArray());
-
-            QueryParserResult parseRes = parser.parse(schemaName, fieldsQry, false);
-
-            if (parseRes.isDml()) {
-                UpdateResult updRes = executeUpdate(schemaName, parseRes.dml(), fieldsQry, true, filter, cancel);
-
-                List<?> updResRow = singletonList(updRes.counter());
-
-                return new GridQueryFieldsResultAdapter(UPDATE_RESULT_META, new IgniteSingletonIterator<>(updResRow));
-            }
-            else if (parseRes.isCommand()) {
-                throw new IgniteSQLException("DDL statements are supported for the whole cluster only.",
-                    IgniteQueryErrorCode.UNSUPPORTED_OPERATION);
-            }
-
-            assert parseRes.isSelect();
-
-            QueryParserResultSelect select = parseRes.select();
-
-=======
->>>>>>> e623f4f5
             assert select != null;
 
             MvccSnapshot mvccSnapshot = null;
@@ -1145,13 +1115,7 @@
             return res.cursor();
         }
         catch (IgniteCheckedException e) {
-<<<<<<< HEAD
-            throw new IgniteSQLException("Failed to execute DDL statement [stmt=" + qry.getSql() +
-=======
-            fail = true;
-
             throw new IgniteSQLException("Failed to execute DDL statement [stmt=" + qryDesc.sql() +
->>>>>>> e623f4f5
                 ", err=" + e.getMessage() + ']', e);
         }
         finally {
@@ -1390,23 +1354,10 @@
 
             cursor.fieldsMeta(select.meta());
 
-<<<<<<< HEAD
-                    return singletonList(new QueryCursorImpl<>(new Iterable<List<?>>() {
-                        @SuppressWarnings("NullableProblems")
-                        @Override public Iterator<List<?>> iterator() {
-                            return new IgniteSingletonIterator<>(singletonList(updRes.counter()));
-                        }
-                    }, cancel));
-                }
-            }
-            catch (IgniteCheckedException e) {
-                fail = true;
-=======
             return Collections.singletonList(cursor);
         }
         catch (Exception e) {
             runningQryMgr.unregister(qryId, true);
->>>>>>> e623f4f5
 
             throw new IgniteSQLException("Failed to execute SELECT statement: " + qryDesc.sql(), e);
         }
@@ -1490,33 +1441,11 @@
                 mvccTracker,
                 cancel
             );
-<<<<<<< HEAD
-
-            return singletonList(res);
-=======
->>>>>>> e623f4f5
         }
         else {
             // Local query.
             IndexingQueryFilter filter = (qryDesc.local() ? backupFilter(null, qryParams.partitions()) : null);
 
-<<<<<<< HEAD
-            try {
-                FieldsQueryCursor<List<?>> res = executeQueryLocal(
-                    schemaName,
-                    qry,
-                    select.meta(),
-                    keepBinary,
-                    filter,
-                    cancel,
-                    qryId
-                );
-
-                return singletonList(res);
-            }
-            catch (IgniteCheckedException e) {
-                runningQryMgr.unregister(qryId, true);
-=======
             GridQueryFieldsResult res = executeSelectLocal(
                 qryDesc,
                 qryParams,
@@ -1526,7 +1455,6 @@
                 mvccTracker,
                 cancel
             );
->>>>>>> e623f4f5
 
             iter = () -> {
                 try {
