--- conflicted
+++ resolved
@@ -1739,11 +1739,7 @@
     }
 
     /** {@inheritDoc} */
-<<<<<<< HEAD
-    @Override public void markAsRebuldNeeded(GridCacheContext cctx) {
-=======
     @Override public void markAsRebuildNeeded(GridCacheContext cctx) {
->>>>>>> 4daa681f
         assert cctx.group().persistenceEnabled(): cctx;
 
         markIndexRebuild(cctx.name(), true);
