/*
 * Licensed to the Apache Software Foundation (ASF) under one or more
 * contributor license agreements.  See the NOTICE file distributed with
 * this work for additional information regarding copyright ownership.
 * The ASF licenses this file to You under the Apache License, Version 2.0
 * (the "License"); you may not use this file except in compliance with
 * the License.  You may obtain a copy of the License at
 *
 *      http://www.apache.org/licenses/LICENSE-2.0
 *
 * Unless required by applicable law or agreed to in writing, software
 * distributed under the License is distributed on an "AS IS" BASIS,
 * WITHOUT WARRANTIES OR CONDITIONS OF ANY KIND, either express or implied.
 * See the License for the specific language governing permissions and
 * limitations under the License.
 */

package org.apache.ignite.internal.processors.query.h2;

import java.lang.reflect.Method;
import java.lang.reflect.Modifier;
import java.math.BigDecimal;
import java.math.BigInteger;
import java.sql.Connection;
import java.sql.DriverManager;
import java.sql.PreparedStatement;
import java.sql.ResultSet;
import java.sql.SQLException;
import java.sql.Statement;
import java.sql.Types;
import java.text.MessageFormat;
import java.util.AbstractCollection;
import java.util.ArrayList;
import java.util.Arrays;
import java.util.Collection;
import java.util.Collections;
import java.util.HashSet;
import java.util.Iterator;
import java.util.LinkedHashSet;
import java.util.List;
import java.util.Map;
import java.util.Set;
import java.util.UUID;
import java.util.concurrent.ConcurrentHashMap;
import java.util.concurrent.ConcurrentMap;
import java.util.concurrent.TimeUnit;
import java.util.concurrent.atomic.AtomicLong;
import java.util.regex.Pattern;
import javax.cache.Cache;
import javax.cache.CacheException;
import org.apache.ignite.IgniteCheckedException;
import org.apache.ignite.IgniteDataStreamer;
import org.apache.ignite.IgniteException;
import org.apache.ignite.IgniteLogger;
import org.apache.ignite.IgniteSystemProperties;
import org.apache.ignite.cache.query.FieldsQueryCursor;
import org.apache.ignite.cache.query.QueryCancelledException;
import org.apache.ignite.cache.query.QueryCursor;
import org.apache.ignite.cache.query.SqlFieldsQuery;
import org.apache.ignite.cache.query.SqlQuery;
import org.apache.ignite.cache.query.annotations.QuerySqlFunction;
import org.apache.ignite.cluster.ClusterNode;
import org.apache.ignite.internal.GridKernalContext;
import org.apache.ignite.internal.GridTopic;
import org.apache.ignite.internal.IgniteInternalFuture;
import org.apache.ignite.internal.processors.affinity.AffinityTopologyVersion;
import org.apache.ignite.internal.processors.cache.CacheEntryImpl;
import org.apache.ignite.internal.processors.cache.CacheObjectUtils;
import org.apache.ignite.internal.processors.cache.CacheObjectValueContext;
import org.apache.ignite.internal.processors.cache.GridCacheContext;
import org.apache.ignite.internal.processors.cache.GridCacheSharedContext;
import org.apache.ignite.internal.processors.cache.QueryCursorImpl;
import org.apache.ignite.internal.processors.cache.distributed.dht.GridDhtLocalPartition;
import org.apache.ignite.internal.processors.cache.distributed.dht.GridDhtPartitionsReservation;
import org.apache.ignite.internal.processors.cache.distributed.dht.GridReservable;
import org.apache.ignite.internal.processors.cache.distributed.dht.preloader.GridDhtPartitionsExchangeFuture;
import org.apache.ignite.internal.processors.cache.distributed.near.GridNearTxLocal;
import org.apache.ignite.internal.processors.cache.distributed.near.GridNearTxSelectForUpdateFuture;
import org.apache.ignite.internal.processors.cache.distributed.near.TxTopologyVersionFuture;
import org.apache.ignite.internal.processors.cache.mvcc.MvccQueryTracker;
import org.apache.ignite.internal.processors.cache.mvcc.MvccSnapshot;
import org.apache.ignite.internal.processors.cache.mvcc.MvccUtils;
import org.apache.ignite.internal.processors.cache.persistence.CacheDataRow;
import org.apache.ignite.internal.processors.cache.persistence.tree.io.PageIO;
import org.apache.ignite.internal.processors.cache.query.CacheQueryPartitionInfo;
import org.apache.ignite.internal.processors.cache.query.GridCacheQueryManager;
import org.apache.ignite.internal.processors.cache.query.GridCacheQueryMarshallable;
import org.apache.ignite.internal.processors.cache.query.GridCacheTwoStepQuery;
import org.apache.ignite.internal.processors.cache.query.IgniteQueryErrorCode;
import org.apache.ignite.internal.processors.cache.query.QueryTable;
import org.apache.ignite.internal.processors.cache.query.SqlFieldsQueryEx;
import org.apache.ignite.internal.processors.query.CacheQueryObjectValueContext;
import org.apache.ignite.internal.processors.query.GridQueryCacheObjectsIterator;
import org.apache.ignite.internal.processors.query.GridQueryCancel;
import org.apache.ignite.internal.processors.query.GridQueryFieldMetadata;
import org.apache.ignite.internal.processors.query.GridQueryFieldsResult;
import org.apache.ignite.internal.processors.query.GridQueryFieldsResultAdapter;
import org.apache.ignite.internal.processors.query.GridQueryIndexing;
import org.apache.ignite.internal.processors.query.GridQueryProperty;
import org.apache.ignite.internal.processors.query.GridQueryRowCacheCleaner;
import org.apache.ignite.internal.processors.query.GridQueryTypeDescriptor;
import org.apache.ignite.internal.processors.query.GridRunningQueryInfo;
import org.apache.ignite.internal.processors.query.IgniteSQLException;
import org.apache.ignite.internal.processors.query.NestedTxMode;
import org.apache.ignite.internal.processors.query.QueryField;
import org.apache.ignite.internal.processors.query.QueryIndexDescriptorImpl;
import org.apache.ignite.internal.processors.query.QueryUtils;
import org.apache.ignite.internal.processors.query.SqlClientContext;
import org.apache.ignite.internal.processors.query.UpdateSourceIterator;
import org.apache.ignite.internal.processors.query.h2.database.H2RowFactory;
import org.apache.ignite.internal.processors.query.h2.database.H2TreeIndex;
import org.apache.ignite.internal.processors.query.h2.database.io.H2ExtrasInnerIO;
import org.apache.ignite.internal.processors.query.h2.database.io.H2ExtrasLeafIO;
import org.apache.ignite.internal.processors.query.h2.database.io.H2InnerIO;
import org.apache.ignite.internal.processors.query.h2.database.io.H2LeafIO;
import org.apache.ignite.internal.processors.query.h2.database.io.H2MvccInnerIO;
import org.apache.ignite.internal.processors.query.h2.database.io.H2MvccLeafIO;
import org.apache.ignite.internal.processors.query.h2.ddl.DdlStatementsProcessor;
import org.apache.ignite.internal.processors.query.h2.dml.DmlUtils;
import org.apache.ignite.internal.processors.query.h2.dml.UpdatePlan;
import org.apache.ignite.internal.processors.query.h2.opt.GridH2DefaultTableEngine;
import org.apache.ignite.internal.processors.query.h2.opt.GridH2IndexBase;
import org.apache.ignite.internal.processors.query.h2.opt.GridH2PlainRowFactory;
import org.apache.ignite.internal.processors.query.h2.opt.GridH2QueryContext;
import org.apache.ignite.internal.processors.query.h2.opt.GridH2Row;
import org.apache.ignite.internal.processors.query.h2.opt.GridH2RowDescriptor;
import org.apache.ignite.internal.processors.query.h2.opt.GridH2Table;
import org.apache.ignite.internal.processors.query.h2.sql.GridSqlAlias;
import org.apache.ignite.internal.processors.query.h2.sql.GridSqlAst;
import org.apache.ignite.internal.processors.query.h2.sql.GridSqlQuery;
import org.apache.ignite.internal.processors.query.h2.sql.GridSqlQueryParser;
import org.apache.ignite.internal.processors.query.h2.sql.GridSqlQuerySplitter;
import org.apache.ignite.internal.processors.query.h2.sql.GridSqlStatement;
import org.apache.ignite.internal.processors.query.h2.sql.GridSqlTable;
import org.apache.ignite.internal.processors.query.h2.sys.SqlSystemTableEngine;
import org.apache.ignite.internal.processors.query.h2.sys.view.SqlSystemViewBaselineNodes;
import org.apache.ignite.internal.processors.query.h2.sys.view.SqlSystemViewNodeAttributes;
import org.apache.ignite.internal.processors.query.h2.sys.view.SqlSystemViewNodeMetrics;
import org.apache.ignite.internal.processors.query.h2.sys.view.SqlSystemViewNodes;
import org.apache.ignite.internal.processors.query.h2.twostep.GridMapQueryExecutor;
import org.apache.ignite.internal.processors.query.h2.twostep.GridReduceQueryExecutor;
import org.apache.ignite.internal.processors.query.h2.twostep.MapQueryLazyWorker;
import org.apache.ignite.internal.processors.query.h2.twostep.msg.GridH2QueryRequest;
import org.apache.ignite.internal.processors.query.h2.sys.view.SqlSystemView;
import org.apache.ignite.internal.processors.query.schema.SchemaIndexCacheVisitor;
import org.apache.ignite.internal.processors.query.schema.SchemaIndexCacheVisitorClosure;
import org.apache.ignite.internal.processors.query.schema.SchemaIndexCacheVisitorImpl;
import org.apache.ignite.internal.processors.timeout.GridTimeoutProcessor;
import org.apache.ignite.internal.sql.SqlParseException;
import org.apache.ignite.internal.sql.SqlParser;
import org.apache.ignite.internal.sql.SqlStrictParseException;
import org.apache.ignite.internal.sql.command.SqlAlterTableCommand;
import org.apache.ignite.internal.sql.command.SqlAlterUserCommand;
import org.apache.ignite.internal.sql.command.SqlBeginTransactionCommand;
import org.apache.ignite.internal.sql.command.SqlBulkLoadCommand;
import org.apache.ignite.internal.sql.command.SqlCommand;
import org.apache.ignite.internal.sql.command.SqlCommitTransactionCommand;
import org.apache.ignite.internal.sql.command.SqlCreateIndexCommand;
import org.apache.ignite.internal.sql.command.SqlCreateUserCommand;
import org.apache.ignite.internal.sql.command.SqlDropIndexCommand;
import org.apache.ignite.internal.sql.command.SqlDropUserCommand;
import org.apache.ignite.internal.sql.command.SqlRollbackTransactionCommand;
import org.apache.ignite.internal.sql.command.SqlSetStreamingCommand;
import org.apache.ignite.internal.util.GridBoundedConcurrentLinkedHashMap;
import org.apache.ignite.internal.util.GridEmptyCloseableIterator;
import org.apache.ignite.internal.util.GridSpinBusyLock;
import org.apache.ignite.internal.util.lang.GridCloseableIterator;
import org.apache.ignite.internal.util.lang.GridPlainRunnable;
import org.apache.ignite.internal.util.lang.IgniteInClosure2X;
import org.apache.ignite.internal.util.typedef.CI1;
import org.apache.ignite.internal.util.typedef.F;
import org.apache.ignite.internal.util.typedef.internal.CU;
import org.apache.ignite.internal.util.typedef.internal.LT;
import org.apache.ignite.internal.util.typedef.internal.SB;
import org.apache.ignite.internal.util.typedef.internal.U;
import org.apache.ignite.lang.IgniteBiClosure;
import org.apache.ignite.lang.IgniteBiTuple;
import org.apache.ignite.lang.IgniteFuture;
import org.apache.ignite.lang.IgniteInClosure;
import org.apache.ignite.lang.IgniteUuid;
import org.apache.ignite.marshaller.Marshaller;
import org.apache.ignite.marshaller.jdk.JdkMarshaller;
import org.apache.ignite.plugin.extensions.communication.Message;
import org.apache.ignite.resources.LoggerResource;
import org.apache.ignite.spi.indexing.IndexingQueryCacheFilter;
import org.apache.ignite.spi.indexing.IndexingQueryFilter;
import org.apache.ignite.spi.indexing.IndexingQueryFilterImpl;
import org.h2.api.ErrorCode;
import org.h2.api.JavaObjectSerializer;
import org.h2.command.Prepared;
<<<<<<< HEAD
import org.h2.command.dml.Insert;
import org.h2.command.dml.Select;
=======
import org.h2.command.dml.NoOperation;
>>>>>>> fcbd297b
import org.h2.engine.Session;
import org.h2.engine.SysProperties;
import org.h2.index.Index;
import org.h2.jdbc.JdbcStatement;
import org.h2.server.web.WebServer;
import org.h2.table.IndexColumn;
import org.h2.table.Table;
import org.h2.tools.Server;
import org.h2.util.JdbcUtils;
import org.jetbrains.annotations.NotNull;
import org.jetbrains.annotations.Nullable;

import static org.apache.ignite.IgniteSystemProperties.IGNITE_H2_DEBUG_CONSOLE;
import static org.apache.ignite.IgniteSystemProperties.IGNITE_H2_DEBUG_CONSOLE_PORT;
import static org.apache.ignite.IgniteSystemProperties.IGNITE_H2_INDEXING_CACHE_CLEANUP_PERIOD;
import static org.apache.ignite.IgniteSystemProperties.IGNITE_H2_INDEXING_CACHE_THREAD_USAGE_TIMEOUT;
import static org.apache.ignite.IgniteSystemProperties.getInteger;
import static org.apache.ignite.IgniteSystemProperties.getString;
<<<<<<< HEAD
import static org.apache.ignite.internal.processors.affinity.AffinityTopologyVersion.NONE;
import static org.apache.ignite.internal.processors.cache.distributed.dht.GridDhtPartitionState.OWNING;
=======
import static org.apache.ignite.internal.processors.cache.mvcc.MvccUtils.checkActive;
import static org.apache.ignite.internal.processors.cache.mvcc.MvccUtils.mvccEnabled;
import static org.apache.ignite.internal.processors.cache.mvcc.MvccUtils.tx;
import static org.apache.ignite.internal.processors.cache.mvcc.MvccUtils.txStart;
>>>>>>> fcbd297b
import static org.apache.ignite.internal.processors.cache.query.GridCacheQueryType.SQL;
import static org.apache.ignite.internal.processors.cache.query.GridCacheQueryType.SQL_FIELDS;
import static org.apache.ignite.internal.processors.cache.query.GridCacheQueryType.TEXT;
import static org.apache.ignite.internal.processors.query.QueryUtils.KEY_FIELD_NAME;
import static org.apache.ignite.internal.processors.query.QueryUtils.VAL_FIELD_NAME;
import static org.apache.ignite.internal.processors.query.QueryUtils.VER_FIELD_NAME;
import static org.apache.ignite.internal.processors.query.h2.PreparedStatementEx.INVOLVED_CACHES;
import static org.apache.ignite.internal.processors.query.h2.opt.DistributedJoinMode.OFF;
import static org.apache.ignite.internal.processors.query.h2.opt.DistributedJoinMode.distributedJoinMode;
import static org.apache.ignite.internal.processors.query.h2.opt.GridH2QueryType.LOCAL;
import static org.apache.ignite.internal.processors.query.h2.opt.GridH2QueryType.PREPARE;

/**
 * Indexing implementation based on H2 database engine. In this implementation main query language is SQL,
 * fulltext indexing can be performed using Lucene.
 * <p>
 * For each registered {@link GridQueryTypeDescriptor} this SPI will create respective SQL table with
 * {@code '_key'} and {@code '_val'} fields for key and value, and fields from
 * {@link GridQueryTypeDescriptor#fields()}.
 * For each table it will create indexes declared in {@link GridQueryTypeDescriptor#indexes()}.
 */
public class IgniteH2Indexing implements GridQueryIndexing {
    /** A pattern for commands having internal implementation in Ignite. */
    public static final Pattern INTERNAL_CMD_RE = Pattern.compile(
        "^(create|drop)\\s+index|^alter\\s+table|^copy|^set|^begin|^commit|^rollback|^(create|alter|drop)\\s+user",
        Pattern.CASE_INSENSITIVE);

    /*
     * Register IO for indexes.
     */
    static {
        PageIO.registerH2(H2InnerIO.VERSIONS, H2LeafIO.VERSIONS, H2MvccInnerIO.VERSIONS, H2MvccLeafIO.VERSIONS);
        H2ExtrasInnerIO.register();
        H2ExtrasLeafIO.register();

        // Initialize system properties for H2.
        System.setProperty("h2.objectCache", "false");
        System.setProperty("h2.serializeJavaObject", "false");
        System.setProperty("h2.objectCacheMaxPerElementSize", "0"); // Avoid ValueJavaObject caching.
        System.setProperty("h2.optimizeTwoEquals", "false"); // Makes splitter fail on subqueries in WHERE.
    }

    /** Default DB options. */
    private static final String DB_OPTIONS = ";LOCK_MODE=3;MULTI_THREADED=1;DB_CLOSE_ON_EXIT=FALSE" +
        ";DEFAULT_LOCK_TIMEOUT=10000;FUNCTIONS_IN_SCHEMA=true;OPTIMIZE_REUSE_RESULTS=0;QUERY_CACHE_SIZE=0" +
        ";RECOMPILE_ALWAYS=1;MAX_OPERATION_MEMORY=0;NESTED_JOINS=0;BATCH_JOINS=1" +
        ";ROW_FACTORY=\"" + GridH2PlainRowFactory.class.getName() + "\"" +
        ";DEFAULT_TABLE_ENGINE=" + GridH2DefaultTableEngine.class.getName();

        // Uncomment this setting to get debug output from H2 to sysout.
//        ";TRACE_LEVEL_SYSTEM_OUT=3";

    /** Dummy metadata for update result. */
    public static final List<GridQueryFieldMetadata> UPDATE_RESULT_META = Collections.<GridQueryFieldMetadata>
        singletonList(new H2SqlFieldMetadata(null, null, "UPDATED", Long.class.getName(), -1, -1));

    /** */
    private static final int TWO_STEP_QRY_CACHE_SIZE = 1024;

    /** The period of clean up the statement cache. */
    private final Long CLEANUP_STMT_CACHE_PERIOD = Long.getLong(IGNITE_H2_INDEXING_CACHE_CLEANUP_PERIOD, 10_000);

    /** The period of clean up the {@link #conns}. */
    @SuppressWarnings("FieldCanBeLocal")
    private final Long CLEANUP_CONNECTIONS_PERIOD = 2000L;

    /** The timeout to remove entry from the statement cache if the thread doesn't perform any queries. */
    private final Long STATEMENT_CACHE_THREAD_USAGE_TIMEOUT =
        Long.getLong(IGNITE_H2_INDEXING_CACHE_THREAD_USAGE_TIMEOUT, 600 * 1000);

    /** */
    private GridTimeoutProcessor.CancelableTask stmtCacheCleanupTask;

    /** */
    private GridTimeoutProcessor.CancelableTask connCleanupTask;

    /** Logger. */
    @LoggerResource
    private IgniteLogger log;

    /** Node ID. */
    private UUID nodeId;

    /** */
    private Marshaller marshaller;

    /** Collection of schemaNames and registered tables. */
    private final ConcurrentMap<String, H2Schema> schemas = new ConcurrentHashMap<>();

    /** */
    private String dbUrl = "jdbc:h2:mem:";

    /** */
    // TODO https://issues.apache.org/jira/browse/IGNITE-9062
    private final ConcurrentMap<Thread, H2ConnectionWrapper> conns = new ConcurrentHashMap<>();

    /** */
    private GridMapQueryExecutor mapQryExec;

    /** */
    private GridReduceQueryExecutor rdcQryExec;

    /** Cache name -> schema name */
    private final Map<String, String> cacheName2schema = new ConcurrentHashMap<>();

    /** */
    private AtomicLong qryIdGen;

    /** */
    private GridSpinBusyLock busyLock;

    /** */
    private final Object schemaMux = new Object();

    /** */
    private final ConcurrentMap<Long, GridRunningQueryInfo> runs = new ConcurrentHashMap<>();

    /** Row cache. */
    private final H2RowCacheRegistry rowCache = new H2RowCacheRegistry();

    /** */
    // TODO https://issues.apache.org/jira/browse/IGNITE-9062
    private final ThreadLocalObjectPool<H2ConnectionWrapper> connectionPool = new ThreadLocalObjectPool<>(IgniteH2Indexing.this::newConnectionWrapper, 5);

    /** */
    // TODO https://issues.apache.org/jira/browse/IGNITE-9062
    private final ThreadLocal<ThreadLocalObjectPool.Reusable<H2ConnectionWrapper>> connCache = new ThreadLocal<ThreadLocalObjectPool.Reusable<H2ConnectionWrapper>>() {
        @Override public ThreadLocalObjectPool.Reusable<H2ConnectionWrapper> get() {
            ThreadLocalObjectPool.Reusable<H2ConnectionWrapper> reusable = super.get();

            boolean reconnect = true;

            try {
                reconnect = reusable == null || reusable.object().connection().isClosed();
            }
            catch (SQLException e) {
                U.warn(log, "Failed to check connection status.", e);
            }

            if (reconnect) {
                reusable = initialValue();

                set(reusable);
            }

            return reusable;
        }

        @Override protected ThreadLocalObjectPool.Reusable<H2ConnectionWrapper> initialValue() {
            ThreadLocalObjectPool.Reusable<H2ConnectionWrapper> reusableConnection = connectionPool.borrow();

            conns.put(Thread.currentThread(), reusableConnection.object());

            return reusableConnection;
        }
    };

    /** */
    protected volatile GridKernalContext ctx;

    /** Cache object value context. */
    protected CacheQueryObjectValueContext valCtx;

    /** */
    private DmlStatementsProcessor dmlProc;

    /** */
    private DdlStatementsProcessor ddlProc;

    /** */
    private final ConcurrentMap<QueryTable, GridH2Table> dataTables = new ConcurrentHashMap<>();

    /** */
    private volatile GridBoundedConcurrentLinkedHashMap<H2TwoStepCachedQueryKey, H2TwoStepCachedQuery> twoStepCache =
        new GridBoundedConcurrentLinkedHashMap<>(TWO_STEP_QRY_CACHE_SIZE);

    /** */
    private final ConcurrentMap<ReservationKey, GridReservable> reservations = new ConcurrentHashMap8<>();

    /** Map from sql string to affected caches ids list */
    private final ConcurrentMap<String, List<Integer>> sqlToCacheIdsCache = new ConcurrentHashMap8<>();

    /** */
    private final IgniteInClosure<? super IgniteInternalFuture<?>> logger = new IgniteInClosure<IgniteInternalFuture<?>>() {
        @Override public void apply(IgniteInternalFuture<?> fut) {
            try {
                fut.get();
            }
            catch (IgniteCheckedException e) {
                U.error(log, e.getMessage(), e);
            }
        }
    };

    /** H2 JDBC connection for INFORMATION_SCHEMA. Holds H2 open until node is stopped. */
    private Connection sysConn;

    /**
     * @return Kernal context.
     */
    public GridKernalContext kernalContext() {
        return ctx;
    }

    /**
     * @param schema Schema.
     * @return Connection.
     */
    public Connection connectionForSchema(String schema) {
        try {
            return connectionForThread(schema);
        }
        catch (IgniteCheckedException e) {
            throw new IgniteException(e);
        }
    }

    /**
     * @return H2 JDBC connection to INFORMATION_SCHEMA.
     */
    private Connection systemConnection() {
        assert Thread.holdsLock(schemaMux);

        if (sysConn == null) {
            try {
                sysConn = DriverManager.getConnection(dbUrl);

                sysConn.setSchema("INFORMATION_SCHEMA");
            }
            catch (SQLException e) {
                throw new IgniteSQLException("Failed to initialize system DB connection: " + dbUrl, e);
            }
        }

        return sysConn;
    }

    /** */
    private H2ConnectionWrapper newConnectionWrapper() {
        try {
            return new H2ConnectionWrapper(DriverManager.getConnection(dbUrl));
        } catch (SQLException e) {
            throw new IgniteSQLException("Failed to initialize DB connection: " + dbUrl, e);
        }
    }

    /**
     * @param c Connection.
     * @param sql SQL.
     * @return <b>Cached</b> prepared statement.
     */
    @SuppressWarnings("ConstantConditions")
    @Nullable private PreparedStatement cachedStatement(Connection c, String sql) {
        try {
            return prepareStatement(c, sql, true, true);
        }
        catch (SQLException e) {
            // We actually don't except anything SQL related here as we're supposed to work with cache only.
            throw new AssertionError(e);
        }
    }

    /**
     * @param c Connection.
     * @param sql SQL.
     * @param useStmtCache If {@code true} uses statement cache.
     * @return Prepared statement.
     * @throws SQLException If failed.
     */
    @SuppressWarnings("ConstantConditions")
    @NotNull public PreparedStatement prepareStatement(Connection c, String sql, boolean useStmtCache)
        throws SQLException {
        return prepareStatement(c, sql, useStmtCache, false);
    }

    /**
     * @param c Connection.
     * @param sql SQL.
     * @param useStmtCache If {@code true} uses statement cache.
     * @param cachedOnly Whether parsing should be avoided if statement has not been found in cache.
     * @return Prepared statement.
     * @throws SQLException If failed.
     */
    @Nullable private PreparedStatement prepareStatement(Connection c, String sql, boolean useStmtCache,
        boolean cachedOnly) throws SQLException {
        // We can't avoid parsing and avoid using cache at the same time.
        assert useStmtCache || !cachedOnly;

        if (useStmtCache) {
            H2StatementCache cache = getStatementsCacheForCurrentThread();

            H2CachedStatementKey key = new H2CachedStatementKey(c.getSchema(), sql);

            PreparedStatement stmt = cache.get(key);

            if (stmt != null && !stmt.isClosed() && !stmt.unwrap(JdbcStatement.class).isCancelled() &&
                !GridSqlQueryParser.prepared(stmt).needRecompile()) {
                assert stmt.getConnection() == c;

                return stmt;
            }

            if (cachedOnly)
                return null;

            cache.put(key, stmt = PreparedStatementExImpl.wrap(prepare0(c, sql)));

            return stmt;
        }
        else
            return prepare0(c, sql);
    }

    /**
     * Prepare statement.
     *
     * @param c Connection.
     * @param sql SQL.
     * @return Prepared statement.
     * @throws SQLException If failed.
     */
    private PreparedStatement prepare0(Connection c, String sql) throws SQLException {
        boolean insertHack = GridH2Table.insertHackRequired(sql);

        if (insertHack) {
            GridH2Table.insertHack(true);

            try {
                return c.prepareStatement(sql, ResultSet.TYPE_SCROLL_INSENSITIVE, ResultSet.CONCUR_READ_ONLY);
            }
            finally {
                GridH2Table.insertHack(false);
            }
        }
        else
            return c.prepareStatement(sql, ResultSet.TYPE_SCROLL_INSENSITIVE, ResultSet.CONCUR_READ_ONLY);
    }

    /**
     * @return {@link H2StatementCache} associated with current thread.
     */
    @NotNull private H2StatementCache getStatementsCacheForCurrentThread() {
        H2StatementCache statementCache = connCache.get().object().statementCache();

        statementCache.updateLastUsage();

        return statementCache;
    }

    /** {@inheritDoc} */
    @Override public PreparedStatement prepareNativeStatement(String schemaName, String sql) {
        Connection conn = connectionForSchema(schemaName);

        return prepareStatementAndCaches(conn, sql);
    }

    /**
     * Gets DB connection.
     *
     * @param schema Whether to set schema for connection or not.
     * @return DB connection.
     * @throws IgniteCheckedException In case of error.
     */
    private Connection connectionForThread(@Nullable String schema) throws IgniteCheckedException {
        H2ConnectionWrapper c = connCache.get().object();

        if (c == null)
            throw new IgniteCheckedException("Failed to get DB connection for thread (check log for details).");

        if (schema != null && !F.eq(c.schema(), schema)) {
            Statement stmt = null;

            try {
                stmt = c.connection().createStatement();

                stmt.executeUpdate("SET SCHEMA " + H2Utils.withQuotes(schema));

                if (log.isDebugEnabled())
                    log.debug("Set schema: " + schema);

                c.schema(schema);
            }
            catch (SQLException e) {
                throw new IgniteSQLException("Failed to set schema for DB connection for thread [schema=" +
                    schema + "]", e);
            }
            finally {
                U.close(stmt, log);
            }
        }

        return c.connection();
    }

    /**
     * Create and register schema if needed.
     *
     * @param schemaName Schema name.
     * @param predefined Whether this is predefined schema.
     */
    private void createSchemaIfNeeded(String schemaName, boolean predefined) {
        assert Thread.holdsLock(schemaMux);

        if (!predefined)
            predefined = isSchemaPredefined(schemaName);

        H2Schema schema = new H2Schema(schemaName, predefined);

        H2Schema oldSchema = schemas.putIfAbsent(schemaName, schema);

        if (oldSchema == null)
            createSchema0(schemaName);
        else
            schema = oldSchema;

        schema.incrementUsageCount();
    }

    /**
     * Check if schema is predefined.
     *
     * @param schemaName Schema name.
     * @return {@code True} if predefined.
     */
    private boolean isSchemaPredefined(String schemaName) {
        if (F.eq(QueryUtils.DFLT_SCHEMA, schemaName))
            return true;

        for (H2Schema schema : schemas.values()) {
            if (F.eq(schema.schemaName(), schemaName) && schema.predefined())
                return true;
        }

        return false;
    }

    /**
     * Creates DB schema if it has not been created yet.
     *
     * @param schema Schema name.
     */
    private void createSchema0(String schema) {
        executeSystemStatement("CREATE SCHEMA IF NOT EXISTS " + H2Utils.withQuotes(schema));

        if (log.isDebugEnabled())
            log.debug("Created H2 schema for index database: " + schema);
    }

    /**
     * Creates DB schema if it has not been created yet.
     *
     * @param schema Schema name.
     */
    private void dropSchema(String schema) {
        executeSystemStatement("DROP SCHEMA IF EXISTS " + H2Utils.withQuotes(schema));

        if (log.isDebugEnabled())
            log.debug("Dropped H2 schema for index database: " + schema);
    }

    /**
     * @param schema Schema
     * @param sql SQL statement.
     * @throws IgniteCheckedException If failed.
     */
    public void executeStatement(String schema, String sql) throws IgniteCheckedException {
        Statement stmt = null;

        try {
            Connection c = connectionForThread(schema);

            stmt = c.createStatement();

            stmt.executeUpdate(sql);
        }
        catch (SQLException e) {
            onSqlException();

            throw new IgniteSQLException("Failed to execute statement: " + sql, e);
        }
        finally {
            U.close(stmt, log);
        }
    }

    /**
     * Execute statement on H2 INFORMATION_SCHEMA.
     * @param sql SQL statement.
     */
    public void executeSystemStatement(String sql) {
        assert Thread.holdsLock(schemaMux);

        Statement stmt = null;

        try {
            stmt = systemConnection().createStatement();

            stmt.executeUpdate(sql);
        }
        catch (SQLException e) {
            onSqlException();

            throw new IgniteSQLException("Failed to execute statement: " + sql, e);
        }
        finally {
            U.close(stmt, log);
        }
    }

    /**
     * Binds object to prepared statement.
     *
     * @param stmt SQL statement.
     * @param idx Index.
     * @param obj Value to store.
     * @throws IgniteCheckedException If failed.
     */
    private void bindObject(PreparedStatement stmt, int idx, @Nullable Object obj) throws IgniteCheckedException {
        try {
            if (obj == null)
                stmt.setNull(idx, Types.VARCHAR);
            else if (obj instanceof BigInteger)
                stmt.setObject(idx, obj, Types.JAVA_OBJECT);
            else if (obj instanceof BigDecimal)
                stmt.setObject(idx, obj, Types.DECIMAL);
            else
                stmt.setObject(idx, obj);
        }
        catch (SQLException e) {
            throw new IgniteCheckedException("Failed to bind parameter [idx=" + idx + ", obj=" + obj + ", stmt=" +
                stmt + ']', e);
        }
    }

    /**
     * Handles SQL exception.
     */
    private void onSqlException() {
        Connection conn = connCache.get().object().connection();

        connCache.set(null);

        if (conn != null) {
            conns.remove(Thread.currentThread());

            // Reset connection to receive new one at next call.
            U.close(conn, log);
        }
    }

    /** {@inheritDoc} */
    @Override public void store(GridCacheContext cctx,
        GridQueryTypeDescriptor type,
        CacheDataRow row,
        @Nullable CacheDataRow prevRow,
        boolean prevRowAvailable) throws IgniteCheckedException
    {
        String cacheName = cctx.name();

        H2TableDescriptor tbl = tableDescriptor(schema(cacheName), cacheName, type.name());

        if (tbl == null)
            return; // Type was rejected.

        tbl.table().update(row, prevRow,  prevRowAvailable);

        if (tbl.luceneIndex() != null) {
            long expireTime = row.expireTime();

            if (expireTime == 0L)
                expireTime = Long.MAX_VALUE;

            tbl.luceneIndex().store(row.key(), row.value(), row.version(), expireTime);
        }
    }

    /** {@inheritDoc} */
    @Override public void remove(GridCacheContext cctx, GridQueryTypeDescriptor type, CacheDataRow row)
        throws IgniteCheckedException
    {
        if (log.isDebugEnabled()) {
            log.debug("Removing key from cache query index [locId=" + nodeId +
                ", key=" + row.key() +
                ", val=" + row.value() + ']');
        }

        String cacheName = cctx.name();

        H2TableDescriptor tbl = tableDescriptor(schema(cacheName), cacheName, type.name());

        if (tbl == null)
            return;

        if (tbl.table().remove(row)) {
            if (tbl.luceneIndex() != null)
                tbl.luceneIndex().remove(row.key());
        }
    }

    /**
     * Drops table form h2 database and clear all related indexes (h2 text, lucene).
     *
     * @param tbl Table to unregister.
     * @throws IgniteCheckedException If failed to unregister.
     */
    private void dropTable(H2TableDescriptor tbl) throws IgniteCheckedException {
        assert tbl != null;

        if (log.isDebugEnabled())
            log.debug("Removing query index table: " + tbl.fullTableName());

        Connection c = connectionForThread(tbl.schemaName());

        Statement stmt = null;

        try {
            stmt = c.createStatement();

            String sql = "DROP TABLE IF EXISTS " + tbl.fullTableName();

            if (log.isDebugEnabled())
                log.debug("Dropping database index table with SQL: " + sql);

            stmt.executeUpdate(sql);
        }
        catch (SQLException e) {
            onSqlException();

            throw new IgniteSQLException("Failed to drop database index table [type=" + tbl.type().name() +
                ", table=" + tbl.fullTableName() + "]", IgniteQueryErrorCode.TABLE_DROP_FAILED, e);
        }
        finally {
            U.close(stmt, log);
        }
    }

    /**
     * Add initial user index.
     *
     * @param schemaName Schema name.
     * @param desc Table descriptor.
     * @param h2Idx User index.
     * @throws IgniteCheckedException If failed.
     */
    private void addInitialUserIndex(String schemaName, H2TableDescriptor desc, GridH2IndexBase h2Idx)
        throws IgniteCheckedException {
        GridH2Table h2Tbl = desc.table();

        h2Tbl.proposeUserIndex(h2Idx);

        try {
            String sql = H2Utils.indexCreateSql(desc.fullTableName(), h2Idx, false);

            executeSql(schemaName, sql);
        }
        catch (Exception e) {
            // Rollback and re-throw.
            h2Tbl.rollbackUserIndex(h2Idx.getName());

            throw e;
        }
    }

    /** {@inheritDoc} */
    @Override public void dynamicIndexCreate(final String schemaName, final String tblName,
        final QueryIndexDescriptorImpl idxDesc, boolean ifNotExists, SchemaIndexCacheVisitor cacheVisitor)
        throws IgniteCheckedException {
        // Locate table.
        H2Schema schema = schemas.get(schemaName);

        H2TableDescriptor desc = (schema != null ? schema.tableByName(tblName) : null);

        if (desc == null)
            throw new IgniteCheckedException("Table not found in internal H2 database [schemaName=" + schemaName +
                ", tblName=" + tblName + ']');

        GridH2Table h2Tbl = desc.table();

        // Create index.
        final GridH2IndexBase h2Idx = desc.createUserIndex(idxDesc);

        h2Tbl.proposeUserIndex(h2Idx);

        try {
            // Populate index with existing cache data.
            final GridH2RowDescriptor rowDesc = h2Tbl.rowDescriptor();

            SchemaIndexCacheVisitorClosure clo = new SchemaIndexCacheVisitorClosure() {
                @Override public void apply(CacheDataRow row) throws IgniteCheckedException {
                    GridH2Row h2Row = rowDesc.createRow(row);

                    h2Idx.putx(h2Row);
                }
            };

            cacheVisitor.visit(clo);

            // At this point index is in consistent state, promote it through H2 SQL statement, so that cached
            // prepared statements are re-built.
            String sql = H2Utils.indexCreateSql(desc.fullTableName(), h2Idx, ifNotExists);

            executeSql(schemaName, sql);
        }
        catch (Exception e) {
            // Rollback and re-throw.
            h2Tbl.rollbackUserIndex(h2Idx.getName());

            throw e;
        }
    }

    /** {@inheritDoc} */
    @SuppressWarnings("SynchronizationOnLocalVariableOrMethodParameter")
    @Override public void dynamicIndexDrop(final String schemaName, String idxName, boolean ifExists)
        throws IgniteCheckedException{
        String sql = H2Utils.indexDropSql(schemaName, idxName, ifExists);

        executeSql(schemaName, sql);
    }

    /** {@inheritDoc} */
    @Override public void dynamicAddColumn(String schemaName, String tblName, List<QueryField> cols,
        boolean ifTblExists, boolean ifColNotExists) throws IgniteCheckedException {
        // Locate table.
        H2Schema schema = schemas.get(schemaName);

        H2TableDescriptor desc = (schema != null ? schema.tableByName(tblName) : null);

        if (desc == null) {
            if (!ifTblExists)
                throw new IgniteCheckedException("Table not found in internal H2 database [schemaName=" + schemaName +
                    ", tblName=" + tblName + ']');
            else
                return;
        }

        desc.table().addColumns(cols, ifColNotExists);

        clearCachedQueries();
    }

    /** {@inheritDoc} */
    @Override public void dynamicDropColumn(String schemaName, String tblName, List<String> cols, boolean ifTblExists,
        boolean ifColExists) throws IgniteCheckedException {
        // Locate table.
        H2Schema schema = schemas.get(schemaName);

        H2TableDescriptor desc = (schema != null ? schema.tableByName(tblName) : null);

        if (desc == null) {
            if (!ifTblExists)
                throw new IgniteCheckedException("Table not found in internal H2 database [schemaName=" + schemaName +
                    ",tblName=" + tblName + ']');
            else
                return;
        }

        desc.table().dropColumns(cols, ifColExists);

        clearCachedQueries();
    }

    /**
     * Execute DDL command.
     *
     * @param schemaName Schema name.
     * @param sql SQL.
     * @throws IgniteCheckedException If failed.
     */
    private void executeSql(String schemaName, String sql) throws IgniteCheckedException {
        try {
            Connection conn = connectionForSchema(schemaName);

            try (PreparedStatement stmt = prepareStatement(conn, sql, false)) {
                stmt.execute();
            }
        }
        catch (Exception e) {
            throw new IgniteCheckedException("Failed to execute SQL statement on internal H2 database: " + sql, e);
        }
    }

    /**
     * Create sorted index.
     *
     * @param name Index name,
     * @param tbl Table.
     * @param pk Primary key flag.
     * @param cols Columns.
     * @param inlineSize Index inline size.
     * @return Index.
     */
    GridH2IndexBase createSortedIndex(String name, GridH2Table tbl, boolean pk, List<IndexColumn> cols,
        int inlineSize) {
        try {
            GridCacheContext cctx = tbl.cache();

            if (log.isDebugEnabled())
                log.debug("Creating cache index [cacheId=" + cctx.cacheId() + ", idxName=" + name + ']');

            final int segments = tbl.rowDescriptor().context().config().getQueryParallelism();

            H2RowCache cache = rowCache.forGroup(cctx.groupId());

            return new H2TreeIndex(cctx, cache, tbl, name, pk, cols, inlineSize, segments);
        }
        catch (IgniteCheckedException e) {
            throw new IgniteException(e);
        }
    }

    /** {@inheritDoc} */
    @SuppressWarnings("unchecked")
    @Override public <K, V> GridCloseableIterator<IgniteBiTuple<K, V>> queryLocalText(String schemaName,
        String cacheName, String qry, String typeName, IndexingQueryFilter filters) throws IgniteCheckedException {
        H2TableDescriptor tbl = tableDescriptor(schemaName, cacheName, typeName);

        if (tbl != null && tbl.luceneIndex() != null) {
            GridRunningQueryInfo run = new GridRunningQueryInfo(qryIdGen.incrementAndGet(), qry, TEXT, schemaName,
                U.currentTimeMillis(), null, true);

            try {
                runs.put(run.id(), run);

                return tbl.luceneIndex().query(qry.toUpperCase(), filters);
            }
            finally {
                runs.remove(run.id());
            }
        }

        return new GridEmptyCloseableIterator<>();
    }

    /**
     * Queries individual fields (generally used by JDBC drivers).
     *
     * @param schemaName Schema name.
     * @param qry Query.
     * @param params Query parameters.
     * @param filter Cache name and key filter.
     * @param enforceJoinOrder Enforce join order of tables in the query.
     * @param startTx Start transaction flag.
     * @param timeout Query timeout in milliseconds.
     * @param cancel Query cancel.
     * @return Query result.
     * @throws IgniteCheckedException If failed.
     */
    @SuppressWarnings("unchecked")
    public GridQueryFieldsResult queryLocalSqlFields(String schemaName, String qry, @Nullable Collection<Object> params,
        IndexingQueryFilter filter, boolean enforceJoinOrder, boolean startTx, int timeout,
        GridQueryCancel cancel) throws IgniteCheckedException {
        return queryLocalSqlFields(schemaName, qry, params, filter, enforceJoinOrder, startTx, timeout, cancel, null);
    }

    /**
     * Queries individual fields (generally used by JDBC drivers).
     *
     * @param schemaName Schema name.
     * @param qry Query.
     * @param params Query parameters.
     * @param filter Cache name and key filter.
     * @param enforceJoinOrder Enforce join order of tables in the query.
     * @param startTx Start transaction flag.
     * @param timeout Query timeout in milliseconds.
     * @param cancel Query cancel.
     * @param mvccTracker Query tracker.
     * @return Query result.
     * @throws IgniteCheckedException If failed.
     */
    @SuppressWarnings("unchecked")
    GridQueryFieldsResult queryLocalSqlFields(final String schemaName, String qry,
        @Nullable final Collection<Object> params, final IndexingQueryFilter filter, boolean enforceJoinOrder,
<<<<<<< HEAD
        final int timeout, final GridQueryCancel cancel, final int[] parts) throws IgniteCheckedException {
        final Connection conn = connectionForSchema(schemaName);
=======
        boolean startTx, int timeout, final GridQueryCancel cancel,
        MvccQueryTracker mvccTracker) throws IgniteCheckedException {
>>>>>>> fcbd297b

        GridNearTxLocal tx = null; boolean mvccEnabled = mvccEnabled(kernalContext());

        assert mvccEnabled || mvccTracker == null;

<<<<<<< HEAD
        final Prepared p = GridSqlQueryParser.prepared(stmt);
=======
        try {
            final Connection conn = connectionForSchema(schemaName);
>>>>>>> fcbd297b

            H2Utils.setupConnection(conn, false, enforceJoinOrder);

            PreparedStatement stmt = preparedStatementWithParams(conn, qry, params, true);

            if (GridSqlQueryParser.checkMultipleStatements(stmt))
                throw new IgniteSQLException("Multiple statements queries are not supported for local queries");

            Prepared p = GridSqlQueryParser.prepared(stmt);

            if (DmlStatementsProcessor.isDmlStatement(p)) {
                SqlFieldsQuery fldsQry = new SqlFieldsQuery(qry);

                if (params != null)
                    fldsQry.setArgs(params.toArray());

<<<<<<< HEAD
        final GridRunningQueryInfo run = new GridRunningQueryInfo(qryIdGen.incrementAndGet(), qry, SQL_FIELDS,
            schemaName, U.currentTimeMillis(), cancel, true);

        runs.putIfAbsent(run.id(), run);

        List<Integer> cacheIds = getCacheIds(p);

        AffinityTopologyVersion topVer = readyTopologyVersion();

        final List<GridReservable> reserved = new ArrayList<>();

        if (!reservePartitions(cacheIds, topVer, parts, reserved))
            throw new IgniteCheckedException("Failed to reserve partitions for [cacheIds=" + cacheIds +
                ", topVer=" + topVer + ", parts=" + Arrays.toString(parts) + ']');

        final GridH2QueryContext ctx = new GridH2QueryContext(nodeId, nodeId, 0, LOCAL)
            .filter(filter)
            .distributedJoinMode(OFF)
            .reservations(reserved);

        return new GridQueryFieldsResultAdapter(meta, null) {
            @Override public GridCloseableIterator<List<?>> iterator() throws IgniteCheckedException {
                try {
                    assert GridH2QueryContext.get() == null;

                    GridH2QueryContext.set(ctx);

                    ResultSet rs = executeSqlQueryWithTimer(stmt, conn, qry, params, timeout, cancel);
=======
                fldsQry.setEnforceJoinOrder(enforceJoinOrder);
                fldsQry.setTimeout(timeout, TimeUnit.MILLISECONDS);

                return dmlProc.updateSqlFieldsLocal(schemaName, conn, p, fldsQry, filter, cancel);
            }
            else if (DdlStatementsProcessor.isDdlStatement(p)) {
                throw new IgniteSQLException("DDL statements are supported for the whole cluster only.",
                    IgniteQueryErrorCode.UNSUPPORTED_OPERATION);
            }

            final GridH2QueryContext ctx = new GridH2QueryContext(nodeId, nodeId, 0, LOCAL)
                .filter(filter).distributedJoinMode(OFF);

            boolean forUpdate = GridSqlQueryParser.isForUpdateQuery(p);

            if (forUpdate && !mvccEnabled)
                throw new IgniteSQLException("SELECT FOR UPDATE query requires transactional " +
                    "cache with MVCC enabled.", IgniteQueryErrorCode.UNSUPPORTED_OPERATION);

            GridNearTxSelectForUpdateFuture sfuFut = null;

            if (mvccEnabled) {
                if (mvccTracker == null)
                    mvccTracker = mvccTracker(stmt, startTx);

                if (mvccTracker != null) {
                    ctx.mvccSnapshot(mvccTracker.snapshot());

                    if ((tx = checkActive(tx(this.ctx))) != null) {
                        int tm1 = (int)tx.remainingTime(), tm2 = timeout;

                        timeout = tm1 > 0 && tm2 > 0 ? Math.min(tm1, tm2) : Math.max(tm1, tm2);
                    }
                }

                if (forUpdate) {
                    if (mvccTracker == null)
                        throw new IgniteSQLException("SELECT FOR UPDATE query requires transactional " +
                            "cache with MVCC enabled.", IgniteQueryErrorCode.UNSUPPORTED_OPERATION);

                    GridSqlStatement stmt0 = new GridSqlQueryParser(false).parse(p);

                    qry = GridSqlQueryParser.rewriteQueryForUpdateIfNeeded(stmt0, forUpdate = tx != null);

                    stmt = preparedStatementWithParams(conn, qry, params, true);

                    if (forUpdate) {
                        GridCacheContext cctx = mvccTracker.context();

                        try {
                            if (tx.topologyVersionSnapshot() == null)
                                new TxTopologyVersionFuture(tx, cctx).get();
                        }
                        catch (Exception e) {
                            throw new IgniteSQLException("Failed to lock topology for SELECT FOR UPDATE query.", e);
                        }

                        sfuFut = new GridNearTxSelectForUpdateFuture(cctx, tx, timeout);
>>>>>>> fcbd297b

                        sfuFut.initLocal();
                    }
                }
            }

            List<GridQueryFieldMetadata> meta;

            try {
                meta = H2Utils.meta(stmt.getMetaData());

<<<<<<< HEAD
                    close();
                }
            }

            @Override public void close() {
                if (!closed) {
                    super.close();

                    ctx.clearContext(false);

                    runs.remove(run.id());
=======
                if (forUpdate) {
                    assert meta.size() >= 1;

                    meta = meta.subList(0, meta.size() - 1);
>>>>>>> fcbd297b
                }
            }
            catch (SQLException e) {
                throw new IgniteCheckedException("Cannot prepare query metadata", e);
            }

            GridNearTxLocal tx0 = tx;
            MvccQueryTracker mvccTracker0 = mvccTracker;
            GridNearTxSelectForUpdateFuture sfuFut0 = sfuFut;
            PreparedStatement stmt0 = stmt;
            String qry0 = qry;
            int timeout0 = timeout;

            return new GridQueryFieldsResultAdapter(meta, null) {
                @Override public GridCloseableIterator<List<?>> iterator() throws IgniteCheckedException {
                    assert GridH2QueryContext.get() == null;

                    GridH2QueryContext.set(ctx);

                    GridRunningQueryInfo run = new GridRunningQueryInfo(qryIdGen.incrementAndGet(), qry0,
                        SQL_FIELDS, schemaName, U.currentTimeMillis(), cancel, true);

                    runs.putIfAbsent(run.id(), run);

                    try {
                        ResultSet rs = executeSqlQueryWithTimer(stmt0, conn, qry0, params, timeout0, cancel);

                        if (sfuFut0 != null) {
                            assert tx0.mvccSnapshot() != null;

                            ResultSetEnlistFuture enlistFut = ResultSetEnlistFuture.future(
                                IgniteH2Indexing.this.ctx.localNodeId(),
                                tx0.nearXidVersion(),
                                tx0.mvccSnapshot(),
                                tx0.threadId(),
                                IgniteUuid.randomUuid(),
                                -1,
                                null,
                                tx0,
                                timeout0,
                                sfuFut0.cache(),
                                rs
                            );

                            enlistFut.listen(new IgniteInClosure<IgniteInternalFuture<Long>>() {
                                @Override public void apply(IgniteInternalFuture<Long> fut) {
                                    if (fut.error() != null)
                                        sfuFut0.onResult(IgniteH2Indexing.this.ctx.localNodeId(), 0L, false, fut.error());
                                    else
                                        sfuFut0.onResult(IgniteH2Indexing.this.ctx.localNodeId(), fut.result(), false, null);
                                }
                            });

                            enlistFut.init();

                            try {
                                sfuFut0.get();

                                rs.beforeFirst();
                            }
                            catch (Exception e) {
                                U.closeQuiet(rs);

                                throw new IgniteSQLException("Failed to obtain locks on result of SELECT FOR UPDATE.",
                                    e);
                            }
                        }

                        return new H2FieldsIterator(rs, mvccTracker0, sfuFut0 != null);
                    }
                    catch (IgniteCheckedException | RuntimeException | Error e) {
                        try {
                            if (mvccTracker0 != null)
                                mvccTracker0.onDone();
                        }
                        catch (Exception e0) {
                            e.addSuppressed(e0);
                        }

                        throw e;
                    }
                    finally {
                        GridH2QueryContext.clearThreadLocal();

                        runs.remove(run.id());
                    }
                }
            };
        }
        catch (IgniteCheckedException | RuntimeException | Error e) {
            if (mvccEnabled && (tx != null || (tx = tx(ctx)) != null))
                tx.setRollbackOnly();

            throw e;
        }
    }

    /**
     * Returns all affected caches ids for the give prepared statement.
     *
     * @param p Prepared statement.
     * @return List of caches.
     */
    private List<Integer> getCacheIds(Prepared p) {
        String sql = p.getSQL();

        assert sql != null;

        List<Integer> cacheIds = sqlToCacheIdsCache.get(sql);

        if (cacheIds == null) {
            GridSqlQueryParser parser = new GridSqlQueryParser(false);

            parser.parse(p);

            cacheIds = parser.getAffectedCacheIds();

            sqlToCacheIdsCache.put(sql, cacheIds);
        }

        return cacheIds;
    }

    /** {@inheritDoc} */
    @Override public long streamUpdateQuery(String schemaName, String qry,
        @Nullable Object[] params, IgniteDataStreamer<?, ?> streamer) throws IgniteCheckedException {
        final Connection conn = connectionForSchema(schemaName);

        final PreparedStatement stmt;

        try {
            stmt = prepareStatement(conn, qry, true);
        }
        catch (SQLException e) {
            throw new IgniteSQLException(e);
        }

        return dmlProc.streamUpdateQuery(schemaName, streamer, stmt, params);
    }

    /** {@inheritDoc} */
    @SuppressWarnings("ForLoopReplaceableByForEach")
    @Override public List<Long> streamBatchedUpdateQuery(String schemaName, String qry, List<Object[]> params,
        SqlClientContext cliCtx) throws IgniteCheckedException {
        if (cliCtx == null || !cliCtx.isStream()) {
            U.warn(log, "Connection is not in streaming mode.");

            return zeroBatchedStreamedUpdateResult(params.size());
        }

        final Connection conn = connectionForSchema(schemaName);

        final PreparedStatement stmt = prepareStatementAndCaches(conn, qry);

        if (GridSqlQueryParser.checkMultipleStatements(stmt))
            throw new IgniteSQLException("Multiple statements queries are not supported for streaming mode.",
                IgniteQueryErrorCode.UNSUPPORTED_OPERATION);

        checkStatementStreamable(stmt);

        Prepared p = GridSqlQueryParser.prepared(stmt);

        UpdatePlan plan = dmlProc.getPlanForStatement(schemaName, conn, p, null, true, null);

        IgniteDataStreamer<?, ?> streamer = cliCtx.streamerForCache(plan.cacheContext().name());

        assert streamer != null;

        List<Long> res = new ArrayList<>(params.size());

        for (int i = 0; i < params.size(); i++)
            res.add(dmlProc.streamUpdateQuery(schemaName, streamer, stmt, params.get(i)));

        return res;
    }

    /**
     * @param size Result size.
     * @return List of given size filled with 0Ls.
     */
    private static List<Long> zeroBatchedStreamedUpdateResult(int size) {
        Long[] res = new Long[size];

        Arrays.fill(res, 0L);

        return Arrays.asList(res);
    }

    /**
     * Prepares sql statement.
     *
     * @param conn Connection.
     * @param sql Sql.
     * @param params Params.
     * @param useStmtCache If {@code true} use stmt cache.
     * @return Prepared statement with set parameters.
     * @throws IgniteCheckedException If failed.
     */
    public PreparedStatement preparedStatementWithParams(Connection conn, String sql, Collection<Object> params,
        boolean useStmtCache) throws IgniteCheckedException {
        final PreparedStatement stmt;

        try {
            stmt = prepareStatement(conn, sql, useStmtCache);
        }
        catch (SQLException e) {
            throw new IgniteCheckedException("Failed to parse SQL query: " + sql, e);
        }

        bindParameters(stmt, params);

        return stmt;
    }

    /**
     * Executes sql query statement.
     *
     * @param conn Connection,.
     * @param stmt Statement.
     * @param timeoutMillis Query timeout.
     * @param cancel Query cancel.
     * @return Result.
     * @throws IgniteCheckedException If failed.
     */
    private ResultSet executeSqlQuery(final Connection conn, final PreparedStatement stmt,
        int timeoutMillis, @Nullable GridQueryCancel cancel) throws IgniteCheckedException {
        final MapQueryLazyWorker lazyWorker = MapQueryLazyWorker.currentWorker();

        if (cancel != null) {
            cancel.set(new Runnable() {
                @Override public void run() {
                    if (lazyWorker != null) {
                        lazyWorker.submit(new Runnable() {
                            @Override public void run() {
                                cancelStatement(stmt);
                            }
                        });
                    }
                    else
                        cancelStatement(stmt);
                }
            });
        }

        Session ses = H2Utils.session(conn);

        if (timeoutMillis > 0)
            ses.setQueryTimeout(timeoutMillis);

        if (lazyWorker != null)
            ses.setLazyQueryExecution(true);

        try {
            return stmt.executeQuery();
        }
        catch (SQLException e) {
            // Throw special exception.
            if (e.getErrorCode() == ErrorCode.STATEMENT_WAS_CANCELED)
                throw new QueryCancelledException();

            throw new IgniteCheckedException("Failed to execute SQL query. " + e.getMessage(), e);
        }
        finally {
            if (timeoutMillis > 0)
                ses.setQueryTimeout(0);

            if (lazyWorker != null)
                ses.setLazyQueryExecution(false);
        }
    }

    /**
     * Cancel prepared statement.
     *
     * @param stmt Statement.
     */
    private static void cancelStatement(PreparedStatement stmt) {
        try {
            stmt.cancel();
        }
        catch (SQLException ignored) {
            // No-op.
        }
    }

    /**
     * Executes sql query and prints warning if query is too slow..
     *
     * @param conn Connection,
     * @param sql Sql query.
     * @param params Parameters.
     * @param useStmtCache If {@code true} uses stmt cache.
     * @param timeoutMillis Query timeout.
     * @param cancel Query cancel.
     * @return Result.
     * @throws IgniteCheckedException If failed.
     */
    public ResultSet executeSqlQueryWithTimer(Connection conn, String sql, @Nullable Collection<Object> params,
        boolean useStmtCache, int timeoutMillis, @Nullable GridQueryCancel cancel) throws IgniteCheckedException {
        return executeSqlQueryWithTimer(preparedStatementWithParams(conn, sql, params, useStmtCache),
            conn, sql, params, timeoutMillis, cancel);
    }

    /**
     * Executes sql query and prints warning if query is too slow.
     *
     * @param stmt Prepared statement for query.
     * @param conn Connection.
     * @param sql Sql query.
     * @param params Parameters.
     * @param timeoutMillis Query timeout.
     * @param cancel Query cancel.
     * @return Result.
     * @throws IgniteCheckedException If failed.
     */
    public ResultSet executeSqlQueryWithTimer(PreparedStatement stmt, Connection conn, String sql,
        @Nullable Collection<Object> params, int timeoutMillis, @Nullable GridQueryCancel cancel)
        throws IgniteCheckedException {
        long start = U.currentTimeMillis();

        try {
            ResultSet rs = executeSqlQuery(conn, stmt, timeoutMillis, cancel);

            long time = U.currentTimeMillis() - start;

            long longQryExecTimeout = ctx.config().getLongQueryWarningTimeout();

            if (time > longQryExecTimeout) {
                ResultSet plan = executeSqlQuery(conn, preparedStatementWithParams(conn, "EXPLAIN " + sql,
                    params, false), 0, null);

                plan.next();

                // Add SQL explain result message into log.
                String msg = "Query execution is too long [time=" + time + " ms, sql='" + sql + '\'' +
                    ", plan=" + U.nl() + plan.getString(1) + U.nl() + ", parameters=" +
                    (params == null ? "[]" : Arrays.deepToString(params.toArray())) + "]";

                LT.warn(log, msg);
            }

            return rs;
        }
        catch (SQLException e) {
            onSqlException();

            throw new IgniteCheckedException(e);
        }
    }

    /**
     * Binds parameters to prepared statement.
     *
     * @param stmt Prepared statement.
     * @param params Parameters collection.
     * @throws IgniteCheckedException If failed.
     */
    public void bindParameters(PreparedStatement stmt,
        @Nullable Collection<Object> params) throws IgniteCheckedException {
        if (!F.isEmpty(params)) {
            int idx = 1;

            for (Object arg : params)
                bindObject(stmt, idx++, arg);
        }
    }

    /** {@inheritDoc} */
    @Override public FieldsQueryCursor<List<?>> queryLocalSqlFields(String schemaName, SqlFieldsQuery qry,
        final boolean keepBinary, IndexingQueryFilter filter, GridQueryCancel cancel) throws IgniteCheckedException {
        String sql = qry.getSql();
        List<Object> params = F.asList(qry.getArgs());
        boolean enforceJoinOrder = qry.isEnforceJoinOrder(), startTx = autoStartTx(qry);
        int timeout = qry.getTimeout();

<<<<<<< HEAD
        final GridQueryFieldsResult res = queryLocalSqlFields(schemaName, sql, F.asList(args), filter,
            qry.isEnforceJoinOrder(), qry.getTimeout(), cancel, qry.getPartitions());

        QueryCursorImpl<List<?>> cursor = new QueryCursorImpl<List<?>>(new Iterable<List<?>>() {
=======
        final GridQueryFieldsResult res = queryLocalSqlFields(schemaName, sql, params, filter,
            enforceJoinOrder, startTx, timeout, cancel);

        QueryCursorImpl<List<?>> cursor = new QueryCursorImpl<>(new Iterable<List<?>>() {
            @SuppressWarnings("NullableProblems")
>>>>>>> fcbd297b
            @Override public Iterator<List<?>> iterator() {
                try {
                    return new GridQueryCacheObjectsIterator(res.iterator(), objectContext(), keepBinary);
                }
                catch (IgniteCheckedException e) {
                    throw new IgniteException(e);
                }
            }
        }, cancel) {
            @Override public void close() {
                super.close();

                try {
                    res.close();
                }
                catch (Exception e) {
                    throw new IgniteException(e);
                }
            }
        };

        cursor.fieldsMeta(res.metaData());

        return cursor;
    }

    /** {@inheritDoc} */
    @SuppressWarnings("unchecked")
    @Override public <K, V> QueryCursor<Cache.Entry<K,V>> queryLocalSql(String schemaName, String cacheName,
        final SqlQuery qry, final IndexingQueryFilter filter, final boolean keepBinary) throws IgniteCheckedException {
        String type = qry.getType();
        String sqlQry = qry.getSql();
        String alias = qry.getAlias();
        Object[] params = qry.getArgs();

        GridQueryCancel cancel = new GridQueryCancel();

        final GridCloseableIterator<IgniteBiTuple<K, V>> i = queryLocalSql(schemaName, cacheName, sqlQry, alias,
            F.asList(params), type, filter, cancel);

        return new QueryCursorImpl<>(new Iterable<Cache.Entry<K, V>>() {
            @SuppressWarnings("NullableProblems")
            @Override public Iterator<Cache.Entry<K, V>> iterator() {
                return new ClIter<Cache.Entry<K, V>>() {
                    @Override public void close() throws Exception {
                        i.close();
                    }

                    @Override public boolean hasNext() {
                        return i.hasNext();
                    }

                    @Override public Cache.Entry<K, V> next() {
                        IgniteBiTuple<K, V> t = i.next();

                        K key = (K)CacheObjectUtils.unwrapBinaryIfNeeded(objectContext(), t.get1(), keepBinary, false);
                        V val = (V)CacheObjectUtils.unwrapBinaryIfNeeded(objectContext(), t.get2(), keepBinary, false);

                        return new CacheEntryImpl<>(key, val);
                    }

                    @Override public void remove() {
                        throw new UnsupportedOperationException();
                    }
                };
            }
        }, cancel);
    }

    /**
     * Executes regular query.
     *
     * @param schemaName Schema name.
     * @param cacheName Cache name.
     * @param qry Query.
     * @param alias Table alias.
     * @param params Query parameters.
     * @param type Query return type.
     * @param filter Cache name and key filter.
     * @param cancel Cancel object.
     * @return Queried rows.
     * @throws IgniteCheckedException If failed.
     */
    @SuppressWarnings("unchecked")
    <K, V> GridCloseableIterator<IgniteBiTuple<K, V>> queryLocalSql(String schemaName, String cacheName,
        final String qry, String alias, @Nullable final Collection<Object> params, String type,
        final IndexingQueryFilter filter, GridQueryCancel cancel) throws IgniteCheckedException {
        final H2TableDescriptor tbl = tableDescriptor(schemaName, cacheName, type);

        if (tbl == null)
            throw new IgniteSQLException("Failed to find SQL table for type: " + type,
                IgniteQueryErrorCode.TABLE_NOT_FOUND);

        String sql = generateQuery(qry, alias, tbl);

        Connection conn = connectionForThread(tbl.schemaName());

        H2Utils.setupConnection(conn, false, false);

<<<<<<< HEAD
        List<Integer> cacheIds = Collections.singletonList(tbl.cache().cacheId());

        AffinityTopologyVersion topVer = readyTopologyVersion();

        List<GridReservable> reserved = new ArrayList<>();

        int[] parts = null;

        if (filter != null) {
            String name = tbl.cache().name();

            IndexingQueryCacheFilter cacheFilter = filter.forCache(name);

            if (cacheFilter != null) {
                int partitions = tbl.cache().topology().partitions();

                List<Integer> filteredParts = new ArrayList<>(partitions);

                for (int i = 0; i < partitions; i++) {
                    if (cacheFilter.applyPartition(i))
                        filteredParts.add(i);
                }

                parts = U.toIntArray(filteredParts);
            }
        }

        if (!reservePartitions(cacheIds, topVer, parts, reserved))
            throw new IgniteCheckedException("Failed to reserve partitions for [cacheIds=" + cacheIds +
                ", topVer=" + topVer + ", parts=" + Arrays.toString(parts) + ']');

        GridH2QueryContext ctx = new GridH2QueryContext(nodeId, nodeId, 0, LOCAL)
            .filter(filter)
            .distributedJoinMode(OFF)
            .reservations(reserved);

        GridH2QueryContext.set(ctx);
=======
        GridH2QueryContext qctx = new GridH2QueryContext(nodeId, nodeId, 0, LOCAL).filter(filter)
            .distributedJoinMode(OFF);

        PreparedStatement stmt = preparedStatementWithParams(conn, sql, params, true);

        MvccQueryTracker mvccTracker = mvccTracker(stmt, false);

        if (mvccTracker != null)
            qctx.mvccSnapshot(mvccTracker.snapshot());

        GridH2QueryContext.set(qctx);
>>>>>>> fcbd297b

        GridRunningQueryInfo run = new GridRunningQueryInfo(qryIdGen.incrementAndGet(), qry, SQL, schemaName,
            U.currentTimeMillis(), null, true);

        runs.put(run.id(), run);

        try {
            ResultSet rs = executeSqlQueryWithTimer(stmt, conn, sql, params, 0, cancel);

            return new H2KeyValueIterator(rs);
        }
        finally {
            GridH2QueryContext.clearThreadLocal();

<<<<<<< HEAD
            ctx.clearContext(false);
=======
            if (mvccTracker != null)
                mvccTracker.onDone();
>>>>>>> fcbd297b

            runs.remove(run.id());
        }
    }

    /**
     * Initialises MVCC filter and returns MVCC query tracker if needed.
     * @param stmt Prepared statement.
     * @param startTx Start transaction flag.
     * @return MVCC query tracker or {@code null} if MVCC is disabled for involved caches.
     */
    private MvccQueryTracker mvccTracker(PreparedStatement stmt, boolean startTx) throws IgniteCheckedException {
        List<GridCacheContext> caches;
        try {
            if (stmt.isWrapperFor(PreparedStatementEx.class)) {
                PreparedStatementEx stmtEx = stmt.unwrap(PreparedStatementEx.class);

                caches = stmtEx.meta(INVOLVED_CACHES);

                if (caches == null)
                    stmtEx.putMeta(INVOLVED_CACHES, caches = parseInvolvedCaches(stmt));
            }
            else
                caches = parseInvolvedCaches(stmt);
        } catch (SQLException e) {
            throw new IgniteSQLException(e);
        }

        GridCacheContext firstCctx = null;
        boolean mvccEnabled = false;

        for (GridCacheContext cctx : caches) {
            if (firstCctx == null) {
                firstCctx = cctx;
                mvccEnabled = firstCctx.mvccEnabled();
            }
            else if (mvccEnabled != cctx.mvccEnabled())
                throw new IllegalStateException("Using caches with different mvcc settings in same query is forbidden.");
        }

        return mvccEnabled ? MvccUtils.mvccTracker(firstCctx, startTx) : null;
    }

    /** */
    private static List<GridCacheContext> parseInvolvedCaches(PreparedStatement stmt) {
        GridSqlQueryParser parser = new GridSqlQueryParser(false);

        parser.parse(GridSqlQueryParser.prepared(stmt));

        List<GridCacheContext> involvedCaches = new ArrayList<>();

        for (Object o : parser.objectsMap().values()) {
            if (o instanceof GridSqlAlias)
                o = GridSqlAlias.unwrap((GridSqlAst) o);
            if (o instanceof GridSqlTable && ((GridSqlTable) o).dataTable() != null)
                involvedCaches.add(((GridSqlTable) o).dataTable().cache());
        }

        return involvedCaches;
    }

    /**
     * @param schemaName Schema name.
     * @param qry Query.
     * @param keepCacheObj Flag to keep cache object.
     * @param enforceJoinOrder Enforce join order of tables.
     * @param startTx Start transaction flag.
     * @param timeoutMillis Query timeout.
     * @param cancel Cancel object.
     * @param params Query parameters.
     * @param parts Partitions.
     * @param lazy Lazy query execution flag.
     * @param mvccTracker Query tracker.
     * @return Iterable result.
     */
    private Iterable<List<?>> runQueryTwoStep(
        final String schemaName,
        final GridCacheTwoStepQuery qry,
        final boolean keepCacheObj,
        final boolean enforceJoinOrder,
        boolean startTx,
        final int timeoutMillis,
        final GridQueryCancel cancel,
        final Object[] params,
        final int[] parts,
        final boolean lazy,
        MvccQueryTracker mvccTracker) {
        assert !qry.mvccEnabled() || !F.isEmpty(qry.cacheIds());

        try {
            final MvccQueryTracker tracker = mvccTracker == null && qry.mvccEnabled() ?
                MvccUtils.mvccTracker(ctx.cache().context().cacheContext(qry.cacheIds().get(0)), startTx) : mvccTracker;

            if (qry.forUpdate())
                qry.forUpdate(checkActive(tx(ctx)) != null);

            return new Iterable<List<?>>() {
                @SuppressWarnings("NullableProblems")
                @Override public Iterator<List<?>> iterator() {
                    return rdcQryExec.query(schemaName, qry, keepCacheObj, enforceJoinOrder, timeoutMillis,
                        cancel, params, parts, lazy, tracker);
                }
            };
        }
        catch (IgniteCheckedException e) {
            throw new CacheException(e);
        }
    }

    /**
     * Run DML on remote nodes.
     *
     * @param schemaName Schema name.
     * @param fieldsQry Initial update query.
     * @param cacheIds Cache identifiers.
     * @param isReplicatedOnly Whether query uses only replicated caches.
     * @param cancel Cancel state.
     * @return Update result.
     */
    UpdateResult runDistributedUpdate(
        String schemaName,
        SqlFieldsQuery fieldsQry,
        List<Integer> cacheIds,
        boolean isReplicatedOnly,
        GridQueryCancel cancel) {
        return rdcQryExec.update(schemaName, cacheIds, fieldsQry.getSql(), fieldsQry.getArgs(),
            fieldsQry.isEnforceJoinOrder(), fieldsQry.getPageSize(), fieldsQry.getTimeout(),
            fieldsQry.getPartitions(), isReplicatedOnly, cancel);
    }

    /** {@inheritDoc} */
    @SuppressWarnings("unchecked")
    @Override public <K, V> QueryCursor<Cache.Entry<K, V>> queryDistributedSql(String schemaName, String cacheName,
        SqlQuery qry, boolean keepBinary) {
        String type = qry.getType();

        H2TableDescriptor tblDesc = tableDescriptor(schemaName, cacheName, type);

        if (tblDesc == null)
            throw new IgniteSQLException("Failed to find SQL table for type: " + type,
                IgniteQueryErrorCode.TABLE_NOT_FOUND);

        String sql;

        try {
            sql = generateQuery(qry.getSql(), qry.getAlias(), tblDesc);
        }
        catch (IgniteCheckedException e) {
            throw new IgniteException(e);
        }

        SqlFieldsQuery fqry = new SqlFieldsQuery(sql);

        fqry.setArgs(qry.getArgs());
        fqry.setPageSize(qry.getPageSize());
        fqry.setDistributedJoins(qry.isDistributedJoins());
        fqry.setPartitions(qry.getPartitions());
        fqry.setLocal(qry.isLocal());

        if (qry.getTimeout() > 0)
            fqry.setTimeout(qry.getTimeout(), TimeUnit.MILLISECONDS);

        final QueryCursor<List<?>> res =
            querySqlFields(schemaName, fqry, null, keepBinary, true, null, null).get(0);

        final Iterable<Cache.Entry<K, V>> converted = new Iterable<Cache.Entry<K, V>>() {
            @Override public Iterator<Cache.Entry<K, V>> iterator() {
                final Iterator<List<?>> iter0 = res.iterator();

                return new Iterator<Cache.Entry<K, V>>() {
                    @Override public boolean hasNext() {
                        return iter0.hasNext();
                    }

                    @Override public Cache.Entry<K, V> next() {
                        List<?> l = iter0.next();

                        return new CacheEntryImpl<>((K)l.get(0), (V)l.get(1));
                    }

                    @Override public void remove() {
                        throw new UnsupportedOperationException();
                    }
                };
            }
        };

        // No metadata for SQL queries.
        return new QueryCursorImpl<Cache.Entry<K, V>>(converted) {
            @Override public void close() {
                res.close();
            }
        };
    }

    /**
     * Try executing query using native facilities.
     *
     * @param schemaName Schema name.
     * @param qry Query.
     * @param cliCtx Client context, or {@code null} if not applicable.
     * @return Result or {@code null} if cannot parse/process this query.
     */
    @SuppressWarnings({"ConstantConditions", "StatementWithEmptyBody"})
    private List<FieldsQueryCursor<List<?>>> tryQueryDistributedSqlFieldsNative(String schemaName, SqlFieldsQuery qry,
        @Nullable SqlClientContext cliCtx) {
        // Heuristic check for fast return.
        if (!INTERNAL_CMD_RE.matcher(qry.getSql().trim()).find())
            return null;

        // Parse.
        SqlCommand cmd;

        try {
            SqlParser parser = new SqlParser(schemaName, qry.getSql());

            cmd = parser.nextCommand();

            // No support for multiple commands for now.
            if (parser.nextCommand() != null)
                return null;

            if (!(cmd instanceof SqlCreateIndexCommand
                || cmd instanceof SqlDropIndexCommand
                || cmd instanceof SqlBeginTransactionCommand
                || cmd instanceof SqlCommitTransactionCommand
                || cmd instanceof SqlRollbackTransactionCommand
                || cmd instanceof SqlBulkLoadCommand
                || cmd instanceof SqlAlterTableCommand
                || cmd instanceof SqlSetStreamingCommand
                || cmd instanceof SqlCreateUserCommand
                || cmd instanceof SqlAlterUserCommand
                || cmd instanceof SqlDropUserCommand))
                return null;
        }
        catch (SqlStrictParseException e) {
            throw new IgniteSQLException(e.getMessage(), IgniteQueryErrorCode.PARSING, e);
        }
        catch (Exception e) {
            // Cannot parse, return.
            if (log.isDebugEnabled())
                log.debug("Failed to parse SQL with native parser [qry=" + qry.getSql() + ", err=" + e + ']');

            if (!IgniteSystemProperties.getBoolean(IgniteSystemProperties.IGNITE_SQL_PARSER_DISABLE_H2_FALLBACK))
                return null;

            int code = IgniteQueryErrorCode.PARSING;

            if (e instanceof SqlParseException)
                code = ((SqlParseException)e).code();

            throw new IgniteSQLException("Failed to parse DDL statement: " + qry.getSql() + ": " + e.getMessage(),
                code, e);
        }

        // Execute.
        try {
            if (cmd instanceof SqlCreateIndexCommand
                || cmd instanceof SqlDropIndexCommand
                || cmd instanceof SqlAlterTableCommand
                || cmd instanceof SqlCreateUserCommand
                || cmd instanceof SqlAlterUserCommand
                || cmd instanceof SqlDropUserCommand)
                return Collections.singletonList(ddlProc.runDdlStatement(qry.getSql(), cmd));
            else if (cmd instanceof SqlBulkLoadCommand)
                return Collections.singletonList(dmlProc.runNativeDmlStatement(qry.getSql(), cmd));
            else if (cmd instanceof SqlSetStreamingCommand) {
                if (cliCtx == null)
                    throw new IgniteSQLException("SET STREAMING command can only be executed from JDBC or ODBC driver.");

                SqlSetStreamingCommand setCmd = (SqlSetStreamingCommand)cmd;

                if (setCmd.isTurnOn())
                    cliCtx.enableStreaming(setCmd.allowOverwrite(), setCmd.flushFrequency(),
                        setCmd.perNodeBufferSize(), setCmd.perNodeParallelOperations(), setCmd.isOrdered());
                else
                    cliCtx.disableStreaming();
            }
            else
                processTxCommand(cmd, qry);

            return Collections.singletonList(H2Utils.zeroCursor());
        }
        catch (IgniteCheckedException e) {
            throw new IgniteSQLException("Failed to execute DDL statement [stmt=" + qry.getSql() + ']', e);
        }
    }

    /**
     * Check expected statement type (when it is set by JDBC) and given statement type.
     *
     * @param qry Query.
     * @param isQry {@code true} for select queries, otherwise (DML/DDL queries) {@code false}.
     */
    private void checkQueryType(SqlFieldsQuery qry, boolean isQry) {
        Boolean qryFlag = qry instanceof SqlFieldsQueryEx ? ((SqlFieldsQueryEx) qry).isQuery() : null;

        if (qryFlag != null && qryFlag != isQry)
            throw new IgniteSQLException("Given statement type does not match that declared by JDBC driver",
                IgniteQueryErrorCode.STMT_TYPE_MISMATCH);
    }

    /**
     * Process transactional command.
     * @param cmd Command.
     * @param qry Query.
     * @throws IgniteCheckedException if failed.
     */
    private void processTxCommand(SqlCommand cmd, SqlFieldsQuery qry) throws IgniteCheckedException {
        if (!mvccEnabled(ctx))
            throw new IgniteSQLException("MVCC must be enabled in order to invoke transactional operation: " +
                qry.getSql(), IgniteQueryErrorCode.MVCC_DISABLED);

        NestedTxMode nestedTxMode = qry instanceof SqlFieldsQueryEx ? ((SqlFieldsQueryEx)qry).getNestedTxMode() :
            NestedTxMode.DEFAULT;

        GridNearTxLocal tx = tx(ctx);

        if (cmd instanceof SqlBeginTransactionCommand) {
            if (tx != null) {
                if (nestedTxMode == null)
                    nestedTxMode = NestedTxMode.DEFAULT;

                switch (nestedTxMode) {
                    case COMMIT:
                        doCommit(tx);

                        txStart(ctx, qry.getTimeout());

                        break;

                    case IGNORE:
                        log.warning("Transaction has already been started, ignoring BEGIN command.");

                        break;

                    case ERROR:
                        throw new IgniteSQLException("Transaction has already been started.",
                            IgniteQueryErrorCode.TRANSACTION_EXISTS);

                    default:
                        throw new IgniteSQLException("Unexpected nested transaction handling mode: " +
                            nestedTxMode.name());
                }
            }
            else
                txStart(ctx, qry.getTimeout());
        }
        else if (cmd instanceof SqlCommitTransactionCommand) {
            // Do nothing if there's no transaction.
            if (tx != null)
                doCommit(tx);
        }
        else {
            assert cmd instanceof SqlRollbackTransactionCommand;

            // Do nothing if there's no transaction.
            if (tx != null)
                doRollback(tx);
        }
    }

    /**
     * Commit and properly close transaction.
     * @param tx Transaction.
     * @throws IgniteCheckedException if failed.
     */
    @SuppressWarnings("ThrowFromFinallyBlock")
    private void doCommit(@NotNull GridNearTxLocal tx) throws IgniteCheckedException {
        try {
            if (!tx.isRollbackOnly())
                tx.commit();
        }
        finally {
            closeTx(tx);
        }
    }

    /**
     * Rollback and properly close transaction.
     * @param tx Transaction.
     * @throws IgniteCheckedException if failed.
     */
    @SuppressWarnings("ThrowFromFinallyBlock")
    private void doRollback(@NotNull GridNearTxLocal tx) throws IgniteCheckedException {
        try {
            tx.rollback();
        }
        finally {
            closeTx(tx);
        }
    }

    /**
     * Properly close transaction.
     * @param tx Transaction.
     * @throws IgniteCheckedException if failed.
     */
    private void closeTx(@NotNull GridNearTxLocal tx) throws IgniteCheckedException {
        try {
            tx.close();
        }
        finally {
            ctx.cache().context().tm().resetContext();
        }
    }

    /** {@inheritDoc} */
    @SuppressWarnings({"StringEquality", "unchecked"})
    @Override public List<FieldsQueryCursor<List<?>>> querySqlFields(String schemaName, SqlFieldsQuery qry,
        @Nullable SqlClientContext cliCtx, boolean keepBinary, boolean failOnMultipleStmts, MvccQueryTracker tracker,
        GridQueryCancel cancel) {
        boolean mvccEnabled = mvccEnabled(ctx), startTx = autoStartTx(qry);

        try {
            List<FieldsQueryCursor<List<?>>> res = tryQueryDistributedSqlFieldsNative(schemaName, qry, cliCtx);

            if (res != null)
                return res;

            {
                // First, let's check if we already have a two-step query for this statement...
                H2TwoStepCachedQueryKey cachedQryKey = new H2TwoStepCachedQueryKey(schemaName, qry.getSql(),
                    qry.isCollocated(), qry.isDistributedJoins(), qry.isEnforceJoinOrder(), qry.isLocal());

                H2TwoStepCachedQuery cachedQry;

                if ((cachedQry = twoStepCache.get(cachedQryKey)) != null) {
                    checkQueryType(qry, true);

                    GridCacheTwoStepQuery twoStepQry = cachedQry.query().copy();

                    List<GridQueryFieldMetadata> meta = cachedQry.meta();

                    res = Collections.singletonList(doRunDistributedQuery(schemaName, qry, twoStepQry, meta, keepBinary,
                        startTx, tracker, cancel));

                    if (!twoStepQry.explain())
                        twoStepCache.putIfAbsent(cachedQryKey, new H2TwoStepCachedQuery(meta, twoStepQry.copy()));

                    return res;
                }
            }

            {
                // Second, let's check if we already have a parsed statement...
                PreparedStatement cachedStmt;

                if ((cachedStmt = cachedStatement(connectionForSchema(schemaName), qry.getSql())) != null) {
                    Prepared prepared = GridSqlQueryParser.prepared(cachedStmt);

                    // We may use this cached statement only for local queries and non queries.
                    if (qry.isLocal() || !prepared.isQuery())
                        return (List<FieldsQueryCursor<List<?>>>)doRunPrepared(schemaName, prepared, qry, null, null,
                            keepBinary, startTx, tracker, cancel);
                }
            }

            res = new ArrayList<>(1);

            int firstArg = 0;

            String remainingSql = qry.getSql();

            while (remainingSql != null) {
                ParsingResult parseRes = parseAndSplit(schemaName,
                    remainingSql != qry.getSql() ? cloneFieldsQuery(qry).setSql(remainingSql) : qry, firstArg);

                // Let's avoid second reflection getter call by returning Prepared object too
                Prepared prepared = parseRes.prepared();

                GridCacheTwoStepQuery twoStepQry = parseRes.twoStepQuery();

                List<GridQueryFieldMetadata> meta = parseRes.meta();

                SqlFieldsQuery newQry = parseRes.newQuery();

                remainingSql = parseRes.remainingSql();

                if (remainingSql != null && failOnMultipleStmts)
                    throw new IgniteSQLException("Multiple statements queries are not supported");

                firstArg += prepared.getParameters().size();

                res.addAll(doRunPrepared(schemaName, prepared, newQry, twoStepQry, meta, keepBinary, startTx, tracker,
                    cancel));

                if (parseRes.twoStepQuery() != null && parseRes.twoStepQueryKey() != null &&
                    !parseRes.twoStepQuery().explain())
                    twoStepCache.putIfAbsent(parseRes.twoStepQueryKey(), new H2TwoStepCachedQuery(meta,
                        twoStepQry.copy()));
            }

            return res;
        }
        catch (RuntimeException | Error e) {
            GridNearTxLocal tx;

            if (mvccEnabled && (tx = tx(ctx)) != null)
                tx.setRollbackOnly();

            throw e;
        }
    }

    /**
     * Execute an all-ready {@link SqlFieldsQuery}.
     * @param schemaName Schema name.
     * @param prepared H2 command.
     * @param qry Fields query with flags.
     * @param twoStepQry Two-step query if this query must be executed in a distributed way.
     * @param meta Metadata for {@code twoStepQry}.
     * @param keepBinary Whether binary objects must not be deserialized automatically.
     * @param startTx Start transactionq flag.
     * @param tracker MVCC tracker.
     * @param cancel Query cancel state holder.
     * @return Query result.
     */
    @SuppressWarnings("unchecked")
    private List<? extends FieldsQueryCursor<List<?>>> doRunPrepared(String schemaName, Prepared prepared,
        SqlFieldsQuery qry, GridCacheTwoStepQuery twoStepQry, List<GridQueryFieldMetadata> meta, boolean keepBinary,
        boolean startTx, MvccQueryTracker tracker, GridQueryCancel cancel) {
        String sqlQry = qry.getSql();

        boolean loc = qry.isLocal();

        IndexingQueryFilter filter = (loc ? backupFilter(null, qry.getPartitions()) : null);

        if (!prepared.isQuery()) {
            if (DmlStatementsProcessor.isDmlStatement(prepared)) {
                try {
                    Connection conn = connectionForSchema(schemaName);

                    if (!loc)
                        return dmlProc.updateSqlFieldsDistributed(schemaName, conn, prepared, qry, cancel);
                    else {
                        final GridQueryFieldsResult updRes =
                            dmlProc.updateSqlFieldsLocal(schemaName, conn, prepared, qry, filter, cancel);

                        return Collections.singletonList(new QueryCursorImpl<>(new Iterable<List<?>>() {
                            @SuppressWarnings("NullableProblems")
                            @Override public Iterator<List<?>> iterator() {
                                try {
                                    return new GridQueryCacheObjectsIterator(updRes.iterator(), objectContext(),
                                        true);
                                }
                                catch (IgniteCheckedException e) {
                                    throw new IgniteException(e);
                                }
                            }
                        }, cancel));
                    }
                }
                catch (IgniteCheckedException e) {
                    throw new IgniteSQLException("Failed to execute DML statement [stmt=" + sqlQry +
                        ", params=" + Arrays.deepToString(qry.getArgs()) + "]", e);
                }
            }

            if (DdlStatementsProcessor.isDdlStatement(prepared)) {
                if (loc)
                    throw new IgniteSQLException("DDL statements are not supported for LOCAL caches",
                        IgniteQueryErrorCode.UNSUPPORTED_OPERATION);

                return Collections.singletonList(ddlProc.runDdlStatement(sqlQry, prepared));
            }

            if (prepared instanceof NoOperation) {
                QueryCursorImpl<List<?>> resCur = (QueryCursorImpl<List<?>>)new QueryCursorImpl(
                    Collections.singletonList(Collections.singletonList(0L)), null, false);

                resCur.fieldsMeta(UPDATE_RESULT_META);

                return Collections.singletonList(resCur);
            }

            throw new IgniteSQLException("Unsupported DDL/DML operation: " + prepared.getClass().getName(),
                IgniteQueryErrorCode.UNSUPPORTED_OPERATION);
        }

        if (twoStepQry != null) {
            if (log.isDebugEnabled())
                log.debug("Parsed query: `" + sqlQry + "` into two step query: " + twoStepQry);

            checkQueryType(qry, true);

            return Collections.singletonList(doRunDistributedQuery(schemaName, qry, twoStepQry, meta, keepBinary,
                startTx, tracker, cancel));
        }

        // We've encountered a local query, let's just run it.
        try {
            return Collections.singletonList(queryLocalSqlFields(schemaName, qry, keepBinary, filter, cancel));
        }
        catch (IgniteCheckedException e) {
            throw new IgniteSQLException("Failed to execute local statement [stmt=" + sqlQry +
                ", params=" + Arrays.deepToString(qry.getArgs()) + "]", e);
        }
    }

    /**
     * Parse and split query if needed, cache either two-step query or statement.
     * @param schemaName Schema name.
     * @param qry Query.
     * @param firstArg Position of the first argument of the following {@code Prepared}.
     * @return Result: prepared statement, H2 command, two-step query (if needed),
     *     metadata for two-step query (if needed), evaluated query local execution flag.
     */
    private ParsingResult parseAndSplit(String schemaName, SqlFieldsQuery qry, int firstArg) {
        Connection c = connectionForSchema(schemaName);

        // For queries that are explicitly local, we rely on the flag specified in the query
        // because this parsing result will be cached and used for queries directly.
        // For other queries, we enforce join order at this stage to avoid premature optimizations
        // (and therefore longer parsing) as long as there'll be more parsing at split stage.
        boolean enforceJoinOrderOnParsing = (!qry.isLocal() || qry.isEnforceJoinOrder());

        H2Utils.setupConnection(c, /*distributedJoins*/false, /*enforceJoinOrder*/enforceJoinOrderOnParsing);

        boolean loc = qry.isLocal();

        PreparedStatement stmt = prepareStatementAndCaches(c, qry.getSql());

        if (loc && GridSqlQueryParser.checkMultipleStatements(stmt))
            throw new IgniteSQLException("Multiple statements queries are not supported for local queries.",
                IgniteQueryErrorCode.UNSUPPORTED_OPERATION);

        GridSqlQueryParser.PreparedWithRemaining prep = GridSqlQueryParser.preparedWithRemaining(stmt);

        Prepared prepared = prep.prepared();

        checkQueryType(qry, prepared.isQuery());

        String remainingSql = prep.remainingSql();

        int paramsCnt = prepared.getParameters().size();

        Object[] argsOrig = qry.getArgs();

        Object[] args = null;

        if (!DmlUtils.isBatched(qry) && paramsCnt > 0) {
            if (argsOrig == null || argsOrig.length < firstArg + paramsCnt) {
                throw new IgniteException("Invalid number of query parameters. " +
                    "Cannot find " + (argsOrig != null ? argsOrig.length + 1 - firstArg : 1) + " parameter.");
            }

            args = Arrays.copyOfRange(argsOrig, firstArg, firstArg + paramsCnt);
        }

       if (prepared.isQuery()) {
            try {
                bindParameters(stmt, F.asList(args));
            }
            catch (IgniteCheckedException e) {
                U.closeQuiet(stmt);

                throw new IgniteSQLException("Failed to bind parameters: [qry=" + prepared.getSQL() + ", params=" +
                    Arrays.deepToString(args) + "]", IgniteQueryErrorCode.PARSING, e);
            }

            GridSqlQueryParser parser = null;

            if (!loc) {
                parser = new GridSqlQueryParser(false);

                GridSqlStatement parsedStmt = parser.parse(prepared);

                // Legit assertion - we have H2 query flag above.
                assert parsedStmt instanceof GridSqlQuery;

                loc = parser.isLocalQuery(qry.isReplicatedOnly());
            }

            if (loc) {
                if (parser == null) {
                    parser = new GridSqlQueryParser(false);

                    parser.parse(prepared);
                }

                GridCacheContext cctx = parser.getFirstPartitionedCache();

                if (cctx != null && cctx.config().getQueryParallelism() > 1) {
                    loc = false;

                    qry.setDistributedJoins(true);
                }
            }
        }

        SqlFieldsQuery newQry = cloneFieldsQuery(qry).setSql(prepared.getSQL()).setArgs(args);

        boolean hasTwoStep = !loc && prepared.isQuery();

        // Let's not cache multiple statements and distributed queries as whole two step query will be cached later on.
        if (remainingSql != null || hasTwoStep)
            getStatementsCacheForCurrentThread().remove(schemaName, qry.getSql());

        if (!hasTwoStep)
            return new ParsingResult(prepared, newQry, remainingSql, null, null, null);

        final UUID locNodeId = ctx.localNodeId();

        // Now we're sure to have a distributed query. Let's try to get a two-step plan from the cache, or perform the
        // split if needed.
        H2TwoStepCachedQueryKey cachedQryKey = new H2TwoStepCachedQueryKey(schemaName, qry.getSql(),
            qry.isCollocated(), qry.isDistributedJoins(), qry.isEnforceJoinOrder(), qry.isLocal());

        H2TwoStepCachedQuery cachedQry;

        if ((cachedQry = twoStepCache.get(cachedQryKey)) != null) {
            checkQueryType(qry, true);

            GridCacheTwoStepQuery twoStepQry = cachedQry.query().copy();

            List<GridQueryFieldMetadata> meta = cachedQry.meta();

            return new ParsingResult(prepared, newQry, remainingSql, twoStepQry, cachedQryKey, meta);
        }

        try {
            GridH2QueryContext.set(new GridH2QueryContext(locNodeId, locNodeId, 0, PREPARE)
                .distributedJoinMode(distributedJoinMode(qry.isLocal(), qry.isDistributedJoins())));

            try {
                GridCacheTwoStepQuery twoStepQry = split(prepared, newQry);

                return new ParsingResult(prepared, newQry, remainingSql, twoStepQry,
                    cachedQryKey, H2Utils.meta(stmt.getMetaData()));
            }
            catch (IgniteCheckedException e) {
                throw new IgniteSQLException("Failed to bind parameters: [qry=" + newQry.getSql() + ", params=" +
                    Arrays.deepToString(newQry.getArgs()) + "]", IgniteQueryErrorCode.PARSING, e);
            }
            catch (SQLException e) {
                throw new IgniteSQLException(e);
            }
            finally {
                U.close(stmt, log);
            }
        }
        finally {
            GridH2QueryContext.clearThreadLocal();
        }
    }

    /**
     * Make a copy of {@link SqlFieldsQuery} with all flags and preserving type.
     * @param oldQry Query to copy.
     * @return Query copy.
     */
    private SqlFieldsQuery cloneFieldsQuery(SqlFieldsQuery oldQry) {
        return oldQry.copy().setLocal(oldQry.isLocal()).setPageSize(oldQry.getPageSize());
    }

    /**
     * Split query into two-step query.
     * @param prepared JDBC prepared statement.
     * @param qry Original fields query.
     * @return Two-step query.
     * @throws IgniteCheckedException in case of error inside {@link GridSqlQuerySplitter}.
     * @throws SQLException in case of error inside {@link GridSqlQuerySplitter}.
     */
    private GridCacheTwoStepQuery split(Prepared prepared, SqlFieldsQuery qry) throws IgniteCheckedException,
        SQLException {
        GridCacheTwoStepQuery res = GridSqlQuerySplitter.split(connectionForThread(qry.getSchema()), prepared,
            qry.getArgs(), qry.isCollocated(), qry.isDistributedJoins(), qry.isEnforceJoinOrder(), this);

        List<Integer> cacheIds = collectCacheIds(null, res);

        if (!F.isEmpty(cacheIds) && hasSystemViews(res)) {
            throw new IgniteSQLException("Normal tables and system views cannot be used in the same query.",
                IgniteQueryErrorCode.UNSUPPORTED_OPERATION);
        }

        if (F.isEmpty(cacheIds))
            res.local(true);
        else {
            res.cacheIds(cacheIds);
            res.local(qry.isLocal());
        }

        res.pageSize(qry.getPageSize());

        return res;
    }

    /**
     * @param qry Sql fields query.autoStartTx(qry)
     * @return {@code True} if need to start transaction.
     */
    public boolean autoStartTx(SqlFieldsQuery qry) {
        if (!mvccEnabled(ctx))
            return false;

        return qry instanceof SqlFieldsQueryEx && !((SqlFieldsQueryEx)qry).isAutoCommit() && tx(ctx) == null;
    }

    /** {@inheritDoc} */
    @Override public UpdateSourceIterator<?> prepareDistributedUpdate(GridCacheContext<?, ?> cctx, int[] ids,
        int[] parts, String schema, String qry, Object[] params, int flags,
        int pageSize, int timeout, AffinityTopologyVersion topVer,
        MvccSnapshot mvccSnapshot, GridQueryCancel cancel) throws IgniteCheckedException {

        SqlFieldsQuery fldsQry = new SqlFieldsQuery(qry);

        if (params != null)
            fldsQry.setArgs(params);

        fldsQry.setEnforceJoinOrder(isFlagSet(flags, GridH2QueryRequest.FLAG_ENFORCE_JOIN_ORDER));
        fldsQry.setTimeout(timeout, TimeUnit.MILLISECONDS);
        fldsQry.setPageSize(pageSize);
        fldsQry.setLocal(true);

        boolean loc = true;

        final boolean replicated = isFlagSet(flags, GridH2QueryRequest.FLAG_REPLICATED);

        GridCacheContext<?, ?> cctx0;

        if (!replicated
            && !F.isEmpty(ids)
            && (cctx0 = CU.firstPartitioned(cctx.shared(), ids)) != null
            && cctx0.config().getQueryParallelism() > 1) {
            fldsQry.setDistributedJoins(true);

            loc = false;
        }

        Connection conn = connectionForSchema(schema);

        H2Utils.setupConnection(conn, false, fldsQry.isEnforceJoinOrder());

        PreparedStatement stmt = preparedStatementWithParams(conn, fldsQry.getSql(),
            F.asList(fldsQry.getArgs()), true);

        return dmlProc.prepareDistributedUpdate(schema, conn, stmt, fldsQry, backupFilter(topVer, parts), cancel, loc,
            topVer, mvccSnapshot);
    }

    private boolean isFlagSet(int flags, int flag) {
        return (flags & flag) == flag;
    }

    /**
     * Run distributed query on detected set of partitions.
     * @param schemaName Schema name.
     * @param qry Original query.
     * @param twoStepQry Two-step query.
     * @param meta Metadata to set to cursor.
     * @param keepBinary Keep binary flag.
     * @param startTx Start transaction flag.
     * @param mvccTracker Query tracker.
     * @param cancel Cancel handler.
     * @return Cursor representing distributed query result.
     */
    private FieldsQueryCursor<List<?>> doRunDistributedQuery(String schemaName, SqlFieldsQuery qry,
        GridCacheTwoStepQuery twoStepQry, List<GridQueryFieldMetadata> meta, boolean keepBinary,
        boolean startTx, MvccQueryTracker mvccTracker, GridQueryCancel cancel) {
        if (log.isDebugEnabled())
            log.debug("Parsed query: `" + qry.getSql() + "` into two step query: " + twoStepQry);

        twoStepQry.pageSize(qry.getPageSize());

        if (cancel == null)
            cancel = new GridQueryCancel();

        int partitions[] = qry.getPartitions();

        if (partitions == null && twoStepQry.derivedPartitions() != null) {
            try {
                partitions = calculateQueryPartitions(twoStepQry.derivedPartitions(), qry.getArgs());
            }
            catch (IgniteCheckedException e) {
                throw new CacheException("Failed to calculate derived partitions: [qry=" + qry.getSql() + ", params=" +
                    Arrays.deepToString(qry.getArgs()) + "]", e);
            }
        }

        QueryCursorImpl<List<?>> cursor = new QueryCursorImpl<>(
            runQueryTwoStep(schemaName, twoStepQry, keepBinary, qry.isEnforceJoinOrder(), startTx, qry.getTimeout(),
                cancel, qry.getArgs(), partitions, qry.isLazy(), mvccTracker), cancel);

        cursor.fieldsMeta(meta);

        return cursor;
    }

    /**
     * Do initial parsing of the statement and create query caches, if needed.
     * @param c Connection.
     * @param sqlQry Query.
     * @return H2 prepared statement.
     */
    private PreparedStatement prepareStatementAndCaches(Connection c, String sqlQry) {
        boolean cachesCreated = false;

        while (true) {
            try {
                return prepareStatement(c, sqlQry, true);
            }
            catch (SQLException e) {
                if (!cachesCreated && (
                        e.getErrorCode() == ErrorCode.SCHEMA_NOT_FOUND_1 ||
                            e.getErrorCode() == ErrorCode.TABLE_OR_VIEW_NOT_FOUND_1 ||
                            e.getErrorCode() == ErrorCode.INDEX_NOT_FOUND_1)
                        ) {
                    try {
                        ctx.cache().createMissingQueryCaches();
                    }
                    catch (IgniteCheckedException ignored) {
                        throw new CacheException("Failed to create missing caches.", e);
                    }

                    cachesCreated = true;
                }
                else
                    throw new IgniteSQLException("Failed to parse query. " + e.getMessage(),
                        IgniteQueryErrorCode.PARSING, e);
            }
        }
    }

    /**
     * Run DML request from other node.
     *
     * @param schemaName Schema name.
     * @param fldsQry Query.
     * @param filter Filter.
     * @param cancel Cancel state.
     * @param local Locality flag.
     * @return Update result.
     * @throws IgniteCheckedException if failed.
     */
    public UpdateResult mapDistributedUpdate(String schemaName, SqlFieldsQuery fldsQry, IndexingQueryFilter filter,
        GridQueryCancel cancel, boolean local) throws IgniteCheckedException {
        Connection conn = connectionForSchema(schemaName);

        H2Utils.setupConnection(conn, false, fldsQry.isEnforceJoinOrder());

        PreparedStatement stmt = preparedStatementWithParams(conn, fldsQry.getSql(),
            Arrays.asList(fldsQry.getArgs()), true);

        return dmlProc.mapDistributedUpdate(schemaName, stmt, fldsQry, filter, cancel, local);
    }

    /**
     * @param cacheIds Cache IDs.
     * @param twoStepQry Query.
     * @throws IllegalStateException if segmented indices used with non-segmented indices.
     */
    private void processCaches(List<Integer> cacheIds, GridCacheTwoStepQuery twoStepQry) {
        if (cacheIds.isEmpty())
            return; // Nothing to check

        GridCacheSharedContext sharedCtx = ctx.cache().context();

        int expectedParallelism = 0;

        boolean mvccEnabled = false;

        for (int i = 0; i < cacheIds.size(); i++) {
            Integer cacheId = cacheIds.get(i);

            GridCacheContext cctx = sharedCtx.cacheContext(cacheId);

            assert cctx != null;

            if (i == 0)
                mvccEnabled = cctx.mvccEnabled();
            else if (cctx.mvccEnabled() != mvccEnabled)
                throw new IllegalStateException("Using caches with different mvcc settings in same query is " +
                    "forbidden.");

            if (!cctx.isPartitioned())
                continue;

            if (expectedParallelism == 0)
                expectedParallelism = cctx.config().getQueryParallelism();
            else if (cctx.config().getQueryParallelism() != expectedParallelism) {
                throw new IllegalStateException("Using indexes with different parallelism levels in same query is " +
                    "forbidden.");
            }
        }

        twoStepQry.mvccEnabled(mvccEnabled);

        if (twoStepQry.forUpdate()) {
            if (cacheIds.size() != 1)
                throw new IgniteSQLException("SELECT FOR UPDATE is supported only for queries " +
                    "that involve single transactional cache.");

            if (!mvccEnabled)
                throw new IgniteSQLException("SELECT FOR UPDATE query requires transactional cache " +
                    "with MVCC enabled.", IgniteQueryErrorCode.UNSUPPORTED_OPERATION);
        }
    }

    /**
     * Prepares statement for query.
     *
     * @param qry Query string.
     * @param tableAlias table alias.
     * @param tbl Table to use.
     * @return Prepared statement.
     * @throws IgniteCheckedException In case of error.
     */
    private String generateQuery(String qry, String tableAlias, H2TableDescriptor tbl) throws IgniteCheckedException {
        assert tbl != null;

        final String qry0 = qry;

        String t = tbl.fullTableName();

        String from = " ";

        qry = qry.trim();

        String upper = qry.toUpperCase();

        if (upper.startsWith("SELECT")) {
            qry = qry.substring(6).trim();

            final int star = qry.indexOf('*');

            if (star == 0)
                qry = qry.substring(1).trim();
            else if (star > 0) {
                if (F.eq('.', qry.charAt(star - 1))) {
                    t = qry.substring(0, star - 1);

                    qry = qry.substring(star + 1).trim();
                }
                else
                    throw new IgniteCheckedException("Invalid query (missing alias before asterisk): " + qry0);
            }
            else
                throw new IgniteCheckedException("Only queries starting with 'SELECT *' and 'SELECT alias.*' " +
                    "are supported (rewrite your query or use SqlFieldsQuery instead): " + qry0);

            upper = qry.toUpperCase();
        }

        if (!upper.startsWith("FROM"))
            from = " FROM " + t + (tableAlias != null ? " as " + tableAlias : "") +
                (upper.startsWith("WHERE") || upper.startsWith("ORDER") || upper.startsWith("LIMIT") ?
                    " " : " WHERE ");

        if(tableAlias != null)
            t = tableAlias;

        qry = "SELECT " + t + "." + KEY_FIELD_NAME + ", " + t + "." + VAL_FIELD_NAME + from + qry;

        return qry;
    }

    /**
     * Registers new class description.
     *
     * This implementation doesn't support type reregistration.
     *
     * @param type Type description.
     * @throws IgniteCheckedException In case of error.
     */
    @Override public boolean registerType(GridCacheContext cctx, GridQueryTypeDescriptor type)
        throws IgniteCheckedException {
        validateTypeDescriptor(type);

        String schemaName = schema(cctx.name());

        H2Schema schema = schemas.get(schemaName);

        H2TableDescriptor tbl = new H2TableDescriptor(this, schema, type, cctx);

        try {
            Connection conn = connectionForThread(schemaName);

            createTable(schemaName, schema, tbl, conn);

            schema.add(tbl);
        }
        catch (SQLException e) {
            onSqlException();

            throw new IgniteCheckedException("Failed to register query type: " + type, e);
        }

        return true;
    }

    /**
     * Validates properties described by query types.
     *
     * @param type Type descriptor.
     * @throws IgniteCheckedException If validation failed.
     */
    @SuppressWarnings("CollectionAddAllCanBeReplacedWithConstructor")
    private void validateTypeDescriptor(GridQueryTypeDescriptor type)
        throws IgniteCheckedException {
        assert type != null;

        Collection<String> names = new HashSet<>();

        names.addAll(type.fields().keySet());

        if (names.size() < type.fields().size())
            throw new IgniteCheckedException("Found duplicated properties with the same name [keyType=" +
                type.keyClass().getName() + ", valueType=" + type.valueClass().getName() + "]");

        String ptrn = "Name ''{0}'' is reserved and cannot be used as a field name [type=" + type.name() + "]";

        for (String name : names) {
            if (name.equalsIgnoreCase(KEY_FIELD_NAME) ||
                name.equalsIgnoreCase(VAL_FIELD_NAME) ||
                name.equalsIgnoreCase(VER_FIELD_NAME))
                throw new IgniteCheckedException(MessageFormat.format(ptrn, name));
        }
    }

    /**
     * Create db table by using given table descriptor.
     *
     * @param schemaName Schema name.
     * @param schema Schema.
     * @param tbl Table descriptor.
     * @param conn Connection.
     * @throws SQLException If failed to create db table.
     * @throws IgniteCheckedException If failed.
     */
    private void createTable(String schemaName, H2Schema schema, H2TableDescriptor tbl, Connection conn)
        throws SQLException, IgniteCheckedException {
        assert schema != null;
        assert tbl != null;

        GridQueryProperty keyProp = tbl.type().property(KEY_FIELD_NAME);
        GridQueryProperty valProp = tbl.type().property(VAL_FIELD_NAME);

        String keyType = dbTypeFromClass(tbl.type().keyClass(),
            keyProp == null ? -1 : keyProp.precision(),
            keyProp == null ? -1 : keyProp.scale());

        String valTypeStr = dbTypeFromClass(tbl.type().valueClass(),
            valProp == null ? -1 : valProp.precision(),
            valProp == null ? -1 : valProp.scale());

        SB sql = new SB();

        String keyValVisibility = tbl.type().fields().isEmpty() ? " VISIBLE" : " INVISIBLE";

        sql.a("CREATE TABLE ").a(tbl.fullTableName()).a(" (")
            .a(KEY_FIELD_NAME).a(' ').a(keyType).a(keyValVisibility).a(" NOT NULL");

        sql.a(',').a(VAL_FIELD_NAME).a(' ').a(valTypeStr).a(keyValVisibility);
        sql.a(',').a(VER_FIELD_NAME).a(" OTHER INVISIBLE");

        for (Map.Entry<String, Class<?>> e : tbl.type().fields().entrySet()) {
            GridQueryProperty prop = tbl.type().property(e.getKey());

            sql.a(',')
                .a(H2Utils.withQuotes(e.getKey()))
                .a(' ')
                .a(dbTypeFromClass(e.getValue(), prop.precision(), prop.scale()))
                .a(prop.notNull() ? " NOT NULL" : "");
        }

        sql.a(')');

        if (log.isDebugEnabled())
            log.debug("Creating DB table with SQL: " + sql);

        GridH2RowDescriptor rowDesc = new GridH2RowDescriptor(this, tbl, tbl.type());

        H2RowFactory rowFactory = tbl.rowFactory(rowDesc);

        GridH2Table h2Tbl = H2TableEngine.createTable(conn, sql.toString(), rowDesc, rowFactory, tbl);

        for (GridH2IndexBase usrIdx : tbl.createUserIndexes())
            addInitialUserIndex(schemaName, tbl, usrIdx);

        if (dataTables.putIfAbsent(h2Tbl.identifier(), h2Tbl) != null)
            throw new IllegalStateException("Table already exists: " + h2Tbl.identifierString());
    }

    /**
     * Find table by name in given schema.
     *
     * @param schemaName Schema name.
     * @param tblName Table name.
     * @return Table or {@code null} if none found.
     */
    public GridH2Table dataTable(String schemaName, String tblName) {
        return dataTable(new QueryTable(schemaName, tblName));
    }

    /**
     * Find table by it's identifier.
     *
     * @param tbl Identifier.
     * @return Table or {@code null} if none found.
     */
    public GridH2Table dataTable(QueryTable tbl) {
        return dataTables.get(tbl);
    }

    /**
     * @param h2Tbl Remove data table.
     */
    public void removeDataTable(GridH2Table h2Tbl) {
        dataTables.remove(h2Tbl.identifier(), h2Tbl);
    }

    /**
     * Find table for index.
     *
     * @param schemaName Schema name.
     * @param idxName Index name.
     * @return Table or {@code null} if index is not found.
     */
    public GridH2Table dataTableForIndex(String schemaName, String idxName) {
        for (Map.Entry<QueryTable, GridH2Table> dataTableEntry : dataTables.entrySet()) {
            if (F.eq(dataTableEntry.getKey().schema(), schemaName)) {
                GridH2Table h2Tbl = dataTableEntry.getValue();

                if (h2Tbl.containsUserIndex(idxName))
                    return h2Tbl;
            }
        }

        return null;
    }

    /**
     * Gets corresponding DB type from java class.
     *
     * @param cls Java class.
     * @param precision Field precision.
     * @param scale Field scale.
     * @return DB type name.
     */
    private String dbTypeFromClass(Class<?> cls, int precision, int scale) {
        String dbType = H2DatabaseType.fromClass(cls).dBTypeAsString();

        if (precision != -1 && dbType.equalsIgnoreCase(H2DatabaseType.VARCHAR.dBTypeAsString()))
            return dbType + "(" + precision + ")";

        return dbType;
    }

    /**
     * Get table descriptor.
     *
     * @param schemaName Schema name.
     * @param cacheName Cache name.
     * @param type Type name.
     * @return Descriptor.
     */
    @Nullable private H2TableDescriptor tableDescriptor(String schemaName, String cacheName, String type) {
        H2Schema schema = schemas.get(schemaName);

        if (schema == null)
            return null;

        return schema.tableByTypeName(cacheName, type);
    }

    /** {@inheritDoc} */
    @Override public String schema(String cacheName) {
        String res = cacheName2schema.get(cacheName);

        if (res == null)
            res = "";

        return res;
    }

    /**
     * Gets collection of table for given schema name.
     *
     * @param cacheName Cache name.
     * @return Collection of table descriptors.
     */
    Collection<H2TableDescriptor> tables(String cacheName) {
        H2Schema s = schemas.get(schema(cacheName));

        if (s == null)
            return Collections.emptySet();

        List<H2TableDescriptor> tbls = new ArrayList<>();

        for (H2TableDescriptor tbl : s.tables()) {
            if (F.eq(tbl.cache().name(), cacheName))
                tbls.add(tbl);
        }

        return tbls;
    }

    /** {@inheritDoc} */
    @Override public void checkStatementStreamable(PreparedStatement nativeStmt) {
        if (!GridSqlQueryParser.isStreamableInsertStatement(nativeStmt))
            throw new IgniteSQLException("Streaming mode supports only INSERT commands without subqueries.",
                IgniteQueryErrorCode.UNSUPPORTED_OPERATION);
    }

    /** {@inheritDoc} */
    @Override public GridQueryRowCacheCleaner rowCacheCleaner(int grpId) {
        return rowCache.forGroup(grpId);
    }

    /**
     * Called periodically by {@link GridTimeoutProcessor} to clean up the statement cache.
     */
    private void cleanupStatementCache() {
        long now = U.currentTimeMillis();

        for (Iterator<Map.Entry<Thread, H2ConnectionWrapper>> it = conns.entrySet().iterator(); it.hasNext(); ) {
            Map.Entry<Thread, H2ConnectionWrapper> entry = it.next();

            Thread t = entry.getKey();

            if (t.getState() == Thread.State.TERMINATED) {
                U.close(entry.getValue(), log);

                it.remove();
            }
            else if (now - entry.getValue().statementCache().lastUsage() > STATEMENT_CACHE_THREAD_USAGE_TIMEOUT)
                entry.getValue().clearStatementCache();
        }
    }

    /**
     * Called periodically by {@link GridTimeoutProcessor} to clean up the {@link #conns}.
     */
    private void cleanupConnections() {
        for (Iterator<Map.Entry<Thread, H2ConnectionWrapper>> it = conns.entrySet().iterator(); it.hasNext(); ) {
            Map.Entry<Thread, H2ConnectionWrapper> entry = it.next();

            Thread t = entry.getKey();

            if (t.getState() == Thread.State.TERMINATED) {
                U.close(entry.getValue(), log);

                it.remove();
            }
        }
    }

    /**
     * Removes from cache and returns associated with current thread connection.
     * @return Connection associated with current thread.
     */
    public ThreadLocalObjectPool.Reusable<H2ConnectionWrapper> detach() {
        Thread key = Thread.currentThread();

        ThreadLocalObjectPool.Reusable<H2ConnectionWrapper> reusableConnection = connCache.get();

        H2ConnectionWrapper connection = conns.remove(key);

        connCache.remove();

        assert reusableConnection.object().connection() == connection.connection();

        return reusableConnection;
    }

    /**
     * Rebuild indexes from hash index.
     *
     * @param cacheName Cache name.
     * @throws IgniteCheckedException If failed.
     */
    @Override public void rebuildIndexesFromHash(String cacheName) throws IgniteCheckedException {
        int cacheId = CU.cacheId(cacheName);

        GridCacheContext cctx = ctx.cache().context().cacheContext(cacheId);

        final GridCacheQueryManager qryMgr = cctx.queries();

        SchemaIndexCacheVisitor visitor = new SchemaIndexCacheVisitorImpl(cctx);

        visitor.visit(new RebuildIndexFromHashClosure(qryMgr, cctx.mvccEnabled()));

        for (H2TableDescriptor tblDesc : tables(cacheName))
            tblDesc.table().markRebuildFromHashInProgress(false);
    }

    /** {@inheritDoc} */
    @Override public void markForRebuildFromHash(String cacheName) {
        for (H2TableDescriptor tblDesc : tables(cacheName)) {
            assert tblDesc.table() != null;

            tblDesc.table().markRebuildFromHashInProgress(true);
        }
    }

    /**
     * @return Busy lock.
     */
    public GridSpinBusyLock busyLock() {
        return busyLock;
    }

    /**
     * @return Map query executor.
     */
    public GridMapQueryExecutor mapQueryExecutor() {
        return mapQryExec;
    }

    /**
     * @return Reduce query executor.
     */
    public GridReduceQueryExecutor reduceQueryExecutor() {
        return rdcQryExec;
    }

    /** {@inheritDoc} */
    @SuppressWarnings({"NonThreadSafeLazyInitialization", "deprecation"})
    @Override public void start(GridKernalContext ctx, GridSpinBusyLock busyLock) throws IgniteCheckedException {
        if (log.isDebugEnabled())
            log.debug("Starting cache query index...");

        this.busyLock = busyLock;

        qryIdGen = new AtomicLong();

        if (SysProperties.serializeJavaObject) {
            U.warn(log, "Serialization of Java objects in H2 was enabled.");

            SysProperties.serializeJavaObject = false;
        }

        String dbName = (ctx != null ? ctx.localNodeId() : UUID.randomUUID()).toString();

        dbUrl = "jdbc:h2:mem:" + dbName + DB_OPTIONS;

        org.h2.Driver.load();

        try {
            if (getString(IGNITE_H2_DEBUG_CONSOLE) != null) {
                Connection c = DriverManager.getConnection(dbUrl);

                int port = getInteger(IGNITE_H2_DEBUG_CONSOLE_PORT, 0);

                WebServer webSrv = new WebServer();
                Server web = new Server(webSrv, "-webPort", Integer.toString(port));
                web.start();
                String url = webSrv.addSession(c);

                U.quietAndInfo(log, "H2 debug console URL: " + url);

                try {
                    Server.openBrowser(url);
                }
                catch (Exception e) {
                    U.warn(log, "Failed to open browser: " + e.getMessage());
                }
            }
        }
        catch (SQLException e) {
            throw new IgniteCheckedException(e);
        }

        if (ctx == null) {
            // This is allowed in some tests.
            nodeId = UUID.randomUUID();
            marshaller = new JdkMarshaller();
        }
        else {
            this.ctx = ctx;

            // Register PUBLIC schema which is always present.
            schemas.put(QueryUtils.DFLT_SCHEMA, new H2Schema(QueryUtils.DFLT_SCHEMA, true));

            // Register additional schemas.
            String[] additionalSchemas = ctx.config().getSqlSchemas();

            if (!F.isEmpty(additionalSchemas)) {
                synchronized (schemaMux) {
                    for (String schema : additionalSchemas) {
                        if (F.isEmpty(schema))
                            continue;

                        schema = QueryUtils.normalizeSchemaName(null, schema);

                        createSchemaIfNeeded(schema, true);
                    }
                }
            }

            valCtx = new CacheQueryObjectValueContext(ctx);

            nodeId = ctx.localNodeId();
            marshaller = ctx.config().getMarshaller();

            mapQryExec = new GridMapQueryExecutor(busyLock);
            rdcQryExec = new GridReduceQueryExecutor(qryIdGen, busyLock);

            mapQryExec.start(ctx, this);
            rdcQryExec.start(ctx, this);

            stmtCacheCleanupTask = ctx.timeout().schedule(new Runnable() {
                @Override public void run() {
                    cleanupStatementCache();
                }
            }, CLEANUP_STMT_CACHE_PERIOD, CLEANUP_STMT_CACHE_PERIOD);

            dmlProc = new DmlStatementsProcessor();
            ddlProc = new DdlStatementsProcessor();

            dmlProc.start(ctx, this);
            ddlProc.start(ctx, this);

            boolean sysViewsEnabled =
                !IgniteSystemProperties.getBoolean(IgniteSystemProperties.IGNITE_SQL_DISABLE_SYSTEM_VIEWS);

            if (sysViewsEnabled) {
                try {
                    synchronized (schemaMux) {
                        createSchema0(QueryUtils.SCHEMA_SYS);
                    }

                    Connection c = connectionForSchema(QueryUtils.SCHEMA_SYS);

                    for (SqlSystemView view : systemViews(ctx))
                        SqlSystemTableEngine.registerView(c, view);
                }
                catch (SQLException e) {
                    throw new IgniteCheckedException("Failed to register system view.", e);
                }

                // Caching this connection in ThreadLocal may lead to memory leaks.
                connCache.set(null);
            }
            else {
                if (log.isDebugEnabled())
                    log.debug("SQL system views will not be created because they are disabled (see " +
                        IgniteSystemProperties.IGNITE_SQL_DISABLE_SYSTEM_VIEWS + " system property)");
            }
        }

        if (JdbcUtils.serializer != null)
            U.warn(log, "Custom H2 serialization is already configured, will override.");

        JdbcUtils.serializer = h2Serializer();

        assert ctx != null;

        connCleanupTask = ctx.timeout().schedule(new Runnable() {
            @Override public void run() {
                cleanupConnections();
            }
        }, CLEANUP_CONNECTIONS_PERIOD, CLEANUP_CONNECTIONS_PERIOD);
    }

    /**
     * @param ctx Context.
     * @return Predefined system views.
     */
    public Collection<SqlSystemView> systemViews(GridKernalContext ctx) {
        Collection<SqlSystemView> views = new ArrayList<>();

        views.add(new SqlSystemViewNodes(ctx));
        views.add(new SqlSystemViewNodeAttributes(ctx));
        views.add(new SqlSystemViewBaselineNodes(ctx));
        views.add(new SqlSystemViewNodeMetrics(ctx));

        return views;
    }

    /**
     * @return Value object context.
     */
    public CacheObjectValueContext objectContext() {
        return ctx.query().objectContext();
    }

    /**
     * @param topic Topic.
     * @param topicOrd Topic ordinal for {@link GridTopic}.
     * @param nodes Nodes.
     * @param msg Message.
     * @param specialize Optional closure to specialize message for each node.
     * @param locNodeHnd Handler for local node.
     * @param plc Policy identifying the executor service which will process message.
     * @param runLocParallel Run local handler in parallel thread.
     * @return {@code true} If all messages sent successfully.
     */
    public boolean send(
        Object topic,
        int topicOrd,
        Collection<ClusterNode> nodes,
        Message msg,
        @Nullable IgniteBiClosure<ClusterNode, Message, Message> specialize,
        @Nullable final IgniteInClosure2X<ClusterNode, Message> locNodeHnd,
        byte plc,
        boolean runLocParallel
    ) {
        boolean ok = true;

        if (specialize == null && msg instanceof GridCacheQueryMarshallable)
            ((GridCacheQueryMarshallable)msg).marshall(marshaller);

        ClusterNode locNode = null;

        for (ClusterNode node : nodes) {
            if (node.isLocal()) {
                if (locNode != null)
                    throw new IllegalStateException();

                locNode = node;

                continue;
            }

            try {
                if (specialize != null) {
                    msg = specialize.apply(node, msg);

                    if (msg instanceof GridCacheQueryMarshallable)
                        ((GridCacheQueryMarshallable)msg).marshall(marshaller);
                }

                ctx.io().sendGeneric(node, topic, topicOrd, msg, plc);
            }
            catch (IgniteCheckedException e) {
                ok = false;

                U.warn(log, "Failed to send message [node=" + node + ", msg=" + msg +
                    ", errMsg=" + e.getMessage() + "]");
            }
        }

        // Local node goes the last to allow parallel execution.
        if (locNode != null) {
            assert locNodeHnd != null;

            if (specialize != null)
                msg = specialize.apply(locNode, msg);

            if (runLocParallel) {
                final ClusterNode finalLocNode = locNode;
                final Message finalMsg = msg;

                try {
                    // We prefer runLocal to runLocalSafe, because the latter can produce deadlock here.
                    ctx.closure().runLocal(new GridPlainRunnable() {
                        @Override public void run() {
                            if (!busyLock.enterBusy())
                                return;

                            try {
                                locNodeHnd.apply(finalLocNode, finalMsg);
                            }
                            finally {
                                busyLock.leaveBusy();
                            }
                        }
                    }, plc).listen(logger);
                }
                catch (IgniteCheckedException e) {
                    ok = false;

                    U.error(log, "Failed to execute query locally.", e);
                }
            }
            else
                locNodeHnd.apply(locNode, msg);
        }

        return ok;
    }

    /**
     * @return Serializer.
     */
    private JavaObjectSerializer h2Serializer() {
        return new JavaObjectSerializer() {
            @Override public byte[] serialize(Object obj) throws Exception {
                return U.marshal(marshaller, obj);
            }

            @Override public Object deserialize(byte[] bytes) throws Exception {
                ClassLoader clsLdr = ctx != null ? U.resolveClassLoader(ctx.config()) : null;

                return U.unmarshal(marshaller, bytes, clsLdr);
            }
        };
    }

    /**
     * Registers SQL functions.
     *
     * @param schema Schema.
     * @param clss Classes.
     * @throws IgniteCheckedException If failed.
     */
    private void createSqlFunctions(String schema, Class<?>[] clss) throws IgniteCheckedException {
        if (F.isEmpty(clss))
            return;

        for (Class<?> cls : clss) {
            for (Method m : cls.getDeclaredMethods()) {
                QuerySqlFunction ann = m.getAnnotation(QuerySqlFunction.class);

                if (ann != null) {
                    int modifiers = m.getModifiers();

                    if (!Modifier.isStatic(modifiers) || !Modifier.isPublic(modifiers))
                        throw new IgniteCheckedException("Method " + m.getName() + " must be public static.");

                    String alias = ann.alias().isEmpty() ? m.getName() : ann.alias();

                    String clause = "CREATE ALIAS IF NOT EXISTS " + alias + (ann.deterministic() ?
                        " DETERMINISTIC FOR \"" :
                        " FOR \"") +
                        cls.getName() + '.' + m.getName() + '"';

                    executeStatement(schema, clause);
                }
            }
        }
    }

    /** {@inheritDoc} */
    @Override public void stop() {
        if (log.isDebugEnabled())
            log.debug("Stopping cache query index...");

        mapQryExec.cancelLazyWorkers();

        for (H2ConnectionWrapper c : conns.values())
            U.close(c, log);

        conns.clear();
        schemas.clear();
        cacheName2schema.clear();

        try (Connection c = DriverManager.getConnection(dbUrl); Statement s = c.createStatement()) {
            s.execute("SHUTDOWN");
        }
        catch (SQLException e) {
            U.error(log, "Failed to shutdown database.", e);
        }

        if (stmtCacheCleanupTask != null)
            stmtCacheCleanupTask.close();

        if (connCleanupTask != null)
            connCleanupTask.close();

        GridH2QueryContext.clearLocalNodeStop(nodeId);

        if (log.isDebugEnabled())
            log.debug("Cache query index stopped.");

        // Close system H2 connection to INFORMATION_SCHEMA
        synchronized (schemaMux) {
            if (sysConn != null) {
                U.close(sysConn, log);

                sysConn = null;
            }
        }
    }

    /** {@inheritDoc} */
    @Override public void onClientDisconnect() throws IgniteCheckedException {
        if (!mvccEnabled(ctx))
            return;

        GridNearTxLocal tx = tx(ctx);

        if (tx != null)
            doRollback(tx);
    }

    /** {@inheritDoc} */
    @Override public void registerCache(String cacheName, String schemaName, GridCacheContext<?, ?> cctx)
        throws IgniteCheckedException {
        rowCache.onCacheRegistered(cctx);

        synchronized (schemaMux) {
            createSchemaIfNeeded(schemaName, false);
        }

        cacheName2schema.put(cacheName, schemaName);

        createSqlFunctions(schemaName, cctx.config().getSqlFunctionClasses());
    }

    /** {@inheritDoc} */
    @Override public void unregisterCache(GridCacheContext cctx, boolean rmvIdx) {
        rowCache.onCacheUnregistered(cctx);

        String cacheName = cctx.name();

        String schemaName = schema(cacheName);

        H2Schema schema = schemas.get(schemaName);

        if (schema != null) {
            onCacheStop(cacheName);
            dmlProc.onCacheStop(cacheName);

            // Remove this mapping only after callback to DML proc - it needs that mapping internally
            cacheName2schema.remove(cacheName);

            // Drop tables.
            Collection<H2TableDescriptor> rmvTbls = new HashSet<>();

            for (H2TableDescriptor tbl : schema.tables()) {
                if (F.eq(tbl.cache().name(), cacheName)) {
                    try {
                        tbl.table().setRemoveIndexOnDestroy(rmvIdx);

                        dropTable(tbl);
                    }
                    catch (IgniteCheckedException e) {
                        U.error(log, "Failed to drop table on cache stop (will ignore): " + tbl.fullTableName(), e);
                    }

                    schema.drop(tbl);

                    rmvTbls.add(tbl);
                }
            }

            synchronized (schemaMux) {
                if (schema.decrementUsageCount()) {
                    schemas.remove(schemaName);

                    try {
                        dropSchema(schemaName);
                    }
                    catch (IgniteException e) {
                        U.error(log, "Failed to drop schema on cache stop (will ignore): " + cacheName, e);
                    }
                }
            }

            conns.values().forEach(H2ConnectionWrapper::clearStatementCache);

            for (H2TableDescriptor tbl : rmvTbls) {
                for (Index idx : tbl.table().getIndexes())
                    idx.close(null);
            }

            int cacheId = CU.cacheId(cacheName);

            for (Iterator<Map.Entry<H2TwoStepCachedQueryKey, H2TwoStepCachedQuery>> it =
                twoStepCache.entrySet().iterator(); it.hasNext();) {
                Map.Entry<H2TwoStepCachedQueryKey, H2TwoStepCachedQuery> e = it.next();

                GridCacheTwoStepQuery qry = e.getValue().query();

                if (!F.isEmpty(qry.cacheIds()) && qry.cacheIds().contains(cacheId))
                    it.remove();
            }

            for (Iterator<Map.Entry<String, List<Integer>>> it = sqlToCacheIdsCache.entrySet().iterator(); it.hasNext();) {
                Map.Entry<String, List<Integer>> entry = it.next();

                assert entry != null;
                assert entry.getValue() != null;

                if (entry.getValue().contains(cacheId))
                    it.remove();
            }
        }
    }

    /**
     * Remove all cached queries from cached two-steps queries.
     */
    private void clearCachedQueries() {
        twoStepCache = new GridBoundedConcurrentLinkedHashMap<>(TWO_STEP_QRY_CACHE_SIZE);
    }

    /** {@inheritDoc} */
    @Override public IndexingQueryFilter backupFilter(@Nullable final AffinityTopologyVersion topVer,
        @Nullable final int[] parts) {
        return new IndexingQueryFilterImpl(ctx, topVer, parts);
    }

    /**
     * @return Ready topology version.
     */
    public AffinityTopologyVersion readyTopologyVersion() {
        return ctx.cache().context().exchange().readyAffinityVersion();
    }

    /**
     * @param readyVer Ready topology version.
     *
     * @return {@code true} If pending distributed exchange exists because server topology is changed.
     */
    public boolean serverTopologyChanged(AffinityTopologyVersion readyVer) {
        GridDhtPartitionsExchangeFuture fut = ctx.cache().context().exchange().lastTopologyFuture();

        if (fut.isDone())
            return false;

        AffinityTopologyVersion initVer = fut.initialVersion();

        return initVer.compareTo(readyVer) > 0 && !fut.firstEvent().node().isClient();
    }

    /**
     * @param topVer Topology version.
     * @throws IgniteCheckedException If failed.
     */
    public void awaitForReadyTopologyVersion(AffinityTopologyVersion topVer) throws IgniteCheckedException {
        IgniteInternalFuture<?> fut = ctx.cache().context().exchange().affinityReadyFuture(topVer);

        if (fut != null)
            fut.get();
    }

    /** {@inheritDoc} */
    @Override public void onDisconnected(IgniteFuture<?> reconnectFut) {
        rdcQryExec.onDisconnected(reconnectFut);
    }

    /**
     * Bind query parameters and calculate partitions derived from the query.
     *
     * @param partInfoList Collection of query derived partition info.
     * @param params Query parameters.
     * @return Partitions.
     * @throws IgniteCheckedException, If fails.
     */
    private int[] calculateQueryPartitions(CacheQueryPartitionInfo[] partInfoList, Object[] params)
        throws IgniteCheckedException {

        ArrayList<Integer> list = new ArrayList<>(partInfoList.length);

        for (CacheQueryPartitionInfo partInfo: partInfoList) {
            int partId = (partInfo.partition() >= 0) ? partInfo.partition() :
                bindPartitionInfoParameter(partInfo, params);

            int i = 0;

            while (i < list.size() && list.get(i) < partId)
                i++;

            if (i < list.size()) {
                if (list.get(i) > partId)
                    list.add(i, partId);
            }
            else
                list.add(partId);
        }

        int[] result = new int[list.size()];

        for (int i = 0; i < list.size(); i++)
            result[i] = list.get(i);

        return result;
    }

    /**
     * Bind query parameter to partition info and calculate partition.
     *
     * @param partInfo Partition Info.
     * @param params Query parameters.
     * @return Partition.
     * @throws IgniteCheckedException, If fails.
     */
    private int bindPartitionInfoParameter(CacheQueryPartitionInfo partInfo, Object[] params)
        throws IgniteCheckedException {
        assert partInfo != null;
        assert partInfo.partition() < 0;

        GridH2RowDescriptor desc = dataTable(schema(partInfo.cacheName()), partInfo.tableName()).rowDescriptor();

        Object param = H2Utils.convert(params[partInfo.paramIdx()],
                desc, partInfo.dataType());

        return kernalContext().affinity().partition(partInfo.cacheName(), param);
    }

    /** {@inheritDoc} */
    @Override public Collection<GridRunningQueryInfo> runningQueries(long duration) {
        Collection<GridRunningQueryInfo> res = new ArrayList<>();

        res.addAll(runs.values());
        res.addAll(rdcQryExec.longRunningQueries(duration));

        return res;
    }

    /** {@inheritDoc} */
    @Override public void cancelQueries(Collection<Long> queries) {
        if (!F.isEmpty(queries)) {
            for (Long qryId : queries) {
                GridRunningQueryInfo run = runs.get(qryId);

                if (run != null)
                    run.cancel();
            }

            rdcQryExec.cancelQueries(queries);
        }
    }

    /** {@inheritDoc} */
    @Override public void cancelAllQueries() {
        mapQryExec.cancelLazyWorkers();

        for (H2ConnectionWrapper c : conns.values())
            U.close(c, log);
    }

    /**
     * @return Per-thread connections.
     */
    public Map<Thread, ?> perThreadConnections() {
        return conns;
    }

    /**
     * Extracts cache identifiers from {@link Prepared}.
     *
     * @param p Prepared statement.
     * @return Relevant cache identifiers for the given prepared statement.
     */
    public List<Integer> collectCacheIds(Prepared p) {
        List<Integer> cacheIds = new ArrayList<>();

        if (p != null && p instanceof Select) {
            Select select = (Select) p;

            Set<Table> tbls = select.getTables();

            for (Table tbl : tbls) {
                if (tbl instanceof GridH2Table)
                    cacheIds.add(((GridH2Table)tbl).cacheId());
            }
        }

        return cacheIds;
    }


    /**
     * Collect cache identifiers from two-step query.
     *
     * @param mainCacheId Id of main cache.
     * @param twoStepQry Two-step query.
     * @return Result.
     */
    @Nullable public List<Integer> collectCacheIds(@Nullable Integer mainCacheId, GridCacheTwoStepQuery twoStepQry) {
        LinkedHashSet<Integer> caches0 = new LinkedHashSet<>();

        int tblCnt = twoStepQry.tablesCount();

        if (mainCacheId != null)
            caches0.add(mainCacheId);

        if (tblCnt > 0) {
            for (QueryTable tblKey : twoStepQry.tables()) {
                GridH2Table tbl = dataTable(tblKey);

                if (tbl != null) {
                    int cacheId = tbl.cacheId();

                    caches0.add(cacheId);
                }
            }
        }

        if (caches0.isEmpty())
            return null;
        else {
            //Prohibit usage indices with different numbers of segments in same query.
            List<Integer> cacheIds = new ArrayList<>(caches0);

            processCaches(cacheIds, twoStepQry);

            return cacheIds;
        }
    }

    /**
<<<<<<< HEAD
     * @param cacheIds Cache IDs.
     * @param topVer Topology version.
     * @param explicitParts Explicit partitions list.
     * @param reserved Reserved list.
     * @return {@code true} If all the needed partitions successfully reserved.
     * @throws IgniteCheckedException If failed.
     */
    public boolean reservePartitions(
        @Nullable List<Integer> cacheIds,
        AffinityTopologyVersion topVer,
        final int[] explicitParts,
        List<GridReservable> reserved
    ) throws IgniteCheckedException {
        assert topVer != null;

        if (F.isEmpty(cacheIds) || ctx.clientNode())
            return true;

        Collection<Integer> partIds = wrap(explicitParts);

        for (int i = 0; i < cacheIds.size(); i++) {
            GridCacheContext<?, ?> cctx = ctx.cache().context().cacheContext(cacheIds.get(i));

            if (cctx == null) // Cache was not found, probably was not deployed yet.
                return false;

            if (cctx.isLocal() || !cctx.rebalanceEnabled())
                continue;

            // For replicated cache topology version does not make sense.
            final ReservationKey grpKey = new ReservationKey(cctx.name(), cctx.isReplicated() ? null : topVer);

            GridReservable r = reservations.get(grpKey);

            if (explicitParts == null && r != null) { // Try to reserve group partition if any and no explicits.
                if (r != ReplicatedReservation.INSTANCE) {
                    if (!r.reserve())
                        return false; // We need explicit partitions here -> retry.

                    reserved.add(r);
                }
            }
            else { // Try to reserve partitions one by one.
                int partsCnt = cctx.affinity().partitions();

                if (cctx.isReplicated()) { // Check all the partitions are in owning state for replicated cache.
                    if (r == null) { // Check only once.
                        for (int p = 0; p < partsCnt; p++) {
                            GridDhtLocalPartition part = partition(cctx, p);

                            // We don't need to reserve partitions because they will not be evicted in replicated caches.
                            if (part == null || part.state() != OWNING)
                                return false;
                        }

                        // Mark that we checked this replicated cache.
                        reservations.putIfAbsent(grpKey, ReplicatedReservation.INSTANCE);
                    }
                }
                else { // Reserve primary partitions for partitioned cache (if no explicit given).
                    if (explicitParts == null)
                        partIds = cctx.affinity().primaryPartitions(ctx.localNodeId(), topVer);

                    for (int partId : partIds) {
                        GridDhtLocalPartition part = partition(cctx, partId);

                        if (part == null || part.state() != OWNING || !part.reserve())
                            return false;

                        reserved.add(part);

                        // Double check that we are still in owning state and partition contents are not cleared.
                        if (part.state() != OWNING)
                            return false;
                    }

                    if (explicitParts == null) {
                        // We reserved all the primary partitions for cache, attempt to add group reservation.
                        GridDhtPartitionsReservation grp = new GridDhtPartitionsReservation(topVer, cctx, "SQL");

                        if (grp.register(reserved.subList(reserved.size() - partIds.size(), reserved.size()))) {
                            if (reservations.putIfAbsent(grpKey, grp) != null)
                                throw new IllegalStateException("Reservation already exists.");

                            grp.onPublish(new CI1<GridDhtPartitionsReservation>() {
                                @Override public void apply(GridDhtPartitionsReservation r) {
                                    reservations.remove(grpKey, r);
                                }
                            });
                        }
                    }
                }
            }
        }

        return true;
    }

    /**
     * @param cctx Cache context.
     * @param p Partition ID.
     * @return Partition.
     */
    private GridDhtLocalPartition partition(GridCacheContext<?, ?> cctx, int p) {
        return cctx.topology().localPartition(p, NONE, false);
    }

    /**
     * @param ints Integers.
     * @return Collection wrapper.
     */
    private static Collection<Integer> wrap(final int[] ints) {
        if (ints == null)
            return null;

        if (ints.length == 0)
            return Collections.emptySet();

        return new AbstractCollection<Integer>() {
            @SuppressWarnings("NullableProblems")
            @Override public Iterator<Integer> iterator() {
                return new Iterator<Integer>() {
                    /** */
                    private int i = 0;

                    @Override public boolean hasNext() {
                        return i < ints.length;
                    }

                    @Override public Integer next() {
                        return ints[i++];
                    }

                    @Override public void remove() {
                        throw new UnsupportedOperationException();
                    }
                };
            }

            @Override public int size() {
                return ints.length;
            }
        };
    }

    /**
     * @param cacheName Cache name.
     */
    public void onCacheStop(String cacheName) {
        // Drop group reservations.
        for (ReservationKey grpKey : reservations.keySet()) {
            if (F.eq(grpKey.cacheName(), cacheName))
                reservations.remove(grpKey);
        }
=======
     * @return {@code True} is system views exist.
     */
    private boolean hasSystemViews(GridCacheTwoStepQuery twoStepQry) {
        if (twoStepQry.tablesCount() > 0) {
            for (QueryTable tbl : twoStepQry.tables()) {
                if (QueryUtils.SCHEMA_SYS.equals(tbl.schema()))
                    return true;
            }
        }

        return false;
>>>>>>> fcbd297b
    }

    /**
     * Closeable iterator.
     */
    private interface ClIter<X> extends AutoCloseable, Iterator<X> {
        // No-op.
    }
}<|MERGE_RESOLUTION|>--- conflicted
+++ resolved
@@ -53,6 +53,7 @@
 import org.apache.ignite.IgniteException;
 import org.apache.ignite.IgniteLogger;
 import org.apache.ignite.IgniteSystemProperties;
+import org.apache.ignite.cache.PartitionLossPolicy;
 import org.apache.ignite.cache.query.FieldsQueryCursor;
 import org.apache.ignite.cache.query.QueryCancelledException;
 import org.apache.ignite.cache.query.QueryCursor;
@@ -65,12 +66,14 @@
 import org.apache.ignite.internal.IgniteInternalFuture;
 import org.apache.ignite.internal.processors.affinity.AffinityTopologyVersion;
 import org.apache.ignite.internal.processors.cache.CacheEntryImpl;
+import org.apache.ignite.internal.processors.cache.CacheInvalidStateException;
 import org.apache.ignite.internal.processors.cache.CacheObjectUtils;
 import org.apache.ignite.internal.processors.cache.CacheObjectValueContext;
 import org.apache.ignite.internal.processors.cache.GridCacheContext;
 import org.apache.ignite.internal.processors.cache.GridCacheSharedContext;
 import org.apache.ignite.internal.processors.cache.QueryCursorImpl;
 import org.apache.ignite.internal.processors.cache.distributed.dht.GridDhtLocalPartition;
+import org.apache.ignite.internal.processors.cache.distributed.dht.GridDhtPartitionState;
 import org.apache.ignite.internal.processors.cache.distributed.dht.GridDhtPartitionsReservation;
 import org.apache.ignite.internal.processors.cache.distributed.dht.GridReservable;
 import org.apache.ignite.internal.processors.cache.distributed.dht.preloader.GridDhtPartitionsExchangeFuture;
@@ -188,12 +191,9 @@
 import org.h2.api.ErrorCode;
 import org.h2.api.JavaObjectSerializer;
 import org.h2.command.Prepared;
-<<<<<<< HEAD
 import org.h2.command.dml.Insert;
 import org.h2.command.dml.Select;
-=======
 import org.h2.command.dml.NoOperation;
->>>>>>> fcbd297b
 import org.h2.engine.Session;
 import org.h2.engine.SysProperties;
 import org.h2.index.Index;
@@ -205,6 +205,7 @@
 import org.h2.util.JdbcUtils;
 import org.jetbrains.annotations.NotNull;
 import org.jetbrains.annotations.Nullable;
+import org.jsr166.ConcurrentHashMap8;
 
 import static org.apache.ignite.IgniteSystemProperties.IGNITE_H2_DEBUG_CONSOLE;
 import static org.apache.ignite.IgniteSystemProperties.IGNITE_H2_DEBUG_CONSOLE_PORT;
@@ -212,15 +213,15 @@
 import static org.apache.ignite.IgniteSystemProperties.IGNITE_H2_INDEXING_CACHE_THREAD_USAGE_TIMEOUT;
 import static org.apache.ignite.IgniteSystemProperties.getInteger;
 import static org.apache.ignite.IgniteSystemProperties.getString;
-<<<<<<< HEAD
-import static org.apache.ignite.internal.processors.affinity.AffinityTopologyVersion.NONE;
-import static org.apache.ignite.internal.processors.cache.distributed.dht.GridDhtPartitionState.OWNING;
-=======
+import static org.apache.ignite.cache.PartitionLossPolicy.READ_ONLY_SAFE;
+import static org.apache.ignite.cache.PartitionLossPolicy.READ_WRITE_SAFE;
+import static org.apache.ignite.internal.processors.cache.distributed.dht.GridDhtPartitionState.LOST;
 import static org.apache.ignite.internal.processors.cache.mvcc.MvccUtils.checkActive;
 import static org.apache.ignite.internal.processors.cache.mvcc.MvccUtils.mvccEnabled;
 import static org.apache.ignite.internal.processors.cache.mvcc.MvccUtils.tx;
 import static org.apache.ignite.internal.processors.cache.mvcc.MvccUtils.txStart;
->>>>>>> fcbd297b
+import static org.apache.ignite.internal.processors.affinity.AffinityTopologyVersion.NONE;
+import static org.apache.ignite.internal.processors.cache.distributed.dht.GridDhtPartitionState.OWNING;
 import static org.apache.ignite.internal.processors.cache.query.GridCacheQueryType.SQL;
 import static org.apache.ignite.internal.processors.cache.query.GridCacheQueryType.SQL_FIELDS;
 import static org.apache.ignite.internal.processors.cache.query.GridCacheQueryType.TEXT;
@@ -1092,26 +1093,24 @@
      * @throws IgniteCheckedException If failed.
      */
     @SuppressWarnings("unchecked")
-    GridQueryFieldsResult queryLocalSqlFields(final String schemaName, String qry,
-        @Nullable final Collection<Object> params, final IndexingQueryFilter filter, boolean enforceJoinOrder,
-<<<<<<< HEAD
-        final int timeout, final GridQueryCancel cancel, final int[] parts) throws IgniteCheckedException {
-        final Connection conn = connectionForSchema(schemaName);
-=======
-        boolean startTx, int timeout, final GridQueryCancel cancel,
-        MvccQueryTracker mvccTracker) throws IgniteCheckedException {
->>>>>>> fcbd297b
-
+    GridQueryFieldsResult queryLocalSqlFields(
+        final String schemaName,
+        final String qry,
+        @Nullable final Collection<Object> params,
+        final IndexingQueryFilter filter,
+        boolean enforceJoinOrder,
+        boolean startTx,
+        final int timeout,
+        final GridQueryCancel cancel,
+        MvccQueryTracker mvccTracker,
+        final int[] parts
+    ) throws IgniteCheckedException {
         GridNearTxLocal tx = null; boolean mvccEnabled = mvccEnabled(kernalContext());
 
         assert mvccEnabled || mvccTracker == null;
 
-<<<<<<< HEAD
-        final Prepared p = GridSqlQueryParser.prepared(stmt);
-=======
         try {
             final Connection conn = connectionForSchema(schemaName);
->>>>>>> fcbd297b
 
             H2Utils.setupConnection(conn, false, enforceJoinOrder);
 
@@ -1120,7 +1119,7 @@
             if (GridSqlQueryParser.checkMultipleStatements(stmt))
                 throw new IgniteSQLException("Multiple statements queries are not supported for local queries");
 
-            Prepared p = GridSqlQueryParser.prepared(stmt);
+        final Prepared p = GridSqlQueryParser.prepared(stmt);
 
             if (DmlStatementsProcessor.isDmlStatement(p)) {
                 SqlFieldsQuery fldsQry = new SqlFieldsQuery(qry);
@@ -1128,36 +1127,6 @@
                 if (params != null)
                     fldsQry.setArgs(params.toArray());
 
-<<<<<<< HEAD
-        final GridRunningQueryInfo run = new GridRunningQueryInfo(qryIdGen.incrementAndGet(), qry, SQL_FIELDS,
-            schemaName, U.currentTimeMillis(), cancel, true);
-
-        runs.putIfAbsent(run.id(), run);
-
-        List<Integer> cacheIds = getCacheIds(p);
-
-        AffinityTopologyVersion topVer = readyTopologyVersion();
-
-        final List<GridReservable> reserved = new ArrayList<>();
-
-        if (!reservePartitions(cacheIds, topVer, parts, reserved))
-            throw new IgniteCheckedException("Failed to reserve partitions for [cacheIds=" + cacheIds +
-                ", topVer=" + topVer + ", parts=" + Arrays.toString(parts) + ']');
-
-        final GridH2QueryContext ctx = new GridH2QueryContext(nodeId, nodeId, 0, LOCAL)
-            .filter(filter)
-            .distributedJoinMode(OFF)
-            .reservations(reserved);
-
-        return new GridQueryFieldsResultAdapter(meta, null) {
-            @Override public GridCloseableIterator<List<?>> iterator() throws IgniteCheckedException {
-                try {
-                    assert GridH2QueryContext.get() == null;
-
-                    GridH2QueryContext.set(ctx);
-
-                    ResultSet rs = executeSqlQueryWithTimer(stmt, conn, qry, params, timeout, cancel);
-=======
                 fldsQry.setEnforceJoinOrder(enforceJoinOrder);
                 fldsQry.setTimeout(timeout, TimeUnit.MILLISECONDS);
 
@@ -1168,8 +1137,25 @@
                     IgniteQueryErrorCode.UNSUPPORTED_OPERATION);
             }
 
+            final GridRunningQueryInfo run = new GridRunningQueryInfo(qryIdGen.incrementAndGet(), qry, SQL_FIELDS,
+                schemaName, U.currentTimeMillis(), cancel, true);
+
+            runs.putIfAbsent(run.id(), run);
+
+            List<Integer> cacheIds = getCacheIds(p);
+
+            AffinityTopologyVersion topVer = readyTopologyVersion();
+
+            final List<GridReservable> reserved = new ArrayList<>();
+
+            if (!reservePartitions(cacheIds, topVer, parts, reserved))
+                throw new IgniteCheckedException("Failed to reserve partitions for [cacheIds=" + cacheIds +
+                    ", topVer=" + topVer + ", parts=" + Arrays.toString(parts) + ']');
+
             final GridH2QueryContext ctx = new GridH2QueryContext(nodeId, nodeId, 0, LOCAL)
-                .filter(filter).distributedJoinMode(OFF);
+                .filter(filter)
+                .distributedJoinMode(OFF)
+                .reservations(reserved);
 
             boolean forUpdate = GridSqlQueryParser.isForUpdateQuery(p);
 
@@ -1216,7 +1202,6 @@
                         }
 
                         sfuFut = new GridNearTxSelectForUpdateFuture(cctx, tx, timeout);
->>>>>>> fcbd297b
 
                         sfuFut.initLocal();
                     }
@@ -1228,30 +1213,15 @@
             try {
                 meta = H2Utils.meta(stmt.getMetaData());
 
-<<<<<<< HEAD
-                    close();
-                }
-            }
-
-            @Override public void close() {
-                if (!closed) {
-                    super.close();
-
-                    ctx.clearContext(false);
-
-                    runs.remove(run.id());
-=======
                 if (forUpdate) {
                     assert meta.size() >= 1;
 
                     meta = meta.subList(0, meta.size() - 1);
->>>>>>> fcbd297b
                 }
             }
             catch (SQLException e) {
                 throw new IgniteCheckedException("Cannot prepare query metadata", e);
             }
-
             GridNearTxLocal tx0 = tx;
             MvccQueryTracker mvccTracker0 = mvccTracker;
             GridNearTxSelectForUpdateFuture sfuFut0 = sfuFut;
@@ -1331,6 +1301,18 @@
                         GridH2QueryContext.clearThreadLocal();
 
                         runs.remove(run.id());
+
+                        close();
+                    }
+                }
+
+                @Override public void close() {
+                    if (!closed) {
+                        super.close();
+
+                        ctx.clearContext(false);
+
+                        runs.remove(run.id());
                     }
                 }
             };
@@ -1342,7 +1324,6 @@
             throw e;
         }
     }
-
     /**
      * Returns all affected caches ids for the give prepared statement.
      *
@@ -1621,18 +1602,19 @@
         boolean enforceJoinOrder = qry.isEnforceJoinOrder(), startTx = autoStartTx(qry);
         int timeout = qry.getTimeout();
 
-<<<<<<< HEAD
-        final GridQueryFieldsResult res = queryLocalSqlFields(schemaName, sql, F.asList(args), filter,
-            qry.isEnforceJoinOrder(), qry.getTimeout(), cancel, qry.getPartitions());
-
-        QueryCursorImpl<List<?>> cursor = new QueryCursorImpl<List<?>>(new Iterable<List<?>>() {
-=======
-        final GridQueryFieldsResult res = queryLocalSqlFields(schemaName, sql, params, filter,
-            enforceJoinOrder, startTx, timeout, cancel);
+        final GridQueryFieldsResult res = queryLocalSqlFields(
+            schemaName,
+            sql,
+            params,
+            filter,
+            enforceJoinOrder,
+            startTx,
+            timeout,
+            cancel,
+            qry.getPartitions());
 
         QueryCursorImpl<List<?>> cursor = new QueryCursorImpl<>(new Iterable<List<?>>() {
             @SuppressWarnings("NullableProblems")
->>>>>>> fcbd297b
             @Override public Iterator<List<?>> iterator() {
                 try {
                     return new GridQueryCacheObjectsIterator(res.iterator(), objectContext(), keepBinary);
@@ -1732,7 +1714,6 @@
 
         H2Utils.setupConnection(conn, false, false);
 
-<<<<<<< HEAD
         List<Integer> cacheIds = Collections.singletonList(tbl.cache().cacheId());
 
         AffinityTopologyVersion topVer = readyTopologyVersion();
@@ -1764,16 +1745,11 @@
             throw new IgniteCheckedException("Failed to reserve partitions for [cacheIds=" + cacheIds +
                 ", topVer=" + topVer + ", parts=" + Arrays.toString(parts) + ']');
 
-        GridH2QueryContext ctx = new GridH2QueryContext(nodeId, nodeId, 0, LOCAL)
+        GridH2QueryContext qctx = new GridH2QueryContext(nodeId, nodeId, 0, LOCAL)
             .filter(filter)
             .distributedJoinMode(OFF)
             .reservations(reserved);
 
-        GridH2QueryContext.set(ctx);
-=======
-        GridH2QueryContext qctx = new GridH2QueryContext(nodeId, nodeId, 0, LOCAL).filter(filter)
-            .distributedJoinMode(OFF);
-
         PreparedStatement stmt = preparedStatementWithParams(conn, sql, params, true);
 
         MvccQueryTracker mvccTracker = mvccTracker(stmt, false);
@@ -1782,7 +1758,6 @@
             qctx.mvccSnapshot(mvccTracker.snapshot());
 
         GridH2QueryContext.set(qctx);
->>>>>>> fcbd297b
 
         GridRunningQueryInfo run = new GridRunningQueryInfo(qryIdGen.incrementAndGet(), qry, SQL, schemaName,
             U.currentTimeMillis(), null, true);
@@ -1797,12 +1772,10 @@
         finally {
             GridH2QueryContext.clearThreadLocal();
 
-<<<<<<< HEAD
-            ctx.clearContext(false);
-=======
             if (mvccTracker != null)
                 mvccTracker.onDone();
->>>>>>> fcbd297b
+
+            qctx.clearContext(false);
 
             runs.remove(run.id());
         }
@@ -3890,45 +3863,68 @@
     }
 
     /**
-<<<<<<< HEAD
+     * @return {@code True} is system views exist.
+     */
+    private boolean hasSystemViews(GridCacheTwoStepQuery twoStepQry) {
+        if (twoStepQry.tablesCount() > 0) {
+            for (QueryTable tbl : twoStepQry.tables()) {
+                if (QueryUtils.SCHEMA_SYS.equals(tbl.schema()))
+                    return true;
+            }
+        }
+
+        return false;
+    }
+
+    /**
      * @param cacheIds Cache IDs.
      * @param topVer Topology version.
      * @param explicitParts Explicit partitions list.
      * @param reserved Reserved list.
-     * @return {@code true} If all the needed partitions successfully reserved.
+     * @param nodeId Node ID.
+     * @param reqId Request ID.
+     * @return String which is null in case of success or with causeMessage if failed
      * @throws IgniteCheckedException If failed.
      */
-    public boolean reservePartitions(
+    private String reservePartitions(
         @Nullable List<Integer> cacheIds,
         AffinityTopologyVersion topVer,
         final int[] explicitParts,
-        List<GridReservable> reserved
+        List<GridReservable> reserved,
+        UUID nodeId,
+        long reqId
     ) throws IgniteCheckedException {
         assert topVer != null;
 
         if (F.isEmpty(cacheIds) || ctx.clientNode())
-            return true;
+            return null;
 
         Collection<Integer> partIds = wrap(explicitParts);
 
         for (int i = 0; i < cacheIds.size(); i++) {
             GridCacheContext<?, ?> cctx = ctx.cache().context().cacheContext(cacheIds.get(i));
 
-            if (cctx == null) // Cache was not found, probably was not deployed yet.
-                return false;
+            // Cache was not found, probably was not deployed yet.
+            if (cctx == null) {
+                return String.format("Failed to reserve partitions for query (cache is not found on " +
+                        "local node) [localNodeId=%s, rmtNodeId=%s, reqId=%s, affTopVer=%s, cacheId=%s]",
+                    ctx.localNodeId(), nodeId, reqId, topVer, cacheIds.get(i));
+            }
 
             if (cctx.isLocal() || !cctx.rebalanceEnabled())
                 continue;
 
             // For replicated cache topology version does not make sense.
-            final ReservationKey grpKey = new ReservationKey(cctx.name(), cctx.isReplicated() ? null : topVer);
+            final MapReservationKey grpKey = new MapReservationKey(cctx.name(), cctx.isReplicated() ? null : topVer);
 
             GridReservable r = reservations.get(grpKey);
 
             if (explicitParts == null && r != null) { // Try to reserve group partition if any and no explicits.
-                if (r != ReplicatedReservation.INSTANCE) {
+                if (r != MapReplicatedReservation.INSTANCE) {
                     if (!r.reserve())
-                        return false; // We need explicit partitions here -> retry.
+                        return String.format("Failed to reserve partitions for query (group " +
+                            "reservation failed) [localNodeId=%s, rmtNodeId=%s, reqId=%s, affTopVer=%s, cacheId=%s, " +
+                            "cacheName=%s]",ctx.localNodeId(), nodeId, reqId, topVer, cacheIds.get(i), cctx.name());
 
                     reserved.add(r);
                 }
@@ -3942,36 +3938,111 @@
                             GridDhtLocalPartition part = partition(cctx, p);
 
                             // We don't need to reserve partitions because they will not be evicted in replicated caches.
-                            if (part == null || part.state() != OWNING)
-                                return false;
+                            GridDhtPartitionState partState = part != null ? part.state() : null;
+
+                            if (partState != OWNING)
+                                return String.format("Failed to reserve partitions for query " +
+                                        "(partition of REPLICATED cache is not in OWNING state) [" +
+                                        "localNodeId=%s, rmtNodeId=%s, reqId=%s, affTopVer=%s, cacheId=%s, cacheName=%s, " +
+                                        "part=%s, partFound=%s, partState=%s]",
+                                    ctx.localNodeId(),
+                                    nodeId,
+                                    reqId,
+                                    topVer,
+                                    cacheIds.get(i),
+                                    cctx.name(),
+                                    p,
+                                    (part != null),
+                                    partState
+                                );
                         }
 
                         // Mark that we checked this replicated cache.
-                        reservations.putIfAbsent(grpKey, ReplicatedReservation.INSTANCE);
+                        reservations.putIfAbsent(grpKey, MapReplicatedReservation.INSTANCE);
                     }
                 }
                 else { // Reserve primary partitions for partitioned cache (if no explicit given).
                     if (explicitParts == null)
                         partIds = cctx.affinity().primaryPartitions(ctx.localNodeId(), topVer);
 
+                    int reservedCnt = 0;
+
                     for (int partId : partIds) {
                         GridDhtLocalPartition part = partition(cctx, partId);
 
-                        if (part == null || part.state() != OWNING || !part.reserve())
-                            return false;
+                        GridDhtPartitionState partState = part != null ? part.state() : null;
+
+                        if (partState != OWNING) {
+                            if (partState == LOST)
+                                ignoreLostPartitionIfPossible(cctx, part);
+                            else {
+                                return String.format("Failed to reserve partitions for query " +
+                                        "(partition of PARTITIONED cache is not found or not in OWNING state) [" +
+                                        "localNodeId=%s, rmtNodeId=%s, reqId=%s, affTopVer=%s, cacheId=%s, " +
+                                        "cacheName=%s, part=%s, partFound=%s, partState=%s]",
+                                    ctx.localNodeId(),
+                                    nodeId,
+                                    reqId,
+                                    topVer,
+                                    cacheIds.get(i),
+                                    cctx.name(),
+                                    partId,
+                                    (part != null),
+                                    partState
+                                );
+                            }
+                        }
+
+                        if (!part.reserve()) {
+                            return String.format("Failed to reserve partitions for query " +
+                                    "(partition of PARTITIONED cache cannot be reserved) [" +
+                                    "localNodeId=%s, rmtNodeId=%s, reqId=%s, affTopVer=%s, cacheId=%s, " +
+                                    "cacheName=%s, part=%s, partFound=%s, partState=%s]",
+                                ctx.localNodeId(),
+                                nodeId,
+                                reqId,
+                                topVer,
+                                cacheIds.get(i),
+                                cctx.name(),
+                                partId,
+                                true,
+                                partState
+                            );
+                        }
 
                         reserved.add(part);
 
+                        reservedCnt++;
+
                         // Double check that we are still in owning state and partition contents are not cleared.
-                        if (part.state() != OWNING)
-                            return false;
+                        partState = part.state();
+
+                        if (partState != OWNING) {
+                            if (partState == LOST)
+                                ignoreLostPartitionIfPossible(cctx, part);
+                            else {
+                                return String.format("Failed to reserve partitions for query " +
+                                        "(partition of PARTITIONED cache is not in OWNING state after reservation) [" +
+                                        "localNodeId=%s, rmtNodeId=%s, reqId=%s, affTopVer=%s, cacheId=%s, " +
+                                        "cacheName=%s, part=%s, partState=%s]",
+                                    ctx.localNodeId(),
+                                    nodeId,
+                                    reqId,
+                                    topVer,
+                                    cacheIds.get(i),
+                                    cctx.name(),
+                                    partId,
+                                    partState
+                                );
+                            }
+                        }
                     }
 
-                    if (explicitParts == null) {
+                    if (explicitParts == null && reservedCnt > 0) {
                         // We reserved all the primary partitions for cache, attempt to add group reservation.
                         GridDhtPartitionsReservation grp = new GridDhtPartitionsReservation(topVer, cctx, "SQL");
 
-                        if (grp.register(reserved.subList(reserved.size() - partIds.size(), reserved.size()))) {
+                        if (grp.register(reserved.subList(reserved.size() - reservedCnt, reserved.size()))) {
                             if (reservations.putIfAbsent(grpKey, grp) != null)
                                 throw new IllegalStateException("Reservation already exists.");
 
@@ -3986,7 +4057,7 @@
             }
         }
 
-        return true;
+        return null;
     }
 
     /**
@@ -3996,6 +4067,25 @@
      */
     private GridDhtLocalPartition partition(GridCacheContext<?, ?> cctx, int p) {
         return cctx.topology().localPartition(p, NONE, false);
+    }
+
+    /**
+     * Decide whether to ignore or proceed with lost partition.
+     *
+     * @param cctx Cache context.
+     * @param part Partition.
+     * @throws IgniteCheckedException If failed.
+     */
+    private static void ignoreLostPartitionIfPossible(GridCacheContext cctx, GridDhtLocalPartition part)
+        throws IgniteCheckedException {
+        PartitionLossPolicy plc = cctx.config().getPartitionLossPolicy();
+
+        if (plc != null) {
+            if (plc == READ_ONLY_SAFE || plc == READ_WRITE_SAFE) {
+                throw new CacheInvalidStateException("Failed to execute query because cache partition has been " +
+                    "lost [cacheName=" + cctx.name() + ", part=" + part + ']');
+            }
+        }
     }
 
     /**
@@ -4045,19 +4135,6 @@
             if (F.eq(grpKey.cacheName(), cacheName))
                 reservations.remove(grpKey);
         }
-=======
-     * @return {@code True} is system views exist.
-     */
-    private boolean hasSystemViews(GridCacheTwoStepQuery twoStepQry) {
-        if (twoStepQry.tablesCount() > 0) {
-            for (QueryTable tbl : twoStepQry.tables()) {
-                if (QueryUtils.SCHEMA_SYS.equals(tbl.schema()))
-                    return true;
-            }
-        }
-
-        return false;
->>>>>>> fcbd297b
     }
 
     /**
