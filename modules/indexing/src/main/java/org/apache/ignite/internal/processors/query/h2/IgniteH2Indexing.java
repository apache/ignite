/*
 * Licensed to the Apache Software Foundation (ASF) under one or more
 * contributor license agreements.  See the NOTICE file distributed with
 * this work for additional information regarding copyright ownership.
 * The ASF licenses this file to You under the Apache License, Version 2.0
 * (the "License"); you may not use this file except in compliance with
 * the License.  You may obtain a copy of the License at
 *
 *      http://www.apache.org/licenses/LICENSE-2.0
 *
 * Unless required by applicable law or agreed to in writing, software
 * distributed under the License is distributed on an "AS IS" BASIS,
 * WITHOUT WARRANTIES OR CONDITIONS OF ANY KIND, either express or implied.
 * See the License for the specific language governing permissions and
 * limitations under the License.
 */

package org.apache.ignite.internal.processors.query.h2;

import java.lang.reflect.Method;
import java.lang.reflect.Modifier;
import java.math.BigDecimal;
import java.math.BigInteger;
import java.sql.Connection;
import java.sql.DriverManager;
import java.sql.PreparedStatement;
import java.sql.ResultSet;
import java.sql.SQLException;
import java.sql.Statement;
import java.sql.Types;
import java.text.MessageFormat;
import java.util.ArrayList;
import java.util.Arrays;
import java.util.Collection;
import java.util.Collections;
import java.util.HashSet;
import java.util.Iterator;
import java.util.LinkedHashSet;
import java.util.List;
import java.util.Map;
import java.util.UUID;
import java.util.concurrent.ConcurrentHashMap;
import java.util.concurrent.ConcurrentMap;
import java.util.concurrent.TimeUnit;
import java.util.concurrent.atomic.AtomicLong;
import java.util.regex.Pattern;
import javax.cache.Cache;
import javax.cache.CacheException;
import org.apache.ignite.IgniteCheckedException;
import org.apache.ignite.IgniteDataStreamer;
import org.apache.ignite.IgniteException;
import org.apache.ignite.IgniteLogger;
import org.apache.ignite.IgniteSystemProperties;
import org.apache.ignite.cache.query.FieldsQueryCursor;
import org.apache.ignite.cache.query.QueryCancelledException;
import org.apache.ignite.cache.query.QueryCursor;
import org.apache.ignite.cache.query.SqlFieldsQuery;
import org.apache.ignite.cache.query.SqlQuery;
import org.apache.ignite.cache.query.annotations.QuerySqlFunction;
import org.apache.ignite.cluster.ClusterNode;
import org.apache.ignite.internal.GridKernalContext;
import org.apache.ignite.internal.GridTopic;
import org.apache.ignite.internal.IgniteInternalFuture;
import org.apache.ignite.internal.processors.affinity.AffinityTopologyVersion;
import org.apache.ignite.internal.processors.cache.CacheEntryImpl;
import org.apache.ignite.internal.processors.cache.CacheObjectUtils;
import org.apache.ignite.internal.processors.cache.CacheObjectValueContext;
import org.apache.ignite.internal.processors.cache.GridCacheContext;
import org.apache.ignite.internal.processors.cache.GridCacheSharedContext;
import org.apache.ignite.internal.processors.cache.QueryCursorImpl;
import org.apache.ignite.internal.processors.cache.distributed.dht.preloader.GridDhtPartitionsExchangeFuture;
import org.apache.ignite.internal.processors.cache.distributed.near.GridNearTxLocal;
import org.apache.ignite.internal.processors.cache.distributed.near.GridNearTxSelectForUpdateFuture;
import org.apache.ignite.internal.processors.cache.distributed.near.TxTopologyVersionFuture;
import org.apache.ignite.internal.processors.cache.mvcc.MvccQueryTracker;
import org.apache.ignite.internal.processors.cache.mvcc.MvccSnapshot;
import org.apache.ignite.internal.processors.cache.mvcc.MvccUtils;
import org.apache.ignite.internal.processors.cache.persistence.CacheDataRow;
import org.apache.ignite.internal.processors.cache.persistence.tree.io.PageIO;
import org.apache.ignite.internal.processors.cache.query.CacheQueryPartitionInfo;
import org.apache.ignite.internal.processors.cache.query.GridCacheQueryManager;
import org.apache.ignite.internal.processors.cache.query.GridCacheQueryMarshallable;
import org.apache.ignite.internal.processors.cache.query.GridCacheTwoStepQuery;
import org.apache.ignite.internal.processors.cache.query.IgniteQueryErrorCode;
import org.apache.ignite.internal.processors.cache.query.QueryTable;
import org.apache.ignite.internal.processors.cache.query.SqlFieldsQueryEx;
import org.apache.ignite.internal.processors.query.CacheQueryObjectValueContext;
import org.apache.ignite.internal.processors.query.GridQueryCacheObjectsIterator;
import org.apache.ignite.internal.processors.query.GridQueryCancel;
import org.apache.ignite.internal.processors.query.GridQueryFieldMetadata;
import org.apache.ignite.internal.processors.query.GridQueryFieldsResult;
import org.apache.ignite.internal.processors.query.GridQueryFieldsResultAdapter;
import org.apache.ignite.internal.processors.query.GridQueryIndexing;
import org.apache.ignite.internal.processors.query.GridQueryRowCacheCleaner;
import org.apache.ignite.internal.processors.query.GridQueryTypeDescriptor;
import org.apache.ignite.internal.processors.query.GridRunningQueryInfo;
import org.apache.ignite.internal.processors.query.IgniteSQLException;
import org.apache.ignite.internal.processors.query.NestedTxMode;
import org.apache.ignite.internal.processors.query.QueryField;
import org.apache.ignite.internal.processors.query.QueryIndexDescriptorImpl;
import org.apache.ignite.internal.processors.query.QueryUtils;
import org.apache.ignite.internal.processors.query.SqlClientContext;
import org.apache.ignite.internal.processors.query.UpdateSourceIterator;
import org.apache.ignite.internal.processors.query.h2.database.H2RowFactory;
import org.apache.ignite.internal.processors.query.h2.database.H2TreeIndex;
import org.apache.ignite.internal.processors.query.h2.database.io.H2ExtrasInnerIO;
import org.apache.ignite.internal.processors.query.h2.database.io.H2ExtrasLeafIO;
import org.apache.ignite.internal.processors.query.h2.database.io.H2InnerIO;
import org.apache.ignite.internal.processors.query.h2.database.io.H2LeafIO;
import org.apache.ignite.internal.processors.query.h2.database.io.H2MvccInnerIO;
import org.apache.ignite.internal.processors.query.h2.database.io.H2MvccLeafIO;
import org.apache.ignite.internal.processors.query.h2.ddl.DdlStatementsProcessor;
import org.apache.ignite.internal.processors.query.h2.dml.DmlUtils;
import org.apache.ignite.internal.processors.query.h2.dml.UpdatePlan;
import org.apache.ignite.internal.processors.query.h2.opt.GridH2DefaultTableEngine;
import org.apache.ignite.internal.processors.query.h2.opt.GridH2IndexBase;
import org.apache.ignite.internal.processors.query.h2.opt.GridH2PlainRowFactory;
import org.apache.ignite.internal.processors.query.h2.opt.GridH2QueryContext;
import org.apache.ignite.internal.processors.query.h2.opt.GridH2Row;
import org.apache.ignite.internal.processors.query.h2.opt.GridH2RowDescriptor;
import org.apache.ignite.internal.processors.query.h2.opt.GridH2Table;
import org.apache.ignite.internal.processors.query.h2.sql.GridSqlAlias;
import org.apache.ignite.internal.processors.query.h2.sql.GridSqlAst;
import org.apache.ignite.internal.processors.query.h2.sql.GridSqlQuery;
import org.apache.ignite.internal.processors.query.h2.sql.GridSqlQueryParser;
import org.apache.ignite.internal.processors.query.h2.sql.GridSqlQuerySplitter;
import org.apache.ignite.internal.processors.query.h2.sql.GridSqlStatement;
import org.apache.ignite.internal.processors.query.h2.sql.GridSqlTable;
import org.apache.ignite.internal.processors.query.h2.sys.SqlSystemTableEngine;
import org.apache.ignite.internal.processors.query.h2.sys.view.SqlSystemViewBaselineNodes;
import org.apache.ignite.internal.processors.query.h2.sys.view.SqlSystemViewNodeAttributes;
import org.apache.ignite.internal.processors.query.h2.sys.view.SqlSystemViewNodes;
import org.apache.ignite.internal.processors.query.h2.twostep.GridMapQueryExecutor;
import org.apache.ignite.internal.processors.query.h2.twostep.GridReduceQueryExecutor;
import org.apache.ignite.internal.processors.query.h2.twostep.MapQueryLazyWorker;
import org.apache.ignite.internal.processors.query.h2.twostep.msg.GridH2QueryRequest;
import org.apache.ignite.internal.processors.query.h2.sys.view.SqlSystemView;
import org.apache.ignite.internal.processors.query.schema.SchemaIndexCacheVisitor;
import org.apache.ignite.internal.processors.query.schema.SchemaIndexCacheVisitorClosure;
import org.apache.ignite.internal.processors.query.schema.SchemaIndexCacheVisitorImpl;
import org.apache.ignite.internal.processors.timeout.GridTimeoutProcessor;
import org.apache.ignite.internal.sql.SqlParseException;
import org.apache.ignite.internal.sql.SqlParser;
import org.apache.ignite.internal.sql.SqlStrictParseException;
import org.apache.ignite.internal.sql.command.SqlAlterTableCommand;
import org.apache.ignite.internal.sql.command.SqlAlterUserCommand;
import org.apache.ignite.internal.sql.command.SqlBeginTransactionCommand;
import org.apache.ignite.internal.sql.command.SqlBulkLoadCommand;
import org.apache.ignite.internal.sql.command.SqlCommand;
import org.apache.ignite.internal.sql.command.SqlCommitTransactionCommand;
import org.apache.ignite.internal.sql.command.SqlCreateIndexCommand;
import org.apache.ignite.internal.sql.command.SqlCreateUserCommand;
import org.apache.ignite.internal.sql.command.SqlDropIndexCommand;
import org.apache.ignite.internal.sql.command.SqlDropUserCommand;
import org.apache.ignite.internal.sql.command.SqlRollbackTransactionCommand;
import org.apache.ignite.internal.sql.command.SqlSetStreamingCommand;
import org.apache.ignite.internal.util.GridBoundedConcurrentLinkedHashMap;
import org.apache.ignite.internal.util.GridEmptyCloseableIterator;
import org.apache.ignite.internal.util.GridSpinBusyLock;
import org.apache.ignite.internal.util.lang.GridCloseableIterator;
import org.apache.ignite.internal.util.lang.GridPlainRunnable;
import org.apache.ignite.internal.util.lang.IgniteInClosure2X;
import org.apache.ignite.internal.util.typedef.F;
import org.apache.ignite.internal.util.typedef.internal.CU;
import org.apache.ignite.internal.util.typedef.internal.LT;
import org.apache.ignite.internal.util.typedef.internal.SB;
import org.apache.ignite.internal.util.typedef.internal.U;
import org.apache.ignite.lang.IgniteBiClosure;
import org.apache.ignite.lang.IgniteBiTuple;
import org.apache.ignite.lang.IgniteFuture;
import org.apache.ignite.lang.IgniteInClosure;
import org.apache.ignite.lang.IgniteUuid;
import org.apache.ignite.marshaller.Marshaller;
import org.apache.ignite.marshaller.jdk.JdkMarshaller;
import org.apache.ignite.plugin.extensions.communication.Message;
import org.apache.ignite.resources.LoggerResource;
import org.apache.ignite.spi.indexing.IndexingQueryFilter;
import org.apache.ignite.spi.indexing.IndexingQueryFilterImpl;
import org.h2.api.ErrorCode;
import org.h2.api.JavaObjectSerializer;
import org.h2.command.Prepared;
import org.h2.command.dml.NoOperation;
import org.h2.engine.Session;
import org.h2.engine.SysProperties;
import org.h2.index.Index;
import org.h2.jdbc.JdbcStatement;
import org.h2.server.web.WebServer;
import org.h2.table.IndexColumn;
import org.h2.tools.Server;
import org.h2.util.JdbcUtils;
import org.jetbrains.annotations.NotNull;
import org.jetbrains.annotations.Nullable;

import static org.apache.ignite.IgniteSystemProperties.IGNITE_H2_DEBUG_CONSOLE;
import static org.apache.ignite.IgniteSystemProperties.IGNITE_H2_DEBUG_CONSOLE_PORT;
import static org.apache.ignite.IgniteSystemProperties.IGNITE_H2_INDEXING_CACHE_CLEANUP_PERIOD;
import static org.apache.ignite.IgniteSystemProperties.IGNITE_H2_INDEXING_CACHE_THREAD_USAGE_TIMEOUT;
import static org.apache.ignite.IgniteSystemProperties.getInteger;
import static org.apache.ignite.IgniteSystemProperties.getString;
import static org.apache.ignite.internal.processors.cache.mvcc.MvccUtils.checkActive;
import static org.apache.ignite.internal.processors.cache.mvcc.MvccUtils.mvccEnabled;
import static org.apache.ignite.internal.processors.cache.mvcc.MvccUtils.tx;
import static org.apache.ignite.internal.processors.cache.mvcc.MvccUtils.txStart;
import static org.apache.ignite.internal.processors.cache.query.GridCacheQueryType.SQL;
import static org.apache.ignite.internal.processors.cache.query.GridCacheQueryType.SQL_FIELDS;
import static org.apache.ignite.internal.processors.cache.query.GridCacheQueryType.TEXT;
import static org.apache.ignite.internal.processors.query.QueryUtils.KEY_FIELD_NAME;
import static org.apache.ignite.internal.processors.query.QueryUtils.VAL_FIELD_NAME;
import static org.apache.ignite.internal.processors.query.QueryUtils.VER_FIELD_NAME;
import static org.apache.ignite.internal.processors.query.h2.PreparedStatementEx.INVOLVED_CACHES;
import static org.apache.ignite.internal.processors.query.h2.opt.DistributedJoinMode.OFF;
import static org.apache.ignite.internal.processors.query.h2.opt.DistributedJoinMode.distributedJoinMode;
import static org.apache.ignite.internal.processors.query.h2.opt.GridH2QueryType.LOCAL;
import static org.apache.ignite.internal.processors.query.h2.opt.GridH2QueryType.PREPARE;

/**
 * Indexing implementation based on H2 database engine. In this implementation main query language is SQL,
 * fulltext indexing can be performed using Lucene.
 * <p>
 * For each registered {@link GridQueryTypeDescriptor} this SPI will create respective SQL table with
 * {@code '_key'} and {@code '_val'} fields for key and value, and fields from
 * {@link GridQueryTypeDescriptor#fields()}.
 * For each table it will create indexes declared in {@link GridQueryTypeDescriptor#indexes()}.
 */
public class IgniteH2Indexing implements GridQueryIndexing {
    /** A pattern for commands having internal implementation in Ignite. */
    public static final Pattern INTERNAL_CMD_RE = Pattern.compile(
        "^(create|drop)\\s+index|^alter\\s+table|^copy|^set|^begin|^commit|^rollback|^(create|alter|drop)\\s+user",
        Pattern.CASE_INSENSITIVE);

    /*
     * Register IO for indexes.
     */
    static {
        PageIO.registerH2(H2InnerIO.VERSIONS, H2LeafIO.VERSIONS, H2MvccInnerIO.VERSIONS, H2MvccLeafIO.VERSIONS);
        H2ExtrasInnerIO.register();
        H2ExtrasLeafIO.register();

        // Initialize system properties for H2.
        System.setProperty("h2.objectCache", "false");
        System.setProperty("h2.serializeJavaObject", "false");
        System.setProperty("h2.objectCacheMaxPerElementSize", "0"); // Avoid ValueJavaObject caching.
        System.setProperty("h2.optimizeTwoEquals", "false"); // Makes splitter fail on subqueries in WHERE.
    }

    /** Default DB options. */
    private static final String DB_OPTIONS = ";LOCK_MODE=3;MULTI_THREADED=1;DB_CLOSE_ON_EXIT=FALSE" +
        ";DEFAULT_LOCK_TIMEOUT=10000;FUNCTIONS_IN_SCHEMA=true;OPTIMIZE_REUSE_RESULTS=0;QUERY_CACHE_SIZE=0" +
        ";RECOMPILE_ALWAYS=1;MAX_OPERATION_MEMORY=0;NESTED_JOINS=0;BATCH_JOINS=1" +
        ";ROW_FACTORY=\"" + GridH2PlainRowFactory.class.getName() + "\"" +
        ";DEFAULT_TABLE_ENGINE=" + GridH2DefaultTableEngine.class.getName();

        // Uncomment this setting to get debug output from H2 to sysout.
//        ";TRACE_LEVEL_SYSTEM_OUT=3";

    /** Dummy metadata for update result. */
    public static final List<GridQueryFieldMetadata> UPDATE_RESULT_META = Collections.<GridQueryFieldMetadata>
        singletonList(new H2SqlFieldMetadata(null, null, "UPDATED", Long.class.getName()));

    /** */
    private static final int TWO_STEP_QRY_CACHE_SIZE = 1024;

    /** The period of clean up the statement cache. */
    private final Long CLEANUP_STMT_CACHE_PERIOD = Long.getLong(IGNITE_H2_INDEXING_CACHE_CLEANUP_PERIOD, 10_000);

    /** The period of clean up the {@link #conns}. */
    @SuppressWarnings("FieldCanBeLocal")
    private final Long CLEANUP_CONNECTIONS_PERIOD = 2000L;

    /** The timeout to remove entry from the statement cache if the thread doesn't perform any queries. */
    private final Long STATEMENT_CACHE_THREAD_USAGE_TIMEOUT =
        Long.getLong(IGNITE_H2_INDEXING_CACHE_THREAD_USAGE_TIMEOUT, 600 * 1000);

    /** */
    private GridTimeoutProcessor.CancelableTask stmtCacheCleanupTask;

    /** */
    private GridTimeoutProcessor.CancelableTask connCleanupTask;

    /** Logger. */
    @LoggerResource
    private IgniteLogger log;

    /** Node ID. */
    private UUID nodeId;

    /** */
    private Marshaller marshaller;

    /** Collection of schemaNames and registered tables. */
    private final ConcurrentMap<String, H2Schema> schemas = new ConcurrentHashMap<>();

    /** */
    private String dbUrl = "jdbc:h2:mem:";

    /** */
    // TODO https://issues.apache.org/jira/browse/IGNITE-9062
    private final ConcurrentMap<Thread, H2ConnectionWrapper> conns = new ConcurrentHashMap<>();

    /** */
    private GridMapQueryExecutor mapQryExec;

    /** */
    private GridReduceQueryExecutor rdcQryExec;

    /** Cache name -> schema name */
    private final Map<String, String> cacheName2schema = new ConcurrentHashMap<>();

    /** */
    private AtomicLong qryIdGen;

    /** */
    private GridSpinBusyLock busyLock;

    /** */
    private final Object schemaMux = new Object();

    /** */
    private final ConcurrentMap<Long, GridRunningQueryInfo> runs = new ConcurrentHashMap<>();

    /** Row cache. */
    private final H2RowCacheRegistry rowCache = new H2RowCacheRegistry();

    /** */
    // TODO https://issues.apache.org/jira/browse/IGNITE-9062
    private final ThreadLocalObjectPool<H2ConnectionWrapper> connectionPool = new ThreadLocalObjectPool<>(IgniteH2Indexing.this::newConnectionWrapper, 5);

    /** */
    // TODO https://issues.apache.org/jira/browse/IGNITE-9062
    private final ThreadLocal<ThreadLocalObjectPool.Reusable<H2ConnectionWrapper>> connCache = new ThreadLocal<ThreadLocalObjectPool.Reusable<H2ConnectionWrapper>>() {
        @Override public ThreadLocalObjectPool.Reusable<H2ConnectionWrapper> get() {
            ThreadLocalObjectPool.Reusable<H2ConnectionWrapper> reusable = super.get();

            boolean reconnect = true;

            try {
                reconnect = reusable == null || reusable.object().connection().isClosed();
            }
            catch (SQLException e) {
                U.warn(log, "Failed to check connection status.", e);
            }

            if (reconnect) {
                reusable = initialValue();

                set(reusable);
            }

            return reusable;
        }

        @Override protected ThreadLocalObjectPool.Reusable<H2ConnectionWrapper> initialValue() {
            ThreadLocalObjectPool.Reusable<H2ConnectionWrapper> reusableConnection = connectionPool.borrow();

            conns.put(Thread.currentThread(), reusableConnection.object());

            return reusableConnection;
        }
    };

    /** */
    protected volatile GridKernalContext ctx;

    /** Cache object value context. */
    protected CacheQueryObjectValueContext valCtx;

    /** */
    private DmlStatementsProcessor dmlProc;

    /** */
    private DdlStatementsProcessor ddlProc;

    /** */
    private final ConcurrentMap<QueryTable, GridH2Table> dataTables = new ConcurrentHashMap<>();

    /** */
    private volatile GridBoundedConcurrentLinkedHashMap<H2TwoStepCachedQueryKey, H2TwoStepCachedQuery> twoStepCache =
        new GridBoundedConcurrentLinkedHashMap<>(TWO_STEP_QRY_CACHE_SIZE);

    /** */
    private final IgniteInClosure<? super IgniteInternalFuture<?>> logger = new IgniteInClosure<IgniteInternalFuture<?>>() {
        @Override public void apply(IgniteInternalFuture<?> fut) {
            try {
                fut.get();
            }
            catch (IgniteCheckedException e) {
                U.error(log, e.getMessage(), e);
            }
        }
    };

    /** H2 JDBC connection for INFORMATION_SCHEMA. Holds H2 open until node is stopped. */
    private Connection sysConn;

    /**
     * @return Kernal context.
     */
    public GridKernalContext kernalContext() {
        return ctx;
    }

    /**
     * @param schema Schema.
     * @return Connection.
     */
    public Connection connectionForSchema(String schema) {
        try {
            return connectionForThread(schema);
        }
        catch (IgniteCheckedException e) {
            throw new IgniteException(e);
        }
    }

    /**
     * @return H2 JDBC connection to INFORMATION_SCHEMA.
     */
    private Connection systemConnection() {
        assert Thread.holdsLock(schemaMux);

        if (sysConn == null) {
            try {
                sysConn = DriverManager.getConnection(dbUrl);

                sysConn.setSchema("INFORMATION_SCHEMA");
            }
            catch (SQLException e) {
                throw new IgniteSQLException("Failed to initialize system DB connection: " + dbUrl, e);
            }
        }

        return sysConn;
    }

    /** */
    private H2ConnectionWrapper newConnectionWrapper() {
        try {
            return new H2ConnectionWrapper(DriverManager.getConnection(dbUrl));
        } catch (SQLException e) {
            throw new IgniteSQLException("Failed to initialize DB connection: " + dbUrl, e);
        }
    }

    /**
     * @param c Connection.
     * @param sql SQL.
     * @return <b>Cached</b> prepared statement.
     */
    @SuppressWarnings("ConstantConditions")
    @Nullable private PreparedStatement cachedStatement(Connection c, String sql) {
        try {
            return prepareStatement(c, sql, true, true);
        }
        catch (SQLException e) {
            // We actually don't except anything SQL related here as we're supposed to work with cache only.
            throw new AssertionError(e);
        }
    }

    /**
     * @param c Connection.
     * @param sql SQL.
     * @param useStmtCache If {@code true} uses statement cache.
     * @return Prepared statement.
     * @throws SQLException If failed.
     */
    @SuppressWarnings("ConstantConditions")
    @NotNull public PreparedStatement prepareStatement(Connection c, String sql, boolean useStmtCache)
        throws SQLException {
        return prepareStatement(c, sql, useStmtCache, false);
    }

    /**
     * @param c Connection.
     * @param sql SQL.
     * @param useStmtCache If {@code true} uses statement cache.
     * @param cachedOnly Whether parsing should be avoided if statement has not been found in cache.
     * @return Prepared statement.
     * @throws SQLException If failed.
     */
    @Nullable private PreparedStatement prepareStatement(Connection c, String sql, boolean useStmtCache,
        boolean cachedOnly) throws SQLException {
        // We can't avoid parsing and avoid using cache at the same time.
        assert useStmtCache || !cachedOnly;

        if (useStmtCache) {
            H2StatementCache cache = getStatementsCacheForCurrentThread();

            H2CachedStatementKey key = new H2CachedStatementKey(c.getSchema(), sql);

            PreparedStatement stmt = cache.get(key);

            if (stmt != null && !stmt.isClosed() && !stmt.unwrap(JdbcStatement.class).isCancelled() &&
                !GridSqlQueryParser.prepared(stmt).needRecompile()) {
                assert stmt.getConnection() == c;

                return stmt;
            }

            if (cachedOnly)
                return null;

            cache.put(key, stmt = PreparedStatementExImpl.wrap(prepare0(c, sql)));

            return stmt;
        }
        else
            return prepare0(c, sql);
    }

    /**
     * Prepare statement.
     *
     * @param c Connection.
     * @param sql SQL.
     * @return Prepared statement.
     * @throws SQLException If failed.
     */
    private PreparedStatement prepare0(Connection c, String sql) throws SQLException {
        boolean insertHack = GridH2Table.insertHackRequired(sql);

        if (insertHack) {
            GridH2Table.insertHack(true);

            try {
                return c.prepareStatement(sql, ResultSet.TYPE_SCROLL_INSENSITIVE, ResultSet.CONCUR_READ_ONLY);
            }
            finally {
                GridH2Table.insertHack(false);
            }
        }
        else
            return c.prepareStatement(sql, ResultSet.TYPE_SCROLL_INSENSITIVE, ResultSet.CONCUR_READ_ONLY);
    }

    /**
     * @return {@link H2StatementCache} associated with current thread.
     */
    @NotNull private H2StatementCache getStatementsCacheForCurrentThread() {
        H2StatementCache statementCache = connCache.get().object().statementCache();

        statementCache.updateLastUsage();

        return statementCache;
    }

    /** {@inheritDoc} */
    @Override public PreparedStatement prepareNativeStatement(String schemaName, String sql) {
        Connection conn = connectionForSchema(schemaName);

        return prepareStatementAndCaches(conn, sql);
    }

    /**
     * Gets DB connection.
     *
     * @param schema Whether to set schema for connection or not.
     * @return DB connection.
     * @throws IgniteCheckedException In case of error.
     */
    private Connection connectionForThread(@Nullable String schema) throws IgniteCheckedException {
        H2ConnectionWrapper c = connCache.get().object();

        if (c == null)
            throw new IgniteCheckedException("Failed to get DB connection for thread (check log for details).");

        if (schema != null && !F.eq(c.schema(), schema)) {
            Statement stmt = null;

            try {
                stmt = c.connection().createStatement();

                stmt.executeUpdate("SET SCHEMA " + H2Utils.withQuotes(schema));

                if (log.isDebugEnabled())
                    log.debug("Set schema: " + schema);

                c.schema(schema);
            }
            catch (SQLException e) {
                throw new IgniteSQLException("Failed to set schema for DB connection for thread [schema=" +
                    schema + "]", e);
            }
            finally {
                U.close(stmt, log);
            }
        }

        return c.connection();
    }

    /**
     * Create and register schema if needed.
     *
     * @param schemaName Schema name.
     * @param predefined Whether this is predefined schema.
     */
    private void createSchemaIfNeeded(String schemaName, boolean predefined) {
        assert Thread.holdsLock(schemaMux);

        if (!predefined)
            predefined = isSchemaPredefined(schemaName);

        H2Schema schema = new H2Schema(schemaName, predefined);

        H2Schema oldSchema = schemas.putIfAbsent(schemaName, schema);

        if (oldSchema == null)
            createSchema0(schemaName);
        else
            schema = oldSchema;

        schema.incrementUsageCount();
    }

    /**
     * Check if schema is predefined.
     *
     * @param schemaName Schema name.
     * @return {@code True} if predefined.
     */
    private boolean isSchemaPredefined(String schemaName) {
        if (F.eq(QueryUtils.DFLT_SCHEMA, schemaName))
            return true;

        for (H2Schema schema : schemas.values()) {
            if (F.eq(schema.schemaName(), schemaName) && schema.predefined())
                return true;
        }

        return false;
    }

    /**
     * Creates DB schema if it has not been created yet.
     *
     * @param schema Schema name.
     */
    private void createSchema0(String schema) {
        executeSystemStatement("CREATE SCHEMA IF NOT EXISTS " + H2Utils.withQuotes(schema));

        if (log.isDebugEnabled())
            log.debug("Created H2 schema for index database: " + schema);
    }

    /**
     * Creates DB schema if it has not been created yet.
     *
     * @param schema Schema name.
     */
    private void dropSchema(String schema) {
        executeSystemStatement("DROP SCHEMA IF EXISTS " + H2Utils.withQuotes(schema));

        if (log.isDebugEnabled())
            log.debug("Dropped H2 schema for index database: " + schema);
    }

    /**
     * @param schema Schema
     * @param sql SQL statement.
     * @throws IgniteCheckedException If failed.
     */
    public void executeStatement(String schema, String sql) throws IgniteCheckedException {
        Statement stmt = null;

        try {
            Connection c = connectionForThread(schema);

            stmt = c.createStatement();

            stmt.executeUpdate(sql);
        }
        catch (SQLException e) {
            onSqlException();

            throw new IgniteSQLException("Failed to execute statement: " + sql, e);
        }
        finally {
            U.close(stmt, log);
        }
    }

    /**
     * Execute statement on H2 INFORMATION_SCHEMA.
     * @param sql SQL statement.
     */
    public void executeSystemStatement(String sql) {
        assert Thread.holdsLock(schemaMux);

        Statement stmt = null;

        try {
            stmt = systemConnection().createStatement();

            stmt.executeUpdate(sql);
        }
        catch (SQLException e) {
            onSqlException();

            throw new IgniteSQLException("Failed to execute statement: " + sql, e);
        }
        finally {
            U.close(stmt, log);
        }
    }

    /**
     * Binds object to prepared statement.
     *
     * @param stmt SQL statement.
     * @param idx Index.
     * @param obj Value to store.
     * @throws IgniteCheckedException If failed.
     */
    private void bindObject(PreparedStatement stmt, int idx, @Nullable Object obj) throws IgniteCheckedException {
        try {
            if (obj == null)
                stmt.setNull(idx, Types.VARCHAR);
            else if (obj instanceof BigInteger)
                stmt.setObject(idx, obj, Types.JAVA_OBJECT);
            else if (obj instanceof BigDecimal)
                stmt.setObject(idx, obj, Types.DECIMAL);
            else
                stmt.setObject(idx, obj);
        }
        catch (SQLException e) {
            throw new IgniteCheckedException("Failed to bind parameter [idx=" + idx + ", obj=" + obj + ", stmt=" +
                stmt + ']', e);
        }
    }

    /**
     * Handles SQL exception.
     */
    private void onSqlException() {
        Connection conn = connCache.get().object().connection();

        connCache.set(null);

        if (conn != null) {
            conns.remove(Thread.currentThread());

            // Reset connection to receive new one at next call.
            U.close(conn, log);
        }
    }

    /** {@inheritDoc} */
    @Override public void store(GridCacheContext cctx,
        GridQueryTypeDescriptor type,
        CacheDataRow row,
        @Nullable CacheDataRow prevRow,
        boolean prevRowAvailable) throws IgniteCheckedException
    {
        String cacheName = cctx.name();

        H2TableDescriptor tbl = tableDescriptor(schema(cacheName), cacheName, type.name());

        if (tbl == null)
            return; // Type was rejected.

        tbl.table().update(row, prevRow,  prevRowAvailable);

        if (tbl.luceneIndex() != null) {
            long expireTime = row.expireTime();

            if (expireTime == 0L)
                expireTime = Long.MAX_VALUE;

            tbl.luceneIndex().store(row.key(), row.value(), row.version(), expireTime);
        }
    }

    /** {@inheritDoc} */
    @Override public void remove(GridCacheContext cctx, GridQueryTypeDescriptor type, CacheDataRow row)
        throws IgniteCheckedException
    {
        if (log.isDebugEnabled()) {
            log.debug("Removing key from cache query index [locId=" + nodeId +
                ", key=" + row.key() +
                ", val=" + row.value() + ']');
        }

        String cacheName = cctx.name();

        H2TableDescriptor tbl = tableDescriptor(schema(cacheName), cacheName, type.name());

        if (tbl == null)
            return;

        if (tbl.table().remove(row)) {
            if (tbl.luceneIndex() != null)
                tbl.luceneIndex().remove(row.key());
        }
    }

    /**
     * Drops table form h2 database and clear all related indexes (h2 text, lucene).
     *
     * @param tbl Table to unregister.
     * @throws IgniteCheckedException If failed to unregister.
     */
    private void dropTable(H2TableDescriptor tbl) throws IgniteCheckedException {
        assert tbl != null;

        if (log.isDebugEnabled())
            log.debug("Removing query index table: " + tbl.fullTableName());

        Connection c = connectionForThread(tbl.schemaName());

        Statement stmt = null;

        try {
            stmt = c.createStatement();

            String sql = "DROP TABLE IF EXISTS " + tbl.fullTableName();

            if (log.isDebugEnabled())
                log.debug("Dropping database index table with SQL: " + sql);

            stmt.executeUpdate(sql);
        }
        catch (SQLException e) {
            onSqlException();

            throw new IgniteSQLException("Failed to drop database index table [type=" + tbl.type().name() +
                ", table=" + tbl.fullTableName() + "]", IgniteQueryErrorCode.TABLE_DROP_FAILED, e);
        }
        finally {
            U.close(stmt, log);
        }
    }

    /**
     * Add initial user index.
     *
     * @param schemaName Schema name.
     * @param desc Table descriptor.
     * @param h2Idx User index.
     * @throws IgniteCheckedException If failed.
     */
    private void addInitialUserIndex(String schemaName, H2TableDescriptor desc, GridH2IndexBase h2Idx)
        throws IgniteCheckedException {
        GridH2Table h2Tbl = desc.table();

        h2Tbl.proposeUserIndex(h2Idx);

        try {
            String sql = H2Utils.indexCreateSql(desc.fullTableName(), h2Idx, false);

            executeSql(schemaName, sql);
        }
        catch (Exception e) {
            // Rollback and re-throw.
            h2Tbl.rollbackUserIndex(h2Idx.getName());

            throw e;
        }
    }

    /** {@inheritDoc} */
    @Override public void dynamicIndexCreate(final String schemaName, final String tblName,
        final QueryIndexDescriptorImpl idxDesc, boolean ifNotExists, SchemaIndexCacheVisitor cacheVisitor)
        throws IgniteCheckedException {
        // Locate table.
        H2Schema schema = schemas.get(schemaName);

        H2TableDescriptor desc = (schema != null ? schema.tableByName(tblName) : null);

        if (desc == null)
            throw new IgniteCheckedException("Table not found in internal H2 database [schemaName=" + schemaName +
                ", tblName=" + tblName + ']');

        GridH2Table h2Tbl = desc.table();

        // Create index.
        final GridH2IndexBase h2Idx = desc.createUserIndex(idxDesc);

        h2Tbl.proposeUserIndex(h2Idx);

        try {
            // Populate index with existing cache data.
            final GridH2RowDescriptor rowDesc = h2Tbl.rowDescriptor();

            SchemaIndexCacheVisitorClosure clo = new SchemaIndexCacheVisitorClosure() {
                @Override public void apply(CacheDataRow row) throws IgniteCheckedException {
                    GridH2Row h2Row = rowDesc.createRow(row);

                    h2Idx.putx(h2Row);
                }
            };

            cacheVisitor.visit(clo);

            // At this point index is in consistent state, promote it through H2 SQL statement, so that cached
            // prepared statements are re-built.
            String sql = H2Utils.indexCreateSql(desc.fullTableName(), h2Idx, ifNotExists);

            executeSql(schemaName, sql);
        }
        catch (Exception e) {
            // Rollback and re-throw.
            h2Tbl.rollbackUserIndex(h2Idx.getName());

            throw e;
        }
    }

    /** {@inheritDoc} */
    @SuppressWarnings("SynchronizationOnLocalVariableOrMethodParameter")
    @Override public void dynamicIndexDrop(final String schemaName, String idxName, boolean ifExists)
        throws IgniteCheckedException{
        String sql = H2Utils.indexDropSql(schemaName, idxName, ifExists);

        executeSql(schemaName, sql);
    }

    /** {@inheritDoc} */
    @Override public void dynamicAddColumn(String schemaName, String tblName, List<QueryField> cols,
        boolean ifTblExists, boolean ifColNotExists) throws IgniteCheckedException {
        // Locate table.
        H2Schema schema = schemas.get(schemaName);

        H2TableDescriptor desc = (schema != null ? schema.tableByName(tblName) : null);

        if (desc == null) {
            if (!ifTblExists)
                throw new IgniteCheckedException("Table not found in internal H2 database [schemaName=" + schemaName +
                    ", tblName=" + tblName + ']');
            else
                return;
        }

        desc.table().addColumns(cols, ifColNotExists);

        clearCachedQueries();
    }

    /** {@inheritDoc} */
    @Override public void dynamicDropColumn(String schemaName, String tblName, List<String> cols, boolean ifTblExists,
        boolean ifColExists) throws IgniteCheckedException {
        // Locate table.
        H2Schema schema = schemas.get(schemaName);

        H2TableDescriptor desc = (schema != null ? schema.tableByName(tblName) : null);

        if (desc == null) {
            if (!ifTblExists)
                throw new IgniteCheckedException("Table not found in internal H2 database [schemaName=" + schemaName +
                    ",tblName=" + tblName + ']');
            else
                return;
        }

        desc.table().dropColumns(cols, ifColExists);

        clearCachedQueries();
    }

    /**
     * Execute DDL command.
     *
     * @param schemaName Schema name.
     * @param sql SQL.
     * @throws IgniteCheckedException If failed.
     */
    private void executeSql(String schemaName, String sql) throws IgniteCheckedException {
        try {
            Connection conn = connectionForSchema(schemaName);

            try (PreparedStatement stmt = prepareStatement(conn, sql, false)) {
                stmt.execute();
            }
        }
        catch (Exception e) {
            throw new IgniteCheckedException("Failed to execute SQL statement on internal H2 database: " + sql, e);
        }
    }

    /**
     * Create sorted index.
     *
     * @param name Index name,
     * @param tbl Table.
     * @param pk Primary key flag.
     * @param cols Columns.
     * @param inlineSize Index inline size.
     * @return Index.
     */
    GridH2IndexBase createSortedIndex(String name, GridH2Table tbl, boolean pk, List<IndexColumn> cols,
        int inlineSize) {
        try {
            GridCacheContext cctx = tbl.cache();

            if (log.isDebugEnabled())
                log.debug("Creating cache index [cacheId=" + cctx.cacheId() + ", idxName=" + name + ']');

            final int segments = tbl.rowDescriptor().context().config().getQueryParallelism();

            H2RowCache cache = rowCache.forGroup(cctx.groupId());

            return new H2TreeIndex(cctx, cache, tbl, name, pk, cols, inlineSize, segments);
        }
        catch (IgniteCheckedException e) {
            throw new IgniteException(e);
        }
    }

    /** {@inheritDoc} */
    @SuppressWarnings("unchecked")
    @Override public <K, V> GridCloseableIterator<IgniteBiTuple<K, V>> queryLocalText(String schemaName,
        String cacheName, String qry, String typeName, IndexingQueryFilter filters) throws IgniteCheckedException {
        H2TableDescriptor tbl = tableDescriptor(schemaName, cacheName, typeName);

        if (tbl != null && tbl.luceneIndex() != null) {
            GridRunningQueryInfo run = new GridRunningQueryInfo(qryIdGen.incrementAndGet(), qry, TEXT, schemaName,
                U.currentTimeMillis(), null, true);

            try {
                runs.put(run.id(), run);

                return tbl.luceneIndex().query(qry.toUpperCase(), filters);
            }
            finally {
                runs.remove(run.id());
            }
        }

        return new GridEmptyCloseableIterator<>();
    }

    /**
     * Queries individual fields (generally used by JDBC drivers).
     *
     * @param schemaName Schema name.
     * @param qry Query.
     * @param params Query parameters.
     * @param filter Cache name and key filter.
     * @param enforceJoinOrder Enforce join order of tables in the query.
     * @param startTx Start transaction flag.
     * @param timeout Query timeout in milliseconds.
     * @param cancel Query cancel.
     * @return Query result.
     * @throws IgniteCheckedException If failed.
     */
    @SuppressWarnings("unchecked")
    public GridQueryFieldsResult queryLocalSqlFields(String schemaName, String qry, @Nullable Collection<Object> params,
        IndexingQueryFilter filter, boolean enforceJoinOrder, boolean startTx, int timeout,
        GridQueryCancel cancel) throws IgniteCheckedException {
        return queryLocalSqlFields(schemaName, qry, params, filter, enforceJoinOrder, startTx, timeout, cancel, null);
    }

    /**
     * Queries individual fields (generally used by JDBC drivers).
     *
     * @param schemaName Schema name.
     * @param qry Query.
     * @param params Query parameters.
     * @param filter Cache name and key filter.
     * @param enforceJoinOrder Enforce join order of tables in the query.
     * @param startTx Start transaction flag.
     * @param timeout Query timeout in milliseconds.
     * @param cancel Query cancel.
     * @param mvccTracker Query tracker.
     * @return Query result.
     * @throws IgniteCheckedException If failed.
     */
    @SuppressWarnings("unchecked")
    GridQueryFieldsResult queryLocalSqlFields(final String schemaName, String qry,
        @Nullable final Collection<Object> params, final IndexingQueryFilter filter, boolean enforceJoinOrder,
        boolean startTx, int timeout, final GridQueryCancel cancel,
        MvccQueryTracker mvccTracker) throws IgniteCheckedException {

        GridNearTxLocal tx = null; boolean mvccEnabled = mvccEnabled(kernalContext());

        assert mvccEnabled || mvccTracker == null;

        try {
            final Connection conn = connectionForSchema(schemaName);

            H2Utils.setupConnection(conn, false, enforceJoinOrder);

            PreparedStatement stmt = preparedStatementWithParams(conn, qry, params, true);

            if (GridSqlQueryParser.checkMultipleStatements(stmt))
                throw new IgniteSQLException("Multiple statements queries are not supported for local queries");

            Prepared p = GridSqlQueryParser.prepared(stmt);

            if (DmlStatementsProcessor.isDmlStatement(p)) {
                SqlFieldsQuery fldsQry = new SqlFieldsQuery(qry);

                if (params != null)
                    fldsQry.setArgs(params.toArray());

                fldsQry.setEnforceJoinOrder(enforceJoinOrder);
                fldsQry.setTimeout(timeout, TimeUnit.MILLISECONDS);

                return dmlProc.updateSqlFieldsLocal(schemaName, conn, p, fldsQry, filter, cancel);
            }
            else if (DdlStatementsProcessor.isDdlStatement(p)) {
                throw new IgniteSQLException("DDL statements are supported for the whole cluster only.",
                    IgniteQueryErrorCode.UNSUPPORTED_OPERATION);
            }

            final GridH2QueryContext ctx = new GridH2QueryContext(nodeId, nodeId, 0, LOCAL)
                .filter(filter).distributedJoinMode(OFF);

            boolean forUpdate = GridSqlQueryParser.isForUpdateQuery(p);

            if (forUpdate && !mvccEnabled)
                throw new IgniteSQLException("SELECT FOR UPDATE query requires transactional " +
                    "cache with MVCC enabled.", IgniteQueryErrorCode.UNSUPPORTED_OPERATION);

            GridNearTxSelectForUpdateFuture sfuFut = null;

            if (mvccEnabled) {
                if (mvccTracker == null)
                    mvccTracker = mvccTracker(stmt, startTx);

                if (mvccTracker != null) {
                    ctx.mvccSnapshot(mvccTracker.snapshot());

                    if ((tx = checkActive(tx(this.ctx))) != null) {
                        int tm1 = (int)tx.remainingTime(), tm2 = timeout;

                        timeout = tm1 > 0 && tm2 > 0 ? Math.min(tm1, tm2) : Math.max(tm1, tm2);
                    }
                }

                if (forUpdate) {
                    if (mvccTracker == null)
                        throw new IgniteSQLException("SELECT FOR UPDATE query requires transactional " +
                            "cache with MVCC enabled.", IgniteQueryErrorCode.UNSUPPORTED_OPERATION);

                    GridSqlStatement stmt0 = new GridSqlQueryParser(false).parse(p);

                    qry = GridSqlQueryParser.rewriteQueryForUpdateIfNeeded(stmt0, forUpdate = tx != null);

                    stmt = preparedStatementWithParams(conn, qry, params, true);

                    if (forUpdate) {
                        GridCacheContext cctx = mvccTracker.context();

                        try {
                            if (tx.topologyVersionSnapshot() == null)
                                new TxTopologyVersionFuture(tx, cctx).get();
                        }
                        catch (Exception e) {
                            throw new IgniteSQLException("Failed to lock topology for SELECT FOR UPDATE query.", e);
                        }

                        sfuFut = new GridNearTxSelectForUpdateFuture(cctx, tx, timeout);

                        sfuFut.initLocal();
                    }
                }
            }

            List<GridQueryFieldMetadata> meta;

            try {
                meta = H2Utils.meta(stmt.getMetaData());

                if (forUpdate) {
                    assert meta.size() >= 1;

                    meta = meta.subList(0, meta.size() - 1);
                }
            }
            catch (SQLException e) {
                throw new IgniteCheckedException("Cannot prepare query metadata", e);
            }

            GridNearTxLocal tx0 = tx;
            MvccQueryTracker mvccTracker0 = mvccTracker;
            GridNearTxSelectForUpdateFuture sfuFut0 = sfuFut;
            PreparedStatement stmt0 = stmt;
            String qry0 = qry;
            int timeout0 = timeout;

            return new GridQueryFieldsResultAdapter(meta, null) {
                @Override public GridCloseableIterator<List<?>> iterator() throws IgniteCheckedException {
                    assert GridH2QueryContext.get() == null;

                    GridH2QueryContext.set(ctx);

                    GridRunningQueryInfo run = new GridRunningQueryInfo(qryIdGen.incrementAndGet(), qry0,
                        SQL_FIELDS, schemaName, U.currentTimeMillis(), cancel, true);

                    runs.putIfAbsent(run.id(), run);

                    try {
                        ResultSet rs = executeSqlQueryWithTimer(stmt0, conn, qry0, params, timeout0, cancel);

                        if (sfuFut0 != null) {
                            assert tx0.mvccSnapshot() != null;

                            ResultSetEnlistFuture enlistFut = ResultSetEnlistFuture.future(
                                IgniteH2Indexing.this.ctx.localNodeId(),
                                tx0.nearXidVersion(),
                                tx0.mvccSnapshot(),
                                tx0.threadId(),
                                IgniteUuid.randomUuid(),
                                -1,
                                null,
                                tx0,
                                timeout0,
                                sfuFut0.cache(),
                                rs
                            );

                            enlistFut.listen(new IgniteInClosure<IgniteInternalFuture<Long>>() {
                                @Override public void apply(IgniteInternalFuture<Long> fut) {
                                    if (fut.error() != null)
                                        sfuFut0.onResult(IgniteH2Indexing.this.ctx.localNodeId(), 0L, false, fut.error());
                                    else
                                        sfuFut0.onResult(IgniteH2Indexing.this.ctx.localNodeId(), fut.result(), false, null);
                                }
                            });

                            enlistFut.init();

                            try {
                                sfuFut0.get();

                                rs.beforeFirst();
                            }
                            catch (Exception e) {
                                U.closeQuiet(rs);

                                throw new IgniteSQLException("Failed to obtain locks on result of SELECT FOR UPDATE.",
                                    e);
                            }
                        }

                        return new H2FieldsIterator(rs, mvccTracker0, sfuFut0 != null);
                    }
                    catch (IgniteCheckedException | RuntimeException | Error e) {
                        try {
                            if (mvccTracker0 != null)
                                mvccTracker0.onDone();
                        }
                        catch (Exception e0) {
                            e.addSuppressed(e0);
                        }

                        throw e;
                    }
                    finally {
                        GridH2QueryContext.clearThreadLocal();

                        runs.remove(run.id());
                    }
                }
            };
        }
        catch (IgniteCheckedException | RuntimeException | Error e) {
            if (mvccEnabled && (tx != null || (tx = tx(ctx)) != null))
                tx.setRollbackOnly();

            throw e;
        }
    }

    /** {@inheritDoc} */
    @Override public long streamUpdateQuery(String schemaName, String qry,
        @Nullable Object[] params, IgniteDataStreamer<?, ?> streamer) throws IgniteCheckedException {
        final Connection conn = connectionForSchema(schemaName);

        final PreparedStatement stmt;

        try {
            stmt = prepareStatement(conn, qry, true);
        }
        catch (SQLException e) {
            throw new IgniteSQLException(e);
        }

        return dmlProc.streamUpdateQuery(schemaName, streamer, stmt, params);
    }

    /** {@inheritDoc} */
    @SuppressWarnings("ForLoopReplaceableByForEach")
    @Override public List<Long> streamBatchedUpdateQuery(String schemaName, String qry, List<Object[]> params,
        SqlClientContext cliCtx) throws IgniteCheckedException {
        if (cliCtx == null || !cliCtx.isStream()) {
            U.warn(log, "Connection is not in streaming mode.");

            return zeroBatchedStreamedUpdateResult(params.size());
        }

        final Connection conn = connectionForSchema(schemaName);

        final PreparedStatement stmt = prepareStatementAndCaches(conn, qry);

        if (GridSqlQueryParser.checkMultipleStatements(stmt))
            throw new IgniteSQLException("Multiple statements queries are not supported for streaming mode.",
                IgniteQueryErrorCode.UNSUPPORTED_OPERATION);

        checkStatementStreamable(stmt);

        Prepared p = GridSqlQueryParser.prepared(stmt);

        UpdatePlan plan = dmlProc.getPlanForStatement(schemaName, conn, p, null, true, null);

        IgniteDataStreamer<?, ?> streamer = cliCtx.streamerForCache(plan.cacheContext().name());

        assert streamer != null;

        List<Long> res = new ArrayList<>(params.size());

        for (int i = 0; i < params.size(); i++)
            res.add(dmlProc.streamUpdateQuery(schemaName, streamer, stmt, params.get(i)));

        return res;
    }

    /**
     * @param size Result size.
     * @return List of given size filled with 0Ls.
     */
    private static List<Long> zeroBatchedStreamedUpdateResult(int size) {
        Long[] res = new Long[size];

        Arrays.fill(res, 0L);

        return Arrays.asList(res);
    }

    /**
     * Prepares sql statement.
     *
     * @param conn Connection.
     * @param sql Sql.
     * @param params Params.
     * @param useStmtCache If {@code true} use stmt cache.
     * @return Prepared statement with set parameters.
     * @throws IgniteCheckedException If failed.
     */
    public PreparedStatement preparedStatementWithParams(Connection conn, String sql, Collection<Object> params,
        boolean useStmtCache) throws IgniteCheckedException {
        final PreparedStatement stmt;

        try {
            stmt = prepareStatement(conn, sql, useStmtCache);
        }
        catch (SQLException e) {
            throw new IgniteCheckedException("Failed to parse SQL query: " + sql, e);
        }

        bindParameters(stmt, params);

        return stmt;
    }

    /**
     * Executes sql query statement.
     *
     * @param conn Connection,.
     * @param stmt Statement.
     * @param timeoutMillis Query timeout.
     * @param cancel Query cancel.
     * @return Result.
     * @throws IgniteCheckedException If failed.
     */
    private ResultSet executeSqlQuery(final Connection conn, final PreparedStatement stmt,
        int timeoutMillis, @Nullable GridQueryCancel cancel) throws IgniteCheckedException {
        final MapQueryLazyWorker lazyWorker = MapQueryLazyWorker.currentWorker();

        if (cancel != null) {
            cancel.set(new Runnable() {
                @Override public void run() {
                    if (lazyWorker != null) {
                        lazyWorker.submit(new Runnable() {
                            @Override public void run() {
                                cancelStatement(stmt);
                            }
                        });
                    }
                    else
                        cancelStatement(stmt);
                }
            });
        }

        Session ses = H2Utils.session(conn);

        if (timeoutMillis > 0)
            ses.setQueryTimeout(timeoutMillis);

        if (lazyWorker != null)
            ses.setLazyQueryExecution(true);

        try {
            return stmt.executeQuery();
        }
        catch (SQLException e) {
            // Throw special exception.
            if (e.getErrorCode() == ErrorCode.STATEMENT_WAS_CANCELED)
                throw new QueryCancelledException();

            throw new IgniteCheckedException("Failed to execute SQL query. " + e.getMessage(), e);
        }
        finally {
            if (timeoutMillis > 0)
                ses.setQueryTimeout(0);

            if (lazyWorker != null)
                ses.setLazyQueryExecution(false);
        }
    }

    /**
     * Cancel prepared statement.
     *
     * @param stmt Statement.
     */
    private static void cancelStatement(PreparedStatement stmt) {
        try {
            stmt.cancel();
        }
        catch (SQLException ignored) {
            // No-op.
        }
    }

    /**
     * Executes sql query and prints warning if query is too slow..
     *
     * @param conn Connection,
     * @param sql Sql query.
     * @param params Parameters.
     * @param useStmtCache If {@code true} uses stmt cache.
     * @param timeoutMillis Query timeout.
     * @param cancel Query cancel.
     * @return Result.
     * @throws IgniteCheckedException If failed.
     */
    public ResultSet executeSqlQueryWithTimer(Connection conn, String sql, @Nullable Collection<Object> params,
        boolean useStmtCache, int timeoutMillis, @Nullable GridQueryCancel cancel) throws IgniteCheckedException {
        return executeSqlQueryWithTimer(preparedStatementWithParams(conn, sql, params, useStmtCache),
            conn, sql, params, timeoutMillis, cancel);
    }

    /**
     * Executes sql query and prints warning if query is too slow.
     *
     * @param stmt Prepared statement for query.
     * @param conn Connection.
     * @param sql Sql query.
     * @param params Parameters.
     * @param timeoutMillis Query timeout.
     * @param cancel Query cancel.
     * @return Result.
     * @throws IgniteCheckedException If failed.
     */
    public ResultSet executeSqlQueryWithTimer(PreparedStatement stmt, Connection conn, String sql,
        @Nullable Collection<Object> params, int timeoutMillis, @Nullable GridQueryCancel cancel)
        throws IgniteCheckedException {
        long start = U.currentTimeMillis();

        try {
            ResultSet rs = executeSqlQuery(conn, stmt, timeoutMillis, cancel);

            long time = U.currentTimeMillis() - start;

            long longQryExecTimeout = ctx.config().getLongQueryWarningTimeout();

            if (time > longQryExecTimeout) {
                ResultSet plan = executeSqlQuery(conn, preparedStatementWithParams(conn, "EXPLAIN " + sql,
                    params, false), 0, null);

                plan.next();

                // Add SQL explain result message into log.
                String msg = "Query execution is too long [time=" + time + " ms, sql='" + sql + '\'' +
                    ", plan=" + U.nl() + plan.getString(1) + U.nl() + ", parameters=" +
                    (params == null ? "[]" : Arrays.deepToString(params.toArray())) + "]";

                LT.warn(log, msg);
            }

            return rs;
        }
        catch (SQLException e) {
            onSqlException();

            throw new IgniteCheckedException(e);
        }
    }

    /**
     * Binds parameters to prepared statement.
     *
     * @param stmt Prepared statement.
     * @param params Parameters collection.
     * @throws IgniteCheckedException If failed.
     */
    public void bindParameters(PreparedStatement stmt,
        @Nullable Collection<Object> params) throws IgniteCheckedException {
        if (!F.isEmpty(params)) {
            int idx = 1;

            for (Object arg : params)
                bindObject(stmt, idx++, arg);
        }
    }

    /** {@inheritDoc} */
    @Override public FieldsQueryCursor<List<?>> queryLocalSqlFields(String schemaName, SqlFieldsQuery qry,
        final boolean keepBinary, IndexingQueryFilter filter, GridQueryCancel cancel) throws IgniteCheckedException {
        String sql = qry.getSql();
        List<Object> params = F.asList(qry.getArgs());
        boolean enforceJoinOrder = qry.isEnforceJoinOrder(), startTx = autoStartTx(qry);
        int timeout = qry.getTimeout();

        final GridQueryFieldsResult res = queryLocalSqlFields(schemaName, sql, params, filter,
            enforceJoinOrder, startTx, timeout, cancel);

        QueryCursorImpl<List<?>> cursor = new QueryCursorImpl<>(new Iterable<List<?>>() {
            @SuppressWarnings("NullableProblems")
            @Override public Iterator<List<?>> iterator() {
                try {
                    return new GridQueryCacheObjectsIterator(res.iterator(), objectContext(), keepBinary);
                }
                catch (IgniteCheckedException e) {
                    throw new IgniteException(e);
                }
            }
        }, cancel);

        cursor.fieldsMeta(res.metaData());

        return cursor;
    }

    /** {@inheritDoc} */
    @SuppressWarnings("unchecked")
    @Override public <K, V> QueryCursor<Cache.Entry<K,V>> queryLocalSql(String schemaName, String cacheName,
        final SqlQuery qry, final IndexingQueryFilter filter, final boolean keepBinary) throws IgniteCheckedException {
        String type = qry.getType();
        String sqlQry = qry.getSql();
        String alias = qry.getAlias();
        Object[] params = qry.getArgs();

        GridQueryCancel cancel = new GridQueryCancel();

        final GridCloseableIterator<IgniteBiTuple<K, V>> i = queryLocalSql(schemaName, cacheName, sqlQry, alias,
            F.asList(params), type, filter, cancel);

        return new QueryCursorImpl<>(new Iterable<Cache.Entry<K, V>>() {
            @SuppressWarnings("NullableProblems")
            @Override public Iterator<Cache.Entry<K, V>> iterator() {
                return new ClIter<Cache.Entry<K, V>>() {
                    @Override public void close() throws Exception {
                        i.close();
                    }

                    @Override public boolean hasNext() {
                        return i.hasNext();
                    }

                    @Override public Cache.Entry<K, V> next() {
                        IgniteBiTuple<K, V> t = i.next();

                        K key = (K)CacheObjectUtils.unwrapBinaryIfNeeded(objectContext(), t.get1(), keepBinary, false);
                        V val = (V)CacheObjectUtils.unwrapBinaryIfNeeded(objectContext(), t.get2(), keepBinary, false);

                        return new CacheEntryImpl<>(key, val);
                    }

                    @Override public void remove() {
                        throw new UnsupportedOperationException();
                    }
                };
            }
        }, cancel);
    }

    /**
     * Executes regular query.
     *
     * @param schemaName Schema name.
     * @param cacheName Cache name.
     * @param qry Query.
     * @param alias Table alias.
     * @param params Query parameters.
     * @param type Query return type.
     * @param filter Cache name and key filter.
     * @param cancel Cancel object.
     * @return Queried rows.
     * @throws IgniteCheckedException If failed.
     */
    @SuppressWarnings("unchecked")
    <K, V> GridCloseableIterator<IgniteBiTuple<K, V>> queryLocalSql(String schemaName, String cacheName,
        final String qry, String alias, @Nullable final Collection<Object> params, String type,
        final IndexingQueryFilter filter, GridQueryCancel cancel) throws IgniteCheckedException {
        final H2TableDescriptor tbl = tableDescriptor(schemaName, cacheName, type);

        if (tbl == null)
            throw new IgniteSQLException("Failed to find SQL table for type: " + type,
                IgniteQueryErrorCode.TABLE_NOT_FOUND);

        String sql = generateQuery(qry, alias, tbl);

        Connection conn = connectionForThread(tbl.schemaName());

        H2Utils.setupConnection(conn, false, false);

        GridH2QueryContext qctx = new GridH2QueryContext(nodeId, nodeId, 0, LOCAL).filter(filter)
            .distributedJoinMode(OFF);

        PreparedStatement stmt = preparedStatementWithParams(conn, sql, params, true);

        MvccQueryTracker mvccTracker = mvccTracker(stmt, false);

        if (mvccTracker != null)
            qctx.mvccSnapshot(mvccTracker.snapshot());

        GridH2QueryContext.set(qctx);

        GridRunningQueryInfo run = new GridRunningQueryInfo(qryIdGen.incrementAndGet(), qry, SQL, schemaName,
            U.currentTimeMillis(), null, true);

        runs.put(run.id(), run);

        try {
            ResultSet rs = executeSqlQueryWithTimer(stmt, conn, sql, params, 0, cancel);

            return new H2KeyValueIterator(rs);
        }
        finally {
            GridH2QueryContext.clearThreadLocal();

            if (mvccTracker != null)
                mvccTracker.onDone();

            runs.remove(run.id());
        }
    }

    /**
     * Initialises MVCC filter and returns MVCC query tracker if needed.
     * @param stmt Prepared statement.
     * @param startTx Start transaction flag.
     * @return MVCC query tracker or {@code null} if MVCC is disabled for involved caches.
     */
    private MvccQueryTracker mvccTracker(PreparedStatement stmt, boolean startTx) throws IgniteCheckedException {
        List<GridCacheContext> caches;
        try {
            if (stmt.isWrapperFor(PreparedStatementEx.class)) {
                PreparedStatementEx stmtEx = stmt.unwrap(PreparedStatementEx.class);

                caches = stmtEx.meta(INVOLVED_CACHES);

                if (caches == null)
                    stmtEx.putMeta(INVOLVED_CACHES, caches = parseInvolvedCaches(stmt));
            }
            else
                caches = parseInvolvedCaches(stmt);
        } catch (SQLException e) {
            throw new IgniteSQLException(e);
        }

        GridCacheContext firstCctx = null;
        boolean mvccEnabled = false;

        for (GridCacheContext cctx : caches) {
            if (firstCctx == null) {
                firstCctx = cctx;
                mvccEnabled = firstCctx.mvccEnabled();
            }
            else if (mvccEnabled != cctx.mvccEnabled())
                throw new IllegalStateException("Using caches with different mvcc settings in same query is forbidden.");
        }

        return mvccEnabled ? MvccUtils.mvccTracker(firstCctx, startTx) : null;
    }

    /** */
    private static List<GridCacheContext> parseInvolvedCaches(PreparedStatement stmt) {
        GridSqlQueryParser parser = new GridSqlQueryParser(false);

        parser.parse(GridSqlQueryParser.prepared(stmt));

        List<GridCacheContext> involvedCaches = new ArrayList<>();

        for (Object o : parser.objectsMap().values()) {
            if (o instanceof GridSqlAlias)
                o = GridSqlAlias.unwrap((GridSqlAst) o);
            if (o instanceof GridSqlTable && ((GridSqlTable) o).dataTable() != null)
                involvedCaches.add(((GridSqlTable) o).dataTable().cache());
        }

        return involvedCaches;
    }

    /**
     * @param schemaName Schema name.
     * @param qry Query.
     * @param keepCacheObj Flag to keep cache object.
     * @param enforceJoinOrder Enforce join order of tables.
     * @param startTx Start transaction flag.
     * @param timeoutMillis Query timeout.
     * @param cancel Cancel object.
     * @param params Query parameters.
     * @param parts Partitions.
     * @param lazy Lazy query execution flag.
     * @param mvccTracker Query tracker.
     * @return Iterable result.
     */
    private Iterable<List<?>> runQueryTwoStep(
        final String schemaName,
        final GridCacheTwoStepQuery qry,
        final boolean keepCacheObj,
        final boolean enforceJoinOrder,
        boolean startTx,
        final int timeoutMillis,
        final GridQueryCancel cancel,
        final Object[] params,
        final int[] parts,
        final boolean lazy,
        MvccQueryTracker mvccTracker) {
        assert !qry.mvccEnabled() || !F.isEmpty(qry.cacheIds());

        try {
            final MvccQueryTracker tracker = mvccTracker == null && qry.mvccEnabled() ?
                MvccUtils.mvccTracker(ctx.cache().context().cacheContext(qry.cacheIds().get(0)), startTx) : mvccTracker;

            if (qry.forUpdate())
                qry.forUpdate(checkActive(tx(ctx)) != null);

            return new Iterable<List<?>>() {
                @SuppressWarnings("NullableProblems")
                @Override public Iterator<List<?>> iterator() {
                    return rdcQryExec.query(schemaName, qry, keepCacheObj, enforceJoinOrder, timeoutMillis,
                        cancel, params, parts, lazy, tracker);
                }
            };
        }
        catch (IgniteCheckedException e) {
            throw new CacheException(e);
        }
    }

    /**
     * Run DML on remote nodes.
     *
     * @param schemaName Schema name.
     * @param fieldsQry Initial update query.
     * @param cacheIds Cache identifiers.
     * @param isReplicatedOnly Whether query uses only replicated caches.
     * @param cancel Cancel state.
     * @return Update result.
     */
    UpdateResult runDistributedUpdate(
        String schemaName,
        SqlFieldsQuery fieldsQry,
        List<Integer> cacheIds,
        boolean isReplicatedOnly,
        GridQueryCancel cancel) {
        return rdcQryExec.update(schemaName, cacheIds, fieldsQry.getSql(), fieldsQry.getArgs(),
            fieldsQry.isEnforceJoinOrder(), fieldsQry.getPageSize(), fieldsQry.getTimeout(),
            fieldsQry.getPartitions(), isReplicatedOnly, cancel);
    }

    /** {@inheritDoc} */
    @SuppressWarnings("unchecked")
    @Override public <K, V> QueryCursor<Cache.Entry<K, V>> queryDistributedSql(String schemaName, String cacheName,
        SqlQuery qry, boolean keepBinary) {
        String type = qry.getType();

        H2TableDescriptor tblDesc = tableDescriptor(schemaName, cacheName, type);

        if (tblDesc == null)
            throw new IgniteSQLException("Failed to find SQL table for type: " + type,
                IgniteQueryErrorCode.TABLE_NOT_FOUND);

        String sql;

        try {
            sql = generateQuery(qry.getSql(), qry.getAlias(), tblDesc);
        }
        catch (IgniteCheckedException e) {
            throw new IgniteException(e);
        }

        SqlFieldsQuery fqry = new SqlFieldsQuery(sql);

        fqry.setArgs(qry.getArgs());
        fqry.setPageSize(qry.getPageSize());
        fqry.setDistributedJoins(qry.isDistributedJoins());
        fqry.setPartitions(qry.getPartitions());
        fqry.setLocal(qry.isLocal());

        if (qry.getTimeout() > 0)
            fqry.setTimeout(qry.getTimeout(), TimeUnit.MILLISECONDS);

        final QueryCursor<List<?>> res =
            querySqlFields(schemaName, fqry, null, keepBinary, true, null, null).get(0);

        final Iterable<Cache.Entry<K, V>> converted = new Iterable<Cache.Entry<K, V>>() {
            @Override public Iterator<Cache.Entry<K, V>> iterator() {
                final Iterator<List<?>> iter0 = res.iterator();

                return new Iterator<Cache.Entry<K, V>>() {
                    @Override public boolean hasNext() {
                        return iter0.hasNext();
                    }

                    @Override public Cache.Entry<K, V> next() {
                        List<?> l = iter0.next();

                        return new CacheEntryImpl<>((K)l.get(0), (V)l.get(1));
                    }

                    @Override public void remove() {
                        throw new UnsupportedOperationException();
                    }
                };
            }
        };

        // No metadata for SQL queries.
        return new QueryCursorImpl<Cache.Entry<K, V>>(converted) {
            @Override public void close() {
                res.close();
            }
        };
    }

    /**
     * Try executing query using native facilities.
     *
     * @param schemaName Schema name.
     * @param qry Query.
     * @param cliCtx Client context, or {@code null} if not applicable.
     * @return Result or {@code null} if cannot parse/process this query.
     */
    @SuppressWarnings({"ConstantConditions", "StatementWithEmptyBody"})
    private List<FieldsQueryCursor<List<?>>> tryQueryDistributedSqlFieldsNative(String schemaName, SqlFieldsQuery qry,
        @Nullable SqlClientContext cliCtx) {
        // Heuristic check for fast return.
        if (!INTERNAL_CMD_RE.matcher(qry.getSql().trim()).find())
            return null;

        // Parse.
        SqlCommand cmd;

        try {
            SqlParser parser = new SqlParser(schemaName, qry.getSql());

            cmd = parser.nextCommand();

            // No support for multiple commands for now.
            if (parser.nextCommand() != null)
                return null;

            if (!(cmd instanceof SqlCreateIndexCommand
                || cmd instanceof SqlDropIndexCommand
                || cmd instanceof SqlBeginTransactionCommand
                || cmd instanceof SqlCommitTransactionCommand
                || cmd instanceof SqlRollbackTransactionCommand
                || cmd instanceof SqlBulkLoadCommand
                || cmd instanceof SqlAlterTableCommand
                || cmd instanceof SqlSetStreamingCommand
                || cmd instanceof SqlCreateUserCommand
                || cmd instanceof SqlAlterUserCommand
                || cmd instanceof SqlDropUserCommand))
                return null;
        }
        catch (SqlStrictParseException e) {
            throw new IgniteSQLException(e.getMessage(), IgniteQueryErrorCode.PARSING, e);
        }
        catch (Exception e) {
            // Cannot parse, return.
            if (log.isDebugEnabled())
                log.debug("Failed to parse SQL with native parser [qry=" + qry.getSql() + ", err=" + e + ']');

            if (!IgniteSystemProperties.getBoolean(IgniteSystemProperties.IGNITE_SQL_PARSER_DISABLE_H2_FALLBACK))
                return null;

            int code = IgniteQueryErrorCode.PARSING;

            if (e instanceof SqlParseException)
                code = ((SqlParseException)e).code();

            throw new IgniteSQLException("Failed to parse DDL statement: " + qry.getSql() + ": " + e.getMessage(),
                code, e);
        }

        // Execute.
        try {
            if (cmd instanceof SqlCreateIndexCommand
                || cmd instanceof SqlDropIndexCommand
                || cmd instanceof SqlAlterTableCommand
                || cmd instanceof SqlCreateUserCommand
                || cmd instanceof SqlAlterUserCommand
                || cmd instanceof SqlDropUserCommand)
                return Collections.singletonList(ddlProc.runDdlStatement(qry.getSql(), cmd));
            else if (cmd instanceof SqlBulkLoadCommand)
                return Collections.singletonList(dmlProc.runNativeDmlStatement(qry.getSql(), cmd));
            else if (cmd instanceof SqlSetStreamingCommand) {
                if (cliCtx == null)
                    throw new IgniteSQLException("SET STREAMING command can only be executed from JDBC or ODBC driver.");

                SqlSetStreamingCommand setCmd = (SqlSetStreamingCommand)cmd;

                if (setCmd.isTurnOn())
                    cliCtx.enableStreaming(setCmd.allowOverwrite(), setCmd.flushFrequency(),
                        setCmd.perNodeBufferSize(), setCmd.perNodeParallelOperations(), setCmd.isOrdered());
                else
                    cliCtx.disableStreaming();
            }
            else
                processTxCommand(cmd, qry);

            return Collections.singletonList(H2Utils.zeroCursor());
        }
<<<<<<< HEAD
        catch (IgniteCheckedException e) {
            throw new IgniteSQLException("Failed to execute DDL statement [stmt=" + qry.getSql() + ']', e);
=======
        else {
            FieldsQueryCursor<List<?>> cursor = ddlProc.runDdlStatement(sql, cmd);

            return Collections.singletonList(cursor);
>>>>>>> a98dcb93
        }
    }

    /**
     * Check expected statement type (when it is set by JDBC) and given statement type.
     *
     * @param qry Query.
     * @param isQry {@code true} for select queries, otherwise (DML/DDL queries) {@code false}.
     */
    private void checkQueryType(SqlFieldsQuery qry, boolean isQry) {
        Boolean qryFlag = qry instanceof SqlFieldsQueryEx ? ((SqlFieldsQueryEx) qry).isQuery() : null;

        if (qryFlag != null && qryFlag != isQry)
            throw new IgniteSQLException("Given statement type does not match that declared by JDBC driver",
                IgniteQueryErrorCode.STMT_TYPE_MISMATCH);
    }

    /**
     * Process transactional command.
     * @param cmd Command.
     * @param qry Query.
     * @throws IgniteCheckedException if failed.
     */
    private void processTxCommand(SqlCommand cmd, SqlFieldsQuery qry) throws IgniteCheckedException {
        if (!mvccEnabled(ctx))
            throw new IgniteSQLException("MVCC must be enabled in order to invoke transactional operation: " +
                qry.getSql(), IgniteQueryErrorCode.MVCC_DISABLED);

        NestedTxMode nestedTxMode = qry instanceof SqlFieldsQueryEx ? ((SqlFieldsQueryEx)qry).getNestedTxMode() :
            NestedTxMode.DEFAULT;

        GridNearTxLocal tx = tx(ctx);

        if (cmd instanceof SqlBeginTransactionCommand) {
            if (tx != null) {
                if (nestedTxMode == null)
                    nestedTxMode = NestedTxMode.DEFAULT;

                switch (nestedTxMode) {
                    case COMMIT:
                        doCommit(tx);

                        txStart(ctx, qry.getTimeout());

                        break;

                    case IGNORE:
                        log.warning("Transaction has already been started, ignoring BEGIN command.");

                        break;

                    case ERROR:
                        throw new IgniteSQLException("Transaction has already been started.",
                            IgniteQueryErrorCode.TRANSACTION_EXISTS);

                    default:
                        throw new IgniteSQLException("Unexpected nested transaction handling mode: " +
                            nestedTxMode.name());
                }
            }
            else
                txStart(ctx, qry.getTimeout());
        }
        else if (cmd instanceof SqlCommitTransactionCommand) {
            // Do nothing if there's no transaction.
            if (tx != null)
                doCommit(tx);
        }
        else {
            assert cmd instanceof SqlRollbackTransactionCommand;

            // Do nothing if there's no transaction.
            if (tx != null)
                doRollback(tx);
        }
    }

    /**
     * Commit and properly close transaction.
     * @param tx Transaction.
     * @throws IgniteCheckedException if failed.
     */
    @SuppressWarnings("ThrowFromFinallyBlock")
    private void doCommit(@NotNull GridNearTxLocal tx) throws IgniteCheckedException {
        try {
            if (!tx.isRollbackOnly())
                tx.commit();
        }
        finally {
            closeTx(tx);
        }
    }

    /**
     * Rollback and properly close transaction.
     * @param tx Transaction.
     * @throws IgniteCheckedException if failed.
     */
    @SuppressWarnings("ThrowFromFinallyBlock")
    private void doRollback(@NotNull GridNearTxLocal tx) throws IgniteCheckedException {
        try {
            tx.rollback();
        }
        finally {
            closeTx(tx);
        }
    }

    /**
     * Properly close transaction.
     * @param tx Transaction.
     * @throws IgniteCheckedException if failed.
     */
    private void closeTx(@NotNull GridNearTxLocal tx) throws IgniteCheckedException {
        try {
            tx.close();
        }
        finally {
            ctx.cache().context().tm().resetContext();
        }
    }

    /** {@inheritDoc} */
    @SuppressWarnings({"StringEquality", "unchecked"})
    @Override public List<FieldsQueryCursor<List<?>>> querySqlFields(String schemaName, SqlFieldsQuery qry,
        @Nullable SqlClientContext cliCtx, boolean keepBinary, boolean failOnMultipleStmts, MvccQueryTracker tracker,
        GridQueryCancel cancel) {
        boolean mvccEnabled = mvccEnabled(ctx), startTx = autoStartTx(qry);

        try {
            List<FieldsQueryCursor<List<?>>> res = tryQueryDistributedSqlFieldsNative(schemaName, qry, cliCtx);

            if (res != null)
                return res;

            {
                // First, let's check if we already have a two-step query for this statement...
                H2TwoStepCachedQueryKey cachedQryKey = new H2TwoStepCachedQueryKey(schemaName, qry.getSql(),
                    qry.isCollocated(), qry.isDistributedJoins(), qry.isEnforceJoinOrder(), qry.isLocal());

                H2TwoStepCachedQuery cachedQry;

                if ((cachedQry = twoStepCache.get(cachedQryKey)) != null) {
                    checkQueryType(qry, true);

                    GridCacheTwoStepQuery twoStepQry = cachedQry.query().copy();

                    List<GridQueryFieldMetadata> meta = cachedQry.meta();

                    res = Collections.singletonList(doRunDistributedQuery(schemaName, qry, twoStepQry, meta, keepBinary,
                        startTx, tracker, cancel));

                    if (!twoStepQry.explain())
                        twoStepCache.putIfAbsent(cachedQryKey, new H2TwoStepCachedQuery(meta, twoStepQry.copy()));

                    return res;
                }
            }

            {
                // Second, let's check if we already have a parsed statement...
                PreparedStatement cachedStmt;

                if ((cachedStmt = cachedStatement(connectionForSchema(schemaName), qry.getSql())) != null) {
                    Prepared prepared = GridSqlQueryParser.prepared(cachedStmt);

                    // We may use this cached statement only for local queries and non queries.
                    if (qry.isLocal() || !prepared.isQuery())
                        return (List<FieldsQueryCursor<List<?>>>)doRunPrepared(schemaName, prepared, qry, null, null,
                            keepBinary, startTx, tracker, cancel);
                }
            }

            res = new ArrayList<>(1);

            int firstArg = 0;

            String remainingSql = qry.getSql();

            while (remainingSql != null) {
                ParsingResult parseRes = parseAndSplit(schemaName,
                    remainingSql != qry.getSql() ? cloneFieldsQuery(qry).setSql(remainingSql) : qry, firstArg);

                // Let's avoid second reflection getter call by returning Prepared object too
                Prepared prepared = parseRes.prepared();

                GridCacheTwoStepQuery twoStepQry = parseRes.twoStepQuery();

                List<GridQueryFieldMetadata> meta = parseRes.meta();

                SqlFieldsQuery newQry = parseRes.newQuery();

                remainingSql = parseRes.remainingSql();

                if (remainingSql != null && failOnMultipleStmts)
                    throw new IgniteSQLException("Multiple statements queries are not supported");

                firstArg += prepared.getParameters().size();

                res.addAll(doRunPrepared(schemaName, prepared, newQry, twoStepQry, meta, keepBinary, startTx, tracker,
                    cancel));

                if (parseRes.twoStepQuery() != null && parseRes.twoStepQueryKey() != null &&
                    !parseRes.twoStepQuery().explain())
                    twoStepCache.putIfAbsent(parseRes.twoStepQueryKey(), new H2TwoStepCachedQuery(meta,
                        twoStepQry.copy()));
            }

            return res;
        }
        catch (RuntimeException | Error e) {
            GridNearTxLocal tx;

            if (mvccEnabled && (tx = tx(ctx)) != null)
                tx.setRollbackOnly();

            throw e;
        }
    }

    /**
     * Execute an all-ready {@link SqlFieldsQuery}.
     * @param schemaName Schema name.
     * @param prepared H2 command.
     * @param qry Fields query with flags.
     * @param twoStepQry Two-step query if this query must be executed in a distributed way.
     * @param meta Metadata for {@code twoStepQry}.
     * @param keepBinary Whether binary objects must not be deserialized automatically.
     * @param startTx Start transactionq flag.
     * @param tracker MVCC tracker.
     * @param cancel Query cancel state holder.
     * @return Query result.
     */
    @SuppressWarnings("unchecked")
    private List<? extends FieldsQueryCursor<List<?>>> doRunPrepared(String schemaName, Prepared prepared,
        SqlFieldsQuery qry, GridCacheTwoStepQuery twoStepQry, List<GridQueryFieldMetadata> meta, boolean keepBinary,
        boolean startTx, MvccQueryTracker tracker, GridQueryCancel cancel) {
        String sqlQry = qry.getSql();

        boolean loc = qry.isLocal();

        IndexingQueryFilter filter = (loc ? backupFilter(null, qry.getPartitions()) : null);

        if (!prepared.isQuery()) {
            if (DmlStatementsProcessor.isDmlStatement(prepared)) {
                try {
                    Connection conn = connectionForSchema(schemaName);

                    if (!loc)
                        return dmlProc.updateSqlFieldsDistributed(schemaName, conn, prepared, qry, cancel);
                    else {
                        final GridQueryFieldsResult updRes =
                            dmlProc.updateSqlFieldsLocal(schemaName, conn, prepared, qry, filter, cancel);

                        return Collections.singletonList(new QueryCursorImpl<>(new Iterable<List<?>>() {
                            @SuppressWarnings("NullableProblems")
                            @Override public Iterator<List<?>> iterator() {
                                try {
                                    return new GridQueryCacheObjectsIterator(updRes.iterator(), objectContext(),
                                        true);
                                }
                                catch (IgniteCheckedException e) {
                                    throw new IgniteException(e);
                                }
                            }
                        }, cancel));
                    }
                }
                catch (IgniteCheckedException e) {
                    throw new IgniteSQLException("Failed to execute DML statement [stmt=" + sqlQry +
                        ", params=" + Arrays.deepToString(qry.getArgs()) + "]", e);
                }
            }

            if (DdlStatementsProcessor.isDdlStatement(prepared)) {
                if (loc)
                    throw new IgniteSQLException("DDL statements are not supported for LOCAL caches",
                        IgniteQueryErrorCode.UNSUPPORTED_OPERATION);

                return Collections.singletonList(ddlProc.runDdlStatement(sqlQry, prepared));
            }

            if (prepared instanceof NoOperation) {
                QueryCursorImpl<List<?>> resCur = (QueryCursorImpl<List<?>>)new QueryCursorImpl(
                    Collections.singletonList(Collections.singletonList(0L)), null, false);

                resCur.fieldsMeta(UPDATE_RESULT_META);

                return Collections.singletonList(resCur);
            }

            throw new IgniteSQLException("Unsupported DDL/DML operation: " + prepared.getClass().getName(),
                IgniteQueryErrorCode.UNSUPPORTED_OPERATION);
        }

        if (twoStepQry != null) {
            if (log.isDebugEnabled())
                log.debug("Parsed query: `" + sqlQry + "` into two step query: " + twoStepQry);

            checkQueryType(qry, true);

            return Collections.singletonList(doRunDistributedQuery(schemaName, qry, twoStepQry, meta, keepBinary,
                startTx, tracker, cancel));
        }

        // We've encountered a local query, let's just run it.
        try {
            return Collections.singletonList(queryLocalSqlFields(schemaName, qry, keepBinary, filter, cancel));
        }
        catch (IgniteCheckedException e) {
            throw new IgniteSQLException("Failed to execute local statement [stmt=" + sqlQry +
                ", params=" + Arrays.deepToString(qry.getArgs()) + "]", e);
        }
    }

    /**
     * Parse and split query if needed, cache either two-step query or statement.
     * @param schemaName Schema name.
     * @param qry Query.
     * @param firstArg Position of the first argument of the following {@code Prepared}.
     * @return Result: prepared statement, H2 command, two-step query (if needed),
     *     metadata for two-step query (if needed), evaluated query local execution flag.
     */
    private ParsingResult parseAndSplit(String schemaName, SqlFieldsQuery qry, int firstArg) {
        Connection c = connectionForSchema(schemaName);

        // For queries that are explicitly local, we rely on the flag specified in the query
        // because this parsing result will be cached and used for queries directly.
        // For other queries, we enforce join order at this stage to avoid premature optimizations
        // (and therefore longer parsing) as long as there'll be more parsing at split stage.
        boolean enforceJoinOrderOnParsing = (!qry.isLocal() || qry.isEnforceJoinOrder());

        H2Utils.setupConnection(c, /*distributedJoins*/false, /*enforceJoinOrder*/enforceJoinOrderOnParsing);

        boolean loc = qry.isLocal();

        PreparedStatement stmt = prepareStatementAndCaches(c, qry.getSql());

        if (loc && GridSqlQueryParser.checkMultipleStatements(stmt))
            throw new IgniteSQLException("Multiple statements queries are not supported for local queries.",
                IgniteQueryErrorCode.UNSUPPORTED_OPERATION);

        GridSqlQueryParser.PreparedWithRemaining prep = GridSqlQueryParser.preparedWithRemaining(stmt);

        Prepared prepared = prep.prepared();

        checkQueryType(qry, prepared.isQuery());

        String remainingSql = prep.remainingSql();

        int paramsCnt = prepared.getParameters().size();

        Object[] argsOrig = qry.getArgs();

        Object[] args = null;

        if (!DmlUtils.isBatched(qry) && paramsCnt > 0) {
            if (argsOrig == null || argsOrig.length < firstArg + paramsCnt) {
                throw new IgniteException("Invalid number of query parameters. " +
                    "Cannot find " + (argsOrig != null ? argsOrig.length + 1 - firstArg : 1) + " parameter.");
            }

            args = Arrays.copyOfRange(argsOrig, firstArg, firstArg + paramsCnt);
        }

       if (prepared.isQuery()) {
            try {
                bindParameters(stmt, F.asList(args));
            }
            catch (IgniteCheckedException e) {
                U.closeQuiet(stmt);

                throw new IgniteSQLException("Failed to bind parameters: [qry=" + prepared.getSQL() + ", params=" +
                    Arrays.deepToString(args) + "]", IgniteQueryErrorCode.PARSING, e);
            }

            GridSqlQueryParser parser = null;

            if (!loc) {
                parser = new GridSqlQueryParser(false);

                GridSqlStatement parsedStmt = parser.parse(prepared);

                // Legit assertion - we have H2 query flag above.
                assert parsedStmt instanceof GridSqlQuery;

                loc = parser.isLocalQuery(qry.isReplicatedOnly());
            }

            if (loc) {
                if (parser == null) {
                    parser = new GridSqlQueryParser(false);

                    parser.parse(prepared);
                }

                GridCacheContext cctx = parser.getFirstPartitionedCache();

                if (cctx != null && cctx.config().getQueryParallelism() > 1) {
                    loc = false;

                    qry.setDistributedJoins(true);
                }
            }
        }

        SqlFieldsQuery newQry = cloneFieldsQuery(qry).setSql(prepared.getSQL()).setArgs(args);

        boolean hasTwoStep = !loc && prepared.isQuery();

        // Let's not cache multiple statements and distributed queries as whole two step query will be cached later on.
        if (remainingSql != null || hasTwoStep)
            getStatementsCacheForCurrentThread().remove(schemaName, qry.getSql());

        if (!hasTwoStep)
            return new ParsingResult(prepared, newQry, remainingSql, null, null, null);

        final UUID locNodeId = ctx.localNodeId();

        // Now we're sure to have a distributed query. Let's try to get a two-step plan from the cache, or perform the
        // split if needed.
        H2TwoStepCachedQueryKey cachedQryKey = new H2TwoStepCachedQueryKey(schemaName, qry.getSql(),
            qry.isCollocated(), qry.isDistributedJoins(), qry.isEnforceJoinOrder(), qry.isLocal());

        H2TwoStepCachedQuery cachedQry;

        if ((cachedQry = twoStepCache.get(cachedQryKey)) != null) {
            checkQueryType(qry, true);

            GridCacheTwoStepQuery twoStepQry = cachedQry.query().copy();

            List<GridQueryFieldMetadata> meta = cachedQry.meta();

            return new ParsingResult(prepared, newQry, remainingSql, twoStepQry, cachedQryKey, meta);
        }

        try {
            GridH2QueryContext.set(new GridH2QueryContext(locNodeId, locNodeId, 0, PREPARE)
                .distributedJoinMode(distributedJoinMode(qry.isLocal(), qry.isDistributedJoins())));

            try {
                GridCacheTwoStepQuery twoStepQry = split(prepared, newQry);

                return new ParsingResult(prepared, newQry, remainingSql, twoStepQry,
                    cachedQryKey, H2Utils.meta(stmt.getMetaData()));
            }
            catch (IgniteCheckedException e) {
                throw new IgniteSQLException("Failed to bind parameters: [qry=" + newQry.getSql() + ", params=" +
                    Arrays.deepToString(newQry.getArgs()) + "]", IgniteQueryErrorCode.PARSING, e);
            }
            catch (SQLException e) {
                throw new IgniteSQLException(e);
            }
            finally {
                U.close(stmt, log);
            }
        }
        finally {
            GridH2QueryContext.clearThreadLocal();
        }
    }

    /**
     * Make a copy of {@link SqlFieldsQuery} with all flags and preserving type.
     * @param oldQry Query to copy.
     * @return Query copy.
     */
    private SqlFieldsQuery cloneFieldsQuery(SqlFieldsQuery oldQry) {
        return oldQry.copy().setLocal(oldQry.isLocal()).setPageSize(oldQry.getPageSize());
    }

    /**
     * Split query into two-step query.
     * @param prepared JDBC prepared statement.
     * @param qry Original fields query.
     * @return Two-step query.
     * @throws IgniteCheckedException in case of error inside {@link GridSqlQuerySplitter}.
     * @throws SQLException in case of error inside {@link GridSqlQuerySplitter}.
     */
    private GridCacheTwoStepQuery split(Prepared prepared, SqlFieldsQuery qry) throws IgniteCheckedException,
        SQLException {
        GridCacheTwoStepQuery res = GridSqlQuerySplitter.split(connectionForThread(qry.getSchema()), prepared,
            qry.getArgs(), qry.isCollocated(), qry.isDistributedJoins(), qry.isEnforceJoinOrder(), this);

        List<Integer> cacheIds = collectCacheIds(null, res);

        if (!F.isEmpty(cacheIds) && hasSystemViews(res)) {
            throw new IgniteSQLException("Normal tables and system views cannot be used in the same query.",
                IgniteQueryErrorCode.UNSUPPORTED_OPERATION);
        }

        if (F.isEmpty(cacheIds))
            res.local(true);
        else {
            res.cacheIds(cacheIds);
            res.local(qry.isLocal());
        }

        res.pageSize(qry.getPageSize());

        return res;
    }

    /**
     * @param qry Sql fields query.autoStartTx(qry)
     * @return {@code True} if need to start transaction.
     */
    public boolean autoStartTx(SqlFieldsQuery qry) {
        if (!mvccEnabled(ctx))
            return false;

        return qry instanceof SqlFieldsQueryEx && !((SqlFieldsQueryEx)qry).isAutoCommit() && tx(ctx) == null;
    }

    /** {@inheritDoc} */
    @Override public UpdateSourceIterator<?> prepareDistributedUpdate(GridCacheContext<?, ?> cctx, int[] ids,
        int[] parts, String schema, String qry, Object[] params, int flags,
        int pageSize, int timeout, AffinityTopologyVersion topVer,
        MvccSnapshot mvccSnapshot, GridQueryCancel cancel) throws IgniteCheckedException {

        SqlFieldsQuery fldsQry = new SqlFieldsQuery(qry);

        if (params != null)
            fldsQry.setArgs(params);

        fldsQry.setEnforceJoinOrder(isFlagSet(flags, GridH2QueryRequest.FLAG_ENFORCE_JOIN_ORDER));
        fldsQry.setTimeout(timeout, TimeUnit.MILLISECONDS);
        fldsQry.setPageSize(pageSize);
        fldsQry.setLocal(true);

        boolean loc = true;

        final boolean replicated = isFlagSet(flags, GridH2QueryRequest.FLAG_REPLICATED);

        GridCacheContext<?, ?> cctx0;

        if (!replicated
            && !F.isEmpty(ids)
            && (cctx0 = CU.firstPartitioned(cctx.shared(), ids)) != null
            && cctx0.config().getQueryParallelism() > 1) {
            fldsQry.setDistributedJoins(true);

            loc = false;
        }

        Connection conn = connectionForSchema(schema);

        H2Utils.setupConnection(conn, false, fldsQry.isEnforceJoinOrder());

        PreparedStatement stmt = preparedStatementWithParams(conn, fldsQry.getSql(),
            F.asList(fldsQry.getArgs()), true);

        return dmlProc.prepareDistributedUpdate(schema, conn, stmt, fldsQry, backupFilter(topVer, parts), cancel, loc,
            topVer, mvccSnapshot);
    }

    private boolean isFlagSet(int flags, int flag) {
        return (flags & flag) == flag;
    }

    /**
     * Run distributed query on detected set of partitions.
     * @param schemaName Schema name.
     * @param qry Original query.
     * @param twoStepQry Two-step query.
     * @param meta Metadata to set to cursor.
     * @param keepBinary Keep binary flag.
     * @param startTx Start transaction flag.
     * @param mvccTracker Query tracker.
     * @param cancel Cancel handler.
     * @return Cursor representing distributed query result.
     */
    private FieldsQueryCursor<List<?>> doRunDistributedQuery(String schemaName, SqlFieldsQuery qry,
        GridCacheTwoStepQuery twoStepQry, List<GridQueryFieldMetadata> meta, boolean keepBinary,
        boolean startTx, MvccQueryTracker mvccTracker, GridQueryCancel cancel) {
        if (log.isDebugEnabled())
            log.debug("Parsed query: `" + qry.getSql() + "` into two step query: " + twoStepQry);

        twoStepQry.pageSize(qry.getPageSize());

        if (cancel == null)
            cancel = new GridQueryCancel();

        int partitions[] = qry.getPartitions();

        if (partitions == null && twoStepQry.derivedPartitions() != null) {
            try {
                partitions = calculateQueryPartitions(twoStepQry.derivedPartitions(), qry.getArgs());
            }
            catch (IgniteCheckedException e) {
                throw new CacheException("Failed to calculate derived partitions: [qry=" + qry.getSql() + ", params=" +
                    Arrays.deepToString(qry.getArgs()) + "]", e);
            }
        }

        QueryCursorImpl<List<?>> cursor = new QueryCursorImpl<>(
            runQueryTwoStep(schemaName, twoStepQry, keepBinary, qry.isEnforceJoinOrder(), startTx, qry.getTimeout(),
                cancel, qry.getArgs(), partitions, qry.isLazy(), mvccTracker), cancel);

        cursor.fieldsMeta(meta);

        return cursor;
    }

    /**
     * Do initial parsing of the statement and create query caches, if needed.
     * @param c Connection.
     * @param sqlQry Query.
     * @return H2 prepared statement.
     */
    private PreparedStatement prepareStatementAndCaches(Connection c, String sqlQry) {
        boolean cachesCreated = false;

        while (true) {
            try {
                return prepareStatement(c, sqlQry, true);
            }
            catch (SQLException e) {
                if (!cachesCreated && (
                        e.getErrorCode() == ErrorCode.SCHEMA_NOT_FOUND_1 ||
                            e.getErrorCode() == ErrorCode.TABLE_OR_VIEW_NOT_FOUND_1 ||
                            e.getErrorCode() == ErrorCode.INDEX_NOT_FOUND_1)
                        ) {
                    try {
                        ctx.cache().createMissingQueryCaches();
                    }
                    catch (IgniteCheckedException ignored) {
                        throw new CacheException("Failed to create missing caches.", e);
                    }

                    cachesCreated = true;
                }
                else
                    throw new IgniteSQLException("Failed to parse query. " + e.getMessage(),
                        IgniteQueryErrorCode.PARSING, e);
            }
        }
    }

    /**
     * Run DML request from other node.
     *
     * @param schemaName Schema name.
     * @param fldsQry Query.
     * @param filter Filter.
     * @param cancel Cancel state.
     * @param local Locality flag.
     * @return Update result.
     * @throws IgniteCheckedException if failed.
     */
    public UpdateResult mapDistributedUpdate(String schemaName, SqlFieldsQuery fldsQry, IndexingQueryFilter filter,
        GridQueryCancel cancel, boolean local) throws IgniteCheckedException {
        Connection conn = connectionForSchema(schemaName);

        H2Utils.setupConnection(conn, false, fldsQry.isEnforceJoinOrder());

        PreparedStatement stmt = preparedStatementWithParams(conn, fldsQry.getSql(),
            Arrays.asList(fldsQry.getArgs()), true);

        return dmlProc.mapDistributedUpdate(schemaName, stmt, fldsQry, filter, cancel, local);
    }

    /**
     * @param cacheIds Cache IDs.
     * @param twoStepQry Query.
     * @throws IllegalStateException if segmented indices used with non-segmented indices.
     */
    private void processCaches(List<Integer> cacheIds, GridCacheTwoStepQuery twoStepQry) {
        if (cacheIds.isEmpty())
            return; // Nothing to check

        GridCacheSharedContext sharedCtx = ctx.cache().context();

        int expectedParallelism = 0;

        boolean mvccEnabled = false;

        for (int i = 0; i < cacheIds.size(); i++) {
            Integer cacheId = cacheIds.get(i);

            GridCacheContext cctx = sharedCtx.cacheContext(cacheId);

            assert cctx != null;

            if (i == 0)
                mvccEnabled = cctx.mvccEnabled();
            else if (cctx.mvccEnabled() != mvccEnabled)
                throw new IllegalStateException("Using caches with different mvcc settings in same query is " +
                    "forbidden.");

            if (!cctx.isPartitioned())
                continue;

            if (expectedParallelism == 0)
                expectedParallelism = cctx.config().getQueryParallelism();
            else if (cctx.config().getQueryParallelism() != expectedParallelism) {
                throw new IllegalStateException("Using indexes with different parallelism levels in same query is " +
                    "forbidden.");
            }
        }

        twoStepQry.mvccEnabled(mvccEnabled);

        if (twoStepQry.forUpdate()) {
            if (cacheIds.size() != 1)
                throw new IgniteSQLException("SELECT FOR UPDATE is supported only for queries " +
                    "that involve single transactional cache.");

            if (!mvccEnabled)
                throw new IgniteSQLException("SELECT FOR UPDATE query requires transactional cache " +
                    "with MVCC enabled.", IgniteQueryErrorCode.UNSUPPORTED_OPERATION);
        }
    }

    /**
     * Prepares statement for query.
     *
     * @param qry Query string.
     * @param tableAlias table alias.
     * @param tbl Table to use.
     * @return Prepared statement.
     * @throws IgniteCheckedException In case of error.
     */
    private String generateQuery(String qry, String tableAlias, H2TableDescriptor tbl) throws IgniteCheckedException {
        assert tbl != null;

        final String qry0 = qry;

        String t = tbl.fullTableName();

        String from = " ";

        qry = qry.trim();

        String upper = qry.toUpperCase();

        if (upper.startsWith("SELECT")) {
            qry = qry.substring(6).trim();

            final int star = qry.indexOf('*');

            if (star == 0)
                qry = qry.substring(1).trim();
            else if (star > 0) {
                if (F.eq('.', qry.charAt(star - 1))) {
                    t = qry.substring(0, star - 1);

                    qry = qry.substring(star + 1).trim();
                }
                else
                    throw new IgniteCheckedException("Invalid query (missing alias before asterisk): " + qry0);
            }
            else
                throw new IgniteCheckedException("Only queries starting with 'SELECT *' and 'SELECT alias.*' " +
                    "are supported (rewrite your query or use SqlFieldsQuery instead): " + qry0);

            upper = qry.toUpperCase();
        }

        if (!upper.startsWith("FROM"))
            from = " FROM " + t + (tableAlias != null ? " as " + tableAlias : "") +
                (upper.startsWith("WHERE") || upper.startsWith("ORDER") || upper.startsWith("LIMIT") ?
                    " " : " WHERE ");

        if(tableAlias != null)
            t = tableAlias;

        qry = "SELECT " + t + "." + KEY_FIELD_NAME + ", " + t + "." + VAL_FIELD_NAME + from + qry;

        return qry;
    }

    /**
     * Registers new class description.
     *
     * This implementation doesn't support type reregistration.
     *
     * @param type Type description.
     * @throws IgniteCheckedException In case of error.
     */
    @Override public boolean registerType(GridCacheContext cctx, GridQueryTypeDescriptor type)
        throws IgniteCheckedException {
        validateTypeDescriptor(type);

        String schemaName = schema(cctx.name());

        H2Schema schema = schemas.get(schemaName);

        H2TableDescriptor tbl = new H2TableDescriptor(this, schema, type, cctx);

        try {
            Connection conn = connectionForThread(schemaName);

            createTable(schemaName, schema, tbl, conn);

            schema.add(tbl);
        }
        catch (SQLException e) {
            onSqlException();

            throw new IgniteCheckedException("Failed to register query type: " + type, e);
        }

        return true;
    }

    /**
     * Validates properties described by query types.
     *
     * @param type Type descriptor.
     * @throws IgniteCheckedException If validation failed.
     */
    @SuppressWarnings("CollectionAddAllCanBeReplacedWithConstructor")
    private void validateTypeDescriptor(GridQueryTypeDescriptor type)
        throws IgniteCheckedException {
        assert type != null;

        Collection<String> names = new HashSet<>();

        names.addAll(type.fields().keySet());

        if (names.size() < type.fields().size())
            throw new IgniteCheckedException("Found duplicated properties with the same name [keyType=" +
                type.keyClass().getName() + ", valueType=" + type.valueClass().getName() + "]");

        String ptrn = "Name ''{0}'' is reserved and cannot be used as a field name [type=" + type.name() + "]";

        for (String name : names) {
            if (name.equalsIgnoreCase(KEY_FIELD_NAME) ||
                name.equalsIgnoreCase(VAL_FIELD_NAME) ||
                name.equalsIgnoreCase(VER_FIELD_NAME))
                throw new IgniteCheckedException(MessageFormat.format(ptrn, name));
        }
    }

    /**
     * Create db table by using given table descriptor.
     *
     * @param schemaName Schema name.
     * @param schema Schema.
     * @param tbl Table descriptor.
     * @param conn Connection.
     * @throws SQLException If failed to create db table.
     * @throws IgniteCheckedException If failed.
     */
    private void createTable(String schemaName, H2Schema schema, H2TableDescriptor tbl, Connection conn)
        throws SQLException, IgniteCheckedException {
        assert schema != null;
        assert tbl != null;

        String keyType = dbTypeFromClass(tbl.type().keyClass());
        String valTypeStr = dbTypeFromClass(tbl.type().valueClass());

        SB sql = new SB();

        String keyValVisibility = tbl.type().fields().isEmpty() ? " VISIBLE" : " INVISIBLE";

        sql.a("CREATE TABLE ").a(tbl.fullTableName()).a(" (")
            .a(KEY_FIELD_NAME).a(' ').a(keyType).a(keyValVisibility).a(" NOT NULL");

        sql.a(',').a(VAL_FIELD_NAME).a(' ').a(valTypeStr).a(keyValVisibility);
        sql.a(',').a(VER_FIELD_NAME).a(" OTHER INVISIBLE");

        for (Map.Entry<String, Class<?>> e : tbl.type().fields().entrySet())
            sql.a(',').a(H2Utils.withQuotes(e.getKey())).a(' ').a(dbTypeFromClass(e.getValue()))
            .a(tbl.type().property(e.getKey()).notNull()? " NOT NULL" : "");

        sql.a(')');

        if (log.isDebugEnabled())
            log.debug("Creating DB table with SQL: " + sql);

        GridH2RowDescriptor rowDesc = new GridH2RowDescriptor(this, tbl, tbl.type());

        H2RowFactory rowFactory = tbl.rowFactory(rowDesc);

        GridH2Table h2Tbl = H2TableEngine.createTable(conn, sql.toString(), rowDesc, rowFactory, tbl);

        for (GridH2IndexBase usrIdx : tbl.createUserIndexes())
            addInitialUserIndex(schemaName, tbl, usrIdx);

        if (dataTables.putIfAbsent(h2Tbl.identifier(), h2Tbl) != null)
            throw new IllegalStateException("Table already exists: " + h2Tbl.identifierString());
    }

    /**
     * Find table by name in given schema.
     *
     * @param schemaName Schema name.
     * @param tblName Table name.
     * @return Table or {@code null} if none found.
     */
    public GridH2Table dataTable(String schemaName, String tblName) {
        return dataTable(new QueryTable(schemaName, tblName));
    }

    /**
     * Find table by it's identifier.
     *
     * @param tbl Identifier.
     * @return Table or {@code null} if none found.
     */
    public GridH2Table dataTable(QueryTable tbl) {
        return dataTables.get(tbl);
    }

    /**
     * @param h2Tbl Remove data table.
     */
    public void removeDataTable(GridH2Table h2Tbl) {
        dataTables.remove(h2Tbl.identifier(), h2Tbl);
    }

    /**
     * Find table for index.
     *
     * @param schemaName Schema name.
     * @param idxName Index name.
     * @return Table or {@code null} if index is not found.
     */
    public GridH2Table dataTableForIndex(String schemaName, String idxName) {
        for (Map.Entry<QueryTable, GridH2Table> dataTableEntry : dataTables.entrySet()) {
            if (F.eq(dataTableEntry.getKey().schema(), schemaName)) {
                GridH2Table h2Tbl = dataTableEntry.getValue();

                if (h2Tbl.containsUserIndex(idxName))
                    return h2Tbl;
            }
        }

        return null;
    }

    /**
     * Gets corresponding DB type from java class.
     *
     * @param cls Java class.
     * @return DB type name.
     */
    private String dbTypeFromClass(Class<?> cls) {
        return H2DatabaseType.fromClass(cls).dBTypeAsString();
    }

    /**
     * Get table descriptor.
     *
     * @param schemaName Schema name.
     * @param cacheName Cache name.
     * @param type Type name.
     * @return Descriptor.
     */
    @Nullable private H2TableDescriptor tableDescriptor(String schemaName, String cacheName, String type) {
        H2Schema schema = schemas.get(schemaName);

        if (schema == null)
            return null;

        return schema.tableByTypeName(cacheName, type);
    }

    /** {@inheritDoc} */
    @Override public String schema(String cacheName) {
        String res = cacheName2schema.get(cacheName);

        if (res == null)
            res = "";

        return res;
    }

    /**
     * Gets collection of table for given schema name.
     *
     * @param cacheName Cache name.
     * @return Collection of table descriptors.
     */
    Collection<H2TableDescriptor> tables(String cacheName) {
        H2Schema s = schemas.get(schema(cacheName));

        if (s == null)
            return Collections.emptySet();

        List<H2TableDescriptor> tbls = new ArrayList<>();

        for (H2TableDescriptor tbl : s.tables()) {
            if (F.eq(tbl.cache().name(), cacheName))
                tbls.add(tbl);
        }

        return tbls;
    }

    /** {@inheritDoc} */
    @Override public void checkStatementStreamable(PreparedStatement nativeStmt) {
        if (!GridSqlQueryParser.isStreamableInsertStatement(nativeStmt))
            throw new IgniteSQLException("Streaming mode supports only INSERT commands without subqueries.",
                IgniteQueryErrorCode.UNSUPPORTED_OPERATION);
    }

    /** {@inheritDoc} */
    @Override public GridQueryRowCacheCleaner rowCacheCleaner(int grpId) {
        return rowCache.forGroup(grpId);
    }

    /**
     * Called periodically by {@link GridTimeoutProcessor} to clean up the statement cache.
     */
    private void cleanupStatementCache() {
        long now = U.currentTimeMillis();

        for (Iterator<Map.Entry<Thread, H2ConnectionWrapper>> it = conns.entrySet().iterator(); it.hasNext(); ) {
            Map.Entry<Thread, H2ConnectionWrapper> entry = it.next();

            Thread t = entry.getKey();

            if (t.getState() == Thread.State.TERMINATED) {
                U.close(entry.getValue(), log);

                it.remove();
            }
            else if (now - entry.getValue().statementCache().lastUsage() > STATEMENT_CACHE_THREAD_USAGE_TIMEOUT)
                entry.getValue().clearStatementCache();
        }
    }

    /**
     * Called periodically by {@link GridTimeoutProcessor} to clean up the {@link #conns}.
     */
    private void cleanupConnections() {
        for (Iterator<Map.Entry<Thread, H2ConnectionWrapper>> it = conns.entrySet().iterator(); it.hasNext(); ) {
            Map.Entry<Thread, H2ConnectionWrapper> entry = it.next();

            Thread t = entry.getKey();

            if (t.getState() == Thread.State.TERMINATED) {
                U.close(entry.getValue(), log);

                it.remove();
            }
        }
    }

    /**
     * Removes from cache and returns associated with current thread connection.
     * @return Connection associated with current thread.
     */
    public ThreadLocalObjectPool.Reusable<H2ConnectionWrapper> detach() {
        Thread key = Thread.currentThread();

        ThreadLocalObjectPool.Reusable<H2ConnectionWrapper> reusableConnection = connCache.get();

        H2ConnectionWrapper connection = conns.remove(key);

        connCache.remove();

        assert reusableConnection.object().connection() == connection.connection();

        return reusableConnection;
    }

    /**
     * Rebuild indexes from hash index.
     *
     * @param cacheName Cache name.
     * @throws IgniteCheckedException If failed.
     */
    @Override public void rebuildIndexesFromHash(String cacheName) throws IgniteCheckedException {
        int cacheId = CU.cacheId(cacheName);

        GridCacheContext cctx = ctx.cache().context().cacheContext(cacheId);

        final GridCacheQueryManager qryMgr = cctx.queries();

        SchemaIndexCacheVisitor visitor = new SchemaIndexCacheVisitorImpl(cctx);

        visitor.visit(new RebuildIndexFromHashClosure(qryMgr, cctx.mvccEnabled()));

        for (H2TableDescriptor tblDesc : tables(cacheName))
            tblDesc.table().markRebuildFromHashInProgress(false);
    }

    /** {@inheritDoc} */
    @Override public void markForRebuildFromHash(String cacheName) {
        for (H2TableDescriptor tblDesc : tables(cacheName)) {
            assert tblDesc.table() != null;

            tblDesc.table().markRebuildFromHashInProgress(true);
        }
    }

    /**
     * @return Busy lock.
     */
    public GridSpinBusyLock busyLock() {
        return busyLock;
    }

    /**
     * @return Map query executor.
     */
    public GridMapQueryExecutor mapQueryExecutor() {
        return mapQryExec;
    }

    /**
     * @return Reduce query executor.
     */
    public GridReduceQueryExecutor reduceQueryExecutor() {
        return rdcQryExec;
    }

    /** {@inheritDoc} */
    @SuppressWarnings({"NonThreadSafeLazyInitialization", "deprecation"})
    @Override public void start(GridKernalContext ctx, GridSpinBusyLock busyLock) throws IgniteCheckedException {
        if (log.isDebugEnabled())
            log.debug("Starting cache query index...");

        this.busyLock = busyLock;

        qryIdGen = new AtomicLong();

        if (SysProperties.serializeJavaObject) {
            U.warn(log, "Serialization of Java objects in H2 was enabled.");

            SysProperties.serializeJavaObject = false;
        }

        String dbName = (ctx != null ? ctx.localNodeId() : UUID.randomUUID()).toString();

        dbUrl = "jdbc:h2:mem:" + dbName + DB_OPTIONS;

        org.h2.Driver.load();

        try {
            if (getString(IGNITE_H2_DEBUG_CONSOLE) != null) {
                Connection c = DriverManager.getConnection(dbUrl);

                int port = getInteger(IGNITE_H2_DEBUG_CONSOLE_PORT, 0);

                WebServer webSrv = new WebServer();
                Server web = new Server(webSrv, "-webPort", Integer.toString(port));
                web.start();
                String url = webSrv.addSession(c);

                U.quietAndInfo(log, "H2 debug console URL: " + url);

                try {
                    Server.openBrowser(url);
                }
                catch (Exception e) {
                    U.warn(log, "Failed to open browser: " + e.getMessage());
                }
            }
        }
        catch (SQLException e) {
            throw new IgniteCheckedException(e);
        }

        if (ctx == null) {
            // This is allowed in some tests.
            nodeId = UUID.randomUUID();
            marshaller = new JdkMarshaller();
        }
        else {
            this.ctx = ctx;

            // Register PUBLIC schema which is always present.
            schemas.put(QueryUtils.DFLT_SCHEMA, new H2Schema(QueryUtils.DFLT_SCHEMA, true));

            // Register additional schemas.
            String[] additionalSchemas = ctx.config().getSqlSchemas();

            if (!F.isEmpty(additionalSchemas)) {
                synchronized (schemaMux) {
                    for (String schema : additionalSchemas) {
                        if (F.isEmpty(schema))
                            continue;

                        schema = QueryUtils.normalizeSchemaName(null, schema);

                        createSchemaIfNeeded(schema, true);
                    }
                }
            }

            valCtx = new CacheQueryObjectValueContext(ctx);

            nodeId = ctx.localNodeId();
            marshaller = ctx.config().getMarshaller();

            mapQryExec = new GridMapQueryExecutor(busyLock);
            rdcQryExec = new GridReduceQueryExecutor(qryIdGen, busyLock);

            mapQryExec.start(ctx, this);
            rdcQryExec.start(ctx, this);

            stmtCacheCleanupTask = ctx.timeout().schedule(new Runnable() {
                @Override public void run() {
                    cleanupStatementCache();
                }
            }, CLEANUP_STMT_CACHE_PERIOD, CLEANUP_STMT_CACHE_PERIOD);

            dmlProc = new DmlStatementsProcessor();
            ddlProc = new DdlStatementsProcessor();

            dmlProc.start(ctx, this);
            ddlProc.start(ctx, this);

            boolean sysViewsEnabled =
                !IgniteSystemProperties.getBoolean(IgniteSystemProperties.IGNITE_SQL_DISABLE_SYSTEM_VIEWS);

            if (sysViewsEnabled) {
                try {
                    synchronized (schemaMux) {
                        createSchema0(QueryUtils.SCHEMA_SYS);
                    }

                    Connection c = connectionForSchema(QueryUtils.SCHEMA_SYS);

                    for (SqlSystemView view : systemViews(ctx))
                        SqlSystemTableEngine.registerView(c, view);
                }
                catch (SQLException e) {
                    throw new IgniteCheckedException("Failed to register system view.", e);
                }

                // Caching this connection in ThreadLocal may lead to memory leaks.
                connCache.set(null);
            }
            else {
                if (log.isDebugEnabled())
                    log.debug("SQL system views will not be created because they are disabled (see " +
                        IgniteSystemProperties.IGNITE_SQL_DISABLE_SYSTEM_VIEWS + " system property)");
            }
        }

        if (JdbcUtils.serializer != null)
            U.warn(log, "Custom H2 serialization is already configured, will override.");

        JdbcUtils.serializer = h2Serializer();

        assert ctx != null;

        connCleanupTask = ctx.timeout().schedule(new Runnable() {
            @Override public void run() {
                cleanupConnections();
            }
        }, CLEANUP_CONNECTIONS_PERIOD, CLEANUP_CONNECTIONS_PERIOD);
    }

    /**
     * @param ctx Context.
     * @return Predefined system views.
     */
    public Collection<SqlSystemView> systemViews(GridKernalContext ctx) {
        Collection<SqlSystemView> views = new ArrayList<>();

        views.add(new SqlSystemViewNodes(ctx));
        views.add(new SqlSystemViewNodeAttributes(ctx));
        views.add(new SqlSystemViewBaselineNodes(ctx));

        return views;
    }

    /**
     * @return Value object context.
     */
    public CacheObjectValueContext objectContext() {
        return ctx.query().objectContext();
    }

    /**
     * @param topic Topic.
     * @param topicOrd Topic ordinal for {@link GridTopic}.
     * @param nodes Nodes.
     * @param msg Message.
     * @param specialize Optional closure to specialize message for each node.
     * @param locNodeHnd Handler for local node.
     * @param plc Policy identifying the executor service which will process message.
     * @param runLocParallel Run local handler in parallel thread.
     * @return {@code true} If all messages sent successfully.
     */
    public boolean send(
        Object topic,
        int topicOrd,
        Collection<ClusterNode> nodes,
        Message msg,
        @Nullable IgniteBiClosure<ClusterNode, Message, Message> specialize,
        @Nullable final IgniteInClosure2X<ClusterNode, Message> locNodeHnd,
        byte plc,
        boolean runLocParallel
    ) {
        boolean ok = true;

        if (specialize == null && msg instanceof GridCacheQueryMarshallable)
            ((GridCacheQueryMarshallable)msg).marshall(marshaller);

        ClusterNode locNode = null;

        for (ClusterNode node : nodes) {
            if (node.isLocal()) {
                if (locNode != null)
                    throw new IllegalStateException();

                locNode = node;

                continue;
            }

            try {
                if (specialize != null) {
                    msg = specialize.apply(node, msg);

                    if (msg instanceof GridCacheQueryMarshallable)
                        ((GridCacheQueryMarshallable)msg).marshall(marshaller);
                }

                ctx.io().sendGeneric(node, topic, topicOrd, msg, plc);
            }
            catch (IgniteCheckedException e) {
                ok = false;

                U.warn(log, "Failed to send message [node=" + node + ", msg=" + msg +
                    ", errMsg=" + e.getMessage() + "]");
            }
        }

        // Local node goes the last to allow parallel execution.
        if (locNode != null) {
            assert locNodeHnd != null;

            if (specialize != null)
                msg = specialize.apply(locNode, msg);

            if (runLocParallel) {
                final ClusterNode finalLocNode = locNode;
                final Message finalMsg = msg;

                try {
                    // We prefer runLocal to runLocalSafe, because the latter can produce deadlock here.
                    ctx.closure().runLocal(new GridPlainRunnable() {
                        @Override public void run() {
                            if (!busyLock.enterBusy())
                                return;

                            try {
                                locNodeHnd.apply(finalLocNode, finalMsg);
                            }
                            finally {
                                busyLock.leaveBusy();
                            }
                        }
                    }, plc).listen(logger);
                }
                catch (IgniteCheckedException e) {
                    ok = false;

                    U.error(log, "Failed to execute query locally.", e);
                }
            }
            else
                locNodeHnd.apply(locNode, msg);
        }

        return ok;
    }

    /**
     * @return Serializer.
     */
    private JavaObjectSerializer h2Serializer() {
        return new JavaObjectSerializer() {
            @Override public byte[] serialize(Object obj) throws Exception {
                return U.marshal(marshaller, obj);
            }

            @Override public Object deserialize(byte[] bytes) throws Exception {
                ClassLoader clsLdr = ctx != null ? U.resolveClassLoader(ctx.config()) : null;

                return U.unmarshal(marshaller, bytes, clsLdr);
            }
        };
    }

    /**
     * Registers SQL functions.
     *
     * @param schema Schema.
     * @param clss Classes.
     * @throws IgniteCheckedException If failed.
     */
    private void createSqlFunctions(String schema, Class<?>[] clss) throws IgniteCheckedException {
        if (F.isEmpty(clss))
            return;

        for (Class<?> cls : clss) {
            for (Method m : cls.getDeclaredMethods()) {
                QuerySqlFunction ann = m.getAnnotation(QuerySqlFunction.class);

                if (ann != null) {
                    int modifiers = m.getModifiers();

                    if (!Modifier.isStatic(modifiers) || !Modifier.isPublic(modifiers))
                        throw new IgniteCheckedException("Method " + m.getName() + " must be public static.");

                    String alias = ann.alias().isEmpty() ? m.getName() : ann.alias();

                    String clause = "CREATE ALIAS IF NOT EXISTS " + alias + (ann.deterministic() ?
                        " DETERMINISTIC FOR \"" :
                        " FOR \"") +
                        cls.getName() + '.' + m.getName() + '"';

                    executeStatement(schema, clause);
                }
            }
        }
    }

    /** {@inheritDoc} */
    @Override public void stop() {
        if (log.isDebugEnabled())
            log.debug("Stopping cache query index...");

        mapQryExec.cancelLazyWorkers();

        for (H2ConnectionWrapper c : conns.values())
            U.close(c, log);

        conns.clear();
        schemas.clear();
        cacheName2schema.clear();

        try (Connection c = DriverManager.getConnection(dbUrl); Statement s = c.createStatement()) {
            s.execute("SHUTDOWN");
        }
        catch (SQLException e) {
            U.error(log, "Failed to shutdown database.", e);
        }

        if (stmtCacheCleanupTask != null)
            stmtCacheCleanupTask.close();

        if (connCleanupTask != null)
            connCleanupTask.close();

        GridH2QueryContext.clearLocalNodeStop(nodeId);

        if (log.isDebugEnabled())
            log.debug("Cache query index stopped.");

        // Close system H2 connection to INFORMATION_SCHEMA
        synchronized (schemaMux) {
            if (sysConn != null) {
                U.close(sysConn, log);

                sysConn = null;
            }
        }
    }

<<<<<<< HEAD
    /** {@inheritDoc} */
    @Override public void onClientDisconnect() throws IgniteCheckedException {
        if (!mvccEnabled(ctx))
            return;

        GridNearTxLocal tx = tx(ctx);

        if (tx != null)
            doRollback(tx);
    }

    /**
     * Whether this is default schema.
     *
     * @param schemaName Schema name.
     * @return {@code True} if default.
     */
    private boolean isDefaultSchema(String schemaName) {
        return F.eq(schemaName, QueryUtils.DFLT_SCHEMA);
    }

=======
>>>>>>> a98dcb93
    /** {@inheritDoc} */
    @Override public void registerCache(String cacheName, String schemaName, GridCacheContext<?, ?> cctx)
        throws IgniteCheckedException {
        rowCache.onCacheRegistered(cctx);

        synchronized (schemaMux) {
            createSchemaIfNeeded(schemaName, false);
        }

        cacheName2schema.put(cacheName, schemaName);

        createSqlFunctions(schemaName, cctx.config().getSqlFunctionClasses());
    }

    /** {@inheritDoc} */
    @Override public void unregisterCache(GridCacheContext cctx, boolean rmvIdx) {
        rowCache.onCacheUnregistered(cctx);

        String cacheName = cctx.name();

        String schemaName = schema(cacheName);

        H2Schema schema = schemas.get(schemaName);

        if (schema != null) {
            mapQryExec.onCacheStop(cacheName);
            dmlProc.onCacheStop(cacheName);

            // Remove this mapping only after callback to DML proc - it needs that mapping internally
            cacheName2schema.remove(cacheName);

            // Drop tables.
            Collection<H2TableDescriptor> rmvTbls = new HashSet<>();

            for (H2TableDescriptor tbl : schema.tables()) {
                if (F.eq(tbl.cache().name(), cacheName)) {
                    try {
                        tbl.table().setRemoveIndexOnDestroy(rmvIdx);

                        dropTable(tbl);
                    }
                    catch (IgniteCheckedException e) {
                        U.error(log, "Failed to drop table on cache stop (will ignore): " + tbl.fullTableName(), e);
                    }

                    schema.drop(tbl);

                    rmvTbls.add(tbl);
                }
            }

            synchronized (schemaMux) {
                if (schema.decrementUsageCount()) {
                    schemas.remove(schemaName);

                    try {
                        dropSchema(schemaName);
                    }
                    catch (IgniteException e) {
                        U.error(log, "Failed to drop schema on cache stop (will ignore): " + cacheName, e);
                    }
                }
            }

            conns.values().forEach(H2ConnectionWrapper::clearStatementCache);

            for (H2TableDescriptor tbl : rmvTbls) {
                for (Index idx : tbl.table().getIndexes())
                    idx.close(null);
            }

            int cacheId = CU.cacheId(cacheName);

            for (Iterator<Map.Entry<H2TwoStepCachedQueryKey, H2TwoStepCachedQuery>> it =
                twoStepCache.entrySet().iterator(); it.hasNext();) {
                Map.Entry<H2TwoStepCachedQueryKey, H2TwoStepCachedQuery> e = it.next();

                GridCacheTwoStepQuery qry = e.getValue().query();

                if (!F.isEmpty(qry.cacheIds()) && qry.cacheIds().contains(cacheId))
                    it.remove();
            }
        }
    }

    /**
     * Remove all cached queries from cached two-steps queries.
     */
    private void clearCachedQueries() {
        twoStepCache = new GridBoundedConcurrentLinkedHashMap<>(TWO_STEP_QRY_CACHE_SIZE);
    }

    /** {@inheritDoc} */
    @Override public IndexingQueryFilter backupFilter(@Nullable final AffinityTopologyVersion topVer,
        @Nullable final int[] parts) {
        return new IndexingQueryFilterImpl(ctx, topVer, parts);
    }

    /**
     * @return Ready topology version.
     */
    public AffinityTopologyVersion readyTopologyVersion() {
        return ctx.cache().context().exchange().readyAffinityVersion();
    }

    /**
     * @param readyVer Ready topology version.
     *
     * @return {@code true} If pending distributed exchange exists because server topology is changed.
     */
    public boolean serverTopologyChanged(AffinityTopologyVersion readyVer) {
        GridDhtPartitionsExchangeFuture fut = ctx.cache().context().exchange().lastTopologyFuture();

        if (fut.isDone())
            return false;

        AffinityTopologyVersion initVer = fut.initialVersion();

        return initVer.compareTo(readyVer) > 0 && !fut.firstEvent().node().isClient();
    }

    /**
     * @param topVer Topology version.
     * @throws IgniteCheckedException If failed.
     */
    public void awaitForReadyTopologyVersion(AffinityTopologyVersion topVer) throws IgniteCheckedException {
        IgniteInternalFuture<?> fut = ctx.cache().context().exchange().affinityReadyFuture(topVer);

        if (fut != null)
            fut.get();
    }

    /** {@inheritDoc} */
    @Override public void onDisconnected(IgniteFuture<?> reconnectFut) {
        rdcQryExec.onDisconnected(reconnectFut);
    }

    /**
     * Bind query parameters and calculate partitions derived from the query.
     *
     * @param partInfoList Collection of query derived partition info.
     * @param params Query parameters.
     * @return Partitions.
     * @throws IgniteCheckedException, If fails.
     */
    private int[] calculateQueryPartitions(CacheQueryPartitionInfo[] partInfoList, Object[] params)
        throws IgniteCheckedException {

        ArrayList<Integer> list = new ArrayList<>(partInfoList.length);

        for (CacheQueryPartitionInfo partInfo: partInfoList) {
            int partId = (partInfo.partition() >= 0) ? partInfo.partition() :
                bindPartitionInfoParameter(partInfo, params);

            int i = 0;

            while (i < list.size() && list.get(i) < partId)
                i++;

            if (i < list.size()) {
                if (list.get(i) > partId)
                    list.add(i, partId);
            }
            else
                list.add(partId);
        }

        int[] result = new int[list.size()];

        for (int i = 0; i < list.size(); i++)
            result[i] = list.get(i);

        return result;
    }

    /**
     * Bind query parameter to partition info and calculate partition.
     *
     * @param partInfo Partition Info.
     * @param params Query parameters.
     * @return Partition.
     * @throws IgniteCheckedException, If fails.
     */
    private int bindPartitionInfoParameter(CacheQueryPartitionInfo partInfo, Object[] params)
        throws IgniteCheckedException {
        assert partInfo != null;
        assert partInfo.partition() < 0;

        GridH2RowDescriptor desc = dataTable(schema(partInfo.cacheName()), partInfo.tableName()).rowDescriptor();

        Object param = H2Utils.convert(params[partInfo.paramIdx()],
                desc, partInfo.dataType());

        return kernalContext().affinity().partition(partInfo.cacheName(), param);
    }

    /** {@inheritDoc} */
    @Override public Collection<GridRunningQueryInfo> runningQueries(long duration) {
        Collection<GridRunningQueryInfo> res = new ArrayList<>();

        res.addAll(runs.values());
        res.addAll(rdcQryExec.longRunningQueries(duration));

        return res;
    }

    /** {@inheritDoc} */
    @Override public void cancelQueries(Collection<Long> queries) {
        if (!F.isEmpty(queries)) {
            for (Long qryId : queries) {
                GridRunningQueryInfo run = runs.get(qryId);

                if (run != null)
                    run.cancel();
            }

            rdcQryExec.cancelQueries(queries);
        }
    }

    /** {@inheritDoc} */
    @Override public void cancelAllQueries() {
        mapQryExec.cancelLazyWorkers();

        for (H2ConnectionWrapper c : conns.values())
            U.close(c, log);
    }

    /**
     * @return Per-thread connections.
     */
    public Map<Thread, ?> perThreadConnections() {
        return conns;
    }

    /**
     * Collect cache identifiers from two-step query.
     *
     * @param mainCacheId Id of main cache.
     * @param twoStepQry Two-step query.
     * @return Result.
     */
    @Nullable public List<Integer> collectCacheIds(@Nullable Integer mainCacheId, GridCacheTwoStepQuery twoStepQry) {
        LinkedHashSet<Integer> caches0 = new LinkedHashSet<>();

        int tblCnt = twoStepQry.tablesCount();

        if (mainCacheId != null)
            caches0.add(mainCacheId);

        if (tblCnt > 0) {
            for (QueryTable tblKey : twoStepQry.tables()) {
                GridH2Table tbl = dataTable(tblKey);

                if (tbl != null) {
                    int cacheId = tbl.cacheId();

                    caches0.add(cacheId);
                }
            }
        }

        if (caches0.isEmpty())
            return null;
        else {
            //Prohibit usage indices with different numbers of segments in same query.
            List<Integer> cacheIds = new ArrayList<>(caches0);

            processCaches(cacheIds, twoStepQry);

            return cacheIds;
        }
    }

    /**
     * @return {@code True} is system views exist.
     */
    private boolean hasSystemViews(GridCacheTwoStepQuery twoStepQry) {
        if (twoStepQry.tablesCount() > 0) {
            for (QueryTable tbl : twoStepQry.tables()) {
                if (QueryUtils.SCHEMA_SYS.equals(tbl.schema()))
                    return true;
            }
        }

        return false;
    }

    /**
     * Closeable iterator.
     */
    private interface ClIter<X> extends AutoCloseable, Iterator<X> {
        // No-op.
    }
}<|MERGE_RESOLUTION|>--- conflicted
+++ resolved
@@ -1918,15 +1918,8 @@
 
             return Collections.singletonList(H2Utils.zeroCursor());
         }
-<<<<<<< HEAD
         catch (IgniteCheckedException e) {
             throw new IgniteSQLException("Failed to execute DDL statement [stmt=" + qry.getSql() + ']', e);
-=======
-        else {
-            FieldsQueryCursor<List<?>> cursor = ddlProc.runDdlStatement(sql, cmd);
-
-            return Collections.singletonList(cursor);
->>>>>>> a98dcb93
         }
     }
 
@@ -3387,7 +3380,6 @@
         }
     }
 
-<<<<<<< HEAD
     /** {@inheritDoc} */
     @Override public void onClientDisconnect() throws IgniteCheckedException {
         if (!mvccEnabled(ctx))
@@ -3409,8 +3401,6 @@
         return F.eq(schemaName, QueryUtils.DFLT_SCHEMA);
     }
 
-=======
->>>>>>> a98dcb93
     /** {@inheritDoc} */
     @Override public void registerCache(String cacheName, String schemaName, GridCacheContext<?, ?> cctx)
         throws IgniteCheckedException {
