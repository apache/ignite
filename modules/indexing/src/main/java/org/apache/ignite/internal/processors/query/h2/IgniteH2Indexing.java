--- conflicted
+++ resolved
@@ -1983,19 +1983,11 @@
             SysProperties.serializeJavaObject = false;
         }
 
-<<<<<<< HEAD
-        if (JdbcUtils.serializer != null)
-            U.warn(log, "Custom H2 serialization is already configured, will override.");
-
-        JdbcUtils.serializer = h2Serializer();
-
         if (JdbcUtils.customDataTypesHandler != null)
             U.warn(log, "Custom H2 data types handler is already configured, will override.");
 
         JdbcUtils.customDataTypesHandler = h2CustomDataTypesHandler;
 
-=======
->>>>>>> 58b31b9a
         String dbName = (ctx != null ? ctx.localNodeId() : UUID.randomUUID()).toString();
 
         dbUrl = "jdbc:h2:mem:" + dbName + DB_OPTIONS;
