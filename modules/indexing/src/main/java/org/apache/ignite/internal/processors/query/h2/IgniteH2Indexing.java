--- conflicted
+++ resolved
@@ -84,10 +84,7 @@
 import org.apache.ignite.internal.processors.cache.database.tree.io.PageIO;
 import org.apache.ignite.internal.processors.cache.query.GridCacheQueryMarshallable;
 import org.apache.ignite.internal.processors.cache.query.GridCacheTwoStepQuery;
-<<<<<<< HEAD
-=======
 import org.apache.ignite.internal.processors.cache.query.IgniteQueryErrorCode;
->>>>>>> f7d89fdb
 import org.apache.ignite.internal.processors.query.GridQueryCancel;
 import org.apache.ignite.internal.processors.cache.version.GridCacheVersion;
 import org.apache.ignite.internal.processors.query.GridQueryFieldMetadata;
@@ -97,11 +94,8 @@
 import org.apache.ignite.internal.processors.query.GridQueryIndexing;
 import org.apache.ignite.internal.processors.query.GridQueryProperty;
 import org.apache.ignite.internal.processors.query.GridQueryTypeDescriptor;
-<<<<<<< HEAD
+import org.apache.ignite.internal.processors.query.IgniteSQLException;
 import org.apache.ignite.internal.processors.query.h2.database.H2PkHashIndex;
-=======
-import org.apache.ignite.internal.processors.query.IgniteSQLException;
->>>>>>> f7d89fdb
 import org.apache.ignite.internal.processors.query.h2.opt.GridH2DefaultTableEngine;
 import org.apache.ignite.internal.processors.query.h2.database.H2RowFactory;
 import org.apache.ignite.internal.processors.query.h2.database.H2TreeIndex;
@@ -797,7 +791,22 @@
         try {
             final PreparedStatement stmt = preparedStatementWithParams(conn, qry, params, true);
 
-<<<<<<< HEAD
+            p = GridSqlQueryParser.prepared((JdbcPreparedStatement) stmt);
+
+            if (!p.isQuery()) {
+                GridH2QueryContext.clearThreadLocal();
+
+                SqlFieldsQuery fldsQry = new SqlFieldsQuery(qry);
+
+                if (params != null)
+                    fldsQry.setArgs(params.toArray());
+
+                fldsQry.setEnforceJoinOrder(enforceJoinOrder);
+                fldsQry.setTimeout(timeout, TimeUnit.MILLISECONDS);
+
+                return dmlProc.updateLocalSqlFields(spaceName, stmt, fldsQry, filters, cancel);
+            }
+
             List<GridQueryFieldMetadata> meta;
 
             try {
@@ -807,33 +816,6 @@
                 throw new IgniteCheckedException("Cannot prepare query metadata", e);
             }
 
-=======
-            p = GridSqlQueryParser.prepared((JdbcPreparedStatement) stmt);
-
-            if (!p.isQuery()) {
-                GridH2QueryContext.clearThreadLocal();
-
-                SqlFieldsQuery fldsQry = new SqlFieldsQuery(qry);
-
-                if (params != null)
-                    fldsQry.setArgs(params.toArray());
-
-                fldsQry.setEnforceJoinOrder(enforceJoinOrder);
-                fldsQry.setTimeout(timeout, TimeUnit.MILLISECONDS);
-
-                return dmlProc.updateLocalSqlFields(spaceName, stmt, fldsQry, filters, cancel);
-            }
-
-            List<GridQueryFieldMetadata> meta;
-
-            try {
-                meta = meta(stmt.getMetaData());
-            }
-            catch (SQLException e) {
-                throw new IgniteCheckedException("Cannot prepare query metadata", e);
-            }
-
->>>>>>> f7d89fdb
             return new GridQueryFieldsResultAdapter(meta, null) {
                 @Override public GridCloseableIterator<List<?>> iterator() throws IgniteCheckedException{
                     ResultSet rs = executeSqlQueryWithTimer(spaceName, stmt, conn, qry, params, timeout, cancel);
@@ -1160,11 +1142,7 @@
         if(qry.getTimeout() > 0)
             fqry.setTimeout(qry.getTimeout(), TimeUnit.MILLISECONDS);
 
-<<<<<<< HEAD
-        final QueryCursor<List<?>> res = queryTwoStep(cctx, fqry);
-=======
         final QueryCursor<List<?>> res = queryTwoStep(cctx, fqry, null);
->>>>>>> f7d89fdb
 
         final Iterable<Cache.Entry<K, V>> converted = new Iterable<Cache.Entry<K, V>>() {
             @Override public Iterator<Cache.Entry<K, V>> iterator() {
@@ -1205,12 +1183,8 @@
     }
 
     /** {@inheritDoc} */
-<<<<<<< HEAD
-    @Override public QueryCursor<List<?>> queryTwoStep(GridCacheContext<?, ?> cctx, SqlFieldsQuery qry) {
-=======
     @Override public QueryCursor<List<?>> queryTwoStep(GridCacheContext<?, ?> cctx, SqlFieldsQuery qry,
         GridQueryCancel cancel) {
->>>>>>> f7d89fdb
         final String space = cctx.name();
         final String sqlQry = qry.getSql();
 
@@ -1349,12 +1323,8 @@
 
         twoStepQry.pageSize(qry.getPageSize());
 
-<<<<<<< HEAD
-        GridQueryCancel cancel = new GridQueryCancel();
-=======
         if (cancel == null)
             cancel = new GridQueryCancel();
->>>>>>> f7d89fdb
 
         QueryCursorImpl<List<?>> cursor = new QueryCursorImpl<>(
             runQueryTwoStep(cctx, twoStepQry, cctx.keepBinary(), enforceJoinOrder, qry.getTimeout(), cancel), cancel);
@@ -1992,28 +1962,16 @@
      */
     private JavaObjectSerializer h2Serializer() {
         return new JavaObjectSerializer() {
-<<<<<<< HEAD
             @Override public byte[] serialize(Object obj) throws Exception {
                 return U.marshal(marshaller, obj);
             }
-=======
-                @Override public byte[] serialize(Object obj) throws Exception {
-                    return U.marshal(marshaller, obj);
-                }
->>>>>>> f7d89fdb
 
             @Override public Object deserialize(byte[] bytes) throws Exception {
                 ClassLoader clsLdr = ctx != null ? U.resolveClassLoader(ctx.config()) : null;
 
-<<<<<<< HEAD
                 return U.unmarshal(marshaller, bytes, clsLdr);
             }
         };
-=======
-                    return U.unmarshal(marshaller, bytes, clsLdr);
-                }
-            };
->>>>>>> f7d89fdb
     }
 
     /**
@@ -2124,11 +2082,7 @@
                     idx.close(null);
 
             for (Iterator<Map.Entry<TwoStepCachedQueryKey, TwoStepCachedQuery>> it = twoStepCache.entrySet().iterator();
-<<<<<<< HEAD
                 it.hasNext(); ) {
-=======
-                it.hasNext();) {
->>>>>>> f7d89fdb
                 Map.Entry<TwoStepCachedQueryKey, TwoStepCachedQuery> e = it.next();
 
                 if (F.eq(e.getKey().space, ccfg.getName()))
