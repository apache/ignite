/*
 * Licensed to the Apache Software Foundation (ASF) under one or more
 * contributor license agreements.  See the NOTICE file distributed with
 * this work for additional information regarding copyright ownership.
 * The ASF licenses this file to You under the Apache License, Version 2.0
 * (the "License"); you may not use this file except in compliance with
 * the License.  You may obtain a copy of the License at
 *
 *      http://www.apache.org/licenses/LICENSE-2.0
 *
 * Unless required by applicable law or agreed to in writing, software
 * distributed under the License is distributed on an "AS IS" BASIS,
 * WITHOUT WARRANTIES OR CONDITIONS OF ANY KIND, either express or implied.
 * See the License for the specific language governing permissions and
 * limitations under the License.
 */

package org.apache.ignite.internal.processors.query.h2;

import java.lang.reflect.Field;
import java.lang.reflect.Method;
import java.lang.reflect.Modifier;
import java.sql.Connection;
import java.sql.DriverManager;
import java.sql.PreparedStatement;
import java.sql.ResultSet;
import java.sql.SQLException;
import java.text.MessageFormat;
import java.util.ArrayList;
import java.util.Arrays;
import java.util.Collection;
import java.util.Collections;
import java.util.HashSet;
import java.util.Iterator;
import java.util.LinkedHashSet;
import java.util.List;
import java.util.Map;
import java.util.UUID;
import java.util.concurrent.ConcurrentMap;
import java.util.concurrent.TimeUnit;
import java.util.concurrent.atomic.AtomicLong;
import javax.cache.Cache;
import javax.cache.CacheException;
import org.apache.ignite.IgniteCheckedException;
import org.apache.ignite.IgniteDataStreamer;
import org.apache.ignite.IgniteException;
import org.apache.ignite.IgniteLogger;
import org.apache.ignite.cache.query.FieldsQueryCursor;
import org.apache.ignite.cache.query.QueryCancelledException;
import org.apache.ignite.cache.query.QueryCursor;
import org.apache.ignite.cache.query.SqlFieldsQuery;
import org.apache.ignite.cache.query.SqlQuery;
import org.apache.ignite.cache.query.annotations.QuerySqlFunction;
import org.apache.ignite.cluster.ClusterNode;
import org.apache.ignite.internal.GridKernalContext;
import org.apache.ignite.internal.GridTopic;
import org.apache.ignite.internal.IgniteInternalFuture;
import org.apache.ignite.internal.jdbc2.JdbcSqlFieldsQuery;
import org.apache.ignite.internal.processors.affinity.AffinityTopologyVersion;
import org.apache.ignite.internal.processors.cache.CacheEntryImpl;
import org.apache.ignite.internal.processors.cache.CacheObject;
import org.apache.ignite.internal.processors.cache.CacheObjectUtils;
import org.apache.ignite.internal.processors.cache.CacheObjectValueContext;
import org.apache.ignite.internal.processors.cache.GridCacheAdapter;
import org.apache.ignite.internal.processors.cache.GridCacheAffinityManager;
import org.apache.ignite.internal.processors.cache.GridCacheContext;
import org.apache.ignite.internal.processors.cache.GridCacheEntryEx;
import org.apache.ignite.internal.processors.cache.GridCacheEntryRemovedException;
import org.apache.ignite.internal.processors.cache.GridCacheSharedContext;
import org.apache.ignite.internal.processors.cache.KeyCacheObject;
import org.apache.ignite.internal.processors.cache.QueryCursorImpl;
import org.apache.ignite.internal.processors.cache.database.CacheDataRow;
import org.apache.ignite.internal.processors.cache.database.tree.io.PageIO;
import org.apache.ignite.internal.processors.cache.query.GridCacheQueryMarshallable;
import org.apache.ignite.internal.processors.cache.query.GridCacheTwoStepQuery;
import org.apache.ignite.internal.processors.cache.query.IgniteQueryErrorCode;
import org.apache.ignite.internal.processors.cache.query.QueryTable;
import org.apache.ignite.internal.processors.cache.version.GridCacheVersion;
import org.apache.ignite.internal.processors.query.CacheQueryObjectValueContext;
import org.apache.ignite.internal.processors.query.GridQueryCacheObjectsIterator;
import org.apache.ignite.internal.processors.query.GridQueryCancel;
import org.apache.ignite.internal.processors.query.GridQueryFieldMetadata;
import org.apache.ignite.internal.processors.query.GridQueryFieldsResult;
import org.apache.ignite.internal.processors.query.GridQueryFieldsResultAdapter;
import org.apache.ignite.internal.processors.query.GridQueryIndexing;
import org.apache.ignite.internal.processors.query.GridQueryTypeDescriptor;
import org.apache.ignite.internal.processors.query.GridRunningQueryInfo;
import org.apache.ignite.internal.processors.query.IgniteSQLException;
import org.apache.ignite.internal.processors.query.QueryIndexDescriptorImpl;
<<<<<<< HEAD
=======
import org.apache.ignite.internal.processors.query.QueryUtils;
import org.apache.ignite.internal.processors.query.h2.ddl.DdlStatementsProcessor;
import org.apache.ignite.internal.processors.query.h2.opt.DistributedJoinMode;
>>>>>>> c4883113
import org.apache.ignite.internal.processors.query.h2.database.H2PkHashIndex;
import org.apache.ignite.internal.processors.query.h2.database.H2RowFactory;
import org.apache.ignite.internal.processors.query.h2.database.H2TreeIndex;
import org.apache.ignite.internal.processors.query.h2.database.io.H2ExtrasInnerIO;
import org.apache.ignite.internal.processors.query.h2.database.io.H2ExtrasLeafIO;
import org.apache.ignite.internal.processors.query.h2.database.io.H2InnerIO;
import org.apache.ignite.internal.processors.query.h2.database.io.H2LeafIO;
import org.apache.ignite.internal.processors.query.h2.ddl.DdlStatementsProcessor;
import org.apache.ignite.internal.processors.query.h2.opt.DistributedJoinMode;
import org.apache.ignite.internal.processors.query.h2.opt.GridH2DefaultTableEngine;
import org.apache.ignite.internal.processors.query.h2.opt.GridH2IndexBase;
import org.apache.ignite.internal.processors.query.h2.opt.GridH2QueryContext;
import org.apache.ignite.internal.processors.query.h2.opt.GridH2Row;
import org.apache.ignite.internal.processors.query.h2.opt.GridH2RowDescriptor;
import org.apache.ignite.internal.processors.query.h2.opt.GridH2RowFactory;
import org.apache.ignite.internal.processors.query.h2.opt.GridH2Table;
import org.apache.ignite.internal.processors.query.h2.sql.GridSqlQueryParser;
import org.apache.ignite.internal.processors.query.h2.sql.GridSqlQuerySplitter;
import org.apache.ignite.internal.processors.query.h2.twostep.GridMapQueryExecutor;
import org.apache.ignite.internal.processors.query.h2.twostep.GridReduceQueryExecutor;
import org.apache.ignite.internal.processors.query.schema.SchemaIndexCacheVisitor;
import org.apache.ignite.internal.processors.query.schema.SchemaIndexCacheVisitorClosure;
import org.apache.ignite.internal.util.GridBoundedConcurrentLinkedHashMap;
import org.apache.ignite.internal.util.GridEmptyCloseableIterator;
import org.apache.ignite.internal.util.GridSpinBusyLock;
import org.apache.ignite.internal.util.lang.GridCloseableIterator;
import org.apache.ignite.internal.util.lang.GridPlainRunnable;
import org.apache.ignite.internal.util.lang.IgniteInClosure2X;
import org.apache.ignite.internal.util.typedef.F;
import org.apache.ignite.internal.util.typedef.internal.CU;
import org.apache.ignite.internal.util.typedef.internal.LT;
import org.apache.ignite.internal.util.typedef.internal.SB;
import org.apache.ignite.internal.util.typedef.internal.U;
import org.apache.ignite.lang.IgniteBiClosure;
import org.apache.ignite.lang.IgniteBiPredicate;
import org.apache.ignite.lang.IgniteBiTuple;
import org.apache.ignite.lang.IgniteFuture;
import org.apache.ignite.lang.IgniteInClosure;
import org.apache.ignite.marshaller.Marshaller;
import org.apache.ignite.marshaller.jdk.JdkMarshaller;
import org.apache.ignite.plugin.extensions.communication.Message;
import org.apache.ignite.resources.LoggerResource;
import org.apache.ignite.spi.indexing.IndexingQueryFilter;
import org.h2.api.ErrorCode;
import org.h2.api.JavaObjectSerializer;
import org.h2.command.Prepared;
import org.h2.engine.Session;
import org.h2.engine.SysProperties;
import org.h2.index.Cursor;
import org.h2.index.Index;
import org.h2.jdbc.JdbcPreparedStatement;
import org.h2.server.web.WebServer;
import org.h2.table.IndexColumn;
import org.h2.tools.Server;
import org.h2.util.JdbcUtils;
import org.jetbrains.annotations.Nullable;
import org.jsr166.ConcurrentHashMap8;

import static org.apache.ignite.IgniteSystemProperties.IGNITE_DISTRIBUTED_SQL_PLAN_CACHE_SIZE;
import static org.apache.ignite.IgniteSystemProperties.IGNITE_H2_DEBUG_CONSOLE;
import static org.apache.ignite.IgniteSystemProperties.IGNITE_H2_DEBUG_CONSOLE_PORT;
import static org.apache.ignite.IgniteSystemProperties.getInteger;
import static org.apache.ignite.IgniteSystemProperties.getString;
import static org.apache.ignite.internal.processors.cache.query.GridCacheQueryType.SQL;
import static org.apache.ignite.internal.processors.cache.query.GridCacheQueryType.SQL_FIELDS;
import static org.apache.ignite.internal.processors.cache.query.GridCacheQueryType.TEXT;
import static org.apache.ignite.internal.processors.query.QueryUtils.KEY_FIELD_NAME;
import static org.apache.ignite.internal.processors.query.QueryUtils.VAL_FIELD_NAME;
import static org.apache.ignite.internal.processors.query.QueryUtils.VER_FIELD_NAME;
import static org.apache.ignite.internal.processors.query.h2.opt.DistributedJoinMode.OFF;
import static org.apache.ignite.internal.processors.query.h2.opt.DistributedJoinMode.distributedJoinMode;
import static org.apache.ignite.internal.processors.query.h2.opt.GridH2QueryType.LOCAL;
import static org.apache.ignite.internal.processors.query.h2.opt.GridH2QueryType.PREPARE;

/**
 * Indexing implementation based on H2 database engine. In this implementation main query language is SQL,
 * fulltext indexing can be performed using Lucene.
 * <p>
 * For each registered {@link GridQueryTypeDescriptor} this SPI will create respective SQL table with
 * {@code '_key'} and {@code '_val'} fields for key and value, and fields from
 * {@link GridQueryTypeDescriptor#fields()}.
 * For each table it will create indexes declared in {@link GridQueryTypeDescriptor#indexes()}.
 */
@SuppressWarnings({"UnnecessaryFullyQualifiedName", "NonFinalStaticVariableUsedInClassInitialization"})
public class IgniteH2Indexing implements GridQueryIndexing {
    /*
     * Register IO for indexes.
     */
    static {
        PageIO.registerH2(H2InnerIO.VERSIONS, H2LeafIO.VERSIONS);
        H2ExtrasInnerIO.register();
        H2ExtrasLeafIO.register();

        // Initialize system properties for H2.
        System.setProperty("h2.objectCache", "false");
        System.setProperty("h2.serializeJavaObject", "false");
        System.setProperty("h2.objectCacheMaxPerElementSize", "0"); // Avoid ValueJavaObject caching.
    }

    /** Default DB options. */
    private static final String DB_OPTIONS = ";LOCK_MODE=3;MULTI_THREADED=1;DB_CLOSE_ON_EXIT=FALSE" +
        ";DEFAULT_LOCK_TIMEOUT=10000;FUNCTIONS_IN_SCHEMA=true;OPTIMIZE_REUSE_RESULTS=0;QUERY_CACHE_SIZE=0" +
        ";RECOMPILE_ALWAYS=1;MAX_OPERATION_MEMORY=0;NESTED_JOINS=0;BATCH_JOINS=1" +
        ";ROW_FACTORY=\"" + GridH2RowFactory.class.getName() + "\"" +
        ";DEFAULT_TABLE_ENGINE=" + GridH2DefaultTableEngine.class.getName();

        // Uncomment this setting to get debug output from H2 to sysout.
//        ";TRACE_LEVEL_SYSTEM_OUT=3";

    /** Dummy metadata for update result. */
    public static final List<GridQueryFieldMetadata> UPDATE_RESULT_META = Collections.<GridQueryFieldMetadata>
        singletonList(new H2SqlFieldMetadata(null, null, "UPDATED", Long.class.getName()));

    /** */
    private static final int TWO_STEP_QRY_CACHE_SIZE = getInteger(
        IGNITE_DISTRIBUTED_SQL_PLAN_CACHE_SIZE, 1024);

    /** */
    private static final Field COMMAND_FIELD;

    /**
     * Command in H2 prepared statement.
     */
    static {
        // Initialize system properties for H2.
        System.setProperty("h2.objectCache", "false");
        System.setProperty("h2.serializeJavaObject", "false");
        System.setProperty("h2.objectCacheMaxPerElementSize", "0"); // Avoid ValueJavaObject caching.
        System.setProperty("h2.consoleTimeout",
            Integer.toString(3 * 24 * 60 * 60 * 1000)); // 3 days

        try {
            COMMAND_FIELD = JdbcPreparedStatement.class.getDeclaredField("command");

            COMMAND_FIELD.setAccessible(true);
        }
        catch (NoSuchFieldException e) {
            throw new IllegalStateException("Check H2 version in classpath.", e);
        }
    }

    /** Logger. */
    @LoggerResource
    private IgniteLogger log;

    /** Node ID. */
    private UUID nodeId;

    /** */
    private Marshaller marshaller;

    /** Collection of schemaNames and registered tables. */
    private final ConcurrentMap<String, H2Schema> schemas = new ConcurrentHashMap8<>();

    /** */
    private String dbUrl = "jdbc:h2:mem:";

    /** */
    private H2ConnectionPool connPool;

    /** */
    private GridMapQueryExecutor mapQryExec;

    /** */
    private GridReduceQueryExecutor rdcQryExec;

    /** Cache name -> schema name */
    private final Map<String, String> cacheName2schema = new ConcurrentHashMap8<>();

    /** */
    private AtomicLong qryIdGen;

    /** */
    private GridSpinBusyLock busyLock;

    /** */
    private final ConcurrentMap<Long, GridRunningQueryInfo> runs = new ConcurrentHashMap8<>();

    /** */
    protected volatile GridKernalContext ctx;

    /** Cache object value context. */
    protected CacheQueryObjectValueContext valCtx;

    /** */
    private DmlStatementsProcessor dmlProc;

    /** */
    private DdlStatementsProcessor ddlProc;

    /** */
    private final ConcurrentMap<QueryTable, GridH2Table> dataTables = new ConcurrentHashMap8<>();

    /** */
    private final GridBoundedConcurrentLinkedHashMap<H2TwoStepCachedQueryKey, H2TwoStepCachedQuery> twoStepCache =
        new GridBoundedConcurrentLinkedHashMap<>(TWO_STEP_QRY_CACHE_SIZE);

    /** */
    private final IgniteInClosure<? super IgniteInternalFuture<?>> logger = new IgniteInClosure<IgniteInternalFuture<?>>() {
        @Override public void apply(IgniteInternalFuture<?> fut) {
            try {
                fut.get();
            }
            catch (IgniteCheckedException e) {
                U.error(log, e.getMessage(), e);
            }
        }
    };

    /**
     * @return Kernal context.
     */
    public GridKernalContext kernalContext() {
        return ctx;
    }

    /**
     * Take a pooled connection. Pooled connection must be returned
     * back by {@link H2Connection#returnToPool()} method.
     *
     * @param cacheName Cache name.
     * @return Pooled H2 connection.
     */
    public H2Connection takeConnectionForCache(String cacheName) {
        return takeConnectionForSchema(schema(cacheName));
    }

    /**
     * @return Logger.
     */
<<<<<<< HEAD
    IgniteLogger getLogger() {
        return log;
    }

    /** {@inheritDoc} */
    @SuppressWarnings("unchecked")
    @Override public IgniteDataStreamer<?, ?> createStreamer(String cacheName,
        long autoFlushFreq, int nodeBufSize, int nodeParOps, boolean allowOverwrite) {
        IgniteDataStreamer streamer = ctx.grid().dataStreamer(cacheName);

        streamer.autoFlushFrequency(autoFlushFreq);

        streamer.allowOverwrite(allowOverwrite);

        if (nodeBufSize > 0)
            streamer.perNodeBufferSize(nodeBufSize);

        if (nodeParOps > 0)
            streamer.perNodeParallelOperations(nodeParOps);
=======
    private PreparedStatement prepareStatement(Connection c, String sql, boolean useStmtCache) throws SQLException {
        if (useStmtCache) {
            Thread curThread = Thread.currentThread();

            H2StatementCache cache = stmtCache.get(curThread);

            if (cache == null) {
                H2StatementCache cache0 = new H2StatementCache(PREPARED_STMT_CACHE_SIZE);

                cache = stmtCache.putIfAbsent(curThread, cache0);

                if (cache == null)
                    cache = cache0;
            }

            cache.updateLastUsage();

            PreparedStatement stmt = cache.get(sql);

            if (stmt != null && !stmt.isClosed() && !((JdbcStatement)stmt).isCancelled()) {
                assert stmt.getConnection() == c;

                return stmt;
            }

            stmt = c.prepareStatement(sql);

            cache.put(sql, stmt);

            return stmt;
        }
        else
            return c.prepareStatement(sql);
    }

    /** {@inheritDoc} */
    @Override public PreparedStatement prepareNativeStatement(String schemaName, String sql) throws SQLException {
        Connection conn = connectionForSchema(schemaName);
>>>>>>> c4883113

        return prepareStatement(conn, sql, true);
    }

    /**
     * Gets DB connection.
     *
     * @param schema Whether to set schema for connection or not.
     * @return DB connection.
     */
    public H2Connection takeConnectionForSchema(@Nullable String schema) {
        H2Connection c = null;

        try {
            c = connPool.take();

            if (schema != null)
                c.schema(schema);

            return c;
        }
        catch (SQLException e) {
            if (c != null)
                c.destroy();

            throw new IgniteException(e);
        }
    }

    /**
     * Creates DB schema if it has not been created yet.
     *
     * @param schema Schema name.
     * @throws IgniteCheckedException If failed to create db schema.
     */
    private void createSchema(String schema) throws IgniteCheckedException {
        executeUpdate("INFORMATION_SCHEMA", "CREATE SCHEMA IF NOT EXISTS " + H2Utils.withQuotes(schema));

        if (log.isDebugEnabled())
            log.debug("Created H2 schema for index database: " + schema);
    }

    /**
     * Creates DB schema if it has not been created yet.
     *
     * @param schema Schema name.
     * @throws IgniteCheckedException If failed to create db schema.
     */
    private void dropSchema(String schema) throws IgniteCheckedException {
        executeUpdate("INFORMATION_SCHEMA", "DROP SCHEMA IF EXISTS " + H2Utils.withQuotes(schema));

        if (log.isDebugEnabled())
            log.debug("Dropped H2 schema for index database: " + schema);
    }

    /**
     * @param schema Schema
     * @param sql SQL statement.
     * @throws IgniteCheckedException If failed.
     */
    public void executeUpdate(String schema, String sql) throws IgniteCheckedException {
        H2Connection c = takeConnectionForSchema(schema);

        try {
            c.executeUpdate(sql);
        }
        catch (SQLException e) {
            onSqlException(c);

            throw new IgniteSQLException("Failed to execute statement: " + sql, e);
        }
        finally {
            returnToPool(c);
        }
    }

    /**
     * @param c H2 Connection.
     */
    public void returnToPool(H2Connection c) {
        if (c == null)
            return;

        try {
            c.returnToPool();
        }
        catch (SQLException e) {
            U.error(log, "Failed to release pooled connection.", e);
        }
    }

    /**
     * Handles SQL exception.
     *
     * @param c Connection.
     */
    private void onSqlException(H2Connection c) {
        c.destroy();
    }

    /** {@inheritDoc} */
    @Override public void store(String cacheName,
        GridQueryTypeDescriptor type,
        KeyCacheObject k,
        int partId,
        CacheObject v,
        GridCacheVersion ver,
        long expirationTime,
        long link) throws IgniteCheckedException {
        H2TableDescriptor tbl = tableDescriptor(schema(cacheName), type.name());

        if (tbl == null)
            return; // Type was rejected.

        if (expirationTime == 0)
            expirationTime = Long.MAX_VALUE;

        tbl.table().update(k, partId, v, ver, expirationTime, false, link);

        if (tbl.luceneIndex() != null)
            tbl.luceneIndex().store(k, v, ver, expirationTime);
    }

    /** {@inheritDoc} */
    @Override public void remove(String cacheName,
        GridQueryTypeDescriptor type,
        KeyCacheObject key,
        int partId,
        CacheObject val,
        GridCacheVersion ver) throws IgniteCheckedException {
        if (log.isDebugEnabled())
            log.debug("Removing key from cache query index [locId=" + nodeId + ", key=" + key + ", val=" + val + ']');

        H2TableDescriptor tbl = tableDescriptor(schema(cacheName), type.name());

        if (tbl == null)
            return;

        if (tbl.table().update(key, partId, val, ver, 0, true, 0)) {
            if (tbl.luceneIndex() != null)
                tbl.luceneIndex().remove(key);
        }
    }

    /**
     * Drops table form h2 database and clear all related indexes (h2 text, lucene).
     *
     * @param tbl Table to unregister.
     * @throws IgniteCheckedException If failed to unregister.
     */
    private void dropTable(H2TableDescriptor tbl) throws IgniteCheckedException {
        assert tbl != null;

        if (log.isDebugEnabled())
            log.debug("Removing query index table: " + tbl.fullTableName());

        H2Connection c = takeConnectionForSchema(tbl.schemaName());

        try {
            // NOTE: there is no method dropIndex() for lucene engine correctly working.
            // So we have to drop all lucene index.
            // FullTextLucene.dropAll(c); TODO: GG-4015: fix this

            String sql = "DROP TABLE IF EXISTS " + tbl.fullTableName();

            if (log.isDebugEnabled())
                log.debug("Dropping database index table with SQL: " + sql);

            c.executeUpdate(sql);
        }
        catch (SQLException e) {
            onSqlException(c);

            throw new IgniteSQLException("Failed to drop database index table [type=" + tbl.type().name() +
                ", table=" + tbl.fullTableName() + "]", IgniteQueryErrorCode.TABLE_DROP_FAILED, e);
        }
        finally {
            returnToPool(c);
        }
    }

    /**
     * Add initial user index.
     *
     * @param schemaName Schema name.
     * @param desc Table descriptor.
     * @param h2Idx User index.
     * @throws IgniteCheckedException If failed.
     */
    private void addInitialUserIndex(String schemaName, H2TableDescriptor desc, GridH2IndexBase h2Idx)
        throws IgniteCheckedException {
        GridH2Table h2Tbl = desc.table();

        h2Tbl.proposeUserIndex(h2Idx);

        try {
            String sql = H2Utils.indexCreateSql(desc.fullTableName(), h2Idx, false);

            executeUpdate(schemaName, sql);
        }
        catch (Exception e) {
            // Rollback and re-throw.
            h2Tbl.rollbackUserIndex(h2Idx.getName());

            throw e;
        }
    }

    /** {@inheritDoc} */
    @Override public void dynamicIndexCreate(final String schemaName, final String tblName,
        final QueryIndexDescriptorImpl idxDesc, boolean ifNotExists, SchemaIndexCacheVisitor cacheVisitor)
        throws IgniteCheckedException {
        // Locate table.
        H2Schema schema = schemas.get(schemaName);

        H2TableDescriptor desc = (schema != null ? schema.tableByName(tblName) : null);

        if (desc == null)
            throw new IgniteCheckedException("Table not found in internal H2 database [schemaName=" + schemaName +
                ", tblName=" + tblName + ']');

        GridH2Table h2Tbl = desc.table();

        // Create index.
        final GridH2IndexBase h2Idx = desc.createUserIndex(idxDesc);

        h2Tbl.proposeUserIndex(h2Idx);

        try {
            // Populate index with existing cache data.
            final GridH2RowDescriptor rowDesc = h2Tbl.rowDescriptor();

            SchemaIndexCacheVisitorClosure clo = new SchemaIndexCacheVisitorClosure() {
                @Override public void apply(KeyCacheObject key, int part, CacheObject val, GridCacheVersion ver,
                    long expTime, long link) throws IgniteCheckedException {
                    if (expTime == 0L)
                        expTime = Long.MAX_VALUE;

                    GridH2Row row = rowDesc.createRow(key, part, val, ver, expTime);

                    row.link(link);

                    h2Idx.put(row);
                }
            };

            cacheVisitor.visit(clo);

            // At this point index is in consistent state, promote it through H2 SQL statement, so that cached
            // prepared statements are re-built.
            String sql = H2Utils.indexCreateSql(desc.fullTableName(), h2Idx, ifNotExists);

            executeUpdate(schemaName, sql);
        }
        catch (Exception e) {
            // Rollback and re-throw.
            h2Tbl.rollbackUserIndex(h2Idx.getName());

            throw e;
        }
    }

    /** {@inheritDoc} */
    @SuppressWarnings("SynchronizationOnLocalVariableOrMethodParameter")
    @Override public void dynamicIndexDrop(final String schemaName, String idxName, boolean ifExists)
        throws IgniteCheckedException{
        String sql = H2Utils.indexDropSql(schemaName, idxName, ifExists);

        executeUpdate(schemaName, sql);
    }

    /**
     * Create sorted index.
     *
     * @param schema Schema.
     * @param name Index name,
     * @param tbl Table.
     * @param pk Primary key flag.
     * @param cols Columns.
     * @return Index.
     */
    public GridH2IndexBase createSortedIndex(H2Schema schema, String name, GridH2Table tbl, boolean pk,
        List<IndexColumn> cols, int inlineSize) {
        try {
            GridCacheContext cctx = tbl.cache();

            if (log.isDebugEnabled())
                log.debug("Creating cache index [cacheId=" + cctx.cacheId() + ", idxName=" + name + ']');

            final int segments = tbl.rowDescriptor().context().config().getQueryParallelism();

            return new H2TreeIndex(cctx, tbl, name, pk, cols, inlineSize, segments);
        }
        catch (IgniteCheckedException e) {
            throw new IgniteException(e);
        }
    }

    @SuppressWarnings("unchecked")
    @Override public <K, V> GridCloseableIterator<IgniteBiTuple<K, V>> queryLocalText(String schemaName, String qry,
        String typeName, IndexingQueryFilter filters) throws IgniteCheckedException {
        H2TableDescriptor tbl = tableDescriptor(schemaName, typeName);

        if (tbl != null && tbl.luceneIndex() != null) {
            GridRunningQueryInfo run = new GridRunningQueryInfo(qryIdGen.incrementAndGet(), qry, TEXT, schemaName,
                U.currentTimeMillis(), null, true);

            try {
                runs.put(run.id(), run);

                return tbl.luceneIndex().query(qry, filters);
            }
            finally {
                runs.remove(run.id());
            }
        }

        return new GridEmptyCloseableIterator<>();
    }

    /**
     * Queries individual fields (generally used by JDBC drivers).
     *
     * @param schemaName Schema name.
     * @param qry Query.
     * @param params Query parameters.
     * @param filter Cache name and key filter.
     * @param enforceJoinOrder Enforce join order of tables in the query.
     * @param timeout Query timeout in milliseconds.
     * @param cancel Query cancel.
     * @return Query result.
     * @throws IgniteCheckedException If failed.
     */
    @SuppressWarnings("unchecked")
<<<<<<< HEAD
    public GridQueryFieldsResult queryLocalSqlFields(final String cacheName, final String qry,
        @Nullable final Object[] params, final IndexingQueryFilter filter, boolean enforceJoinOrder,
        final int timeout, final GridQueryCancel cancel)
        throws IgniteCheckedException {
        final String schema = schema(cacheName);
        final H2Connection conn = takeConnectionForSchema(schema);

        conn.setupConnection(false, enforceJoinOrder);
=======
    public GridQueryFieldsResult queryLocalSqlFields(final String schemaName, final String qry,
        @Nullable final Collection<Object> params, final IndexingQueryFilter filter, boolean enforceJoinOrder,
        final int timeout, final GridQueryCancel cancel) throws IgniteCheckedException {
        final Connection conn = connectionForSchema(schemaName);

        H2Utils.setupConnection(conn, false, enforceJoinOrder);
>>>>>>> c4883113

        final PreparedStatement stmt = preparedStatementWithParams(conn, qry, params);

        Prepared p = GridSqlQueryParser.prepared(stmt);

        if (DmlStatementsProcessor.isDmlStatement(p)) {
            SqlFieldsQuery fldsQry = new SqlFieldsQuery(qry);

            if (params != null)
                fldsQry.setArgs(params);

            fldsQry.setEnforceJoinOrder(enforceJoinOrder);
            fldsQry.setTimeout(timeout, TimeUnit.MILLISECONDS);

            return dmlProc.updateSqlFieldsLocal(schemaName, stmt, fldsQry, filter, cancel);
        }
        else if (DdlStatementsProcessor.isDdlStatement(p))
            throw new IgniteSQLException("DDL statements are supported for the whole cluster only",
                IgniteQueryErrorCode.UNSUPPORTED_OPERATION);

        List<GridQueryFieldMetadata> meta;

        try {
            meta = H2Utils.meta(stmt.getMetaData());
        }
        catch (SQLException e) {
            throw new IgniteCheckedException("Cannot prepare query metadata", e);
        }

        final GridH2QueryContext qctx = new GridH2QueryContext(nodeId, nodeId, 0, LOCAL)
            .filter(filter).distributedJoinMode(OFF);

        return new GridQueryFieldsResultAdapter(meta, null) {
            @Override public GridCloseableIterator<List<?>> iterator() throws IgniteCheckedException {
                conn.setQueryContext(qctx);

<<<<<<< HEAD
                final GridRunningQueryInfo run = new GridRunningQueryInfo(qryIdGen.incrementAndGet(), qry, SQL_FIELDS,
                    cacheName, U.currentTimeMillis(), cancel, true).connection(conn);

                runs.putIfAbsent(run.id(), run);

                H2ResultSet rs = executeSqlQueryWithTimer(schema, stmt, conn, qry, params, timeout, cancel);
=======
                GridH2QueryContext.set(ctx);

                GridRunningQueryInfo run = new GridRunningQueryInfo(qryIdGen.incrementAndGet(), qry, SQL_FIELDS,
                    schemaName, U.currentTimeMillis(), cancel, true);

                runs.putIfAbsent(run.id(), run);

                try {
                    ResultSet rs = executeSqlQueryWithTimer(schemaName, stmt, conn, qry, params, timeout, cancel);
>>>>>>> c4883113

                return new H2FieldsIterator(rs) {
                    @Override public void onClose() throws IgniteCheckedException {
                        super.onClose();

                        runs.remove(run.id());
                    }
                };
            }
        };
    }

    /** {@inheritDoc} */
    @Override public long streamUpdateQuery(String schemaName, String qry,
        @Nullable Object[] params, IgniteDataStreamer<?, ?> streamer) throws IgniteCheckedException {
<<<<<<< HEAD
        final H2Connection conn = takeConnectionForCache(cacheName);

        try {
            final PreparedStatement stmt;
=======
        final Connection conn = connectionForSchema(schemaName);
>>>>>>> c4883113

            try {
                stmt = conn.prepare(qry, params);
            }
            catch (SQLException e) {
                throw new IgniteSQLException(e);
            }

            return dmlProc.streamUpdateQuery(streamer, stmt, params);
        }
        finally {
            returnToPool(conn);
        }
    }

    /**
     * Prepares sql statement.
     *
     * @param conn Connection.
     * @param sql Sql.
     * @param params Params.
     * @return Prepared statement with set parameters.
     * @throws IgniteCheckedException If failed.
     */
    private PreparedStatement preparedStatementWithParams(H2Connection conn, String sql, Object[] params)
        throws IgniteCheckedException {
        final PreparedStatement stmt;

        try {
            stmt = conn.prepare(sql, params);
        }
        catch (SQLException e) {
            throw new IgniteCheckedException("Failed to parse SQL query: " + sql, e);
        }

        return stmt;
    }

    /**
     * Executes sql query statement.
     *
     * @param conn Connection,.
     * @param stmt Statement.
     * @param cancel Query cancel.
     * @return Result.
     * @throws IgniteCheckedException If failed.
     */
    private ResultSet executeSqlQuery(final H2Connection conn, final PreparedStatement stmt,
        int timeoutMillis, @Nullable GridQueryCancel cancel)
        throws IgniteCheckedException {

        if (cancel != null) {
            cancel.set(new Runnable() {
                @Override public void run() {
                    try {
                        stmt.cancel();
                    }
                    catch (SQLException ignored) {
                        // No-op.
                    }
                }
            });
        }

        if (timeoutMillis > 0)
            conn.queryTimeout(timeoutMillis);

        try {
            return stmt.executeQuery();
        }
        catch (SQLException e) {
            // Throw special exception.
            if (e.getErrorCode() == ErrorCode.STATEMENT_WAS_CANCELED)
                throw new QueryCancelledException();

            throw new IgniteCheckedException("Failed to execute SQL query.", e);
        }
        finally {
            if (timeoutMillis > 0)
                conn.queryTimeout(0);
        }
    }

    /**
     * Executes sql query and prints warning if query is too slow..
     *
     * @param schema Schema.
     * @param conn Connection,.
     * @param sql Sql query.
     * @param params Parameters.
     * @param cancel Query cancel.
     * @return Result.
     * @throws IgniteCheckedException If failed.
     */
    public H2ResultSet executeSqlQueryWithTimer(String schema,
        H2Connection conn,
        String sql,
        @Nullable Object[] params,
        int timeoutMillis,
        @Nullable GridQueryCancel cancel) throws IgniteCheckedException {
        PreparedStatement s = preparedStatementWithParams(conn, sql, params);

        return executeSqlQueryWithTimer(schema, s,
            conn, sql, params, timeoutMillis, cancel);
    }

    /**
     * Executes sql query and prints warning if query is too slow.
     *
     * @param schema Schema.
     * @param stmt Prepared statement for query.
     * @param conn Connection.
     * @param sql Sql query.
     * @param params Parameters.
     * @param cancel Query cancel.
     * @return Result.
     * @throws IgniteCheckedException If failed.
     */
    private H2ResultSet executeSqlQueryWithTimer(
        String schema,
        PreparedStatement stmt,
        H2Connection conn,
        String sql,
        @Nullable Object[] params,
        int timeoutMillis,
        @Nullable GridQueryCancel cancel
    ) throws IgniteCheckedException {
        long start = U.currentTimeMillis();

        try {
            ResultSet rs = executeSqlQuery(conn, stmt, timeoutMillis, cancel);

            long time = U.currentTimeMillis() - start;

            long longQryExecTimeout = ctx.config().getLongQueryWarningTimeout();

            if (time > longQryExecTimeout) {
                String msg = "Query execution is too long (" + time + " ms): " + sql;

                String plan;

                try (ResultSet planRs = conn.executeQuery("EXPLAIN " + sql)) {
                    planRs.next();

                    plan = planRs.getString(1);
                }

                // Add SQL explain result message into log.
                String longMsg = "Query execution is too long [time=" + time + " ms, sql='" + sql + '\'' +
                    ", plan=" + U.nl() + plan + U.nl() + ", parameters=" + Arrays.toString(params) + "]";

                LT.warn(log, longMsg, msg);
            }

            return new H2ResultSet(conn, rs);
        }
        catch (SQLException e) {
            onSqlException(conn);

            throw new IgniteCheckedException(e);
        }
    }

    /** {@inheritDoc} */
    @Override public FieldsQueryCursor<List<?>> queryLocalSqlFields(String schemaName, SqlFieldsQuery qry,
        final boolean keepBinary, IndexingQueryFilter filter, GridQueryCancel cancel) throws IgniteCheckedException {
        String sql = qry.getSql();
        Object[] args = qry.getArgs();

        final GridQueryFieldsResult res = queryLocalSqlFields(schemaName, sql, F.asList(args), filter,
            qry.isEnforceJoinOrder(), qry.getTimeout(), cancel);

<<<<<<< HEAD
            return queryDistributedSqlFields(cctx, qry, keepBinary, cancel);
        }
        else {
            final String cacheName = cctx.name();
            final String sql = qry.getSql();
            final Object[] args = qry.getArgs();

            final GridQueryFieldsResult res = queryLocalSqlFields(cacheName, sql, args, filter,
                qry.isEnforceJoinOrder(), qry.getTimeout(), cancel);

            QueryCursorImpl<List<?>> cursor = new QueryCursorImpl<>(new Iterable<List<?>>() {
                @Override public Iterator<List<?>> iterator() {
                    try {
                        return new GridQueryCacheObjectsIterator(res.iterator(), objectContext(), keepBinary);
                    }
                    catch (IgniteCheckedException e) {
                        throw new IgniteException(e);
                    }
=======
        QueryCursorImpl<List<?>> cursor = new QueryCursorImpl<>(new Iterable<List<?>>() {
            @Override public Iterator<List<?>> iterator() {
                try {
                    return new GridQueryCacheObjectsIterator(res.iterator(), objectContext(), keepBinary);
                }
                catch (IgniteCheckedException e) {
                    throw new IgniteException(e);
>>>>>>> c4883113
                }
            }
        }, cancel);

        cursor.fieldsMeta(res.metaData());

        return cursor;
    }

    /** {@inheritDoc} */
    @SuppressWarnings("unchecked")
    @Override public <K, V> QueryCursor<Cache.Entry<K,V>> queryLocalSql(String schemaName,
        final SqlQuery qry, final IndexingQueryFilter filter, final boolean keepBinary) throws IgniteCheckedException {
        String type = qry.getType();
        String sqlQry = qry.getSql();
        String alias = qry.getAlias();
        Object[] params = qry.getArgs();

        GridQueryCancel cancel = new GridQueryCancel();

<<<<<<< HEAD
            return queryDistributedSql(cctx, qry, keepBinary);
        }
        else {
            String cacheName = cctx.name();
            String type = qry.getType();
            String sqlQry = qry.getSql();
            String alias = qry.getAlias();
            Object[] params = qry.getArgs();

            GridQueryCancel cancel = new GridQueryCancel();

            final GridCloseableIterator<IgniteBiTuple<K, V>> i = queryLocalSql(cacheName, sqlQry, alias,
                params, type, filter, cancel);

            return new QueryCursorImpl<>(new Iterable<Cache.Entry<K, V>>() {
                @Override public Iterator<Cache.Entry<K, V>> iterator() {
                    return new ClIter<Cache.Entry<K, V>>() {
                        @Override public void close() throws Exception {
                            i.close();
                        }
=======
        final GridCloseableIterator<IgniteBiTuple<K, V>> i = queryLocalSql(schemaName, sqlQry, alias,
            F.asList(params), type, filter, cancel);
>>>>>>> c4883113

        return new QueryCursorImpl<>(new Iterable<Cache.Entry<K, V>>() {
            @Override public Iterator<Cache.Entry<K, V>> iterator() {
                return new ClIter<Cache.Entry<K, V>>() {
                    @Override public void close() throws Exception {
                        i.close();
                    }

                    @Override public boolean hasNext() {
                        return i.hasNext();
                    }

                    @Override public Cache.Entry<K, V> next() {
                        IgniteBiTuple<K, V> t = i.next();

                        K key = (K)CacheObjectUtils.unwrapBinaryIfNeeded(objectContext(), t.get1(), keepBinary, false);
                        V val = (V)CacheObjectUtils.unwrapBinaryIfNeeded(objectContext(), t.get2(), keepBinary, false);

                        return new CacheEntryImpl<>(key, val);
                    }

                    @Override public void remove() {
                        throw new UnsupportedOperationException();
                    }
                };
            }
        }, cancel);
    }

    /**
     * Executes regular query.
     *
     * @param schemaName Schema name.
     * @param qry Query.
     * @param alias Table alias.
     * @param params Query parameters.
     * @param type Query return type.
     * @param filter Cache name and key filter.
     * @return Queried rows.
     * @throws IgniteCheckedException If failed.
     */
    @SuppressWarnings("unchecked")
<<<<<<< HEAD
    public <K, V> GridCloseableIterator<IgniteBiTuple<K, V>> queryLocalSql(String cacheName,
        final String qry, String alias, @Nullable final Object[] params, String type,
=======
    public <K, V> GridCloseableIterator<IgniteBiTuple<K, V>> queryLocalSql(String schemaName,
        final String qry, String alias, @Nullable final Collection<Object> params, String type,
>>>>>>> c4883113
        final IndexingQueryFilter filter, GridQueryCancel cancel) throws IgniteCheckedException {
        final H2TableDescriptor tbl = tableDescriptor(schemaName, type);

        if (tbl == null)
            throw new IgniteSQLException("Failed to find SQL table for type: " + type,
                IgniteQueryErrorCode.TABLE_NOT_FOUND);

        String sql = generateQuery(qry, alias, tbl);

        H2Connection conn = takeConnectionForSchema(tbl.schemaName());

        conn.setupConnection(false, false);

        conn.setQueryContext(new GridH2QueryContext(nodeId, nodeId, 0, LOCAL)
                .filter(filter).distributedJoinMode(OFF));

<<<<<<< HEAD
        final GridRunningQueryInfo run = new GridRunningQueryInfo(qryIdGen.incrementAndGet(), qry, SQL, cacheName,
            U.currentTimeMillis(), cancel, true).connection(conn);

        runs.put(run.id(), run);

        H2ResultSet rs = executeSqlQueryWithTimer(schema(cacheName), conn, sql, params, 0, cancel);
=======
        GridRunningQueryInfo run = new GridRunningQueryInfo(qryIdGen.incrementAndGet(), qry, SQL, schemaName,
            U.currentTimeMillis(), null, true);

        runs.put(run.id(), run);

        try {
            ResultSet rs = executeSqlQueryWithTimer(schemaName, conn, sql, params, true, 0, cancel);
>>>>>>> c4883113

        return new H2KeyValueIterator(rs) {
            @Override public void onClose() throws IgniteCheckedException {
                super.onClose();

                runs.remove(run.id());
            }
        };
    }

    /**
     * @param schemaName Schema name.
     * @param qry Query.
     * @param keepCacheObj Flag to keep cache object.
     * @param enforceJoinOrder Enforce join order of tables.
     * @param parts Partitions.
     * @return Iterable result.
     */
    private Iterable<List<?>> runQueryTwoStep(
        final String schemaName,
        final GridCacheTwoStepQuery qry,
        final boolean keepCacheObj,
        final boolean enforceJoinOrder,
        final int timeoutMillis,
        final GridQueryCancel cancel,
        final Object[] params,
        final int[] parts
    ) {
        return new Iterable<List<?>>() {
            @Override public Iterator<List<?>> iterator() {
                return rdcQryExec.query(schemaName, qry, keepCacheObj, enforceJoinOrder, timeoutMillis, cancel, params,
                    parts);
            }
        };
    }

    /** {@inheritDoc} */
    @SuppressWarnings("unchecked")
    @Override public <K, V> QueryCursor<Cache.Entry<K, V>> queryDistributedSql(String schemaName, SqlQuery qry,
        boolean keepBinary, int mainCacheId) {
        String type = qry.getType();

        H2TableDescriptor tblDesc = tableDescriptor(schemaName, type);

        if (tblDesc == null)
            throw new IgniteSQLException("Failed to find SQL table for type: " + type,
                IgniteQueryErrorCode.TABLE_NOT_FOUND);

        String sql;

        try {
            sql = generateQuery(qry.getSql(), qry.getAlias(), tblDesc);
        }
        catch (IgniteCheckedException e) {
            throw new IgniteException(e);
        }

        SqlFieldsQuery fqry = new SqlFieldsQuery(sql);

        fqry.setArgs(qry.getArgs());
        fqry.setPageSize(qry.getPageSize());
        fqry.setDistributedJoins(qry.isDistributedJoins());
        fqry.setPartitions(qry.getPartitions());
        fqry.setLocal(qry.isLocal());

        if (qry.getTimeout() > 0)
            fqry.setTimeout(qry.getTimeout(), TimeUnit.MILLISECONDS);

        final QueryCursor<List<?>> res = queryDistributedSqlFields(schemaName, fqry, keepBinary, null, mainCacheId);

        final Iterable<Cache.Entry<K, V>> converted = new Iterable<Cache.Entry<K, V>>() {
            @Override public Iterator<Cache.Entry<K, V>> iterator() {
                final Iterator<List<?>> iter0 = res.iterator();

                return new Iterator<Cache.Entry<K, V>>() {
                    @Override public boolean hasNext() {
                        return iter0.hasNext();
                    }

                    @Override public Cache.Entry<K, V> next() {
                        List<?> l = iter0.next();

                        return new CacheEntryImpl<>((K)l.get(0), (V)l.get(1));
                    }

                    @Override public void remove() {
                        throw new UnsupportedOperationException();
                    }
                };
            }
        };

        // No metadata for SQL queries.
        return new QueryCursorImpl<Cache.Entry<K, V>>(converted) {
            @Override public void close() {
                res.close();
            }
        };
    }

    /** {@inheritDoc} */
<<<<<<< HEAD
    @Override public FieldsQueryCursor<List<?>> queryDistributedSqlFields(GridCacheContext<?, ?> cctx,
        SqlFieldsQuery qry, boolean keepBinary, GridQueryCancel cancel) {
        final String cacheName = cctx.name();
        final String schemaName = schema(cacheName);

        final String sqlQry = qry.getSql();
=======
    @Override public FieldsQueryCursor<List<?>> queryDistributedSqlFields(String schemaName,
        SqlFieldsQuery qry, boolean keepBinary, GridQueryCancel cancel, @Nullable Integer mainCacheId) {
        final String sqlQry = qry.getSql();

        Connection c = connectionForSchema(schemaName);
>>>>>>> c4883113

        final boolean enforceJoinOrder = qry.isEnforceJoinOrder();
        final boolean distributedJoins = qry.isDistributedJoins();
        final boolean grpByCollocated = qry.isCollocated();

        final DistributedJoinMode distributedJoinMode = distributedJoinMode(qry.isLocal(), distributedJoins);

        GridCacheTwoStepQuery twoStepQry = null;
        List<GridQueryFieldMetadata> meta;

        final H2TwoStepCachedQueryKey cachedQryKey = new H2TwoStepCachedQueryKey(schemaName, sqlQry, grpByCollocated,
            distributedJoins, enforceJoinOrder, qry.isLocal());
        H2TwoStepCachedQuery cachedQry = twoStepCache.get(cachedQryKey);

        if (cachedQry != null) {
            twoStepQry = cachedQry.query().copy();
            meta = cachedQry.meta();
        }
        else {
            final UUID locNodeId = ctx.localNodeId();

            H2Connection c = takeConnectionForCache(cacheName);

            // Here we will just parse the statement, no need to optimize it at all.
            c.setupConnection(/*distributedJoins*/false, /*enforceJoinOrder*/true);

            c.setQueryContext(new GridH2QueryContext(locNodeId, locNodeId, 0, PREPARE)
                .distributedJoinMode(distributedJoinMode));

            PreparedStatement stmt;
            Prepared prepared;

            boolean cachesCreated = false;

            try {
                try {
                    while (true) {
                        try {
                            stmt = c.prepare(sqlQry, qry.getArgs());

                            break;
                        }
                        catch (SQLException e) {
                            if (!cachesCreated && (
                                e.getErrorCode() == ErrorCode.SCHEMA_NOT_FOUND_1 ||
                                e.getErrorCode() == ErrorCode.TABLE_OR_VIEW_NOT_FOUND_1 ||
                                e.getErrorCode() == ErrorCode.INDEX_NOT_FOUND_1)
                            ) {
                                try {
                                    ctx.cache().createMissingQueryCaches();
                                }
                                catch (IgniteCheckedException ignored) {
                                    throw new CacheException("Failed to create missing caches.", e);
                                }

                                cachesCreated = true;
                            }
                            else {
                                onSqlException(c);

                                throw new IgniteSQLException("Failed to parse query: " + sqlQry,
                                    IgniteQueryErrorCode.PARSING, e);
                            }
                        }
                    }

                    prepared = GridSqlQueryParser.prepared(stmt);

                    if (qry instanceof JdbcSqlFieldsQuery && ((JdbcSqlFieldsQuery) qry).isQuery() != prepared.isQuery())
                        throw new IgniteSQLException("Given statement type does not match that declared by JDBC driver",
                            IgniteQueryErrorCode.STMT_TYPE_MISMATCH);

                    if (prepared.isQuery()) {
                        twoStepQry = GridSqlQuerySplitter.split(c, stmt, qry.getArgs(),
                            grpByCollocated, distributedJoins, enforceJoinOrder);

                        assert twoStepQry != null;
                    }
                }
                finally {
                    c.clearSessionLocalQueryContext();
                }

                // It is a DML statement if we did not create a twoStepQuery.
                if (twoStepQry == null) {
                    if (DmlStatementsProcessor.isDmlStatement(prepared)) {
                        try {
                            return dmlProc.updateSqlFieldsDistributed(schemaName, stmt, qry, cancel);
                        }
                        catch (IgniteCheckedException e) {
                            throw new IgniteSQLException("Failed to execute DML statement [stmt=" + sqlQry +
                                ", params=" + Arrays.deepToString(qry.getArgs()) + "]", e);
                        }
                    }

                    if (DdlStatementsProcessor.isDdlStatement(prepared)) {
                        try {
                            return ddlProc.runDdlStatement(sqlQry, stmt);
                        }
                        catch (IgniteCheckedException e) {
                            throw new IgniteSQLException("Failed to execute DDL statement [stmt=" + sqlQry + ']', e);
                        }
                    }

                    throw new IllegalStateException();
                }

                LinkedHashSet<Integer> caches0 = new LinkedHashSet<>();

                assert twoStepQry != null;

                int tblCnt = twoStepQry.tablesCount();

                if (mainCacheId != null)
                    caches0.add(mainCacheId);

                if (tblCnt > 0) {
                    for (QueryTable tblKey : twoStepQry.tables()) {
                        GridH2Table tbl = dataTable(tblKey);

                        int cacheId = CU.cacheId(tbl.cacheName());

                        caches0.add(cacheId);
                    }
                }

                if (caches0.isEmpty())
                    throw new IgniteSQLException("Failed to find at least one cache for SQL statement: " + sqlQry);

                //Prohibit usage indices with different numbers of segments in same query.
                List<Integer> cacheIds = new ArrayList<>(caches0);

                checkCacheIndexSegmentation(cacheIds);

                twoStepQry.cacheIds(cacheIds);
                twoStepQry.local(qry.isLocal());

                meta = H2Utils.meta(stmt.getMetaData());
            }
            catch (IgniteCheckedException e) {
                throw new CacheException("Failed to bind parameters: [qry=" + sqlQry + ", params=" +
                    Arrays.deepToString(qry.getArgs()) + "]", e);
            }
            catch (SQLException e) {
                onSqlException(c);

                throw new IgniteSQLException(e);
            }
            finally {
                returnToPool(c); // This connection was not used to run query.
            }
        }

        if (log.isDebugEnabled())
            log.debug("Parsed query: `" + sqlQry + "` into two step query: " + twoStepQry);

        twoStepQry.pageSize(qry.getPageSize());

        if (cancel == null)
            cancel = new GridQueryCancel();

        QueryCursorImpl<List<?>> cursor = new QueryCursorImpl<>(
            runQueryTwoStep(schemaName, twoStepQry, keepBinary, enforceJoinOrder, qry.getTimeout(), cancel,
                qry.getArgs(), qry.getPartitions()), cancel);

        cursor.fieldsMeta(meta);

        if (cachedQry == null && !twoStepQry.explain()) {
            cachedQry = new H2TwoStepCachedQuery(meta, twoStepQry.copy());

            twoStepCache.putIfAbsent(cachedQryKey, cachedQry);
        }

        return cursor;
    }

    /**
     * @throws IllegalStateException if segmented indices used with non-segmented indices.
     */
    private void checkCacheIndexSegmentation(List<Integer> cacheIds) {
        if (cacheIds.isEmpty())
            return; // Nothing to check

        GridCacheSharedContext sharedCtx = ctx.cache().context();

        int expectedParallelism = 0;

        for (Integer cacheId : cacheIds) {
            GridCacheContext cctx = sharedCtx.cacheContext(cacheId);

            assert cctx != null;

            if (!cctx.isPartitioned())
                continue;

            if (expectedParallelism == 0)
                expectedParallelism = cctx.config().getQueryParallelism();
            else if (cctx.config().getQueryParallelism() != expectedParallelism) {
                throw new IllegalStateException("Using indexes with different parallelism levels in same query is " +
                    "forbidden.");
            }
        }
    }

    /**
     * Prepares statement for query.
     *
     * @param qry Query string.
     * @param tableAlias table alias.
     * @param tbl Table to use.
     * @return Prepared statement.
     * @throws IgniteCheckedException In case of error.
     */
    private String generateQuery(String qry, String tableAlias, H2TableDescriptor tbl) throws IgniteCheckedException {
        assert tbl != null;

        final String qry0 = qry;

        String t = tbl.fullTableName();

        String from = " ";

        qry = qry.trim();

        String upper = qry.toUpperCase();

        if (upper.startsWith("SELECT")) {
            qry = qry.substring(6).trim();

            final int star = qry.indexOf('*');

            if (star == 0)
                qry = qry.substring(1).trim();
            else if (star > 0) {
                if (F.eq('.', qry.charAt(star - 1))) {
                    t = qry.substring(0, star - 1);

                    qry = qry.substring(star + 1).trim();
                }
                else
                    throw new IgniteCheckedException("Invalid query (missing alias before asterisk): " + qry0);
            }
            else
                throw new IgniteCheckedException("Only queries starting with 'SELECT *' and 'SELECT alias.*' " +
                    "are supported (rewrite your query or use SqlFieldsQuery instead): " + qry0);

            upper = qry.toUpperCase();
        }

        if (!upper.startsWith("FROM"))
            from = " FROM " + t + (tableAlias != null ? " as " + tableAlias : "") +
                (upper.startsWith("WHERE") || upper.startsWith("ORDER") || upper.startsWith("LIMIT") ?
                    " " : " WHERE ");

        if(tableAlias != null)
            t = tableAlias;

        qry = "SELECT " + t + "." + KEY_FIELD_NAME + ", " + t + "." + VAL_FIELD_NAME + from + qry;

        return qry;
    }

    /**
     * Registers new class description.
     *
     * This implementation doesn't support type reregistration.
     *
     * @param type Type description.
     * @throws IgniteCheckedException In case of error.
     */
    @Override public boolean registerType(GridCacheContext cctx, GridQueryTypeDescriptor type)
        throws IgniteCheckedException {
        validateTypeDescriptor(type);

        String schemaName = schema(cctx.name());

        H2Schema schema = schemas.get(schemaName);

        H2TableDescriptor tbl = new H2TableDescriptor(this, schema, type, cctx);

        H2Connection conn = takeConnectionForSchema(schemaName);

        try {
            createTable(schemaName, schema, tbl, conn);

            schema.add(tbl);
        }
        catch (SQLException e) {
            onSqlException(conn);

            throw new IgniteCheckedException("Failed to register query type: " + type, e);
        }
        finally {
            returnToPool(conn);
        }

        return true;
    }

    /**
     * Validates properties described by query types.
     *
     * @param type Type descriptor.
     * @throws IgniteCheckedException If validation failed.
     */
    private void validateTypeDescriptor(GridQueryTypeDescriptor type)
        throws IgniteCheckedException {
        assert type != null;

        Collection<String> names = new HashSet<>();

        names.addAll(type.fields().keySet());

        if (names.size() < type.fields().size())
            throw new IgniteCheckedException("Found duplicated properties with the same name [keyType=" +
                type.keyClass().getName() + ", valueType=" + type.valueClass().getName() + "]");

        String ptrn = "Name ''{0}'' is reserved and cannot be used as a field name [type=" + type.name() + "]";

        for (String name : names) {
            if (name.equalsIgnoreCase(KEY_FIELD_NAME) ||
                name.equalsIgnoreCase(VAL_FIELD_NAME) ||
                name.equalsIgnoreCase(VER_FIELD_NAME))
                throw new IgniteCheckedException(MessageFormat.format(ptrn, name));
        }
    }

    /**
     * Create db table by using given table descriptor.
     *
     * @param schemaName Schema name.
     * @param schema Schema.
     * @param tbl Table descriptor.
     * @param conn Connection.
     * @throws SQLException If failed to create db table.
     * @throws IgniteCheckedException If failed.
     */
    private void createTable(String schemaName, H2Schema schema, H2TableDescriptor tbl, H2Connection conn)
        throws SQLException, IgniteCheckedException {
        assert schema != null;
        assert tbl != null;

        String keyType = dbTypeFromClass(tbl.type().keyClass());
        String valTypeStr = dbTypeFromClass(tbl.type().valueClass());

        SB sql = new SB();

        String keyValVisibility = tbl.type().fields().isEmpty() ? " VISIBLE" : " INVISIBLE";

        sql.a("CREATE TABLE ").a(tbl.fullTableName()).a(" (")
            .a(KEY_FIELD_NAME).a(' ').a(keyType).a(keyValVisibility).a(" NOT NULL");

        sql.a(',').a(VAL_FIELD_NAME).a(' ').a(valTypeStr).a(keyValVisibility);
        sql.a(',').a(VER_FIELD_NAME).a(" OTHER INVISIBLE");

        for (Map.Entry<String, Class<?>> e : tbl.type().fields().entrySet())
            sql.a(',').a(H2Utils.withQuotes(e.getKey())).a(' ').a(dbTypeFromClass(e.getValue()));

        sql.a(')');

        if (log.isDebugEnabled())
            log.debug("Creating DB table with SQL: " + sql);

        GridH2RowDescriptor rowDesc = new H2RowDescriptor(this, tbl, tbl.type(), schema);

        H2RowFactory rowFactory = tbl.rowFactory(rowDesc);

        GridH2Table h2Tbl = H2TableEngine.createTable(conn, sql.toString(), rowDesc, rowFactory, tbl);

        for (GridH2IndexBase usrIdx : tbl.createUserIndexes())
            addInitialUserIndex(schemaName, tbl, usrIdx);

        if (dataTables.putIfAbsent(h2Tbl.identifier(), h2Tbl) != null)
            throw new IllegalStateException("Table already exists: " + h2Tbl.identifierString());
    }

    /**
     * Find table by name in given schema.
     *
     * @param schemaName Schema name.
     * @param tblName Table name.
     * @return Table or {@code null} if none found.
     */
    public GridH2Table dataTable(String schemaName, String tblName) {
        return dataTable(new QueryTable(schemaName, tblName));
    }

    /**
     * Find table by it's identifier.
     *
     * @param tbl Identifier.
     * @return Table or {@code null} if none found.
     */
    public GridH2Table dataTable(QueryTable tbl) {
        return dataTables.get(tbl);
    }

    /**
     * @param h2Tbl Remove data table.
     */
    public void removeDataTable(GridH2Table h2Tbl) {
        dataTables.remove(h2Tbl.identifier(), h2Tbl);
    }

    /**
     * Find table for index.
     *
     * @param schemaName Schema name.
     * @param idxName Index name.
     * @return Table or {@code null} if index is not found.
     */
    public GridH2Table dataTableForIndex(String schemaName, String idxName) {
        for (Map.Entry<QueryTable, GridH2Table> dataTableEntry : dataTables.entrySet()) {
            if (F.eq(dataTableEntry.getKey().schema(), schemaName)) {
                GridH2Table h2Tbl = dataTableEntry.getValue();

                if (h2Tbl.containsUserIndex(idxName))
                    return h2Tbl;
            }
        }

        return null;
    }

    /**
     * Gets corresponding DB type from java class.
     *
     * @param cls Java class.
     * @return DB type name.
     */
    private String dbTypeFromClass(Class<?> cls) {
        return H2DatabaseType.fromClass(cls).dBTypeAsString();
    }

    /**
     * Get table descriptor.
     *
     * @param schemaName Schema name.
     * @param type Type name.
     * @return Descriptor.
     */
    @Nullable private H2TableDescriptor tableDescriptor(String schemaName, String type) {
        H2Schema schema = schemas.get(schemaName);

        if (schema == null)
            return null;

        return schema.tableByTypeName(type);
    };


    /** {@inheritDoc} */
    @Override  public String schema(String cacheName) {
        String res = cacheName2schema.get(cacheName);

        if (res == null)
            res = "";

        return res;
    }

<<<<<<< HEAD
=======
    /** {@inheritDoc} */
    @Override public boolean isInsertStatement(PreparedStatement nativeStmt) {
        Prepared prep = GridSqlQueryParser.prepared(nativeStmt);

        return prep instanceof Insert;
    }

    /**
     * Called periodically by {@link GridTimeoutProcessor} to clean up the {@link #stmtCache}.
     */
    private void cleanupStatementCache() {
        long cur = U.currentTimeMillis();

        for (Iterator<Map.Entry<Thread, H2StatementCache>> it = stmtCache.entrySet().iterator(); it.hasNext(); ) {
            Map.Entry<Thread, H2StatementCache> entry = it.next();

            Thread t = entry.getKey();

            if (t.getState() == Thread.State.TERMINATED
                || cur - entry.getValue().lastUsage() > STATEMENT_CACHE_THREAD_USAGE_TIMEOUT)
                it.remove();
        }
    }

>>>>>>> c4883113
    /** {@inheritDoc} */
    @SuppressWarnings("SynchronizationOnLocalVariableOrMethodParameter")
    @Override public void rebuildIndexesFromHash(GridCacheContext cctx, String schemaName, String typeName)
        throws IgniteCheckedException {
        H2TableDescriptor tbl = tableDescriptor(schemaName, typeName);

        if (tbl == null)
            return;

        assert tbl.table() != null;

        assert tbl.table().rebuildFromHashInProgress();

        H2PkHashIndex hashIdx = tbl.primaryKeyHashIndex();

        Cursor cursor = hashIdx.find((Session)null, null, null);

        while (cursor.next()) {
            CacheDataRow dataRow = (CacheDataRow)cursor.get();

            boolean done = false;

            while (!done) {
                GridCacheEntryEx entry = cctx.cache().entryEx(dataRow.key());

                try {
                    synchronized (entry) {
                        // TODO : How to correctly get current value and link here?

                        GridH2Row row = tbl.table().rowDescriptor().createRow(entry.key(), entry.partition(),
                            dataRow.value(), entry.version(), entry.expireTime());

                        row.link(dataRow.link());

                        List<Index> indexes = tbl.table().getAllIndexes();

                        for (int i = 2; i < indexes.size(); i++) {
                            Index idx = indexes.get(i);

                            if (idx instanceof H2TreeIndex)
                                ((H2TreeIndex)idx).put(row);
                        }

                        done = true;
                    }
                }
                catch (GridCacheEntryRemovedException e) {
                    // No-op
                }
            }

        }

        tbl.table().markRebuildFromHashInProgress(false);
    }

    /** {@inheritDoc} */
    @Override public void markForRebuildFromHash(String schemaName, String typeName) {
        H2TableDescriptor tbl = tableDescriptor(schemaName, typeName);

        if (tbl == null)
            return;

        assert tbl.table() != null;

        tbl.table().markRebuildFromHashInProgress(true);
    }

    /**
<<<<<<< HEAD
     * Gets size (for tests only).
     *
     * @param cacheName Cache name.
     * @param typeName Type name.
     * @return Size.
     * @throws IgniteCheckedException If failed or {@code -1} if the type is unknown.
     */
    long size(String cacheName, String typeName) throws IgniteCheckedException {
        H2TableDescriptor tbl = tableDescriptor(typeName, cacheName);

        if (tbl == null)
            return -1;

        H2Connection conn = takeConnectionForCache(cacheName);

        try {
            conn.setupConnection(false, false);

            try (ResultSet rs = conn.executeQuery("SELECT COUNT(*) FROM " + tbl.fullTableName())) {
                if (!rs.next())
                    throw new IllegalStateException();

                return rs.getLong(1);
            }
        }
        catch (SQLException e) {
            onSqlException(conn);

            throw new IgniteCheckedException(e);
        }
        finally {
            returnToPool(conn);
        }
    }

    /**
=======
>>>>>>> c4883113
     * @return Busy lock.
     */
    public GridSpinBusyLock busyLock() {
        return busyLock;
    }

    /**
     * @return Map query executor.
     */
    public GridMapQueryExecutor mapQueryExecutor() {
        return mapQryExec;
    }

    /**
     * @return Reduce query executor.
     */
    public GridReduceQueryExecutor reduceQueryExecutor() {
        return rdcQryExec;
    }

    /** {@inheritDoc} */
    @SuppressWarnings("NonThreadSafeLazyInitialization")
    @Override public void start(GridKernalContext ctx, GridSpinBusyLock busyLock) throws IgniteCheckedException {
        if (log.isDebugEnabled())
            log.debug("Starting cache query index...");

        this.busyLock = busyLock;

        qryIdGen = new AtomicLong();

        if (SysProperties.serializeJavaObject) {
            U.warn(log, "Serialization of Java objects in H2 was enabled.");

            SysProperties.serializeJavaObject = false;
        }

        String dbName = (ctx != null ? ctx.localNodeId() : UUID.randomUUID()).toString();

        org.h2.Driver.load();

        dbUrl = "jdbc:h2:mem:" + dbName + DB_OPTIONS;
        connPool = new H2ConnectionPool(dbUrl);

        startH2DebugConsole();

        if (ctx == null) {
            // This is allowed in some tests.
            nodeId = UUID.randomUUID();
            marshaller = new JdkMarshaller();
        }
        else {
            this.ctx = ctx;

            schemas.put(QueryUtils.DFLT_SCHEMA, new H2Schema(QueryUtils.DFLT_SCHEMA));

            valCtx = new CacheQueryObjectValueContext(ctx);

            nodeId = ctx.localNodeId();
            marshaller = ctx.config().getMarshaller();

            mapQryExec = new GridMapQueryExecutor(busyLock);
            rdcQryExec = new GridReduceQueryExecutor(qryIdGen, busyLock);

            mapQryExec.start(ctx, this);
            rdcQryExec.start(ctx, this);

            dmlProc = new DmlStatementsProcessor();
            ddlProc = new DdlStatementsProcessor();

            dmlProc.start(ctx, this);
            ddlProc.start(ctx, this);
        }

        if (JdbcUtils.serializer != null)
            U.warn(log, "Custom H2 serialization is already configured, will override.");

        JdbcUtils.serializer = h2Serializer();

        // TODO https://issues.apache.org/jira/browse/IGNITE-2139
        // registerMBean(igniteInstanceName, this, GridH2IndexingSpiMBean.class);
    }

    /**
     * @return Value object context.
     */
    public CacheObjectValueContext objectContext() {
        return ctx.query().objectContext();
    }

    /**
     * @throws IgniteCheckedException If failed.
     */
    private void startH2DebugConsole() throws IgniteCheckedException {
        Connection c = null;

        try {
            if (getString(IGNITE_H2_DEBUG_CONSOLE) != null) {
                c = DriverManager.getConnection(dbUrl);

                int port = getInteger(IGNITE_H2_DEBUG_CONSOLE_PORT, 0);

                WebServer webSrv = new WebServer();
                Server web = new Server(webSrv, "-webPort", Integer.toString(port));
                web.start();
                String url = webSrv.addSession(c);

                U.quietAndInfo(log, "H2 debug console URL: " + url);

                try {
                    Server.openBrowser(url);
                }
                catch (Exception e) {
                    U.warn(log, "Failed to open browser: " + e.getMessage());
                }
            }
        }
        catch (SQLException e) {
            U.close(c, log);

            throw new IgniteCheckedException(e);
        }
    }

    /**
     * @param topic Topic.
     * @param topicOrd Topic ordinal for {@link GridTopic}.
     * @param nodes Nodes.
     * @param msg Message.
     * @param specialize Optional closure to specialize message for each node.
     * @param locNodeHnd Handler for local node.
     * @param plc Policy identifying the executor service which will process message.
     * @param runLocParallel Run local handler in parallel thread.
     * @return {@code true} If all messages sent successfully.
     */
    public boolean send(
        Object topic,
        int topicOrd,
        Collection<ClusterNode> nodes,
        Message msg,
        @Nullable IgniteBiClosure<ClusterNode, Message, Message> specialize,
        @Nullable final IgniteInClosure2X<ClusterNode, Message> locNodeHnd,
        byte plc,
        boolean runLocParallel
    ) {
        boolean ok = true;

        if (specialize == null && msg instanceof GridCacheQueryMarshallable)
            ((GridCacheQueryMarshallable)msg).marshall(marshaller);

        ClusterNode locNode = null;

        for (ClusterNode node : nodes) {
            if (node.isLocal()) {
                if (locNode != null)
                    throw new IllegalStateException();

                locNode = node;

                continue;
            }

            try {
                if (specialize != null) {
                    msg = specialize.apply(node, msg);

                    if (msg instanceof GridCacheQueryMarshallable)
                        ((GridCacheQueryMarshallable)msg).marshall(marshaller);
                }

                ctx.io().sendGeneric(node, topic, topicOrd, msg, plc);
            }
            catch (IgniteCheckedException e) {
                ok = false;

                U.warn(log, "Failed to send message [node=" + node + ", msg=" + msg +
                    ", errMsg=" + e.getMessage() + "]");
            }
        }

        // Local node goes the last to allow parallel execution.
        if (locNode != null) {
            assert locNodeHnd != null;

            if (specialize != null)
                msg = specialize.apply(locNode, msg);

            if (runLocParallel) {
                final ClusterNode finalLocNode = locNode;
                final Message finalMsg = msg;

                try {
                    // We prefer runLocal to runLocalSafe, because the latter can produce deadlock here.
                    ctx.closure().runLocal(new GridPlainRunnable() {
                        @Override public void run() {
                            if (!busyLock.enterBusy())
                                return;

                            try {
                                locNodeHnd.apply(finalLocNode, finalMsg);
                            }
                            finally {
                                busyLock.leaveBusy();
                            }
                        }
                    }, plc).listen(logger);
                }
                catch (IgniteCheckedException e) {
                    ok = false;

                    U.error(log, "Failed to execute query locally.", e);
                }
            }
            else
                locNodeHnd.apply(locNode, msg);
        }

        return ok;
    }

    /**
     * @return Serializer.
     */
    private JavaObjectSerializer h2Serializer() {
        return new JavaObjectSerializer() {
            @Override public byte[] serialize(Object obj) throws Exception {
                return U.marshal(marshaller, obj);
            }

            @Override public Object deserialize(byte[] bytes) throws Exception {
                ClassLoader clsLdr = ctx != null ? U.resolveClassLoader(ctx.config()) : null;

                return U.unmarshal(marshaller, bytes, clsLdr);
            }
        };
    }

    /**
     * Registers SQL functions.
     *
     * @param schema Schema.
     * @param clss Classes.
     * @throws IgniteCheckedException If failed.
     */
    private void createSqlFunctions(String schema, Class<?>[] clss) throws IgniteCheckedException {
        if (F.isEmpty(clss))
            return;

        for (Class<?> cls : clss) {
            for (Method m : cls.getDeclaredMethods()) {
                QuerySqlFunction ann = m.getAnnotation(QuerySqlFunction.class);

                if (ann != null) {
                    int modifiers = m.getModifiers();

                    if (!Modifier.isStatic(modifiers) || !Modifier.isPublic(modifiers))
                        throw new IgniteCheckedException("Method " + m.getName() + " must be public static.");

                    String alias = ann.alias().isEmpty() ? m.getName() : ann.alias();

                    String clause = "CREATE ALIAS IF NOT EXISTS " + alias + (ann.deterministic() ?
                        " DETERMINISTIC FOR \"" :
                        " FOR \"") +
                        cls.getName() + '.' + m.getName() + '"';

                    executeUpdate(schema, clause);
                }
            }
        }
    }

    /** {@inheritDoc} */
    @Override public void stop() throws IgniteCheckedException {
        if (log.isDebugEnabled())
            log.debug("Stopping cache query index...");

//        unregisterMBean(); TODO https://issues.apache.org/jira/browse/IGNITE-2139
        if (ctx != null && !ctx.cache().context().database().persistenceEnabled()) {
            for (H2Schema schema : schemas.values())
                schema.dropAll();
        }

        try {
            connPool.close();
        }
        catch (SQLException e) {
            U.error(log, "Failed to close connection pool.", e);
        }

        schemas.clear();
        cacheName2schema.clear();

<<<<<<< HEAD
        H2Connection c = null;

        try {
            c = new H2Connection(null, dbUrl);

            c.executeUpdate("SHUTDOWN");
=======
        try (Connection c = DriverManager.getConnection(dbUrl); Statement s = c.createStatement()) {
            s.execute("SHUTDOWN");
>>>>>>> c4883113
        }
        catch (SQLException e) {
            U.error(log, "Failed to shutdown database.", e);
        }
        finally {
            if (c != null)
                c.destroy();
        }

        GridH2QueryContext.clearLocalNodeStop(nodeId);

        if (log.isDebugEnabled())
            log.debug("Cache query index stopped.");
    }

    /**
     * Whether this is default schema.
     *
     * @param schemaName Schema name.
     * @return {@code True} if default.
     */
    private boolean isDefaultSchema(String schemaName) {
        return F.eq(schemaName, QueryUtils.DFLT_SCHEMA);
    }

    /** {@inheritDoc} */
    @Override public void registerCache(String cacheName, String schemaName, GridCacheContext<?, ?> cctx)
        throws IgniteCheckedException {
        if (!isDefaultSchema(schemaName)) {
            if (schemas.putIfAbsent(schemaName, new H2Schema(schemaName)) != null)
                throw new IgniteCheckedException("Schema already registered: " + U.maskName(schemaName));

            createSchema(schemaName);
        }

        cacheName2schema.put(cacheName, schemaName);

        createSqlFunctions(schemaName, cctx.config().getSqlFunctionClasses());
    }

    /** {@inheritDoc} */
    @Override public void unregisterCache(String cacheName) {
        String schemaName = schema(cacheName);

        boolean dflt = isDefaultSchema(schemaName);

        H2Schema schema = dflt ? schemas.get(schemaName) : schemas.remove(schemaName);

        if (schema != null) {
            cacheName2schema.remove(cacheName);
            mapQryExec.onCacheStop(cacheName);
            dmlProc.onCacheStop(cacheName);

            // Drop tables.
            Collection<H2TableDescriptor> rmvTbls = new HashSet<>();

            for (H2TableDescriptor tbl : schema.tables()) {
                if (F.eq(tbl.cache().name(), cacheName)) {
                    try {
                        dropTable(tbl);
                    }
                    catch (IgniteCheckedException e) {
                        U.error(log, "Failed to drop table on cache stop (will ignore): " + tbl.fullTableName(), e);
                    }

                    schema.drop(tbl);

                    rmvTbls.add(tbl);
                }
            }

            if (!dflt) {
                try {
                    dropSchema(schemaName);
                }
                catch (IgniteCheckedException e) {
                    U.error(log, "Failed to drop schema on cache stop (will ignore): " + cacheName, e);
                }
            }

            for (H2TableDescriptor tbl : rmvTbls) {
                for (Index idx : tbl.table().getIndexes())
                    idx.close(null);
            }

            int cacheId = CU.cacheId(cacheName);

            for (Iterator<Map.Entry<H2TwoStepCachedQueryKey, H2TwoStepCachedQuery>> it =
                twoStepCache.entrySet().iterator(); it.hasNext();) {
                Map.Entry<H2TwoStepCachedQueryKey, H2TwoStepCachedQuery> e = it.next();

                GridCacheTwoStepQuery qry = e.getValue().query();

                if (!F.isEmpty(qry.cacheIds()) && qry.cacheIds().contains(cacheId))
                    it.remove();
            }
        }
    }

    /** {@inheritDoc} */
    @Override public IndexingQueryFilter backupFilter(@Nullable final AffinityTopologyVersion topVer,
        @Nullable final int[] parts) {
        final AffinityTopologyVersion topVer0 = topVer != null ? topVer : AffinityTopologyVersion.NONE;

        return new IndexingQueryFilter() {
            @Nullable @Override public <K, V> IgniteBiPredicate<K, V> forCache(String cacheName) {
                final GridCacheAdapter<Object, Object> cache = ctx.cache().internalCache(cacheName);

                if (cache.context().isReplicated())
                    return null;

                final GridCacheAffinityManager aff = cache.context().affinity();

                if (parts != null) {
                    if (parts.length < 64) { // Fast scan for small arrays.
                        return new IgniteBiPredicate<K, V>() {
                            @Override public boolean apply(K k, V v) {
                                int p = aff.partition(k);

                                for (int p0 : parts) {
                                    if (p0 == p)
                                        return true;

                                    if (p0 > p) // Array is sorted.
                                        return false;
                                }

                                return false;
                            }
                        };
                    }

                    return new IgniteBiPredicate<K, V>() {
                        @Override public boolean apply(K k, V v) {
                            int p = aff.partition(k);

                            return Arrays.binarySearch(parts, p) >= 0;
                        }
                    };
                }

                final ClusterNode locNode = ctx.discovery().localNode();

                return new IgniteBiPredicate<K, V>() {
                    @Override public boolean apply(K k, V v) {
                        return aff.primaryByKey(locNode, k, topVer0);
                    }
                };
            }

            @Override public boolean isValueRequired() {
                return false;
            }

            @Override public String toString() {
                return "IndexingQueryFilter [ver=" + topVer + ']';
            }
        };
    }

    /**
     * @return Ready topology version.
     */
    public AffinityTopologyVersion readyTopologyVersion() {
        return ctx.cache().context().exchange().readyAffinityVersion();
    }

    /**
     * @param topVer Topology version.
     * @throws IgniteCheckedException If failed.
     */
    public void awaitForReadyTopologyVersion(AffinityTopologyVersion topVer) throws IgniteCheckedException {
        IgniteInternalFuture<?> fut = ctx.cache().context().exchange().affinityReadyFuture(topVer);

        if (fut != null)
            fut.get();
    }

    /** {@inheritDoc} */
    @Override public void onDisconnected(IgniteFuture<?> reconnectFut) {
        rdcQryExec.onDisconnected(reconnectFut);
    }

    /** {@inheritDoc} */
    @Override public Collection<GridRunningQueryInfo> runningQueries(long duration) {
        Collection<GridRunningQueryInfo> res = new ArrayList<>();

        res.addAll(runs.values());
        res.addAll(rdcQryExec.longRunningQueries(duration));

        return res;
    }

    /** {@inheritDoc} */
    @Override public void cancelQueries(Collection<Long> queries) {
        if (!F.isEmpty(queries)) {
            for (Long qryId : queries) {
                GridRunningQueryInfo run = runs.get(qryId);

                if (run != null)
                    run.cancel();
            }

            rdcQryExec.cancelQueries(queries);
        }
    }

    /** {@inheritDoc} */
    @Override public void cancelAllQueries() {
        for (GridRunningQueryInfo run : runs.values())
            run.cancel();

        rdcQryExec.cancelAllQueries();
    }

    /**
     * Closeable iterator.
     */
    private interface ClIter<X> extends AutoCloseable, Iterator<X> {
        // No-op.
    }
}<|MERGE_RESOLUTION|>--- conflicted
+++ resolved
@@ -87,12 +87,9 @@
 import org.apache.ignite.internal.processors.query.GridRunningQueryInfo;
 import org.apache.ignite.internal.processors.query.IgniteSQLException;
 import org.apache.ignite.internal.processors.query.QueryIndexDescriptorImpl;
-<<<<<<< HEAD
-=======
 import org.apache.ignite.internal.processors.query.QueryUtils;
 import org.apache.ignite.internal.processors.query.h2.ddl.DdlStatementsProcessor;
 import org.apache.ignite.internal.processors.query.h2.opt.DistributedJoinMode;
->>>>>>> c4883113
 import org.apache.ignite.internal.processors.query.h2.database.H2PkHashIndex;
 import org.apache.ignite.internal.processors.query.h2.database.H2RowFactory;
 import org.apache.ignite.internal.processors.query.h2.database.H2TreeIndex;
@@ -320,72 +317,7 @@
         return takeConnectionForSchema(schema(cacheName));
     }
 
-    /**
-     * @return Logger.
-     */
-<<<<<<< HEAD
-    IgniteLogger getLogger() {
-        return log;
-    }
-
-    /** {@inheritDoc} */
-    @SuppressWarnings("unchecked")
-    @Override public IgniteDataStreamer<?, ?> createStreamer(String cacheName,
-        long autoFlushFreq, int nodeBufSize, int nodeParOps, boolean allowOverwrite) {
-        IgniteDataStreamer streamer = ctx.grid().dataStreamer(cacheName);
-
-        streamer.autoFlushFrequency(autoFlushFreq);
-
-        streamer.allowOverwrite(allowOverwrite);
-
-        if (nodeBufSize > 0)
-            streamer.perNodeBufferSize(nodeBufSize);
-
-        if (nodeParOps > 0)
-            streamer.perNodeParallelOperations(nodeParOps);
-=======
-    private PreparedStatement prepareStatement(Connection c, String sql, boolean useStmtCache) throws SQLException {
-        if (useStmtCache) {
-            Thread curThread = Thread.currentThread();
-
-            H2StatementCache cache = stmtCache.get(curThread);
-
-            if (cache == null) {
-                H2StatementCache cache0 = new H2StatementCache(PREPARED_STMT_CACHE_SIZE);
-
-                cache = stmtCache.putIfAbsent(curThread, cache0);
-
-                if (cache == null)
-                    cache = cache0;
-            }
-
-            cache.updateLastUsage();
-
-            PreparedStatement stmt = cache.get(sql);
-
-            if (stmt != null && !stmt.isClosed() && !((JdbcStatement)stmt).isCancelled()) {
-                assert stmt.getConnection() == c;
-
-                return stmt;
-            }
-
-            stmt = c.prepareStatement(sql);
-
-            cache.put(sql, stmt);
-
-            return stmt;
-        }
-        else
-            return c.prepareStatement(sql);
-    }
-
-    /** {@inheritDoc} */
-    @Override public PreparedStatement prepareNativeStatement(String schemaName, String sql) throws SQLException {
-        Connection conn = connectionForSchema(schemaName);
->>>>>>> c4883113
-
-        return prepareStatement(conn, sql, true);
-    }
+
 
     /**
      * Gets DB connection.
@@ -717,23 +649,13 @@
      * @throws IgniteCheckedException If failed.
      */
     @SuppressWarnings("unchecked")
-<<<<<<< HEAD
-    public GridQueryFieldsResult queryLocalSqlFields(final String cacheName, final String qry,
+    public GridQueryFieldsResult queryLocalSqlFields(final String schemaName, final String qry,
         @Nullable final Object[] params, final IndexingQueryFilter filter, boolean enforceJoinOrder,
         final int timeout, final GridQueryCancel cancel)
         throws IgniteCheckedException {
-        final String schema = schema(cacheName);
         final H2Connection conn = takeConnectionForSchema(schema);
 
         conn.setupConnection(false, enforceJoinOrder);
-=======
-    public GridQueryFieldsResult queryLocalSqlFields(final String schemaName, final String qry,
-        @Nullable final Collection<Object> params, final IndexingQueryFilter filter, boolean enforceJoinOrder,
-        final int timeout, final GridQueryCancel cancel) throws IgniteCheckedException {
-        final Connection conn = connectionForSchema(schemaName);
-
-        H2Utils.setupConnection(conn, false, enforceJoinOrder);
->>>>>>> c4883113
 
         final PreparedStatement stmt = preparedStatementWithParams(conn, qry, params);
 
@@ -770,24 +692,12 @@
             @Override public GridCloseableIterator<List<?>> iterator() throws IgniteCheckedException {
                 conn.setQueryContext(qctx);
 
-<<<<<<< HEAD
                 final GridRunningQueryInfo run = new GridRunningQueryInfo(qryIdGen.incrementAndGet(), qry, SQL_FIELDS,
-                    cacheName, U.currentTimeMillis(), cancel, true).connection(conn);
+                    schemaName, U.currentTimeMillis(), cancel, true).connection(conn);
 
                 runs.putIfAbsent(run.id(), run);
 
-                H2ResultSet rs = executeSqlQueryWithTimer(schema, stmt, conn, qry, params, timeout, cancel);
-=======
-                GridH2QueryContext.set(ctx);
-
-                GridRunningQueryInfo run = new GridRunningQueryInfo(qryIdGen.incrementAndGet(), qry, SQL_FIELDS,
-                    schemaName, U.currentTimeMillis(), cancel, true);
-
-                runs.putIfAbsent(run.id(), run);
-
-                try {
-                    ResultSet rs = executeSqlQueryWithTimer(schemaName, stmt, conn, qry, params, timeout, cancel);
->>>>>>> c4883113
+                H2ResultSet rs = executeSqlQueryWithTimer(schemaName, stmt, conn, qry, params, timeout, cancel);
 
                 return new H2FieldsIterator(rs) {
                     @Override public void onClose() throws IgniteCheckedException {
@@ -803,14 +713,10 @@
     /** {@inheritDoc} */
     @Override public long streamUpdateQuery(String schemaName, String qry,
         @Nullable Object[] params, IgniteDataStreamer<?, ?> streamer) throws IgniteCheckedException {
-<<<<<<< HEAD
         final H2Connection conn = takeConnectionForCache(cacheName);
 
         try {
             final PreparedStatement stmt;
-=======
-        final Connection conn = connectionForSchema(schemaName);
->>>>>>> c4883113
 
             try {
                 stmt = conn.prepare(qry, params);
@@ -980,29 +886,9 @@
         String sql = qry.getSql();
         Object[] args = qry.getArgs();
 
-        final GridQueryFieldsResult res = queryLocalSqlFields(schemaName, sql, F.asList(args), filter,
+        final GridQueryFieldsResult res = queryLocalSqlFields(schemaName, sql, args, filter,
             qry.isEnforceJoinOrder(), qry.getTimeout(), cancel);
 
-<<<<<<< HEAD
-            return queryDistributedSqlFields(cctx, qry, keepBinary, cancel);
-        }
-        else {
-            final String cacheName = cctx.name();
-            final String sql = qry.getSql();
-            final Object[] args = qry.getArgs();
-
-            final GridQueryFieldsResult res = queryLocalSqlFields(cacheName, sql, args, filter,
-                qry.isEnforceJoinOrder(), qry.getTimeout(), cancel);
-
-            QueryCursorImpl<List<?>> cursor = new QueryCursorImpl<>(new Iterable<List<?>>() {
-                @Override public Iterator<List<?>> iterator() {
-                    try {
-                        return new GridQueryCacheObjectsIterator(res.iterator(), objectContext(), keepBinary);
-                    }
-                    catch (IgniteCheckedException e) {
-                        throw new IgniteException(e);
-                    }
-=======
         QueryCursorImpl<List<?>> cursor = new QueryCursorImpl<>(new Iterable<List<?>>() {
             @Override public Iterator<List<?>> iterator() {
                 try {
@@ -1010,7 +896,6 @@
                 }
                 catch (IgniteCheckedException e) {
                     throw new IgniteException(e);
->>>>>>> c4883113
                 }
             }
         }, cancel);
@@ -1031,31 +916,8 @@
 
         GridQueryCancel cancel = new GridQueryCancel();
 
-<<<<<<< HEAD
-            return queryDistributedSql(cctx, qry, keepBinary);
-        }
-        else {
-            String cacheName = cctx.name();
-            String type = qry.getType();
-            String sqlQry = qry.getSql();
-            String alias = qry.getAlias();
-            Object[] params = qry.getArgs();
-
-            GridQueryCancel cancel = new GridQueryCancel();
-
-            final GridCloseableIterator<IgniteBiTuple<K, V>> i = queryLocalSql(cacheName, sqlQry, alias,
+            final GridCloseableIterator<IgniteBiTuple<K, V>> i = queryLocalSql(schemaName, sqlQry, alias,
                 params, type, filter, cancel);
-
-            return new QueryCursorImpl<>(new Iterable<Cache.Entry<K, V>>() {
-                @Override public Iterator<Cache.Entry<K, V>> iterator() {
-                    return new ClIter<Cache.Entry<K, V>>() {
-                        @Override public void close() throws Exception {
-                            i.close();
-                        }
-=======
-        final GridCloseableIterator<IgniteBiTuple<K, V>> i = queryLocalSql(schemaName, sqlQry, alias,
-            F.asList(params), type, filter, cancel);
->>>>>>> c4883113
 
         return new QueryCursorImpl<>(new Iterable<Cache.Entry<K, V>>() {
             @Override public Iterator<Cache.Entry<K, V>> iterator() {
@@ -1098,13 +960,8 @@
      * @throws IgniteCheckedException If failed.
      */
     @SuppressWarnings("unchecked")
-<<<<<<< HEAD
-    public <K, V> GridCloseableIterator<IgniteBiTuple<K, V>> queryLocalSql(String cacheName,
+    public <K, V> GridCloseableIterator<IgniteBiTuple<K, V>> queryLocalSql(String schemaName,
         final String qry, String alias, @Nullable final Object[] params, String type,
-=======
-    public <K, V> GridCloseableIterator<IgniteBiTuple<K, V>> queryLocalSql(String schemaName,
-        final String qry, String alias, @Nullable final Collection<Object> params, String type,
->>>>>>> c4883113
         final IndexingQueryFilter filter, GridQueryCancel cancel) throws IgniteCheckedException {
         final H2TableDescriptor tbl = tableDescriptor(schemaName, type);
 
@@ -1121,22 +978,12 @@
         conn.setQueryContext(new GridH2QueryContext(nodeId, nodeId, 0, LOCAL)
                 .filter(filter).distributedJoinMode(OFF));
 
-<<<<<<< HEAD
-        final GridRunningQueryInfo run = new GridRunningQueryInfo(qryIdGen.incrementAndGet(), qry, SQL, cacheName,
+        final GridRunningQueryInfo run = new GridRunningQueryInfo(qryIdGen.incrementAndGet(), qry, SQL, schemaName,
             U.currentTimeMillis(), cancel, true).connection(conn);
 
         runs.put(run.id(), run);
 
-        H2ResultSet rs = executeSqlQueryWithTimer(schema(cacheName), conn, sql, params, 0, cancel);
-=======
-        GridRunningQueryInfo run = new GridRunningQueryInfo(qryIdGen.incrementAndGet(), qry, SQL, schemaName,
-            U.currentTimeMillis(), null, true);
-
-        runs.put(run.id(), run);
-
-        try {
-            ResultSet rs = executeSqlQueryWithTimer(schemaName, conn, sql, params, true, 0, cancel);
->>>>>>> c4883113
+        H2ResultSet rs = executeSqlQueryWithTimer(schemaName, conn, sql, params, 0, cancel);
 
         return new H2KeyValueIterator(rs) {
             @Override public void onClose() throws IgniteCheckedException {
@@ -1238,20 +1085,11 @@
     }
 
     /** {@inheritDoc} */
-<<<<<<< HEAD
-    @Override public FieldsQueryCursor<List<?>> queryDistributedSqlFields(GridCacheContext<?, ?> cctx,
-        SqlFieldsQuery qry, boolean keepBinary, GridQueryCancel cancel) {
-        final String cacheName = cctx.name();
-        final String schemaName = schema(cacheName);
-
-        final String sqlQry = qry.getSql();
-=======
     @Override public FieldsQueryCursor<List<?>> queryDistributedSqlFields(String schemaName,
         SqlFieldsQuery qry, boolean keepBinary, GridQueryCancel cancel, @Nullable Integer mainCacheId) {
         final String sqlQry = qry.getSql();
 
         Connection c = connectionForSchema(schemaName);
->>>>>>> c4883113
 
         final boolean enforceJoinOrder = qry.isEnforceJoinOrder();
         final boolean distributedJoins = qry.isDistributedJoins();
@@ -1713,33 +1551,6 @@
         return res;
     }
 
-<<<<<<< HEAD
-=======
-    /** {@inheritDoc} */
-    @Override public boolean isInsertStatement(PreparedStatement nativeStmt) {
-        Prepared prep = GridSqlQueryParser.prepared(nativeStmt);
-
-        return prep instanceof Insert;
-    }
-
-    /**
-     * Called periodically by {@link GridTimeoutProcessor} to clean up the {@link #stmtCache}.
-     */
-    private void cleanupStatementCache() {
-        long cur = U.currentTimeMillis();
-
-        for (Iterator<Map.Entry<Thread, H2StatementCache>> it = stmtCache.entrySet().iterator(); it.hasNext(); ) {
-            Map.Entry<Thread, H2StatementCache> entry = it.next();
-
-            Thread t = entry.getKey();
-
-            if (t.getState() == Thread.State.TERMINATED
-                || cur - entry.getValue().lastUsage() > STATEMENT_CACHE_THREAD_USAGE_TIMEOUT)
-                it.remove();
-        }
-    }
-
->>>>>>> c4883113
     /** {@inheritDoc} */
     @SuppressWarnings("SynchronizationOnLocalVariableOrMethodParameter")
     @Override public void rebuildIndexesFromHash(GridCacheContext cctx, String schemaName, String typeName)
@@ -1809,45 +1620,6 @@
     }
 
     /**
-<<<<<<< HEAD
-     * Gets size (for tests only).
-     *
-     * @param cacheName Cache name.
-     * @param typeName Type name.
-     * @return Size.
-     * @throws IgniteCheckedException If failed or {@code -1} if the type is unknown.
-     */
-    long size(String cacheName, String typeName) throws IgniteCheckedException {
-        H2TableDescriptor tbl = tableDescriptor(typeName, cacheName);
-
-        if (tbl == null)
-            return -1;
-
-        H2Connection conn = takeConnectionForCache(cacheName);
-
-        try {
-            conn.setupConnection(false, false);
-
-            try (ResultSet rs = conn.executeQuery("SELECT COUNT(*) FROM " + tbl.fullTableName())) {
-                if (!rs.next())
-                    throw new IllegalStateException();
-
-                return rs.getLong(1);
-            }
-        }
-        catch (SQLException e) {
-            onSqlException(conn);
-
-            throw new IgniteCheckedException(e);
-        }
-        finally {
-            returnToPool(conn);
-        }
-    }
-
-    /**
-=======
->>>>>>> c4883113
      * @return Busy lock.
      */
     public GridSpinBusyLock busyLock() {
@@ -2139,17 +1911,9 @@
         schemas.clear();
         cacheName2schema.clear();
 
-<<<<<<< HEAD
-        H2Connection c = null;
-
-        try {
-            c = new H2Connection(null, dbUrl);
+        H2Connection c = null;try { c = new H2Connection(null,dbUrl);
 
             c.executeUpdate("SHUTDOWN");
-=======
-        try (Connection c = DriverManager.getConnection(dbUrl); Statement s = c.createStatement()) {
-            s.execute("SHUTDOWN");
->>>>>>> c4883113
         }
         catch (SQLException e) {
             U.error(log, "Failed to shutdown database.", e);
