/*
 * Licensed to the Apache Software Foundation (ASF) under one or more
 * contributor license agreements.  See the NOTICE file distributed with
 * this work for additional information regarding copyright ownership.
 * The ASF licenses this file to You under the Apache License, Version 2.0
 * (the "License"); you may not use this file except in compliance with
 * the License.  You may obtain a copy of the License at
 *
 *      http://www.apache.org/licenses/LICENSE-2.0
 *
 * Unless required by applicable law or agreed to in writing, software
 * distributed under the License is distributed on an "AS IS" BASIS,
 * WITHOUT WARRANTIES OR CONDITIONS OF ANY KIND, either express or implied.
 * See the License for the specific language governing permissions and
 * limitations under the License.
 */

package org.apache.ignite.internal.processors.query.h2;

import java.lang.reflect.Constructor;
import java.lang.reflect.Field;
import java.lang.reflect.Method;
import java.lang.reflect.Modifier;
import java.math.BigDecimal;
import java.sql.Connection;
import java.sql.Date;
import java.sql.DriverManager;
import java.sql.PreparedStatement;
import java.sql.ResultSet;
import java.sql.ResultSetMetaData;
import java.sql.SQLException;
import java.sql.Statement;
import java.sql.Time;
import java.sql.Timestamp;
import java.sql.Types;
import java.text.MessageFormat;
import java.util.ArrayList;
import java.util.Arrays;
import java.util.Collection;
import java.util.Collections;
import java.util.HashSet;
import java.util.Iterator;
import java.util.LinkedHashMap;
import java.util.LinkedHashSet;
import java.util.List;
import java.util.Map;
import java.util.UUID;
import java.util.concurrent.ConcurrentHashMap;
import java.util.concurrent.ConcurrentMap;
import java.util.concurrent.TimeUnit;
import java.util.concurrent.atomic.AtomicLong;
import javax.cache.Cache;
import javax.cache.CacheException;
import org.apache.ignite.IgniteCheckedException;
import org.apache.ignite.IgniteDataStreamer;
import org.apache.ignite.IgniteException;
import org.apache.ignite.IgniteLogger;
import org.apache.ignite.cache.QueryIndexType;
import org.apache.ignite.cache.query.FieldsQueryCursor;
import org.apache.ignite.cache.query.QueryCancelledException;
import org.apache.ignite.cache.query.QueryCursor;
import org.apache.ignite.cache.query.SqlFieldsQuery;
import org.apache.ignite.cache.query.SqlQuery;
import org.apache.ignite.cache.query.annotations.QuerySqlFunction;
import org.apache.ignite.cluster.ClusterNode;
import org.apache.ignite.configuration.CacheConfiguration;
import org.apache.ignite.internal.GridKernalContext;
import org.apache.ignite.internal.GridTopic;
import org.apache.ignite.internal.IgniteInternalFuture;
import org.apache.ignite.internal.jdbc2.JdbcSqlFieldsQuery;
import org.apache.ignite.internal.processors.affinity.AffinityTopologyVersion;
import org.apache.ignite.internal.processors.cache.CacheEntryImpl;
import org.apache.ignite.internal.processors.cache.CacheObject;
import org.apache.ignite.internal.processors.cache.CacheObjectContext;
import org.apache.ignite.internal.processors.cache.GridCacheAdapter;
import org.apache.ignite.internal.processors.cache.GridCacheAffinityManager;
import org.apache.ignite.internal.processors.cache.GridCacheContext;
import org.apache.ignite.internal.processors.cache.GridCacheSharedContext;
import org.apache.ignite.internal.processors.cache.KeyCacheObject;
import org.apache.ignite.internal.processors.cache.GridCacheEntryEx;
import org.apache.ignite.internal.processors.cache.GridCacheEntryRemovedException;
import org.apache.ignite.internal.processors.cache.QueryCursorImpl;
import org.apache.ignite.internal.processors.cache.database.CacheDataRow;
import org.apache.ignite.internal.processors.cache.database.tree.io.PageIO;
import org.apache.ignite.internal.processors.cache.query.GridCacheQueryMarshallable;
import org.apache.ignite.internal.processors.cache.query.GridCacheTwoStepQuery;
import org.apache.ignite.internal.processors.cache.query.IgniteQueryErrorCode;
import org.apache.ignite.internal.processors.cache.query.QueryTable;
import org.apache.ignite.internal.processors.cache.version.GridCacheVersion;
import org.apache.ignite.internal.processors.query.GridQueryCacheObjectsIterator;
import org.apache.ignite.internal.processors.query.GridQueryCancel;
import org.apache.ignite.internal.processors.query.GridQueryFieldMetadata;
import org.apache.ignite.internal.processors.query.GridQueryFieldsResult;
import org.apache.ignite.internal.processors.query.GridQueryFieldsResultAdapter;
import org.apache.ignite.internal.processors.query.GridQueryIndexDescriptor;
import org.apache.ignite.internal.processors.query.GridQueryIndexing;
import org.apache.ignite.internal.processors.query.GridQueryProperty;
import org.apache.ignite.internal.processors.query.GridQueryTypeDescriptor;
import org.apache.ignite.internal.processors.query.GridRunningQueryInfo;
import org.apache.ignite.internal.processors.query.IgniteSQLException;
import org.apache.ignite.internal.processors.query.QueryIndexDescriptorImpl;
import org.apache.ignite.internal.processors.query.h2.ddl.DdlStatementsProcessor;
import org.apache.ignite.internal.processors.query.h2.opt.DistributedJoinMode;
import org.apache.ignite.internal.processors.query.h2.database.H2PkHashIndex;
import org.apache.ignite.internal.processors.query.h2.database.H2RowFactory;
import org.apache.ignite.internal.processors.query.h2.database.H2TreeIndex;
import org.apache.ignite.internal.processors.query.h2.database.io.H2ExtrasInnerIO;
import org.apache.ignite.internal.processors.query.h2.database.io.H2ExtrasLeafIO;
import org.apache.ignite.internal.processors.query.h2.database.io.H2InnerIO;
import org.apache.ignite.internal.processors.query.h2.database.io.H2LeafIO;
import org.apache.ignite.internal.processors.query.h2.opt.GridH2DefaultTableEngine;
import org.apache.ignite.internal.processors.query.h2.opt.GridH2IndexBase;
import org.apache.ignite.internal.processors.query.h2.opt.GridH2SystemIndexFactory;
import org.apache.ignite.internal.processors.query.h2.opt.GridH2KeyValueRowOffheap;
import org.apache.ignite.internal.processors.query.h2.opt.GridH2KeyValueRowOnheap;
import org.apache.ignite.internal.processors.query.h2.opt.GridH2QueryContext;
import org.apache.ignite.internal.processors.query.h2.opt.GridH2Row;
import org.apache.ignite.internal.processors.query.h2.opt.GridH2RowDescriptor;
import org.apache.ignite.internal.processors.query.h2.opt.GridH2RowFactory;
import org.apache.ignite.internal.processors.query.h2.opt.GridH2Table;
import org.apache.ignite.internal.processors.query.h2.opt.GridH2ValueCacheObject;
import org.apache.ignite.internal.processors.query.h2.opt.GridLuceneIndex;
import org.apache.ignite.internal.processors.query.h2.sql.GridSqlQueryParser;
import org.apache.ignite.internal.processors.query.h2.sql.GridSqlQuerySplitter;
import org.apache.ignite.internal.processors.query.h2.twostep.GridMapQueryExecutor;
import org.apache.ignite.internal.processors.query.h2.twostep.GridReduceQueryExecutor;
import org.apache.ignite.internal.processors.query.schema.SchemaIndexCacheVisitor;
import org.apache.ignite.internal.processors.query.schema.SchemaIndexCacheVisitorClosure;
import org.apache.ignite.internal.processors.timeout.GridTimeoutProcessor;
import org.apache.ignite.internal.util.GridBoundedConcurrentLinkedHashMap;
import org.apache.ignite.internal.util.GridEmptyCloseableIterator;
import org.apache.ignite.internal.util.GridSpinBusyLock;
import org.apache.ignite.internal.util.GridStringBuilder;
import org.apache.ignite.internal.util.lang.GridCloseableIterator;
import org.apache.ignite.internal.util.lang.GridPlainRunnable;
import org.apache.ignite.internal.util.lang.IgniteInClosure2X;
import org.apache.ignite.internal.util.offheap.unsafe.GridUnsafeGuard;
import org.apache.ignite.internal.util.offheap.unsafe.GridUnsafeMemory;
import org.apache.ignite.internal.util.typedef.F;
import org.apache.ignite.internal.util.typedef.internal.CU;
import org.apache.ignite.internal.util.typedef.internal.LT;
import org.apache.ignite.internal.util.typedef.internal.S;
import org.apache.ignite.internal.util.typedef.internal.SB;
import org.apache.ignite.internal.util.typedef.internal.U;
import org.apache.ignite.lang.IgniteBiClosure;
import org.apache.ignite.lang.IgniteBiPredicate;
import org.apache.ignite.lang.IgniteBiTuple;
import org.apache.ignite.lang.IgniteFuture;
import org.apache.ignite.lang.IgniteInClosure;
import org.apache.ignite.marshaller.Marshaller;
import org.apache.ignite.marshaller.jdk.JdkMarshaller;
import org.apache.ignite.plugin.extensions.communication.Message;
import org.apache.ignite.resources.LoggerResource;
import org.apache.ignite.spi.indexing.IndexingQueryFilter;
import org.h2.api.ErrorCode;
import org.h2.api.JavaObjectSerializer;
import org.h2.api.TableEngine;
import org.h2.command.CommandInterface;
import org.h2.command.Prepared;
import org.h2.command.ddl.CreateTableData;
import org.h2.command.dml.Insert;
import org.h2.engine.Session;
import org.h2.engine.SysProperties;
import org.h2.index.Cursor;
import org.h2.index.Index;
import org.h2.jdbc.JdbcConnection;
import org.h2.jdbc.JdbcPreparedStatement;
import org.h2.jdbc.JdbcStatement;
import org.h2.message.DbException;
import org.h2.mvstore.cache.CacheLongKeyLIRS;
import org.h2.result.SearchRow;
import org.h2.result.SimpleRow;
import org.h2.result.SortOrder;
import org.h2.server.web.WebServer;
import org.h2.table.Column;
import org.h2.table.IndexColumn;
import org.h2.table.TableBase;
import org.h2.tools.Server;
import org.h2.util.JdbcUtils;
import org.h2.value.DataType;
import org.h2.value.Value;
import org.h2.value.ValueArray;
import org.h2.value.ValueBoolean;
import org.h2.value.ValueByte;
import org.h2.value.ValueBytes;
import org.h2.value.ValueDate;
import org.h2.value.ValueDecimal;
import org.h2.value.ValueDouble;
import org.h2.value.ValueFloat;
import org.h2.value.ValueGeometry;
import org.h2.value.ValueInt;
import org.h2.value.ValueJavaObject;
import org.h2.value.ValueLong;
import org.h2.value.ValueNull;
import org.h2.value.ValueShort;
import org.h2.value.ValueString;
import org.h2.value.ValueTime;
import org.h2.value.ValueTimestamp;
import org.h2.value.ValueUuid;
import org.jetbrains.annotations.Nullable;
import org.jsr166.ConcurrentHashMap8;

import static org.apache.ignite.IgniteSystemProperties.IGNITE_H2_DEBUG_CONSOLE;
import static org.apache.ignite.IgniteSystemProperties.IGNITE_H2_DEBUG_CONSOLE_PORT;
import static org.apache.ignite.IgniteSystemProperties.IGNITE_H2_INDEXING_CACHE_CLEANUP_PERIOD;
import static org.apache.ignite.IgniteSystemProperties.IGNITE_H2_INDEXING_CACHE_THREAD_USAGE_TIMEOUT;
import static org.apache.ignite.IgniteSystemProperties.getInteger;
import static org.apache.ignite.IgniteSystemProperties.getString;
import static org.apache.ignite.internal.processors.cache.query.GridCacheQueryType.SQL;
import static org.apache.ignite.internal.processors.cache.query.GridCacheQueryType.SQL_FIELDS;
import static org.apache.ignite.internal.processors.cache.query.GridCacheQueryType.TEXT;
import static org.apache.ignite.internal.processors.query.QueryUtils.KEY_FIELD_NAME;
import static org.apache.ignite.internal.processors.query.QueryUtils.VAL_FIELD_NAME;
import static org.apache.ignite.internal.processors.query.QueryUtils.VER_FIELD_NAME;
import static org.apache.ignite.internal.processors.query.h2.opt.DistributedJoinMode.OFF;
import static org.apache.ignite.internal.processors.query.h2.opt.DistributedJoinMode.distributedJoinMode;
import static org.apache.ignite.internal.processors.query.h2.opt.GridH2AbstractKeyValueRow.DEFAULT_COLUMNS_COUNT;
import static org.apache.ignite.internal.processors.query.h2.opt.GridH2AbstractKeyValueRow.KEY_COL;
import static org.apache.ignite.internal.processors.query.h2.opt.GridH2AbstractKeyValueRow.VAL_COL;
import static org.apache.ignite.internal.processors.query.h2.opt.GridH2AbstractKeyValueRow.VER_COL;
import static org.apache.ignite.internal.processors.query.h2.opt.GridH2QueryType.LOCAL;
import static org.apache.ignite.internal.processors.query.h2.opt.GridH2QueryType.PREPARE;

/**
 * Indexing implementation based on H2 database engine. In this implementation main query language is SQL,
 * fulltext indexing can be performed using Lucene.
 * <p>
 * For each registered {@link GridQueryTypeDescriptor} this SPI will create respective SQL table with
 * {@code '_key'} and {@code '_val'} fields for key and value, and fields from
 * {@link GridQueryTypeDescriptor#fields()}.
 * For each table it will create indexes declared in {@link GridQueryTypeDescriptor#indexes()}.
 */
@SuppressWarnings({"UnnecessaryFullyQualifiedName", "NonFinalStaticVariableUsedInClassInitialization"})
public class IgniteH2Indexing implements GridQueryIndexing {
    /*
     * Register IO for indexes.
     */
    static {
        PageIO.registerH2(H2InnerIO.VERSIONS, H2LeafIO.VERSIONS);
        H2ExtrasInnerIO.register();
        H2ExtrasLeafIO.register();
    }

    /** Spatial index class name. */
    private static final String SPATIAL_IDX_CLS =
        "org.apache.ignite.internal.processors.query.h2.opt.GridH2SpatialIndex";

    /** Default DB options. */
    private static final String DB_OPTIONS = ";LOCK_MODE=3;MULTI_THREADED=1;DB_CLOSE_ON_EXIT=FALSE" +
        ";DEFAULT_LOCK_TIMEOUT=10000;FUNCTIONS_IN_SCHEMA=true;OPTIMIZE_REUSE_RESULTS=0;QUERY_CACHE_SIZE=0" +
        ";RECOMPILE_ALWAYS=1;MAX_OPERATION_MEMORY=0;NESTED_JOINS=0;BATCH_JOINS=1" +
        ";ROW_FACTORY=\"" + GridH2RowFactory.class.getName() + "\"" +
        ";DEFAULT_TABLE_ENGINE=" + GridH2DefaultTableEngine.class.getName();

        // Uncomment this setting to get debug output from H2 to sysout.
//        ";TRACE_LEVEL_SYSTEM_OUT=3";

    /** Dummy metadata for update result. */
    public static final List<GridQueryFieldMetadata> UPDATE_RESULT_META = Collections.<GridQueryFieldMetadata>
        singletonList(new H2SqlFieldMetadata(null, null, "UPDATED", Long.class.getName()));

    /** */
    private static final int PREPARED_STMT_CACHE_SIZE = 256;

    /** */
    private static final int TWO_STEP_QRY_CACHE_SIZE = 1024;

    /** */
    private static final Field COMMAND_FIELD;

    /** */
    private static final char ESC_CH = '\"';

    /** */
    private static final String ESC_STR = ESC_CH + "" + ESC_CH;

    /** The period of clean up the {@link #stmtCache}. */
    private final Long CLEANUP_STMT_CACHE_PERIOD = Long.getLong(IGNITE_H2_INDEXING_CACHE_CLEANUP_PERIOD, 10_000);

    /** The timeout to remove entry from the {@link #stmtCache} if the thread doesn't perform any queries. */
    private final Long STATEMENT_CACHE_THREAD_USAGE_TIMEOUT =
        Long.getLong(IGNITE_H2_INDEXING_CACHE_THREAD_USAGE_TIMEOUT, 600 * 1000);

    /** */
    private GridTimeoutProcessor.CancelableTask stmtCacheCleanupTask;

    /*
     * Command in H2 prepared statement.
     */
    static {
        // Initialize system properties for H2.
        System.setProperty("h2.objectCache", "false");
        System.setProperty("h2.serializeJavaObject", "false");
        System.setProperty("h2.objectCacheMaxPerElementSize", "0"); // Avoid ValueJavaObject caching.

        try {
            COMMAND_FIELD = JdbcPreparedStatement.class.getDeclaredField("command");

            COMMAND_FIELD.setAccessible(true);
        }
        catch (NoSuchFieldException e) {
            throw new IllegalStateException("Check H2 version in classpath.", e);
        }
    }

    /** Logger. */
    @LoggerResource
    private IgniteLogger log;

    /** Node ID. */
    private UUID nodeId;

    /** */
    private Marshaller marshaller;

    /** Collection of schemaNames and registered tables. */
    private final ConcurrentMap<String, Schema> schemas = new ConcurrentHashMap8<>();

    /** */
    private String dbUrl = "jdbc:h2:mem:";

    /** */
    private final Collection<Connection> conns = Collections.synchronizedCollection(new ArrayList<Connection>());

    /** */
    private GridMapQueryExecutor mapQryExec;

    /** */
    private GridReduceQueryExecutor rdcQryExec;

    /** Cache name -> schema name */
    private final Map<String, String> cacheName2schema = new ConcurrentHashMap8<>();

    /** */
    private AtomicLong qryIdGen;

    /** */
    private GridSpinBusyLock busyLock;

    /** */
    private final ConcurrentMap<Long, GridRunningQueryInfo> runs = new ConcurrentHashMap8<>();

    /** */
    private final ThreadLocal<H2ConnectionWrapper> connCache = new ThreadLocal<H2ConnectionWrapper>() {
        @Nullable @Override public H2ConnectionWrapper get() {
            H2ConnectionWrapper c = super.get();

            boolean reconnect = true;

            try {
                reconnect = c == null || c.connection().isClosed();
            }
            catch (SQLException e) {
                U.warn(log, "Failed to check connection status.", e);
            }

            if (reconnect) {
                c = initialValue();

                set(c);

                // Reset statement cache when new connection is created.
                stmtCache.remove(Thread.currentThread());
            }

            return c;
        }

        @Nullable @Override protected H2ConnectionWrapper initialValue() {
            Connection c;

            try {
                c = DriverManager.getConnection(dbUrl);
            }
            catch (SQLException e) {
                throw new IgniteSQLException("Failed to initialize DB connection: " + dbUrl, e);
            }

            conns.add(c);

            return new H2ConnectionWrapper(c);
        }
    };

    /** */
    protected volatile GridKernalContext ctx;

    /** */
    private DmlStatementsProcessor dmlProc;

    /** */
    private DdlStatementsProcessor ddlProc;

    /** */
    private final ConcurrentMap<QueryTable, GridH2Table> dataTables = new ConcurrentHashMap8<>();

    /** Statement cache. */
    private final ConcurrentHashMap<Thread, H2StatementCache> stmtCache = new ConcurrentHashMap<>();

    /** */
    private final GridBoundedConcurrentLinkedHashMap<H2TwoStepCachedQueryKey, H2TwoStepCachedQuery> twoStepCache =
        new GridBoundedConcurrentLinkedHashMap<>(TWO_STEP_QRY_CACHE_SIZE);

    /** */
    private final IgniteInClosure<? super IgniteInternalFuture<?>> logger = new IgniteInClosure<IgniteInternalFuture<?>>() {
        @Override public void apply(IgniteInternalFuture<?> fut) {
            try {
                fut.get();
            }
            catch (IgniteCheckedException e) {
                U.error(log, e.getMessage(), e);
            }
        }
    };

    /**
     * @return Kernal context.
     */
    public GridKernalContext kernalContext() {
        return ctx;
    }

    /**
     * @param cacheName Cache name.
     * @return Connection.
     */
    public Connection connectionForCache(String cacheName) {
        return connectionForSchema(schema(cacheName));
    }

    /**
     * @param schema Schema.
     * @return Connection.
     */
    public Connection connectionForSchema(String schema) {
        try {
            return connectionForThread(schema);
        }
        catch (IgniteCheckedException e) {
            throw new IgniteException(e);
        }
    }

    /**
     * @param c Connection.
     * @param sql SQL.
     * @param useStmtCache If {@code true} uses statement cache.
     * @return Prepared statement.
     * @throws SQLException If failed.
     */
    private PreparedStatement prepareStatement(Connection c, String sql, boolean useStmtCache) throws SQLException {
        if (useStmtCache) {
            Thread curThread = Thread.currentThread();

            H2StatementCache cache = stmtCache.get(curThread);

            if (cache == null) {
                H2StatementCache cache0 = new H2StatementCache(PREPARED_STMT_CACHE_SIZE);

                cache = stmtCache.putIfAbsent(curThread, cache0);

                if (cache == null)
                    cache = cache0;
            }

            cache.updateLastUsage();

            PreparedStatement stmt = cache.get(sql);

            if (stmt != null && !stmt.isClosed() && !((JdbcStatement)stmt).isCancelled()) {
                assert stmt.getConnection() == c;

                return stmt;
            }

            stmt = c.prepareStatement(sql);

            cache.put(sql, stmt);

            return stmt;
        }
        else
            return c.prepareStatement(sql);
    }

    /** {@inheritDoc} */
    @Override public PreparedStatement prepareNativeStatement(String cacheName, String sql) throws SQLException {
        return prepareStatement(connectionForCache(cacheName), sql, true);
    }

    /** {@inheritDoc} */
    @SuppressWarnings("unchecked")
    @Override public IgniteDataStreamer<?, ?> createStreamer(String cacheName, PreparedStatement nativeStmt,
        long autoFlushFreq, int nodeBufSize, int nodeParOps, boolean allowOverwrite) {
        Prepared prep = GridSqlQueryParser.prepared(nativeStmt);

        if (!(prep instanceof Insert))
            throw new IgniteSQLException("Only INSERT operations are supported in streaming mode",
                IgniteQueryErrorCode.UNSUPPORTED_OPERATION);

        IgniteDataStreamer streamer = ctx.grid().dataStreamer(cacheName);

        streamer.autoFlushFrequency(autoFlushFreq);

        streamer.allowOverwrite(allowOverwrite);

        if (nodeBufSize > 0)
            streamer.perNodeBufferSize(nodeBufSize);

        if (nodeParOps > 0)
            streamer.perNodeParallelOperations(nodeParOps);

        return streamer;
    }

    /**
     * Gets DB connection.
     *
     * @param schema Whether to set schema for connection or not.
     * @return DB connection.
     * @throws IgniteCheckedException In case of error.
     */
    private Connection connectionForThread(@Nullable String schema) throws IgniteCheckedException {
        H2ConnectionWrapper c = connCache.get();

        if (c == null)
            throw new IgniteCheckedException("Failed to get DB connection for thread (check log for details).");

        if (schema != null && !F.eq(c.schema(), schema)) {
            Statement stmt = null;

            try {
                stmt = c.connection().createStatement();

                stmt.executeUpdate("SET SCHEMA " + schema);

                if (log.isDebugEnabled())
                    log.debug("Set schema: " + schema);

                c.schema(schema);
            }
            catch (SQLException e) {
                throw new IgniteSQLException("Failed to set schema for DB connection for thread [schema=" +
                    schema + "]", e);
            }
            finally {
                U.close(stmt, log);
            }
        }

        return c.connection();
    }

    /**
     * Creates DB schema if it has not been created yet.
     *
     * @param schema Schema name.
     * @throws IgniteCheckedException If failed to create db schema.
     */
    private void createSchema(String schema) throws IgniteCheckedException {
        executeStatement("INFORMATION_SCHEMA", "CREATE SCHEMA IF NOT EXISTS " + schema);

        if (log.isDebugEnabled())
            log.debug("Created H2 schema for index database: " + schema);
    }

    /**
     * Creates DB schema if it has not been created yet.
     *
     * @param schema Schema name.
     * @throws IgniteCheckedException If failed to create db schema.
     */
    private void dropSchema(String schema) throws IgniteCheckedException {
        executeStatement("INFORMATION_SCHEMA", "DROP SCHEMA IF EXISTS " + schema);

        if (log.isDebugEnabled())
            log.debug("Dropped H2 schema for index database: " + schema);
    }

    /**
     * @param schema Schema
     * @param sql SQL statement.
     * @throws IgniteCheckedException If failed.
     */
    public void executeStatement(String schema, String sql) throws IgniteCheckedException {
        Statement stmt = null;

        try {
            Connection c = connectionForThread(schema);

            stmt = c.createStatement();

            stmt.executeUpdate(sql);
        }
        catch (SQLException e) {
            onSqlException();

            throw new IgniteSQLException("Failed to execute statement: " + sql, e);
        }
        finally {
            U.close(stmt, log);
        }
    }

    /**
     * Binds object to prepared statement.
     *
     * @param stmt SQL statement.
     * @param idx Index.
     * @param obj Value to store.
     * @throws IgniteCheckedException If failed.
     */
    private void bindObject(PreparedStatement stmt, int idx, @Nullable Object obj) throws IgniteCheckedException {
        try {
            if (obj == null)
                stmt.setNull(idx, Types.VARCHAR);
            else
                stmt.setObject(idx, obj);
        }
        catch (SQLException e) {
            throw new IgniteCheckedException("Failed to bind parameter [idx=" + idx + ", obj=" + obj + ", stmt=" +
                stmt + ']', e);
        }
    }

    /**
     * Handles SQL exception.
     */
    private void onSqlException() {
        Connection conn = connCache.get().connection();

        connCache.set(null);

        if (conn != null) {
            conns.remove(conn);

            // Reset connection to receive new one at next call.
            U.close(conn, log);
        }
    }

    /** {@inheritDoc} */
    @Override public void store(String cacheName,
        String typeName,
        KeyCacheObject k,
        int partId,
        CacheObject v,
        GridCacheVersion ver,
        long expirationTime,
        long link) throws IgniteCheckedException {
        TableDescriptor tbl = tableDescriptor(typeName, cacheName);

        if (tbl == null)
            return; // Type was rejected.

        if (expirationTime == 0)
            expirationTime = Long.MAX_VALUE;

        tbl.tbl.update(k, partId, v, ver, expirationTime, false, link);

        if (tbl.luceneIdx != null)
            tbl.luceneIdx.store(k, v, ver, expirationTime);
    }

    /**
     * @param o Object.
     * @return {@code true} If it is a binary object.
     */
    private boolean isBinary(CacheObject o) {
        if (ctx == null)
            return false;

        return ctx.cacheObjects().isBinaryObject(o);
    }

    /**
     * @param cacheName Cache name.
     * @return Cache object context.
     */
    private CacheObjectContext objectContext(String cacheName) {
        if (ctx == null)
            return null;

        return ctx.cache().internalCache(cacheName).context().cacheObjectContext();
    }

    /**
     * @param cacheName Cache name.
     * @return Cache object context.
     */
    private GridCacheContext cacheContext(String cacheName) {
        if (ctx == null)
            return null;

        return ctx.cache().internalCache(cacheName).context();
    }

    /** {@inheritDoc} */
    @Override public void remove(String cacheName,
        GridQueryTypeDescriptor type,
        KeyCacheObject key,
        int partId,
        CacheObject val,
        GridCacheVersion ver) throws IgniteCheckedException {
        if (log.isDebugEnabled())
            log.debug("Removing key from cache query index [locId=" + nodeId + ", key=" + key + ", val=" + val + ']');

        TableDescriptor tbl = tableDescriptor(type.name(), cacheName);

        if (tbl == null)
            return;

        if (tbl.tbl.update(key, partId, val, ver, 0, true, 0)) {
            if (tbl.luceneIdx != null)
                tbl.luceneIdx.remove(key);
        }
    }

    /**
     * Drops table form h2 database and clear all related indexes (h2 text, lucene).
     *
     * @param tbl Table to unregister.
     * @throws IgniteCheckedException If failed to unregister.
     */
    private void removeTable(TableDescriptor tbl) throws IgniteCheckedException {
        assert tbl != null;

        if (log.isDebugEnabled())
            log.debug("Removing query index table: " + tbl.fullTableName());

        Connection c = connectionForThread(tbl.schemaName());

        Statement stmt = null;

        try {
            // NOTE: there is no method dropIndex() for lucene engine correctly working.
            // So we have to drop all lucene index.
            // FullTextLucene.dropAll(c); TODO: GG-4015: fix this

            stmt = c.createStatement();

            String sql = "DROP TABLE IF EXISTS " + tbl.fullTableName();

            if (log.isDebugEnabled())
                log.debug("Dropping database index table with SQL: " + sql);

            stmt.executeUpdate(sql);
        }
        catch (SQLException e) {
            onSqlException();

            throw new IgniteSQLException("Failed to drop database index table [type=" + tbl.type().name() +
                ", table=" + tbl.fullTableName() + "]", IgniteQueryErrorCode.TABLE_DROP_FAILED, e);
        }
        finally {
            U.close(stmt, log);
        }

        tbl.onDrop();

        tbl.schema.tbls.remove(tbl.typeName());
    }

    /**
     * Add initial user index.
     *
     * @param cacheName Cache name.
     * @param desc Table descriptor.
     * @param h2Idx User index.
     * @throws IgniteCheckedException If failed.
     */
    private void addInitialUserIndex(String cacheName, TableDescriptor desc, GridH2IndexBase h2Idx)
        throws IgniteCheckedException {
        GridH2Table h2Tbl = desc.tbl;

        h2Tbl.proposeUserIndex(h2Idx);

        try {
            String sql = indexCreateSql(desc.fullTableName(), h2Idx, false, desc.schema.escapeAll());

            executeSql(cacheName, sql);
        }
        catch (Exception e) {
            // Rollback and re-throw.
            h2Tbl.rollbackUserIndex(h2Idx.getName());

            throw e;
        }
    }

    /** {@inheritDoc} */
    @Override public void dynamicIndexCreate(final String cacheName, final String tblName,
        final QueryIndexDescriptorImpl idxDesc, boolean ifNotExists, SchemaIndexCacheVisitor cacheVisitor)
        throws IgniteCheckedException {
        // Locate table.
        String schemaName = schema(cacheName);

        Schema schema = schemas.get(schemaName);

        TableDescriptor desc = (schema != null ? schema.tbls.get(tblName) : null);

        if (desc == null)
            throw new IgniteCheckedException("Table not found in internal H2 database [schemaName=" + schemaName +
                ", tblName=" + tblName + ']');

        GridH2Table h2Tbl = desc.tbl;

        // Create index.
        final GridH2IndexBase h2Idx = desc.createUserIndex(idxDesc);

        h2Tbl.proposeUserIndex(h2Idx);

        try {
            // Populate index with existing cache data.
            final GridH2RowDescriptor rowDesc = h2Tbl.rowDescriptor();

            SchemaIndexCacheVisitorClosure clo = new SchemaIndexCacheVisitorClosure() {
                @Override public void apply(KeyCacheObject key, int part, CacheObject val, GridCacheVersion ver,
                    long expTime, long link) throws IgniteCheckedException {
                    if (expTime == 0L)
                        expTime = Long.MAX_VALUE;

                    GridH2Row row = rowDesc.createRow(key, part, val, ver, expTime);

                    row.link(link);

                    h2Idx.put(row);
                }
            };

            cacheVisitor.visit(clo);

            // At this point index is in consistent state, promote it through H2 SQL statement, so that cached
            // prepared statements are re-built.
            String sql = indexCreateSql(desc.fullTableName(), h2Idx, ifNotExists, schema.escapeAll());

            executeSql(cacheName, sql);
        }
        catch (Exception e) {
            // Rollback and re-throw.
            h2Tbl.rollbackUserIndex(h2Idx.getName());

            throw e;
        }
    }

    /** {@inheritDoc} */
    @SuppressWarnings("SynchronizationOnLocalVariableOrMethodParameter")
    @Override public void dynamicIndexDrop(final String cacheName, String idxName, boolean ifExists)
        throws IgniteCheckedException{
        String schemaName = schema(cacheName);

        Schema schema = schemas.get(schemaName);

        String sql = indexDropSql(schemaName, idxName, ifExists, schema.escapeAll());

        executeSql(cacheName, sql);
    }

    /**
     * Execute DDL command.
     *
     * @param cacheName Cache name.
     * @param sql SQL.
     * @throws IgniteCheckedException If failed.
     */
    private void executeSql(String cacheName, String sql) throws IgniteCheckedException {
        try {
            Connection conn = connectionForCache(cacheName);

            try (PreparedStatement stmt = prepareStatement(conn, sql, false)) {
                stmt.execute();
            }
        }
        catch (Exception e) {
            throw new IgniteCheckedException("Failed to execute SQL statement on internal H2 database: " + sql, e);
        }
    }

    /**
     * Generate {@code CREATE INDEX} SQL statement for given params.
     * @param fullTblName Fully qualified table name.
     * @param h2Idx H2 index.
     * @param ifNotExists Quietly skip index creation if it exists.
     * @return Statement string.
     */
    private static String indexCreateSql(String fullTblName, GridH2IndexBase h2Idx, boolean ifNotExists,
        boolean escapeAll) {
        boolean spatial = F.eq(SPATIAL_IDX_CLS, h2Idx.getClass().getName());

        GridStringBuilder sb = new SB("CREATE ")
            .a(spatial ? "SPATIAL " : "")
            .a("INDEX ")
            .a(ifNotExists ? "IF NOT EXISTS " : "")
            .a(escapeName(h2Idx.getName(), escapeAll))
            .a(" ON ")
            .a(fullTblName)
            .a(" (");

        boolean first = true;

        for (IndexColumn col : h2Idx.getIndexColumns()) {
            if (first)
                first = false;
            else
                sb.a(", ");

            sb.a("\"" + col.columnName + "\"").a(" ").a(col.sortType == SortOrder.ASCENDING ? "ASC" : "DESC");
        }

        sb.a(')');

        return sb.toString();
    }

    /**
     * Generate {@code CREATE INDEX} SQL statement for given params.
     * @param schemaName <b>Quoted</b> schema name.
     * @param idxName Index name.
     * @param ifExists Quietly skip index drop if it exists.
     * @param escapeAll Escape flag.
     * @return Statement string.
     */
    private static String indexDropSql(String schemaName, String idxName, boolean ifExists, boolean escapeAll) {
        return "DROP INDEX " + (ifExists ? "IF EXISTS " : "") + schemaName + '.' + escapeName(idxName, escapeAll);
    }

    /**
     * Create sorted index.
     *
     * @param schema Schema.
     * @param name Index name,
     * @param tbl Table.
     * @param pk Primary key flag.
     * @param cols Columns.
     * @return Index.
     */
    private GridH2IndexBase createSortedIndex(Schema schema, String name, GridH2Table tbl, boolean pk,
        List<IndexColumn> cols, int inlineSize) {
        try {
            GridCacheContext cctx = schema.cacheContext();

            if (log.isDebugEnabled())
                log.debug("Creating cache index [cacheId=" + cctx.cacheId() + ", idxName=" + name + ']');

            final int segments = tbl.rowDescriptor().configuration().getQueryParallelism();

            return new H2TreeIndex(cctx, tbl, name, pk, cols, inlineSize, segments);
        }
        catch (IgniteCheckedException e) {
            throw new IgniteException(e);
        }
    }

    /**
     * Create spatial index.
     *
     * @param tbl Table.
     * @param idxName Index name.
     * @param cols Columns.
     */
    private GridH2IndexBase createSpatialIndex(GridH2Table tbl, String idxName, IndexColumn[] cols
    ) {
        try {
            Class<?> cls = Class.forName(SPATIAL_IDX_CLS);

            Constructor<?> ctor = cls.getConstructor(
                GridH2Table.class,
                String.class,
                Integer.TYPE,
                IndexColumn[].class);

            if (!ctor.isAccessible())
                ctor.setAccessible(true);

            final int segments = tbl.rowDescriptor().configuration().getQueryParallelism();

            return (GridH2IndexBase)ctor.newInstance(tbl, idxName, segments, cols);
        }
        catch (Exception e) {
            throw new IgniteException("Failed to instantiate: " + SPATIAL_IDX_CLS, e);
        }
    }

    @SuppressWarnings("unchecked")
    @Override public <K, V> GridCloseableIterator<IgniteBiTuple<K, V>> queryLocalText(
        String cacheName, String qry, String typeName,
        IndexingQueryFilter filters) throws IgniteCheckedException {
        TableDescriptor tbl = tableDescriptor(typeName, cacheName);

        if (tbl != null && tbl.luceneIdx != null) {
            GridRunningQueryInfo run = new GridRunningQueryInfo(qryIdGen.incrementAndGet(), qry, TEXT, cacheName,
                U.currentTimeMillis(), null, true);

            try {
                runs.put(run.id(), run);

                return tbl.luceneIdx.query(qry, filters);
            }
            finally {
                runs.remove(run.id());
            }
        }

        return new GridEmptyCloseableIterator<>();
    }

    /** {@inheritDoc} */
    @Override public void unregisterType(String cacheName, String typeName)
        throws IgniteCheckedException {
        TableDescriptor tbl = tableDescriptor(typeName, cacheName);

        if (tbl != null)
            removeTable(tbl);
    }

    /**
     * Queries individual fields (generally used by JDBC drivers).
     *
     * @param cacheName Cache name.
     * @param qry Query.
     * @param params Query parameters.
     * @param filter Cache name and key filter.
     * @param enforceJoinOrder Enforce join order of tables in the query.
     * @param timeout Query timeout in milliseconds.
     * @param cancel Query cancel.
     * @return Query result.
     * @throws IgniteCheckedException If failed.
     */
    @SuppressWarnings("unchecked")
    public GridQueryFieldsResult queryLocalSqlFields(final String cacheName, final String qry,
<<<<<<< HEAD
        @Nullable final Collection<Object> params, boolean keepBinary, final IndexingQueryFilter filter,
        boolean enforceJoinOrder, final int timeout, final GridQueryCancel cancel) throws IgniteCheckedException {
        final String schema = schema(cacheName);

        final Connection conn = connectionForSchema(schema);
=======
        @Nullable final Collection<Object> params, final IndexingQueryFilter filter, boolean enforceJoinOrder,
        final int timeout, final GridQueryCancel cancel) throws IgniteCheckedException {
        final Connection conn = connectionForCache(cacheName);
>>>>>>> 546e82d0

        setupConnection(conn, false, enforceJoinOrder);

        final PreparedStatement stmt = preparedStatementWithParams(conn, qry, params, true);

        Prepared p = GridSqlQueryParser.prepared(stmt);

        if (DmlStatementsProcessor.isDmlStatement(p)) {
            SqlFieldsQuery fldsQry = new SqlFieldsQuery(qry);

            if (params != null)
                fldsQry.setArgs(params.toArray());

            fldsQry.setEnforceJoinOrder(enforceJoinOrder);
            fldsQry.setTimeout(timeout, TimeUnit.MILLISECONDS);

<<<<<<< HEAD
            return dmlProc.updateSqlFieldsLocal(schema, stmt, fldsQry, keepBinary, filter, cancel);
=======
            return dmlProc.updateSqlFieldsLocal(cacheName, stmt, fldsQry, filter, cancel);
>>>>>>> 546e82d0
        }
        else if (DdlStatementsProcessor.isDdlStatement(p))
            throw new IgniteSQLException("DDL statements are supported for the whole cluster only",
                IgniteQueryErrorCode.UNSUPPORTED_OPERATION);

        List<GridQueryFieldMetadata> meta;

        try {
            meta = meta(stmt.getMetaData());
        }
        catch (SQLException e) {
            throw new IgniteCheckedException("Cannot prepare query metadata", e);
        }

        final GridH2QueryContext ctx = new GridH2QueryContext(nodeId, nodeId, 0, LOCAL)
            .filter(filter).distributedJoinMode(OFF);

        return new GridQueryFieldsResultAdapter(meta, null) {
            @Override public GridCloseableIterator<List<?>> iterator() throws IgniteCheckedException {
                assert GridH2QueryContext.get() == null;

                GridH2QueryContext.set(ctx);

                GridRunningQueryInfo run = new GridRunningQueryInfo(qryIdGen.incrementAndGet(), qry, SQL_FIELDS,
                    cacheName, U.currentTimeMillis(), cancel, true);

                runs.putIfAbsent(run.id(), run);

                try {
                    ResultSet rs = executeSqlQueryWithTimer(schema, stmt, conn, qry, params, timeout, cancel);

                    return new H2FieldsIterator(rs);
                }
                finally {
                    GridH2QueryContext.clearThreadLocal();

                    runs.remove(run.id());
                }
            }
        };
    }

    /** {@inheritDoc} */
    @Override public long streamUpdateQuery(String cacheName, String qry,
        @Nullable Object[] params, IgniteDataStreamer<?, ?> streamer) throws IgniteCheckedException {
        final Connection conn = connectionForCache(cacheName);

        final PreparedStatement stmt;

        try {
            stmt = prepareStatement(conn, qry, true);
        }
        catch (SQLException e) {
            throw new IgniteSQLException(e);
        }

        return dmlProc.streamUpdateQuery(streamer, stmt, params);
    }

    /**
     * @param rsMeta Metadata.
     * @return List of fields metadata.
     * @throws SQLException If failed.
     */
    private static List<GridQueryFieldMetadata> meta(ResultSetMetaData rsMeta) throws SQLException {
        List<GridQueryFieldMetadata> meta = new ArrayList<>(rsMeta.getColumnCount());

        for (int i = 1; i <= rsMeta.getColumnCount(); i++) {
            String schemaName = rsMeta.getSchemaName(i);
            String typeName = rsMeta.getTableName(i);
            String name = rsMeta.getColumnLabel(i);
            String type = rsMeta.getColumnClassName(i);

            if (type == null) // Expression always returns NULL.
                type = Void.class.getName();

            meta.add(new H2SqlFieldMetadata(schemaName, typeName, name, type));
        }

        return meta;
    }

    /**
     * @param stmt Prepared statement.
     * @return Command type.
     */
    private static int commandType(PreparedStatement stmt) {
        try {
            return ((CommandInterface)COMMAND_FIELD.get(stmt)).getCommandType();
        }
        catch (IllegalAccessException e) {
            throw new IllegalStateException(e);
        }
    }

    /**
     * Stores rule for constructing schemaName according to cache configuration.
     *
     * @param ccfg Cache configuration.
     * @return Proper schema name according to ANSI-99 standard.
     */
    private static String schemaNameFromCacheConf(CacheConfiguration<?, ?> ccfg) {
        if (ccfg.getSqlSchema() == null)
            return escapeName(ccfg.getName(), true);

        if (ccfg.getSqlSchema().charAt(0) == ESC_CH)
            return ccfg.getSqlSchema();

        return ccfg.isSqlEscapeAll() ? escapeName(ccfg.getSqlSchema(), true) : ccfg.getSqlSchema().toUpperCase();
    }

    /**
     * Prepares sql statement.
     *
     * @param conn Connection.
     * @param sql Sql.
     * @param params Params.
     * @param useStmtCache If {@code true} use stmt cache.
     * @return Prepared statement with set parameters.
     * @throws IgniteCheckedException If failed.
     */
    private PreparedStatement preparedStatementWithParams(Connection conn, String sql, Collection<Object> params,
        boolean useStmtCache) throws IgniteCheckedException {
        final PreparedStatement stmt;

        try {
            stmt = prepareStatement(conn, sql, useStmtCache);
        }
        catch (SQLException e) {
            throw new IgniteCheckedException("Failed to parse SQL query: " + sql, e);
        }

        bindParameters(stmt, params);

        return stmt;
    }

    /**
     * Executes sql query statement.
     *
     * @param conn Connection,.
     * @param stmt Statement.
     * @param cancel Query cancel.
     * @return Result.
     * @throws IgniteCheckedException If failed.
     */
    private ResultSet executeSqlQuery(final Connection conn, final PreparedStatement stmt,
        int timeoutMillis, @Nullable GridQueryCancel cancel)
        throws IgniteCheckedException {

        if (cancel != null) {
            cancel.set(new Runnable() {
                @Override public void run() {
                    try {
                        stmt.cancel();
                    }
                    catch (SQLException ignored) {
                        // No-op.
                    }
                }
            });
        }

        if (timeoutMillis > 0)
            session(conn).setQueryTimeout(timeoutMillis);

        try {
            return stmt.executeQuery();
        }
        catch (SQLException e) {
            // Throw special exception.
            if (e.getErrorCode() == ErrorCode.STATEMENT_WAS_CANCELED)
                throw new QueryCancelledException();

            throw new IgniteCheckedException("Failed to execute SQL query.", e);
        }
        finally {
            if (timeoutMillis > 0)
                session(conn).setQueryTimeout(0);
        }
    }

    /**
     * Executes sql query and prints warning if query is too slow..
     *
     * @param schema Schema.
     * @param conn Connection,.
     * @param sql Sql query.
     * @param params Parameters.
     * @param useStmtCache If {@code true} uses stmt cache.
     * @param cancel Query cancel.
     * @return Result.
     * @throws IgniteCheckedException If failed.
     */
    public ResultSet executeSqlQueryWithTimer(String schema,
        Connection conn,
        String sql,
        @Nullable Collection<Object> params,
        boolean useStmtCache,
        int timeoutMillis,
        @Nullable GridQueryCancel cancel) throws IgniteCheckedException {
        return executeSqlQueryWithTimer(schema, preparedStatementWithParams(conn, sql, params, useStmtCache),
            conn, sql, params, timeoutMillis, cancel);
    }

    /**
     * Executes sql query and prints warning if query is too slow.
     *
     * @param schema Schema.
     * @param stmt Prepared statement for query.
     * @param conn Connection.
     * @param sql Sql query.
     * @param params Parameters.
     * @param cancel Query cancel.
     * @return Result.
     * @throws IgniteCheckedException If failed.
     */
    private ResultSet executeSqlQueryWithTimer(String schema, PreparedStatement stmt,
        Connection conn,
        String sql,
        @Nullable Collection<Object> params,
        int timeoutMillis,
        @Nullable GridQueryCancel cancel) throws IgniteCheckedException {
        long start = U.currentTimeMillis();

        try {
            ResultSet rs = executeSqlQuery(conn, stmt, timeoutMillis, cancel);

            long time = U.currentTimeMillis() - start;

            long longQryExecTimeout = schemas.get(schema).ccfg.getLongQueryWarningTimeout();

            if (time > longQryExecTimeout) {
                String msg = "Query execution is too long (" + time + " ms): " + sql;

                ResultSet plan = executeSqlQuery(conn, preparedStatementWithParams(conn, "EXPLAIN " + sql,
                    params, false), 0, null);

                plan.next();

                // Add SQL explain result message into log.
                String longMsg = "Query execution is too long [time=" + time + " ms, sql='" + sql + '\'' +
                    ", plan=" + U.nl() + plan.getString(1) + U.nl() + ", parameters=" + params + "]";

                LT.warn(log, longMsg, msg);
            }

            return rs;
        }
        catch (SQLException e) {
            onSqlException();

            throw new IgniteCheckedException(e);
        }
    }

    /**
     * Binds parameters to prepared statement.
     *
     * @param stmt Prepared statement.
     * @param params Parameters collection.
     * @throws IgniteCheckedException If failed.
     */
    public void bindParameters(PreparedStatement stmt,
        @Nullable Collection<Object> params) throws IgniteCheckedException {
        if (!F.isEmpty(params)) {
            int idx = 1;

            for (Object arg : params)
                bindObject(stmt, idx++, arg);
        }
    }

    /**
     * @param conn Connection to use.
     * @param distributedJoins If distributed joins are enabled.
     * @param enforceJoinOrder Enforce join order of tables.
     */
    public static void setupConnection(Connection conn, boolean distributedJoins, boolean enforceJoinOrder) {
        Session s = session(conn);

        s.setForceJoinOrder(enforceJoinOrder);
        s.setJoinBatchEnabled(distributedJoins);
    }

    /** {@inheritDoc} */
    @Override public FieldsQueryCursor<List<?>> queryLocalSqlFields(final GridCacheContext<?, ?> cctx,
        final SqlFieldsQuery qry, final boolean keepBinary, final IndexingQueryFilter filter,
        final GridQueryCancel cancel) throws IgniteCheckedException {

        if (cctx.config().getQueryParallelism() > 1) {
            qry.setDistributedJoins(true);

            assert qry.isLocal();

            return queryDistributedSqlFields(cctx, qry, keepBinary, cancel);
        }
        else {
            final String cacheName = cctx.name();
            final String sql = qry.getSql();
            final Object[] args = qry.getArgs();

            final GridQueryFieldsResult res = queryLocalSqlFields(cacheName, sql, F.asList(args), filter,
                qry.isEnforceJoinOrder(), qry.getTimeout(), cancel);

            QueryCursorImpl<List<?>> cursor = new QueryCursorImpl<>(new Iterable<List<?>>() {
                @Override public Iterator<List<?>> iterator() {
                    try {
                        return new GridQueryCacheObjectsIterator(res.iterator(), cctx, keepBinary);
                    }
                    catch (IgniteCheckedException e) {
                        throw new IgniteException(e);
                    }
                }
            }, cancel);

            cursor.fieldsMeta(res.metaData());

            return cursor;
        }
    }

    /** {@inheritDoc} */
    @Override public <K, V> QueryCursor<Cache.Entry<K,V>> queryLocalSql(final GridCacheContext<?, ?> cctx,
        final SqlQuery qry, final IndexingQueryFilter filter, final boolean keepBinary) throws IgniteCheckedException {
        if (cctx.config().getQueryParallelism() > 1) {
            qry.setDistributedJoins(true);

            assert qry.isLocal();

            return queryDistributedSql(cctx, qry, keepBinary);
        }
        else {
            String cacheName = cctx.name();
            String type = qry.getType();
            String sqlQry = qry.getSql();
            String alias = qry.getAlias();
            Object[] params = qry.getArgs();

            GridQueryCancel cancel = new GridQueryCancel();

            final GridCloseableIterator<IgniteBiTuple<K, V>> i = queryLocalSql(cacheName, sqlQry, alias,
                F.asList(params), type, filter, cancel);

            return new QueryCursorImpl<Cache.Entry<K, V>>(new Iterable<Cache.Entry<K, V>>() {
                @Override public Iterator<Cache.Entry<K, V>> iterator() {
                    return new ClIter<Cache.Entry<K, V>>() {
                        @Override public void close() throws Exception {
                            i.close();
                        }

                        @Override public boolean hasNext() {
                            return i.hasNext();
                        }

                        @Override public Cache.Entry<K, V> next() {
                            IgniteBiTuple<K, V> t = i.next();

                            return new CacheEntryImpl<>(
                                (K)cctx.unwrapBinaryIfNeeded(t.get1(), keepBinary, false),
                                (V)cctx.unwrapBinaryIfNeeded(t.get2(), keepBinary, false));
                        }

                        @Override public void remove() {
                            throw new UnsupportedOperationException();
                        }
                    };
                }
            }, cancel);
        }
    }

    /**
     * Executes regular query.
     *
     * @param cacheName Cache name.
     * @param qry Query.
     * @param alias Table alias.
     * @param params Query parameters.
     * @param type Query return type.
     * @param filter Cache name and key filter.
     * @return Queried rows.
     * @throws IgniteCheckedException If failed.
     */
    public <K, V> GridCloseableIterator<IgniteBiTuple<K, V>> queryLocalSql(String cacheName,
        final String qry, String alias, @Nullable final Collection<Object> params, String type,
        final IndexingQueryFilter filter, GridQueryCancel cancel) throws IgniteCheckedException {
        final TableDescriptor tbl = tableDescriptor(type, cacheName);

        if (tbl == null)
            throw new IgniteSQLException("Failed to find SQL table for type: " + type,
                IgniteQueryErrorCode.TABLE_NOT_FOUND);

        String sql = generateQuery(qry, alias, tbl);

        Connection conn = connectionForThread(tbl.schemaName());

        setupConnection(conn, false, false);

        GridH2QueryContext.set(new GridH2QueryContext(nodeId, nodeId, 0, LOCAL).filter(filter)
            .distributedJoinMode(OFF));

        GridRunningQueryInfo run = new GridRunningQueryInfo(qryIdGen.incrementAndGet(), qry, SQL, cacheName,
            U.currentTimeMillis(), null, true);

        runs.put(run.id(), run);

        try {
            ResultSet rs = executeSqlQueryWithTimer(schema(cacheName), conn, sql, params, true, 0, cancel);

            return new H2KeyValueIterator(rs);
        }
        finally {
            GridH2QueryContext.clearThreadLocal();

            runs.remove(run.id());
        }
    }

    /**
     * @param cctx Cache context.
     * @param qry Query.
     * @param keepCacheObj Flag to keep cache object.
     * @param enforceJoinOrder Enforce join order of tables.
     * @param parts Partitions.
     * @return Iterable result.
     */
    private Iterable<List<?>> runQueryTwoStep(
        final GridCacheContext<?,?> cctx,
        final GridCacheTwoStepQuery qry,
        final boolean keepCacheObj,
        final boolean enforceJoinOrder,
        final int timeoutMillis,
        final GridQueryCancel cancel,
        final Object[] params,
        final int[] parts
    ) {
        return new Iterable<List<?>>() {
            @Override public Iterator<List<?>> iterator() {
                return rdcQryExec.query(cctx, qry, keepCacheObj, enforceJoinOrder, timeoutMillis, cancel, params, parts);
            }
        };
    }

    /** {@inheritDoc} */
    @SuppressWarnings("unchecked")
    @Override public <K, V> QueryCursor<Cache.Entry<K, V>> queryDistributedSql(GridCacheContext<?, ?> cctx,
        SqlQuery qry, boolean keepBinary) {
        String type = qry.getType();
        String cacheName = cctx.name();

        TableDescriptor tblDesc = tableDescriptor(type, cacheName);

        if (tblDesc == null)
            throw new IgniteSQLException("Failed to find SQL table for type: " + type,
                IgniteQueryErrorCode.TABLE_NOT_FOUND);

        String sql;

        try {
            sql = generateQuery(qry.getSql(), qry.getAlias(), tblDesc);
        }
        catch (IgniteCheckedException e) {
            throw new IgniteException(e);
        }

        SqlFieldsQuery fqry = new SqlFieldsQuery(sql);

        fqry.setArgs(qry.getArgs());
        fqry.setPageSize(qry.getPageSize());
        fqry.setDistributedJoins(qry.isDistributedJoins());
        fqry.setPartitions(qry.getPartitions());
        fqry.setLocal(qry.isLocal());

        if (qry.getTimeout() > 0)
            fqry.setTimeout(qry.getTimeout(), TimeUnit.MILLISECONDS);

        final QueryCursor<List<?>> res = queryDistributedSqlFields(cctx, fqry, keepBinary, null);

        final Iterable<Cache.Entry<K, V>> converted = new Iterable<Cache.Entry<K, V>>() {
            @Override public Iterator<Cache.Entry<K, V>> iterator() {
                final Iterator<List<?>> iter0 = res.iterator();

                return new Iterator<Cache.Entry<K, V>>() {
                    @Override public boolean hasNext() {
                        return iter0.hasNext();
                    }

                    @Override public Cache.Entry<K, V> next() {
                        List<?> l = iter0.next();

                        return new CacheEntryImpl<>((K)l.get(0), (V)l.get(1));
                    }

                    @Override public void remove() {
                        throw new UnsupportedOperationException();
                    }
                };
            }
        };

        // No metadata for SQL queries.
        return new QueryCursorImpl<Cache.Entry<K, V>>(converted) {
            @Override public void close() {
                res.close();
            }
        };
    }

    /**
     * @param c Connection.
     * @return Session.
     */
    public static Session session(Connection c) {
        return (Session)((JdbcConnection)c).getSession();
    }

    /** {@inheritDoc} */
    @Override public FieldsQueryCursor<List<?>> queryDistributedSqlFields(GridCacheContext<?, ?> cctx, SqlFieldsQuery qry,
        boolean keepBinary, GridQueryCancel cancel) {
        final String cacheName = cctx.name();
        final String sqlQry = qry.getSql();

        String schema = schema(cctx.name());

        Connection c = connectionForSchema(schema);

        final boolean enforceJoinOrder = qry.isEnforceJoinOrder();
        final boolean distributedJoins = qry.isDistributedJoins();
        final boolean grpByCollocated = qry.isCollocated();

        final DistributedJoinMode distributedJoinMode = distributedJoinMode(qry.isLocal(), distributedJoins);

        GridCacheTwoStepQuery twoStepQry = null;
        List<GridQueryFieldMetadata> meta;

        final H2TwoStepCachedQueryKey cachedQryKey = new H2TwoStepCachedQueryKey(cacheName, sqlQry, grpByCollocated,
            distributedJoins, enforceJoinOrder, qry.isLocal());
        H2TwoStepCachedQuery cachedQry = twoStepCache.get(cachedQryKey);

        if (cachedQry != null) {
            twoStepQry = cachedQry.twoStepQry.copy();
            meta = cachedQry.meta;
        }
        else {
            final UUID locNodeId = ctx.localNodeId();

            // Here we will just parse the statement, no need to optimize it at all.
            setupConnection(c, /*distributedJoins*/false, /*enforceJoinOrder*/true);

            GridH2QueryContext.set(new GridH2QueryContext(locNodeId, locNodeId, 0, PREPARE)
                .distributedJoinMode(distributedJoinMode));

            PreparedStatement stmt = null;
            Prepared prepared;

            boolean cachesCreated = false;

            try {
                try {
                    while (true) {
                        try {
                            // Do not cache this statement because the whole two step query object will be cached later on.
                            stmt = prepareStatement(c, sqlQry, false);

                            break;
                        }
                        catch (SQLException e) {
                            if (!cachesCreated && (
                                e.getErrorCode() == ErrorCode.SCHEMA_NOT_FOUND_1 ||
                                e.getErrorCode() == ErrorCode.TABLE_OR_VIEW_NOT_FOUND_1 ||
                                e.getErrorCode() == ErrorCode.INDEX_NOT_FOUND_1)
                            ) {
                                try {
                                    ctx.cache().createMissingQueryCaches();
                                }
                                catch (IgniteCheckedException ignored) {
                                    throw new CacheException("Failed to create missing caches.", e);
                                }

                                cachesCreated = true;
                            }
                            else
                                throw new IgniteSQLException("Failed to parse query: " + sqlQry,
                                    IgniteQueryErrorCode.PARSING, e);
                        }
                    }

                    prepared = GridSqlQueryParser.prepared(stmt);

                    if (qry instanceof JdbcSqlFieldsQuery && ((JdbcSqlFieldsQuery) qry).isQuery() != prepared.isQuery())
                        throw new IgniteSQLException("Given statement type does not match that declared by JDBC driver",
                            IgniteQueryErrorCode.STMT_TYPE_MISMATCH);

                    if (prepared.isQuery()) {
                        bindParameters(stmt, F.asList(qry.getArgs()));

                        twoStepQry = GridSqlQuerySplitter.split((JdbcPreparedStatement)stmt, qry.getArgs(),
                            grpByCollocated, distributedJoins, enforceJoinOrder, this);

                        assert twoStepQry != null;
                    }
                }
                finally {
                    GridH2QueryContext.clearThreadLocal();
                }

                // It is a DML statement if we did not create a twoStepQuery.
                if (twoStepQry == null) {
                    if (DmlStatementsProcessor.isDmlStatement(prepared)) {
                        try {
<<<<<<< HEAD
                            return dmlProc.updateSqlFieldsDistributed(schema, stmt, qry, keepBinary, cancel);
=======
                            return dmlProc.updateSqlFieldsDistributed(cctx.name(), stmt, qry, cancel);
>>>>>>> 546e82d0
                        }
                        catch (IgniteCheckedException e) {
                            throw new IgniteSQLException("Failed to execute DML statement [stmt=" + sqlQry +
                                ", params=" + Arrays.deepToString(qry.getArgs()) + "]", e);
                        }
                    }

                    if (DdlStatementsProcessor.isDdlStatement(prepared)) {
                        try {
                            return ddlProc.runDdlStatement(sqlQry, stmt);
                        }
                        catch (IgniteCheckedException e) {
                            throw new IgniteSQLException("Failed to execute DDL statement [stmt=" + sqlQry + ']', e);
                        }
                    }
                }

                LinkedHashSet<Integer> caches0 = new LinkedHashSet<>();

                // Setup caches from schemas.
                assert twoStepQry != null;

                int tblCnt = twoStepQry.tablesCount();

                if (tblCnt > 0) {
                    caches0.add(cctx.cacheId());

                    for (QueryTable table : twoStepQry.tables()) {
                        String tblCacheName = cacheNameForSchemaAndTable(table.schema(), table.table());

                        int cacheId = CU.cacheId(tblCacheName);

                        caches0.add(cacheId);
                    }
                }
                else
                    caches0.add(cctx.cacheId());

                //Prohibit usage indices with different numbers of segments in same query.
                List<Integer> cacheIds = new ArrayList<>(caches0);

                checkCacheIndexSegmentation(cacheIds);

                twoStepQry.cacheIds(cacheIds);
                twoStepQry.local(qry.isLocal());

                meta = meta(stmt.getMetaData());
            }
            catch (IgniteCheckedException e) {
                throw new CacheException("Failed to bind parameters: [qry=" + sqlQry + ", params=" +
                    Arrays.deepToString(qry.getArgs()) + "]", e);
            }
            catch (SQLException e) {
                throw new IgniteSQLException(e);
            }
            finally {
                U.close(stmt, log);
            }
        }

        if (log.isDebugEnabled())
            log.debug("Parsed query: `" + sqlQry + "` into two step query: " + twoStepQry);

        twoStepQry.pageSize(qry.getPageSize());

        if (cancel == null)
            cancel = new GridQueryCancel();

        QueryCursorImpl<List<?>> cursor = new QueryCursorImpl<>(
            runQueryTwoStep(cctx, twoStepQry, keepBinary, enforceJoinOrder, qry.getTimeout(), cancel,
                qry.getArgs(), qry.getPartitions()), cancel);

        cursor.fieldsMeta(meta);

        if (cachedQry == null && !twoStepQry.explain()) {
            cachedQry = new H2TwoStepCachedQuery(meta, twoStepQry.copy());
            twoStepCache.putIfAbsent(cachedQryKey, cachedQry);
        }

        return cursor;
    }

    /**
     * Get cache for schema and table.
     *
     * @param schemaName Schema name.
     * @param tblName Table name.
     * @return Cache name.
     */
    private String cacheNameForSchemaAndTable(String schemaName, String tblName) {
        return cacheName(schemaName);
    }

    /**
     * @throws IllegalStateException if segmented indices used with non-segmented indices.
     */
    private void checkCacheIndexSegmentation(List<Integer> caches) {
        if (caches.isEmpty())
            return; // Nothing to check

        GridCacheSharedContext sharedCtx = ctx.cache().context();

        int expectedParallelism = 0;

        for (int i = 0; i < caches.size(); i++) {
            GridCacheContext cctx = sharedCtx.cacheContext(caches.get(i));

            assert cctx != null;

            if (!cctx.isPartitioned())
                continue;

            if (expectedParallelism == 0)
                expectedParallelism = cctx.config().getQueryParallelism();
            else if (cctx.config().getQueryParallelism() != expectedParallelism)
                throw new IllegalStateException("Using indexes with different parallelism levels in same query is forbidden.");
        }
    }

    /**
     * Prepares statement for query.
     *
     * @param qry Query string.
     * @param tableAlias table alias.
     * @param tbl Table to use.
     * @return Prepared statement.
     * @throws IgniteCheckedException In case of error.
     */
    private String generateQuery(String qry, String tableAlias, TableDescriptor tbl) throws IgniteCheckedException {
        assert tbl != null;

        final String qry0 = qry;

        String t = tbl.fullTableName();

        String from = " ";

        qry = qry.trim();

        String upper = qry.toUpperCase();

        if (upper.startsWith("SELECT")) {
            qry = qry.substring(6).trim();

            final int star = qry.indexOf('*');

            if (star == 0)
                qry = qry.substring(1).trim();
            else if (star > 0) {
                if (F.eq('.', qry.charAt(star - 1))) {
                    t = qry.substring(0, star - 1);

                    qry = qry.substring(star + 1).trim();
                }
                else
                    throw new IgniteCheckedException("Invalid query (missing alias before asterisk): " + qry0);
            }
            else
                throw new IgniteCheckedException("Only queries starting with 'SELECT *' and 'SELECT alias.*' " +
                    "are supported (rewrite your query or use SqlFieldsQuery instead): " + qry0);

            upper = qry.toUpperCase();
        }

        if (!upper.startsWith("FROM"))
            from = " FROM " + t + (tableAlias != null ? " as " + tableAlias : "") +
                (upper.startsWith("WHERE") || upper.startsWith("ORDER") || upper.startsWith("LIMIT") ?
                    " " : " WHERE ");

        if(tableAlias != null)
            t = tableAlias;

        qry = "SELECT " + t + "." + KEY_FIELD_NAME + ", " + t + "." + VAL_FIELD_NAME + from + qry;

        return qry;
    }

    /**
     * Registers new class description.
     *
     * This implementation doesn't support type reregistration.
     *
     * @param type Type description.
     * @throws IgniteCheckedException In case of error.
     */
    @Override public boolean registerType(String cacheName, GridQueryTypeDescriptor type)
        throws IgniteCheckedException {
        validateTypeDescriptor(type);

        String schemaName = schema(cacheName);

        Schema schema = schemas.get(schemaName);

        TableDescriptor tbl = new TableDescriptor(schema, type);

        try {
            Connection conn = connectionForThread(schemaName);

            createTable(cacheName, schema, tbl, conn);

            schema.add(tbl);
        }
        catch (SQLException e) {
            onSqlException();

            throw new IgniteCheckedException("Failed to register query type: " + type, e);
        }

        return true;
    }

    /**
     * Validates properties described by query types.
     *
     * @param type Type descriptor.
     * @throws IgniteCheckedException If validation failed.
     */
    private void validateTypeDescriptor(GridQueryTypeDescriptor type)
        throws IgniteCheckedException {
        assert type != null;

        Collection<String> names = new HashSet<>();

        names.addAll(type.fields().keySet());

        if (names.size() < type.fields().size())
            throw new IgniteCheckedException("Found duplicated properties with the same name [keyType=" +
                type.keyClass().getName() + ", valueType=" + type.valueClass().getName() + "]");

        String ptrn = "Name ''{0}'' is reserved and cannot be used as a field name [type=" + type.name() + "]";

        for (String name : names) {
            if (name.equalsIgnoreCase(KEY_FIELD_NAME) ||
                name.equalsIgnoreCase(VAL_FIELD_NAME) ||
                name.equalsIgnoreCase(VER_FIELD_NAME))
                throw new IgniteCheckedException(MessageFormat.format(ptrn, name));
        }

        if (type.keyFieldName() != null && !type.fields().containsKey(type.keyFieldName())) {
            throw new IgniteCheckedException(
                    MessageFormat.format("Name ''{0}'' must be amongst fields since it is configured as ''keyFieldName'' [type=" +
                            type.name() + "]", type.keyFieldName()));
        }

        if (type.valueFieldName() != null && !type.fields().containsKey(type.valueFieldName())) {
            throw new IgniteCheckedException(
                    MessageFormat.format("Name ''{0}'' must be amongst fields since it is configured as ''valueFieldName'' [type=" +
                            type.name() + "]", type.valueFieldName()));
        }
    }

    /**
     * Returns empty string, if {@code nullableString} is empty.
     *
     * @param nullableString String for convertion. Could be null.
     * @return Non null string. Could be empty.
     */
    private static String emptyIfNull(String nullableString) {
        return nullableString == null ? "" : nullableString;
    }

    /**
     * Escapes name to be valid SQL identifier. Currently just replaces '.' and '$' sign with '_'.
     *
     * @param name Name.
     * @param escapeAll Escape flag.
     * @return Escaped name.
     */
    public static String escapeName(String name, boolean escapeAll) {
        if (name == null) // It is possible only for a cache name.
            return ESC_STR;

        if (escapeAll)
            return ESC_CH + name + ESC_CH;

        SB sb = null;

        for (int i = 0; i < name.length(); i++) {
            char ch = name.charAt(i);

            if (!Character.isLetter(ch) && !Character.isDigit(ch) && ch != '_' &&
                !(ch == '"' && (i == 0 || i == name.length() - 1)) && ch != '-') {
                // Class name can also contain '$' or '.' - these should be escaped.
                assert ch == '$' || ch == '.';

                if (sb == null)
                    sb = new SB();

                sb.a(name.substring(sb.length(), i));

                // Replace illegal chars with '_'.
                sb.a('_');
            }
        }

        if (sb == null)
            return name;

        sb.a(name.substring(sb.length(), name.length()));

        return sb.toString();
    }

    /**
     * Create db table by using given table descriptor.
     *
     * @param cacheName Cache name.
     * @param schema Schema.
     * @param tbl Table descriptor.
     * @param conn Connection.
     * @throws SQLException If failed to create db table.
     * @throws IgniteCheckedException If failed.
     */
    private void createTable(String cacheName, Schema schema, TableDescriptor tbl, Connection conn)
        throws SQLException, IgniteCheckedException {
        assert schema != null;
        assert tbl != null;

        boolean escapeAll = schema.escapeAll();

        String keyType = dbTypeFromClass(tbl.type().keyClass());
        String valTypeStr = dbTypeFromClass(tbl.type().valueClass());

        SB sql = new SB();

        String keyValVisibility = tbl.type().fields().isEmpty() ? " VISIBLE" : " INVISIBLE";

        sql.a("CREATE TABLE ").a(tbl.fullTableName()).a(" (")
            .a(KEY_FIELD_NAME).a(' ').a(keyType).a(keyValVisibility).a(" NOT NULL");

        sql.a(',').a(VAL_FIELD_NAME).a(' ').a(valTypeStr).a(keyValVisibility);
        sql.a(',').a(VER_FIELD_NAME).a(" OTHER INVISIBLE");

        for (Map.Entry<String, Class<?>> e : tbl.type().fields().entrySet())
            sql.a(',').a(escapeName(e.getKey(), escapeAll)).a(' ').a(dbTypeFromClass(e.getValue()));

        sql.a(')');

        if (log.isDebugEnabled())
            log.debug("Creating DB table with SQL: " + sql);

        GridH2RowDescriptor rowDesc = new RowDescriptor(tbl.type(), schema);

        H2RowFactory rowFactory = tbl.rowFactory(rowDesc);

        GridH2Table h2Tbl = H2TableEngine.createTable(conn, sql.toString(), rowDesc, rowFactory, tbl);

        for (GridH2IndexBase usrIdx : tbl.createUserIndexes())
            addInitialUserIndex(cacheName, tbl, usrIdx);

        if (dataTables.putIfAbsent(h2Tbl.identifier(), h2Tbl) != null)
            throw new IllegalStateException("Table already exists: " + h2Tbl.identifierString());
    }

    /**
     * Find table by name in given schema.
     *
     * @param schemaName Schema name.
     * @param tblName Table name.
     * @return Table or {@code null} if none found.
     */
    public GridH2Table dataTable(String schemaName, String tblName) {
        return dataTable(new QueryTable(schemaName, tblName));
    }

    /**
     * Find table by it's identifier.
     *
     * @param tbl Identifier.
     * @return Table or {@code null} if none found.
     */
    public GridH2Table dataTable(QueryTable tbl) {
        return dataTables.get(tbl);
    }

    /**
     * Find table for index.
     *
     * @param schemaName Schema name.
     * @param idxName Index name.
     * @return Table or {@code null} if index is not found.
     */
    public GridH2Table dataTableForIndex(String schemaName, String idxName) {
        for (Map.Entry<QueryTable, GridH2Table> dataTableEntry : dataTables.entrySet()) {
            if (F.eq(dataTableEntry.getKey().schema(), schemaName)) {
                GridH2Table h2Tbl = dataTableEntry.getValue();

                if (h2Tbl.containsUserIndex(idxName))
                    return h2Tbl;
            }
        }

        return null;
    }

    /**
     * Gets corresponding DB type from java class.
     *
     * @param cls Java class.
     * @return DB type name.
     */
    private String dbTypeFromClass(Class<?> cls) {
        return H2DatabaseType.fromClass(cls).dBTypeAsString();
    }

    /**
     * Gets table descriptor by type and cache names.
     *
     * @param type Type name.
     * @param cacheName Cache name.
     * @return Table descriptor.
     */
    @Nullable private TableDescriptor tableDescriptor(String type, String cacheName) {
        Schema s = schemas.get(schema(cacheName));

        if (s == null)
            return null;

        return s.tbls.get(type);
    }

    /**
     * Gets collection of table for given schema name.
     *
     * @param schema Schema name.
     * @return Collection of table descriptors.
     */
    private Collection<TableDescriptor> tables(String schema) {
        Schema s = schemas.get(schema);

        if (s == null)
            return Collections.emptySet();

        return s.tbls.values();
    }

    /**
     * Gets database schema from cache name.
     *
     * @param cacheName Cache name. {@code null} would be converted to an empty string.
     * @return Schema name. Should not be null since we should not fail for an invalid cache name.
     */
    public String schema(String cacheName) {
        return emptyIfNull(cacheName2schema.get(emptyIfNull(cacheName)));
    }

    /**
     * Called periodically by {@link GridTimeoutProcessor} to clean up the {@link #stmtCache}.
     */
    private void cleanupStatementCache() {
        long cur = U.currentTimeMillis();

        for (Iterator<Map.Entry<Thread, H2StatementCache>> it = stmtCache.entrySet().iterator(); it.hasNext(); ) {
            Map.Entry<Thread, H2StatementCache> entry = it.next();

            Thread t = entry.getKey();

            if (t.getState() == Thread.State.TERMINATED
                || cur - entry.getValue().lastUsage() > STATEMENT_CACHE_THREAD_USAGE_TIMEOUT)
                it.remove();
        }
    }

    /** {@inheritDoc} */
    @Override public String cacheName(String schemaName) {
        assert schemaName != null;

        Schema schema = schemas.get(schemaName);

        // For the compatibility with conversion from """" to "" inside h2 lib
        if (schema == null) {
            assert schemaName.isEmpty() || schemaName.charAt(0) != ESC_CH;

            schema = schemas.get(escapeName(schemaName, true));
        }

        return schema.cacheName;
    }

    /**
     * Rebuild indexes from hash index.
     *
     * @param cacheName Cache name.
     * @param type Type descriptor.
     * @throws IgniteCheckedException If failed.
     */
    @Override public void rebuildIndexesFromHash(String cacheName,
        GridQueryTypeDescriptor type) throws IgniteCheckedException {
        TableDescriptor tbl = tableDescriptor(type.name(), cacheName);

        if (tbl == null)
            return;

        assert tbl.tbl != null;

        assert tbl.tbl.rebuildFromHashInProgress();

        H2PkHashIndex hashIdx = tbl.pkHashIdx;

        Cursor cursor = hashIdx.find((Session)null, null, null);

        int cacheId = CU.cacheId(tbl.schema.ccfg.getName());

        GridCacheContext cctx = ctx.cache().context().cacheContext(cacheId);

        while (cursor.next()) {
            CacheDataRow dataRow = (CacheDataRow)cursor.get();

            boolean done = false;

            while (!done) {
                GridCacheEntryEx entry = cctx.cache().entryEx(dataRow.key());

                try {
                    synchronized (entry) {
                        // TODO : How to correctly get current value and link here?

                        GridH2Row row = tbl.tbl.rowDescriptor().createRow(entry.key(), entry.partition(),
                            dataRow.value(), entry.version(), entry.expireTime());

                        row.link(dataRow.link());

                        List<Index> indexes = tbl.tbl.getAllIndexes();

                        for (int i = 2; i < indexes.size(); i++) {
                            Index idx = indexes.get(i);

                            if (idx instanceof H2TreeIndex)
                                ((H2TreeIndex)idx).put(row);
                        }

                        done = true;
                    }
                }
                catch (GridCacheEntryRemovedException e) {
                    // No-op
                }
            }

        }

        tbl.tbl.markRebuildFromHashInProgress(false);
    }

    /** {@inheritDoc} */
    @Override public void markForRebuildFromHash(String cacheName, GridQueryTypeDescriptor type) {
        TableDescriptor tbl = tableDescriptor(type.name(), cacheName);

        if (tbl == null)
            return;

        assert tbl.tbl != null;

        tbl.tbl.markRebuildFromHashInProgress(true);
    }

    /**
     * Gets size (for tests only).
     *
     * @param cacheName Cache name.
     * @param typeName Type name.
     * @return Size.
     * @throws IgniteCheckedException If failed or {@code -1} if the type is unknown.
     */
    long size(String cacheName, String typeName) throws IgniteCheckedException {
        TableDescriptor tbl = tableDescriptor(typeName, cacheName);

        if (tbl == null)
            return -1;

        Connection conn = connectionForCache(cacheName);

        setupConnection(conn, false, false);

        try {
            ResultSet rs = executeSqlQuery(conn, prepareStatement(conn, "SELECT COUNT(*) FROM " + tbl.fullTableName(), false),
                0, null);

            if (!rs.next())
                throw new IllegalStateException();

            return rs.getLong(1);
        }
        catch (SQLException e) {
            throw new IgniteCheckedException(e);
        }
    }

    /**
     * @return Busy lock.
     */
    public GridSpinBusyLock busyLock() {
        return busyLock;
    }

    /**
     * @return Map query executor.
     */
    public GridMapQueryExecutor mapQueryExecutor() {
        return mapQryExec;
    }

    /**
     * @return Reduce query executor.
     */
    public GridReduceQueryExecutor reduceQueryExecutor() {
        return rdcQryExec;
    }

    /** {@inheritDoc} */
    @SuppressWarnings("NonThreadSafeLazyInitialization")
    @Override public void start(GridKernalContext ctx, GridSpinBusyLock busyLock) throws IgniteCheckedException {
        if (log.isDebugEnabled())
            log.debug("Starting cache query index...");

        this.busyLock = busyLock;

        qryIdGen = new AtomicLong();

        if (SysProperties.serializeJavaObject) {
            U.warn(log, "Serialization of Java objects in H2 was enabled.");

            SysProperties.serializeJavaObject = false;
        }

        String dbName = (ctx != null ? ctx.localNodeId() : UUID.randomUUID()).toString();

        dbUrl = "jdbc:h2:mem:" + dbName + DB_OPTIONS;

        org.h2.Driver.load();

        try {
            if (getString(IGNITE_H2_DEBUG_CONSOLE) != null) {
                Connection c = DriverManager.getConnection(dbUrl);

                int port = getInteger(IGNITE_H2_DEBUG_CONSOLE_PORT, 0);

                WebServer webSrv = new WebServer();
                Server web = new Server(webSrv, "-webPort", Integer.toString(port));
                web.start();
                String url = webSrv.addSession(c);

                U.quietAndInfo(log, "H2 debug console URL: " + url);

                try {
                    Server.openBrowser(url);
                }
                catch (Exception e) {
                    U.warn(log, "Failed to open browser: " + e.getMessage());
                }
            }
        }
        catch (SQLException e) {
            throw new IgniteCheckedException(e);
        }

        if (ctx == null) {
            // This is allowed in some tests.
            nodeId = UUID.randomUUID();
            marshaller = new JdkMarshaller();
        }
        else {
            this.ctx = ctx;

            nodeId = ctx.localNodeId();
            marshaller = ctx.config().getMarshaller();

            mapQryExec = new GridMapQueryExecutor(busyLock);
            rdcQryExec = new GridReduceQueryExecutor(qryIdGen, busyLock);

            mapQryExec.start(ctx, this);
            rdcQryExec.start(ctx, this);

            stmtCacheCleanupTask = ctx.timeout().schedule(new Runnable() {
                @Override public void run() {
                    cleanupStatementCache();
                }
            }, CLEANUP_STMT_CACHE_PERIOD, CLEANUP_STMT_CACHE_PERIOD);

            dmlProc = new DmlStatementsProcessor();
            ddlProc = new DdlStatementsProcessor();

            dmlProc.start(ctx, this);
            ddlProc.start(ctx, this);
        }

        if (JdbcUtils.serializer != null)
            U.warn(log, "Custom H2 serialization is already configured, will override.");

        JdbcUtils.serializer = h2Serializer();

        // TODO https://issues.apache.org/jira/browse/IGNITE-2139
        // registerMBean(igniteInstanceName, this, GridH2IndexingSpiMBean.class);
    }

    /**
     * @param topic Topic.
     * @param topicOrd Topic ordinal for {@link GridTopic}.
     * @param nodes Nodes.
     * @param msg Message.
     * @param specialize Optional closure to specialize message for each node.
     * @param locNodeHnd Handler for local node.
     * @param plc Policy identifying the executor service which will process message.
     * @param runLocParallel Run local handler in parallel thread.
     * @return {@code true} If all messages sent successfully.
     */
    public boolean send(
        Object topic,
        int topicOrd,
        Collection<ClusterNode> nodes,
        Message msg,
        @Nullable IgniteBiClosure<ClusterNode, Message, Message> specialize,
        @Nullable final IgniteInClosure2X<ClusterNode, Message> locNodeHnd,
        byte plc,
        boolean runLocParallel
    ) {
        boolean ok = true;

        if (specialize == null && msg instanceof GridCacheQueryMarshallable)
            ((GridCacheQueryMarshallable)msg).marshall(marshaller);

        ClusterNode locNode = null;

        for (ClusterNode node : nodes) {
            if (node.isLocal()) {
                if (locNode != null)
                    throw new IllegalStateException();

                locNode = node;

                continue;
            }

            try {
                if (specialize != null) {
                    msg = specialize.apply(node, msg);

                    if (msg instanceof GridCacheQueryMarshallable)
                        ((GridCacheQueryMarshallable)msg).marshall(marshaller);
                }

                ctx.io().sendGeneric(node, topic, topicOrd, msg, plc);
            }
            catch (IgniteCheckedException e) {
                ok = false;

                U.warn(log, "Failed to send message [node=" + node + ", msg=" + msg +
                    ", errMsg=" + e.getMessage() + "]");
            }
        }

        // Local node goes the last to allow parallel execution.
        if (locNode != null) {
            if (specialize != null)
                msg = specialize.apply(locNode, msg);

            if (runLocParallel) {
                final ClusterNode finalLocNode = locNode;
                final Message finalMsg = msg;

                try {
                    // We prefer runLocal to runLocalSafe, because the latter can produce deadlock here.
                    ctx.closure().runLocal(new GridPlainRunnable() {
                        @Override public void run() {
                            if (!busyLock.enterBusy())
                                return;

                            try {
                                locNodeHnd.apply(finalLocNode, finalMsg);
                            }
                            finally {
                                busyLock.leaveBusy();
                            }
                        }
                    }, plc).listen(logger);
                }
                catch (IgniteCheckedException e) {
                    ok = false;

                    U.error(log, "Failed to execute query locally.", e);
                }
            }
            else
                locNodeHnd.apply(locNode, msg);
        }

        return ok;
    }

    /**
     * @return Serializer.
     */
    private JavaObjectSerializer h2Serializer() {
        return new JavaObjectSerializer() {
            @Override public byte[] serialize(Object obj) throws Exception {
                return U.marshal(marshaller, obj);
            }

            @Override public Object deserialize(byte[] bytes) throws Exception {
                ClassLoader clsLdr = ctx != null ? U.resolveClassLoader(ctx.config()) : null;

                return U.unmarshal(marshaller, bytes, clsLdr);
            }
        };
    }

    /**
     * Registers SQL functions.
     *
     * @param schema Schema.
     * @param clss Classes.
     * @throws IgniteCheckedException If failed.
     */
    private void createSqlFunctions(String schema, Class<?>[] clss) throws IgniteCheckedException {
        if (F.isEmpty(clss))
            return;

        for (Class<?> cls : clss) {
            for (Method m : cls.getDeclaredMethods()) {
                QuerySqlFunction ann = m.getAnnotation(QuerySqlFunction.class);

                if (ann != null) {
                    int modifiers = m.getModifiers();

                    if (!Modifier.isStatic(modifiers) || !Modifier.isPublic(modifiers))
                        throw new IgniteCheckedException("Method " + m.getName() + " must be public static.");

                    String alias = ann.alias().isEmpty() ? m.getName() : ann.alias();

                    String clause = "CREATE ALIAS IF NOT EXISTS " + alias + (ann.deterministic() ?
                        " DETERMINISTIC FOR \"" :
                        " FOR \"") +
                        cls.getName() + '.' + m.getName() + '"';

                    executeStatement(schema, clause);
                }
            }
        }
    }

    /** {@inheritDoc} */
    @Override public void stop() throws IgniteCheckedException {
        if (log.isDebugEnabled())
            log.debug("Stopping cache query index...");

//        unregisterMBean(); TODO https://issues.apache.org/jira/browse/IGNITE-2139
        if (ctx != null && !ctx.cache().context().database().persistenceEnabled()) {
            for (Schema schema : schemas.values())
                schema.onDrop();
        }

        for (Connection c : conns)
            U.close(c, log);

        conns.clear();
        schemas.clear();
        cacheName2schema.clear();

        try (Connection c = DriverManager.getConnection(dbUrl);
             Statement s = c.createStatement()) {
            s.execute("SHUTDOWN");
        }
        catch (SQLException e) {
            U.error(log, "Failed to shutdown database.", e);
        }

        if (stmtCacheCleanupTask != null)
            stmtCacheCleanupTask.close();

        GridH2QueryContext.clearLocalNodeStop(nodeId);

        if (log.isDebugEnabled())
            log.debug("Cache query index stopped.");
    }

    /** {@inheritDoc} */
    @Override public void registerCache(String cacheName, GridCacheContext<?, ?> cctx, CacheConfiguration<?, ?> ccfg)
        throws IgniteCheckedException {
        String schema = schemaNameFromCacheConf(ccfg);

        if (schemas.putIfAbsent(schema, new Schema(cacheName, schema, cctx, ccfg)) != null)
            throw new IgniteCheckedException("Cache already registered: " + U.maskName(cacheName));

        cacheName2schema.put(emptyIfNull(cacheName), schema);

        createSchema(schema);

        createSqlFunctions(schema, ccfg.getSqlFunctionClasses());
    }

    /** {@inheritDoc} */
    @Override public void unregisterCache(String cacheName) {
        String schema = schema(cacheName);
        Schema rmv = schemas.remove(schema);

        if (rmv != null) {
            cacheName2schema.remove(emptyIfNull(rmv.cacheName));
            mapQryExec.onCacheStop(cacheName);
            dmlProc.onCacheStop(cacheName);

            rmv.onDrop();

            try {
                dropSchema(schema);
            }
            catch (IgniteCheckedException e) {
                U.error(log, "Failed to drop schema on cache stop (will ignore): " + cacheName, e);
            }

            for (TableDescriptor tblDesc : rmv.tbls.values())
                for (Index idx : tblDesc.tbl.getIndexes())
                    idx.close(null);

            for (Iterator<Map.Entry<H2TwoStepCachedQueryKey, H2TwoStepCachedQuery>> it = twoStepCache.entrySet().iterator();
                 it.hasNext(); ) {
                Map.Entry<H2TwoStepCachedQueryKey, H2TwoStepCachedQuery> e = it.next();

                if (F.eq(e.getKey().cacheName(), cacheName))
                    it.remove();
            }
        }
    }

    /** {@inheritDoc} */
    @Override public IndexingQueryFilter backupFilter(
        @Nullable final AffinityTopologyVersion topVer,
        @Nullable final int[] parts
    ) {
        final AffinityTopologyVersion topVer0 = topVer != null ? topVer : AffinityTopologyVersion.NONE;

        return new IndexingQueryFilter() {
            @Nullable @Override public <K, V> IgniteBiPredicate<K, V> forCache(String cacheName) {
                final GridCacheAdapter<Object, Object> cache = ctx.cache().internalCache(cacheName);

                if (cache.context().isReplicated())
                    return null;

                final GridCacheAffinityManager aff = cache.context().affinity();

                if (parts != null) {
                    if (parts.length < 64) { // Fast scan for small arrays.
                        return new IgniteBiPredicate<K, V>() {
                            @Override public boolean apply(K k, V v) {
                                int p = aff.partition(k);

                                for (int p0 : parts) {
                                    if (p0 == p)
                                        return true;

                                    if (p0 > p) // Array is sorted.
                                        return false;
                                }

                                return false;
                            }
                        };
                    }

                    return new IgniteBiPredicate<K, V>() {
                        @Override public boolean apply(K k, V v) {
                            int p = aff.partition(k);

                            return Arrays.binarySearch(parts, p) >= 0;
                        }
                    };
                }

                final ClusterNode locNode = ctx.discovery().localNode();

                return new IgniteBiPredicate<K, V>() {
                    @Override public boolean apply(K k, V v) {
                        return aff.primaryByKey(locNode, k, topVer0);
                    }
                };
            }

            @Override public boolean isValueRequired() {
                return false;
            }

            @Override public String toString() {
                return "IndexingQueryFilter [ver=" + topVer + ']';
            }
        };
    }

    /**
     * @return Ready topology version.
     */
    public AffinityTopologyVersion readyTopologyVersion() {
        return ctx.cache().context().exchange().readyAffinityVersion();
    }

    /**
     * @param topVer Topology version.
     * @throws IgniteCheckedException If failed.
     */
    public void awaitForReadyTopologyVersion(AffinityTopologyVersion topVer) throws IgniteCheckedException {
        IgniteInternalFuture<?> fut = ctx.cache().context().exchange().affinityReadyFuture(topVer);

        if (fut != null)
            fut.get();
    }

    /** {@inheritDoc} */
    @Override public void onDisconnected(IgniteFuture<?> reconnectFut) {
        rdcQryExec.onDisconnected(reconnectFut);
    }

    /**
     * @param c1 First column.
     * @param c2 Second column.
     * @return {@code true} If they are the same.
     */
    private static boolean equal(IndexColumn c1, IndexColumn c2) {
        return c1.column.getColumnId() == c2.column.getColumnId();
    }

    /**
     * @param cols Columns list.
     * @param col Column to find.
     * @return {@code true} If found.
     */
    private static boolean containsColumn(List<IndexColumn> cols, IndexColumn col) {
        for (int i = cols.size() - 1; i >= 0; i--) {
            if (equal(cols.get(i), col))
                return true;
        }

        return false;
    }

    /**
     * Check whether columns list contains key or key alias column.
     *
     * @param desc Row descriptor.
     * @param cols Columns list.
     * @return Result.
     */
    private static boolean containsKeyColumn(GridH2RowDescriptor desc, List<IndexColumn> cols) {
        for (int i = cols.size() - 1; i >= 0; i--) {
            if (desc.isKeyColumn(cols.get(i).column.getColumnId()))
                return true;
        }

        return false;
    }

    /**
     * @param desc Row descriptor.
     * @param cols Columns list.
     * @param keyCol Primary key column.
     * @param affCol Affinity key column.
     * @return The same list back.
     */
    private static List<IndexColumn> treeIndexColumns(GridH2RowDescriptor desc, List<IndexColumn> cols, IndexColumn keyCol, IndexColumn affCol) {
        assert keyCol != null;

        if (!containsKeyColumn(desc, cols))
            cols.add(keyCol);

        if (affCol != null && !containsColumn(cols, affCol))
            cols.add(affCol);

        return cols;
    }


    /** {@inheritDoc} */
    @Override public Collection<GridRunningQueryInfo> runningQueries(long duration) {
        Collection<GridRunningQueryInfo> res = new ArrayList<>();

        res.addAll(runs.values());
        res.addAll(rdcQryExec.longRunningQueries(duration));

        return res;
    }

    /** {@inheritDoc} */
    @Override public void cancelQueries(Collection<Long> queries) {
        if (!F.isEmpty(queries)) {
            for (Long qryId : queries) {
                GridRunningQueryInfo run = runs.get(qryId);

                if (run != null)
                    run.cancel();
            }

            rdcQryExec.cancelQueries(queries);
        }
    }

    /** {@inheritDoc} */
    @Override public void cancelAllQueries() {
        for (Connection conn : conns)
            U.close(conn, log);
    }

    /**
     * Information about table in database.
     */
    private class TableDescriptor implements GridH2SystemIndexFactory {
        /** */
        private final String fullTblName;

        /** */
        private final GridQueryTypeDescriptor type;

        /** */
        private final Schema schema;

        /** */
        private GridH2Table tbl;

        /** */
        private GridLuceneIndex luceneIdx;

        /** */
        private H2PkHashIndex pkHashIdx;

        /**
         * @param schema Schema.
         * @param type Type descriptor.
         */
        TableDescriptor(Schema schema, GridQueryTypeDescriptor type) {
            this.type = type;
            this.schema = schema;

            String tblName = escapeName(type.tableName(), schema.escapeAll());

            fullTblName = schema.schemaName + "." + tblName;
        }

        /**
         * @return Schema name.
         */
        public String schemaName() {
            return schema.schemaName;
        }

        /**
         * @return Database full table name.
         */
        String fullTableName() {
            return fullTblName;
        }

        /**
         * @return type name.
         */
        String typeName() {
            return type.name();
        }

        /**
         * @return Type.
         */
        GridQueryTypeDescriptor type() {
            return type;
        }

        /** {@inheritDoc} */
        @Override public String toString() {
            return S.toString(TableDescriptor.class, this);
        }

        /**
         * Create H2 row factory.
         *
         * @param rowDesc Row descriptor.
         * @return H2 row factory.
         */
        H2RowFactory rowFactory(GridH2RowDescriptor rowDesc) {
            GridCacheContext cctx = schema.cacheContext();

            if (cctx.affinityNode() && cctx.offheapIndex())
                return new H2RowFactory(rowDesc, cctx);

            return null;
        }

        /** {@inheritDoc} */
        @Override public ArrayList<Index> createSystemIndexes(GridH2Table tbl) {
            ArrayList<Index> idxs = new ArrayList<>();

            IndexColumn keyCol = tbl.indexColumn(KEY_COL, SortOrder.ASCENDING);
            IndexColumn affCol = tbl.getAffinityKeyColumn();

            if (affCol != null && equal(affCol, keyCol))
                affCol = null;

            GridH2RowDescriptor desc = tbl.rowDescriptor();

            Index hashIdx = createHashIndex(
                schema,
                tbl,
                "_key_PK_hash",
                treeIndexColumns(desc, new ArrayList<IndexColumn>(2), keyCol, affCol)
            );

            if (hashIdx != null)
                idxs.add(hashIdx);

            // Add primary key index.
            Index pkIdx = createSortedIndex(
                schema,
                "_key_PK",
                tbl,
                true,
                treeIndexColumns(desc, new ArrayList<IndexColumn>(2), keyCol, affCol),
                -1
            );

            idxs.add(pkIdx);

            if (type().valueClass() == String.class) {
                try {
                    luceneIdx = new GridLuceneIndex(ctx, schema.offheap, schema.cacheName, type);
                }
                catch (IgniteCheckedException e1) {
                    throw new IgniteException(e1);
                }
            }

            boolean affIdxFound = false;

            GridQueryIndexDescriptor textIdx = type.textIndex();

            if (textIdx != null) {
                try {
                    luceneIdx = new GridLuceneIndex(ctx, schema.offheap, schema.cacheName, type);
                }
                catch (IgniteCheckedException e1) {
                    throw new IgniteException(e1);
                }
            }

            // Locate index where affinity column is first (if any).
            if (affCol != null) {
                for (GridQueryIndexDescriptor idxDesc : type.indexes().values()) {
                    if (idxDesc.type() != QueryIndexType.SORTED)
                        continue;

                    String firstField = idxDesc.fields().iterator().next();

                    String firstFieldName =
                        schema.escapeAll() ? firstField : escapeName(firstField, false).toUpperCase();

                    Column col = tbl.getColumn(firstFieldName);

                    IndexColumn idxCol = tbl.indexColumn(col.getColumnId(),
                        idxDesc.descending(firstField) ? SortOrder.DESCENDING : SortOrder.ASCENDING);

                    affIdxFound |= equal(idxCol, affCol);
                }
            }

            // Add explicit affinity key index if nothing alike was found.
            if (affCol != null && !affIdxFound) {
                idxs.add(createSortedIndex(schema, "AFFINITY_KEY", tbl, false,
                    treeIndexColumns(desc, new ArrayList<IndexColumn>(2), affCol, keyCol), -1));
            }

            return idxs;
        }

        /**
         * Get collection of user indexes.
         *
         * @return User indexes.
         */
        public Collection<GridH2IndexBase> createUserIndexes() {
            assert tbl != null;

            ArrayList<GridH2IndexBase> res = new ArrayList<>();

            for (GridQueryIndexDescriptor idxDesc : type.indexes().values()) {
                GridH2IndexBase idx = createUserIndex(idxDesc);

                res.add(idx);
            }

            return res;
        }

        /**
         * Create user index.
         *
         * @param idxDesc Index descriptor.
         * @return Index.
         */
        private GridH2IndexBase createUserIndex(GridQueryIndexDescriptor idxDesc) {
            String name = schema.escapeAll() ? idxDesc.name() : escapeName(idxDesc.name(), false).toUpperCase();

            IndexColumn keyCol = tbl.indexColumn(KEY_COL, SortOrder.ASCENDING);
            IndexColumn affCol = tbl.getAffinityKeyColumn();

            List<IndexColumn> cols = new ArrayList<>(idxDesc.fields().size() + 2);

            boolean escapeAll = schema.escapeAll();

            for (String field : idxDesc.fields()) {
                String fieldName = escapeAll ? field : escapeName(field, false).toUpperCase();

                Column col = tbl.getColumn(fieldName);

                cols.add(tbl.indexColumn(col.getColumnId(),
                    idxDesc.descending(field) ? SortOrder.DESCENDING : SortOrder.ASCENDING));
            }

            GridH2RowDescriptor desc = tbl.rowDescriptor();
            if (idxDesc.type() == QueryIndexType.SORTED) {
                cols = treeIndexColumns(desc, cols, keyCol, affCol);
                return createSortedIndex(schema, name, tbl, false, cols, idxDesc.inlineSize());
            }
            else if (idxDesc.type() == QueryIndexType.GEOSPATIAL) {
                return createSpatialIndex(tbl, name, cols.toArray(new IndexColumn[cols.size()]));
            }

            throw new IllegalStateException("Index type: " + idxDesc.type());
        }

        /**
         * Create hash index.
         *
         * @param schema Schema.
         * @param tbl Table.
         * @param idxName Index name.
         * @param cols Columns.
         * @return Index.
         */
        private Index createHashIndex(Schema schema, GridH2Table tbl, String idxName, List<IndexColumn> cols) {
            GridCacheContext cctx = schema.cacheContext();

            if (cctx.affinityNode() && cctx.offheapIndex()) {
                assert pkHashIdx == null : pkHashIdx;

                pkHashIdx = new H2PkHashIndex(cctx, tbl, idxName, cols);

                return pkHashIdx;
            }

            return null;
        }

        /**
         *
         */
        void onDrop() {
            dataTables.remove(tbl.identifier(), tbl);

            tbl.destroy();

            U.closeQuiet(luceneIdx);
        }
    }

    /**
     * Closeable iterator.
     */
    private interface ClIter<X> extends AutoCloseable, Iterator<X> {
        // No-op.
    }

    /**
     * Database schema object.
     */
    private static class Schema {
        /** */
        private final String cacheName;

        /** */
        private final String schemaName;

        /** */
        private final GridUnsafeMemory offheap = null;

        /** */
        private final ConcurrentMap<String, TableDescriptor> tbls = new ConcurrentHashMap8<>();

        /** Cache for deserialized offheap rows. */
        private final CacheLongKeyLIRS<GridH2Row> rowCache;

        /** */
        private final GridCacheContext<?, ?> cctx;

        /** */
        private final CacheConfiguration<?, ?> ccfg;

        /**
         * @param cacheName Cache name.
         * @param schemaName Schema name.
         * @param cctx Cache context.
         * @param ccfg Cache configuration.
         */
        private Schema(String cacheName, String schemaName, GridCacheContext<?, ?> cctx,
            CacheConfiguration<?, ?> ccfg) {
            this.cacheName = cacheName;
            this.cctx = cctx;
            this.schemaName = schemaName;
            this.ccfg = ccfg;

            rowCache = null;
        }

        /**
         * @return Cache context.
         */
        public GridCacheContext cacheContext() {
            return cctx;
        }

        /**
         * @param tbl Table descriptor.
         */
        public void add(TableDescriptor tbl) {
            if (tbls.putIfAbsent(tbl.typeName(), tbl) != null)
                throw new IllegalStateException("Table already registered: " + tbl.fullTableName());
        }

        /**
         * @return Escape all.
         */
        public boolean escapeAll() {
            return ccfg.isSqlEscapeAll();
        }

        /**
         * Called after the schema was dropped.
         */
        public void onDrop() {
            for (TableDescriptor tblDesc : tbls.values())
                tblDesc.onDrop();
        }
    }

    /**
     * Row descriptor.
     */
    private class RowDescriptor implements GridH2RowDescriptor {
        /** */
        private final GridQueryTypeDescriptor type;

        /** */
        private final String[] fields;

        /** */
        private final int[] fieldTypes;

        /** */
        private final int keyType;

        /** */
        private final int valType;

        /** */
        private final Schema schema;

        /** */
        private final GridUnsafeGuard guard;

        /** */
        private final boolean snapshotableIdx;

        /** */
        private final GridQueryProperty[] props;

        /** Id of user-defined key column */
        private final int keyAliasColumnId;

        /** Id of user-defined value column */
        private final int valueAliasColumnId;

        /**
         * @param type Type descriptor.
         * @param schema Schema.
         */
        RowDescriptor(GridQueryTypeDescriptor type, Schema schema) {
            assert type != null;
            assert schema != null;

            this.type = type;
            this.schema = schema;

            guard = schema.offheap == null ? null : new GridUnsafeGuard();

            Map<String, Class<?>> allFields = new LinkedHashMap<>();

            allFields.putAll(type.fields());

            fields = allFields.keySet().toArray(new String[allFields.size()]);

            fieldTypes = new int[fields.length];

            Class[] classes = allFields.values().toArray(new Class[fields.length]);

            for (int i = 0; i < fieldTypes.length; i++)
                fieldTypes[i] = DataType.getTypeFromClass(classes[i]);

            keyType = DataType.getTypeFromClass(type.keyClass());
            valType = DataType.getTypeFromClass(type.valueClass());

            props = new GridQueryProperty[fields.length];

            for (int i = 0; i < fields.length; i++) {
                GridQueryProperty p = type.property(fields[i]);

                assert p != null : fields[i];

                props[i] = p;
            }

            final List<String> fieldsList = Arrays.asList(fields);
            keyAliasColumnId = (type.keyFieldName() != null) ? DEFAULT_COLUMNS_COUNT + fieldsList.indexOf(type.keyFieldName()) : -1;
            valueAliasColumnId = (type.valueFieldName() != null) ? DEFAULT_COLUMNS_COUNT + fieldsList.indexOf(type.valueFieldName()) : -1;

            // Index is not snapshotable in db-x.
            snapshotableIdx = false;
        }

        /** {@inheritDoc} */
        @Override public IgniteH2Indexing indexing() {
            return IgniteH2Indexing.this;
        }

        /** {@inheritDoc} */
        @Override public GridQueryTypeDescriptor type() {
            return type;
        }

        /** {@inheritDoc} */
        @Override public GridCacheContext<?, ?> context() {
            return schema.cacheContext();
        }

        /** {@inheritDoc} */
        @Override public CacheConfiguration configuration() {
            return schema.ccfg;
        }

        /** {@inheritDoc} */
        @Override public GridUnsafeGuard guard() {
            return guard;
        }

        /** {@inheritDoc} */
        @Override public void cache(GridH2Row row) {
            long ptr = row.pointer();

            assert ptr > 0 : ptr;

            schema.rowCache.put(ptr, row);
        }

        /** {@inheritDoc} */
        @Override public void uncache(long ptr) {
            schema.rowCache.remove(ptr);
        }

        /** {@inheritDoc} */
        @Override public GridUnsafeMemory memory() {
            return schema.offheap;
        }

        /** {@inheritDoc} */
        @Override public Value wrap(Object obj, int type) throws IgniteCheckedException {
            assert obj != null;

            if (obj instanceof CacheObject) { // Handle cache object.
                CacheObject co = (CacheObject)obj;

                if (type == Value.JAVA_OBJECT)
                    return new GridH2ValueCacheObject(cacheContext(schema.cacheName), co);

                obj = co.value(objectContext(schema.cacheName), false);
            }

            switch (type) {
                case Value.BOOLEAN:
                    return ValueBoolean.get((Boolean)obj);
                case Value.BYTE:
                    return ValueByte.get((Byte)obj);
                case Value.SHORT:
                    return ValueShort.get((Short)obj);
                case Value.INT:
                    return ValueInt.get((Integer)obj);
                case Value.FLOAT:
                    return ValueFloat.get((Float)obj);
                case Value.LONG:
                    return ValueLong.get((Long)obj);
                case Value.DOUBLE:
                    return ValueDouble.get((Double)obj);
                case Value.UUID:
                    UUID uuid = (UUID)obj;
                    return ValueUuid.get(uuid.getMostSignificantBits(), uuid.getLeastSignificantBits());
                case Value.DATE:
                    return ValueDate.get((Date)obj);
                case Value.TIME:
                    return ValueTime.get((Time)obj);
                case Value.TIMESTAMP:
                    if (obj instanceof java.util.Date && !(obj instanceof Timestamp))
                        obj = new Timestamp(((java.util.Date)obj).getTime());

                    return ValueTimestamp.get((Timestamp)obj);
                case Value.DECIMAL:
                    return ValueDecimal.get((BigDecimal)obj);
                case Value.STRING:
                    return ValueString.get(obj.toString());
                case Value.BYTES:
                    return ValueBytes.get((byte[])obj);
                case Value.JAVA_OBJECT:
                    return ValueJavaObject.getNoCopy(obj, null, null);
                case Value.ARRAY:
                    Object[] arr = (Object[])obj;

                    Value[] valArr = new Value[arr.length];

                    for (int i = 0; i < arr.length; i++) {
                        Object o = arr[i];

                        valArr[i] = o == null ? ValueNull.INSTANCE : wrap(o, DataType.getTypeFromClass(o.getClass()));
                    }

                    return ValueArray.get(valArr);

                case Value.GEOMETRY:
                    return ValueGeometry.getFromGeometry(obj);
            }

            throw new IgniteCheckedException("Failed to wrap value[type=" + type + ", value=" + obj + "]");
        }

        /** {@inheritDoc} */
        @Override public GridH2Row createRow(KeyCacheObject key, int partId, @Nullable CacheObject val,
            GridCacheVersion ver,
            long expirationTime) throws IgniteCheckedException {
            GridH2Row row;

            try {
                if (val == null) // Only can happen for remove operation, can create simple search row.
                    row = GridH2RowFactory.create(wrap(key, keyType));
                else
                    row = schema.offheap == null ?
                        new GridH2KeyValueRowOnheap(this, key, keyType, val, valType, ver, expirationTime) :
                        new GridH2KeyValueRowOffheap(this, key, keyType, val, valType, ver, expirationTime);
            }
            catch (ClassCastException e) {
                throw new IgniteCheckedException("Failed to convert key to SQL type. " +
                    "Please make sure that you always store each value type with the same key type " +
                    "or configure key type as common super class for all actual keys for this value type.", e);
            }

            GridCacheContext cctx = cacheContext(schema.cacheName);

            if (cctx.offheapIndex()) {
                row.ver = ver;

                row.key = key;
                row.val = val;
                row.partId = partId;
            }

            return row;
        }

        /** {@inheritDoc} */
        @Override public int valueType() {
            return valType;
        }

        /** {@inheritDoc} */
        @Override public int fieldsCount() {
            return fields.length;
        }

        /** {@inheritDoc} */
        @Override public int fieldType(int col) {
            return fieldTypes[col];
        }

        /** {@inheritDoc} */
        @Override public Object columnValue(Object key, Object val, int col) {
            try {
                return props[col].value(key, val);
            }
            catch (IgniteCheckedException e) {
                throw DbException.convert(e);
            }
        }

        /** {@inheritDoc} */
        @Override public void setColumnValue(Object key, Object val, Object colVal, int col) {
            try {
                props[col].setValue(key, val, colVal);
            }
            catch (IgniteCheckedException e) {
                throw DbException.convert(e);
            }
        }

        /** {@inheritDoc} */
        @Override public boolean isColumnKeyProperty(int col) {
            return props[col].key();
        }

        /** {@inheritDoc} */
        @Override public GridH2KeyValueRowOffheap createPointer(long ptr) {
            GridH2KeyValueRowOffheap row = (GridH2KeyValueRowOffheap)schema.rowCache.get(ptr);

            if (row != null) {
                assert row.pointer() == ptr : ptr + " " + row.pointer();

                return row;
            }

            return new GridH2KeyValueRowOffheap(this, ptr);
        }

        /** {@inheritDoc} */
        @Override public GridH2Row cachedRow(long link) {
            return schema.rowCache.get(link);
        }

        /** {@inheritDoc} */
        @Override public boolean snapshotableIndex() {
            return snapshotableIdx;
        }

        /** {@inheritDoc} */
        @Override public boolean isKeyColumn(int columnId) {
            assert columnId >= 0;
            return columnId == KEY_COL || columnId == keyAliasColumnId;
        }

        /** {@inheritDoc} */
        @Override public boolean isValueColumn(int columnId) {
            assert columnId >= 0;
            return columnId == VAL_COL || columnId == valueAliasColumnId;
        }

        /** {@inheritDoc} */
        @Override public boolean isKeyValueOrVersionColumn(int columnId) {
            assert columnId >= 0;
            if (columnId < DEFAULT_COLUMNS_COUNT)
                return true;
            if (columnId == keyAliasColumnId)
                return true;
            if (columnId == valueAliasColumnId)
                return true;
            return false;
        }

        /** {@inheritDoc} */
        @Override public boolean checkKeyIndexCondition(int masks[], int mask) {
            assert masks != null;
            assert masks.length > 0;

            if (keyAliasColumnId < 0)
                return (masks[KEY_COL] & mask) != 0;
            else
                return (masks[KEY_COL] & mask) != 0 || (masks[keyAliasColumnId] & mask) != 0;
        }

        /** {@inheritDoc} */
        @Override public void initValueCache(Value valCache[], Value key, Value value, Value version) {
            assert valCache != null;
            assert valCache.length > 0;

            valCache[KEY_COL] = key;
            valCache[VAL_COL] = value;
            valCache[VER_COL] = version;

            if (keyAliasColumnId > 0)
                valCache[keyAliasColumnId] = key;

            if (valueAliasColumnId > 0)
                valCache[valueAliasColumnId] = value;
        }

        /** {@inheritDoc} */
        @Override public SearchRow prepareProxyIndexRow(SearchRow row) {
            if (row == null)
                return null;

            Value[] data = new Value[row.getColumnCount()];
            for (int idx = 0; idx < data.length; idx++)
                data[idx] = row.getValue(idx);

            copyAliasColumnData(data, KEY_COL, keyAliasColumnId);
            copyAliasColumnData(data, VAL_COL, valueAliasColumnId);

            return new SimpleRow(data);
        }

        /**
         * Copies data between original and alias columns
         *
         * @param data Array of values.
         * @param colId Original column id.
         * @param aliasColId Alias column id.
         */
        private void copyAliasColumnData(Value[] data, int colId, int aliasColId) {
            if (aliasColId <= 0)
                return;

            if (data[aliasColId] == null && data[colId] != null)
                data[aliasColId] = data[colId];

            if (data[colId] == null && data[aliasColId] != null)
                data[colId] = data[aliasColId];
        }

        /** {@inheritDoc} */
        @Override public int getAlternativeColumnId(int colId) {
            if (keyAliasColumnId > 0) {
                if (colId == KEY_COL)
                    return keyAliasColumnId;
                else if (colId == keyAliasColumnId)
                    return KEY_COL;
            }
            if (valueAliasColumnId > 0) {
                if (colId == VAL_COL)
                    return valueAliasColumnId;
                else if (colId == valueAliasColumnId)
                    return VAL_COL;
            }

            return colId;
        }
    }

    /**
     * H2 Table engine.
     */
    public static class H2TableEngine implements TableEngine {
        /** */
        private static GridH2RowDescriptor rowDesc0;

        /** */
        private static H2RowFactory rowFactory0;

        /** */
        private static TableDescriptor tblDesc0;

        /** */
        private static GridH2Table resTbl0;

        /**
         * Creates table using given connection, DDL clause for given type descriptor and list of indexes.
         *
         * @param conn Connection.
         * @param sql DDL clause.
         * @param rowDesc Row descriptor.
         * @param rowFactory Row factory.
         * @param tblDesc Table descriptor.
         * @throws SQLException If failed.
         * @return Created table.
         */
        public static synchronized GridH2Table createTable(Connection conn, String sql,
            @Nullable GridH2RowDescriptor rowDesc, H2RowFactory rowFactory, TableDescriptor tblDesc)
            throws SQLException {
            rowDesc0 = rowDesc;
            rowFactory0 = rowFactory;
            tblDesc0 = tblDesc;

            try {
                try (Statement s = conn.createStatement()) {
                    s.execute(sql + " engine \"" + H2TableEngine.class.getName() + "\"");
                }

                tblDesc.tbl = resTbl0;

                return resTbl0;
            }
            finally {
                resTbl0 = null;
                tblDesc0 = null;
                rowFactory0 = null;
                rowDesc0 = null;
            }
        }

        /** {@inheritDoc} */
        @Override public TableBase createTable(CreateTableData createTblData) {
            resTbl0 = new GridH2Table(createTblData, rowDesc0, rowFactory0, tblDesc0, tblDesc0.schema.cacheName);

            return resTbl0;
        }
    }
}<|MERGE_RESOLUTION|>--- conflicted
+++ resolved
@@ -1029,17 +1029,11 @@
      */
     @SuppressWarnings("unchecked")
     public GridQueryFieldsResult queryLocalSqlFields(final String cacheName, final String qry,
-<<<<<<< HEAD
-        @Nullable final Collection<Object> params, boolean keepBinary, final IndexingQueryFilter filter,
+        @Nullable final Collection<Object> params, final IndexingQueryFilter filter,
         boolean enforceJoinOrder, final int timeout, final GridQueryCancel cancel) throws IgniteCheckedException {
         final String schema = schema(cacheName);
 
         final Connection conn = connectionForSchema(schema);
-=======
-        @Nullable final Collection<Object> params, final IndexingQueryFilter filter, boolean enforceJoinOrder,
-        final int timeout, final GridQueryCancel cancel) throws IgniteCheckedException {
-        final Connection conn = connectionForCache(cacheName);
->>>>>>> 546e82d0
 
         setupConnection(conn, false, enforceJoinOrder);
 
@@ -1056,11 +1050,7 @@
             fldsQry.setEnforceJoinOrder(enforceJoinOrder);
             fldsQry.setTimeout(timeout, TimeUnit.MILLISECONDS);
 
-<<<<<<< HEAD
-            return dmlProc.updateSqlFieldsLocal(schema, stmt, fldsQry, keepBinary, filter, cancel);
-=======
-            return dmlProc.updateSqlFieldsLocal(cacheName, stmt, fldsQry, filter, cancel);
->>>>>>> 546e82d0
+            return dmlProc.updateSqlFieldsLocal(schema, stmt, fldsQry, filter, cancel);
         }
         else if (DdlStatementsProcessor.isDdlStatement(p))
             throw new IgniteSQLException("DDL statements are supported for the whole cluster only",
@@ -1672,11 +1662,7 @@
                 if (twoStepQry == null) {
                     if (DmlStatementsProcessor.isDmlStatement(prepared)) {
                         try {
-<<<<<<< HEAD
-                            return dmlProc.updateSqlFieldsDistributed(schema, stmt, qry, keepBinary, cancel);
-=======
-                            return dmlProc.updateSqlFieldsDistributed(cctx.name(), stmt, qry, cancel);
->>>>>>> 546e82d0
+                            return dmlProc.updateSqlFieldsDistributed(schema, stmt, qry, cancel);
                         }
                         catch (IgniteCheckedException e) {
                             throw new IgniteSQLException("Failed to execute DML statement [stmt=" + sqlQry +
