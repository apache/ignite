/*
 * Licensed to the Apache Software Foundation (ASF) under one or more
 * contributor license agreements.  See the NOTICE file distributed with
 * this work for additional information regarding copyright ownership.
 * The ASF licenses this file to You under the Apache License, Version 2.0
 * (the "License"); you may not use this file except in compliance with
 * the License.  You may obtain a copy of the License at
 *
 *      http://www.apache.org/licenses/LICENSE-2.0
 *
 * Unless required by applicable law or agreed to in writing, software
 * distributed under the License is distributed on an "AS IS" BASIS,
 * WITHOUT WARRANTIES OR CONDITIONS OF ANY KIND, either express or implied.
 * See the License for the specific language governing permissions and
 * limitations under the License.
 */

package org.apache.ignite.internal.processors.query.h2;

import java.lang.reflect.Method;
import java.lang.reflect.Modifier;
import java.math.BigDecimal;
import java.math.BigInteger;
import java.sql.Connection;
import java.sql.DriverManager;
import java.sql.PreparedStatement;
import java.sql.ResultSet;
import java.sql.SQLException;
import java.sql.Statement;
import java.sql.Types;
import java.text.MessageFormat;
import java.util.ArrayList;
import java.util.Arrays;
import java.util.Collection;
import java.util.Collections;
import java.util.HashSet;
import java.util.Iterator;
import java.util.LinkedHashSet;
import java.util.List;
import java.util.Map;
import java.util.UUID;
import java.util.concurrent.ConcurrentHashMap;
import java.util.concurrent.ConcurrentMap;
import java.util.concurrent.TimeUnit;
import java.util.concurrent.atomic.AtomicLong;
import java.util.regex.Pattern;
import javax.cache.Cache;
import javax.cache.CacheException;
import org.apache.ignite.IgniteCheckedException;
import org.apache.ignite.IgniteDataStreamer;
import org.apache.ignite.IgniteException;
import org.apache.ignite.IgniteLogger;
import org.apache.ignite.IgniteSystemProperties;
import org.apache.ignite.cache.query.FieldsQueryCursor;
import org.apache.ignite.cache.query.QueryCancelledException;
import org.apache.ignite.cache.query.QueryCursor;
import org.apache.ignite.cache.query.SqlFieldsQuery;
import org.apache.ignite.cache.query.SqlQuery;
import org.apache.ignite.cache.query.annotations.QuerySqlFunction;
import org.apache.ignite.cluster.ClusterNode;
import org.apache.ignite.internal.GridKernalContext;
import org.apache.ignite.internal.GridTopic;
import org.apache.ignite.internal.IgniteInternalFuture;
import org.apache.ignite.internal.processors.affinity.AffinityTopologyVersion;
import org.apache.ignite.internal.processors.cache.CacheEntryImpl;
import org.apache.ignite.internal.processors.cache.CacheObjectUtils;
import org.apache.ignite.internal.processors.cache.CacheObjectValueContext;
import org.apache.ignite.internal.processors.cache.GridCacheContext;
import org.apache.ignite.internal.processors.cache.GridCacheSharedContext;
import org.apache.ignite.internal.processors.cache.QueryCursorImpl;
import org.apache.ignite.internal.processors.cache.distributed.dht.preloader.GridDhtPartitionsExchangeFuture;
import org.apache.ignite.internal.processors.cache.distributed.near.GridNearTxLocal;
import org.apache.ignite.internal.processors.cache.distributed.near.GridNearTxSelectForUpdateFuture;
import org.apache.ignite.internal.processors.cache.distributed.near.TxTopologyVersionFuture;
import org.apache.ignite.internal.processors.cache.mvcc.MvccQueryTracker;
import org.apache.ignite.internal.processors.cache.mvcc.MvccSnapshot;
import org.apache.ignite.internal.processors.cache.mvcc.MvccUtils;
import org.apache.ignite.internal.processors.cache.persistence.CacheDataRow;
import org.apache.ignite.internal.processors.cache.persistence.tree.io.PageIO;
import org.apache.ignite.internal.processors.cache.query.CacheQueryPartitionInfo;
import org.apache.ignite.internal.processors.cache.query.GridCacheQueryManager;
import org.apache.ignite.internal.processors.cache.query.GridCacheQueryMarshallable;
import org.apache.ignite.internal.processors.cache.query.GridCacheTwoStepQuery;
import org.apache.ignite.internal.processors.cache.query.IgniteQueryErrorCode;
import org.apache.ignite.internal.processors.cache.query.QueryTable;
import org.apache.ignite.internal.processors.cache.query.SqlFieldsQueryEx;
import org.apache.ignite.internal.processors.query.CacheQueryObjectValueContext;
import org.apache.ignite.internal.processors.query.GridQueryCacheObjectsIterator;
import org.apache.ignite.internal.processors.query.GridQueryCancel;
import org.apache.ignite.internal.processors.query.GridQueryFieldMetadata;
import org.apache.ignite.internal.processors.query.GridQueryFieldsResult;
import org.apache.ignite.internal.processors.query.GridQueryFieldsResultAdapter;
import org.apache.ignite.internal.processors.query.GridQueryIndexing;
import org.apache.ignite.internal.processors.query.GridQueryRowCacheCleaner;
import org.apache.ignite.internal.processors.query.GridQueryTypeDescriptor;
import org.apache.ignite.internal.processors.query.GridRunningQueryInfo;
import org.apache.ignite.internal.processors.query.IgniteSQLException;
import org.apache.ignite.internal.processors.query.NestedTxMode;
import org.apache.ignite.internal.processors.query.QueryField;
import org.apache.ignite.internal.processors.query.QueryIndexDescriptorImpl;
import org.apache.ignite.internal.processors.query.QueryUtils;
import org.apache.ignite.internal.processors.query.SqlClientContext;
import org.apache.ignite.internal.processors.query.UpdateSourceIterator;
import org.apache.ignite.internal.processors.query.h2.database.H2RowFactory;
import org.apache.ignite.internal.processors.query.h2.database.H2TreeIndex;
import org.apache.ignite.internal.processors.query.h2.database.io.H2ExtrasInnerIO;
import org.apache.ignite.internal.processors.query.h2.database.io.H2ExtrasLeafIO;
import org.apache.ignite.internal.processors.query.h2.database.io.H2InnerIO;
import org.apache.ignite.internal.processors.query.h2.database.io.H2LeafIO;
import org.apache.ignite.internal.processors.query.h2.database.io.H2MvccInnerIO;
import org.apache.ignite.internal.processors.query.h2.database.io.H2MvccLeafIO;
import org.apache.ignite.internal.processors.query.h2.ddl.DdlStatementsProcessor;
import org.apache.ignite.internal.processors.query.h2.dml.DmlUtils;
import org.apache.ignite.internal.processors.query.h2.dml.UpdatePlan;
import org.apache.ignite.internal.processors.query.h2.opt.GridH2DefaultTableEngine;
import org.apache.ignite.internal.processors.query.h2.opt.GridH2IndexBase;
import org.apache.ignite.internal.processors.query.h2.opt.GridH2PlainRowFactory;
import org.apache.ignite.internal.processors.query.h2.opt.GridH2QueryContext;
import org.apache.ignite.internal.processors.query.h2.opt.GridH2Row;
import org.apache.ignite.internal.processors.query.h2.opt.GridH2RowDescriptor;
import org.apache.ignite.internal.processors.query.h2.opt.GridH2Table;
import org.apache.ignite.internal.processors.query.h2.sql.GridSqlAlias;
import org.apache.ignite.internal.processors.query.h2.sql.GridSqlAst;
import org.apache.ignite.internal.processors.query.h2.sql.GridSqlQuery;
import org.apache.ignite.internal.processors.query.h2.sql.GridSqlQueryParser;
import org.apache.ignite.internal.processors.query.h2.sql.GridSqlQuerySplitter;
import org.apache.ignite.internal.processors.query.h2.sql.GridSqlStatement;
<<<<<<< HEAD
import org.apache.ignite.internal.processors.query.h2.sql.GridSqlTable;
import org.apache.ignite.internal.processors.query.h2.twostep.GridMapQueryExecutor;
import org.apache.ignite.internal.processors.query.h2.twostep.GridReduceQueryExecutor;
import org.apache.ignite.internal.processors.query.h2.twostep.MapQueryLazyWorker;
import org.apache.ignite.internal.processors.query.h2.twostep.msg.GridH2QueryRequest;
=======
import org.apache.ignite.internal.processors.query.h2.sys.SqlSystemTableEngine;
import org.apache.ignite.internal.processors.query.h2.sys.view.SqlSystemViewNodes;
import org.apache.ignite.internal.processors.query.h2.twostep.GridMapQueryExecutor;
import org.apache.ignite.internal.processors.query.h2.twostep.GridReduceQueryExecutor;
import org.apache.ignite.internal.processors.query.h2.twostep.MapQueryLazyWorker;
import org.apache.ignite.internal.processors.query.h2.sys.view.SqlSystemView;
>>>>>>> 8bbcda35
import org.apache.ignite.internal.processors.query.schema.SchemaIndexCacheVisitor;
import org.apache.ignite.internal.processors.query.schema.SchemaIndexCacheVisitorClosure;
import org.apache.ignite.internal.processors.query.schema.SchemaIndexCacheVisitorImpl;
import org.apache.ignite.internal.processors.timeout.GridTimeoutProcessor;
import org.apache.ignite.internal.sql.SqlParseException;
import org.apache.ignite.internal.sql.SqlParser;
import org.apache.ignite.internal.sql.SqlStrictParseException;
import org.apache.ignite.internal.sql.command.SqlAlterTableCommand;
import org.apache.ignite.internal.sql.command.SqlAlterUserCommand;
import org.apache.ignite.internal.sql.command.SqlBeginTransactionCommand;
import org.apache.ignite.internal.sql.command.SqlBulkLoadCommand;
import org.apache.ignite.internal.sql.command.SqlCommand;
import org.apache.ignite.internal.sql.command.SqlCommitTransactionCommand;
import org.apache.ignite.internal.sql.command.SqlCreateIndexCommand;
import org.apache.ignite.internal.sql.command.SqlCreateUserCommand;
import org.apache.ignite.internal.sql.command.SqlDropIndexCommand;
import org.apache.ignite.internal.sql.command.SqlDropUserCommand;
import org.apache.ignite.internal.sql.command.SqlRollbackTransactionCommand;
import org.apache.ignite.internal.sql.command.SqlSetStreamingCommand;
import org.apache.ignite.internal.util.GridBoundedConcurrentLinkedHashMap;
import org.apache.ignite.internal.util.GridEmptyCloseableIterator;
import org.apache.ignite.internal.util.GridSpinBusyLock;
import org.apache.ignite.internal.util.lang.GridCloseableIterator;
import org.apache.ignite.internal.util.lang.GridPlainRunnable;
import org.apache.ignite.internal.util.lang.IgniteInClosure2X;
import org.apache.ignite.internal.util.typedef.F;
import org.apache.ignite.internal.util.typedef.internal.CU;
import org.apache.ignite.internal.util.typedef.internal.LT;
import org.apache.ignite.internal.util.typedef.internal.SB;
import org.apache.ignite.internal.util.typedef.internal.U;
import org.apache.ignite.lang.IgniteBiClosure;
import org.apache.ignite.lang.IgniteBiTuple;
import org.apache.ignite.lang.IgniteFuture;
import org.apache.ignite.lang.IgniteInClosure;
import org.apache.ignite.lang.IgniteUuid;
import org.apache.ignite.marshaller.Marshaller;
import org.apache.ignite.marshaller.jdk.JdkMarshaller;
import org.apache.ignite.plugin.extensions.communication.Message;
import org.apache.ignite.resources.LoggerResource;
import org.apache.ignite.spi.indexing.IndexingQueryFilter;
import org.apache.ignite.spi.indexing.IndexingQueryFilterImpl;
import org.h2.api.ErrorCode;
import org.h2.api.JavaObjectSerializer;
import org.h2.command.Prepared;
import org.h2.command.dml.NoOperation;
import org.h2.engine.Session;
import org.h2.engine.SysProperties;
import org.h2.index.Index;
import org.h2.jdbc.JdbcStatement;
import org.h2.server.web.WebServer;
import org.h2.table.IndexColumn;
import org.h2.tools.Server;
import org.h2.util.JdbcUtils;
import org.jetbrains.annotations.NotNull;
import org.jetbrains.annotations.Nullable;

import static org.apache.ignite.IgniteSystemProperties.IGNITE_H2_DEBUG_CONSOLE;
import static org.apache.ignite.IgniteSystemProperties.IGNITE_H2_DEBUG_CONSOLE_PORT;
import static org.apache.ignite.IgniteSystemProperties.IGNITE_H2_INDEXING_CACHE_CLEANUP_PERIOD;
import static org.apache.ignite.IgniteSystemProperties.IGNITE_H2_INDEXING_CACHE_THREAD_USAGE_TIMEOUT;
import static org.apache.ignite.IgniteSystemProperties.getInteger;
import static org.apache.ignite.IgniteSystemProperties.getString;
import static org.apache.ignite.internal.processors.cache.mvcc.MvccUtils.checkActive;
import static org.apache.ignite.internal.processors.cache.mvcc.MvccUtils.mvccEnabled;
import static org.apache.ignite.internal.processors.cache.mvcc.MvccUtils.tx;
import static org.apache.ignite.internal.processors.cache.mvcc.MvccUtils.txStart;
import static org.apache.ignite.internal.processors.cache.query.GridCacheQueryType.SQL;
import static org.apache.ignite.internal.processors.cache.query.GridCacheQueryType.SQL_FIELDS;
import static org.apache.ignite.internal.processors.cache.query.GridCacheQueryType.TEXT;
import static org.apache.ignite.internal.processors.query.QueryUtils.KEY_FIELD_NAME;
import static org.apache.ignite.internal.processors.query.QueryUtils.VAL_FIELD_NAME;
import static org.apache.ignite.internal.processors.query.QueryUtils.VER_FIELD_NAME;
import static org.apache.ignite.internal.processors.query.h2.PreparedStatementEx.INVOLVED_CACHES;
import static org.apache.ignite.internal.processors.query.h2.opt.DistributedJoinMode.OFF;
import static org.apache.ignite.internal.processors.query.h2.opt.DistributedJoinMode.distributedJoinMode;
import static org.apache.ignite.internal.processors.query.h2.opt.GridH2QueryType.LOCAL;
import static org.apache.ignite.internal.processors.query.h2.opt.GridH2QueryType.PREPARE;

/**
 * Indexing implementation based on H2 database engine. In this implementation main query language is SQL,
 * fulltext indexing can be performed using Lucene.
 * <p>
 * For each registered {@link GridQueryTypeDescriptor} this SPI will create respective SQL table with
 * {@code '_key'} and {@code '_val'} fields for key and value, and fields from
 * {@link GridQueryTypeDescriptor#fields()}.
 * For each table it will create indexes declared in {@link GridQueryTypeDescriptor#indexes()}.
 */
public class IgniteH2Indexing implements GridQueryIndexing {
    /** A pattern for commands having internal implementation in Ignite. */
    public static final Pattern INTERNAL_CMD_RE = Pattern.compile(
        "^(create|drop)\\s+index|^alter\\s+table|^copy|^set|^begin|^commit|^rollback|^(create|alter|drop)\\s+user",
        Pattern.CASE_INSENSITIVE);

    /*
     * Register IO for indexes.
     */
    static {
        PageIO.registerH2(H2InnerIO.VERSIONS, H2LeafIO.VERSIONS, H2MvccInnerIO.VERSIONS, H2MvccLeafIO.VERSIONS);
        H2ExtrasInnerIO.register();
        H2ExtrasLeafIO.register();

        // Initialize system properties for H2.
        System.setProperty("h2.objectCache", "false");
        System.setProperty("h2.serializeJavaObject", "false");
        System.setProperty("h2.objectCacheMaxPerElementSize", "0"); // Avoid ValueJavaObject caching.
        System.setProperty("h2.optimizeTwoEquals", "false"); // Makes splitter fail on subqueries in WHERE.
    }

    /** Default DB options. */
    private static final String DB_OPTIONS = ";LOCK_MODE=3;MULTI_THREADED=1;DB_CLOSE_ON_EXIT=FALSE" +
        ";DEFAULT_LOCK_TIMEOUT=10000;FUNCTIONS_IN_SCHEMA=true;OPTIMIZE_REUSE_RESULTS=0;QUERY_CACHE_SIZE=0" +
        ";RECOMPILE_ALWAYS=1;MAX_OPERATION_MEMORY=0;NESTED_JOINS=0;BATCH_JOINS=1" +
        ";ROW_FACTORY=\"" + GridH2PlainRowFactory.class.getName() + "\"" +
        ";DEFAULT_TABLE_ENGINE=" + GridH2DefaultTableEngine.class.getName();

        // Uncomment this setting to get debug output from H2 to sysout.
//        ";TRACE_LEVEL_SYSTEM_OUT=3";

    /** Dummy metadata for update result. */
    public static final List<GridQueryFieldMetadata> UPDATE_RESULT_META = Collections.<GridQueryFieldMetadata>
        singletonList(new H2SqlFieldMetadata(null, null, "UPDATED", Long.class.getName()));

    /** */
    private static final int TWO_STEP_QRY_CACHE_SIZE = 1024;

    /** The period of clean up the statement cache. */
    private final Long CLEANUP_STMT_CACHE_PERIOD = Long.getLong(IGNITE_H2_INDEXING_CACHE_CLEANUP_PERIOD, 10_000);

    /** The period of clean up the {@link #conns}. */
    @SuppressWarnings("FieldCanBeLocal")
    private final Long CLEANUP_CONNECTIONS_PERIOD = 2000L;

    /** The timeout to remove entry from the statement cache if the thread doesn't perform any queries. */
    private final Long STATEMENT_CACHE_THREAD_USAGE_TIMEOUT =
        Long.getLong(IGNITE_H2_INDEXING_CACHE_THREAD_USAGE_TIMEOUT, 600 * 1000);

    /** */
    private GridTimeoutProcessor.CancelableTask stmtCacheCleanupTask;

    /** */
    private GridTimeoutProcessor.CancelableTask connCleanupTask;

    /** Logger. */
    @LoggerResource
    private IgniteLogger log;

    /** Node ID. */
    private UUID nodeId;

    /** */
    private Marshaller marshaller;

    /** Collection of schemaNames and registered tables. */
    private final ConcurrentMap<String, H2Schema> schemas = new ConcurrentHashMap<>();

    /** */
    private String dbUrl = "jdbc:h2:mem:";

    /** */
    // TODO https://issues.apache.org/jira/browse/IGNITE-9062
    private final ConcurrentMap<Thread, H2ConnectionWrapper> conns = new ConcurrentHashMap<>();

    /** */
    private GridMapQueryExecutor mapQryExec;

    /** */
    private GridReduceQueryExecutor rdcQryExec;

    /** Cache name -> schema name */
    private final Map<String, String> cacheName2schema = new ConcurrentHashMap<>();

    /** */
    private AtomicLong qryIdGen;

    /** */
    private GridSpinBusyLock busyLock;

    /** */
    private final Object schemaMux = new Object();

    /** */
    private final ConcurrentMap<Long, GridRunningQueryInfo> runs = new ConcurrentHashMap<>();

    /** Row cache. */
    private final H2RowCacheRegistry rowCache = new H2RowCacheRegistry();

    /** */
<<<<<<< HEAD
    // TODO https://issues.apache.org/jira/browse/IGNITE-9062
    private final ThreadLocal<ObjectPool<H2ConnectionWrapper>> connectionPool = new ThreadLocal<ObjectPool<H2ConnectionWrapper>>() {
        @Override
        protected ObjectPool<H2ConnectionWrapper> initialValue() {
            return new ObjectPool<>(IgniteH2Indexing.this::createConnection, 5);
        }
    };

    private H2ConnectionWrapper createConnection() {
        try {
            return new H2ConnectionWrapper(DriverManager.getConnection(dbUrl));
        } catch (SQLException e) {
            throw new IgniteSQLException("Failed to initialize DB connection: " + dbUrl, e);
        }
    }

    /** */
    // TODO https://issues.apache.org/jira/browse/IGNITE-9062
    private final ThreadLocal<ObjectPool.Reusable<H2ConnectionWrapper>> connCache = new ThreadLocal<ObjectPool.Reusable<H2ConnectionWrapper>>() {
        @Nullable @Override public ObjectPool.Reusable<H2ConnectionWrapper> get() {
            ObjectPool.Reusable<H2ConnectionWrapper> reusable = super.get();
=======
    private final ThreadLocal<H2ConnectionWrapper> connCache = new ThreadLocal<H2ConnectionWrapper>() {
        @Override public H2ConnectionWrapper get() {
            H2ConnectionWrapper c = super.get();
>>>>>>> 8bbcda35

            boolean reconnect = true;

            try {
                reconnect = reusable == null || reusable.object().connection().isClosed();
            }
            catch (SQLException e) {
                U.warn(log, "Failed to check connection status.", e);
            }

            if (reconnect) {
                reusable = initialValue();

                set(reusable);
            }

            return reusable;
        }

<<<<<<< HEAD
        @Override protected ObjectPool.Reusable<H2ConnectionWrapper> initialValue() {
            ObjectPool<H2ConnectionWrapper> pool = connectionPool.get();
=======
        @Override protected H2ConnectionWrapper initialValue() {
            Connection c;
>>>>>>> 8bbcda35

            ObjectPool.Reusable<H2ConnectionWrapper> reusableConnection = pool.borrow();

            conns.put(Thread.currentThread(), reusableConnection.object());

            return reusableConnection;
        }
    };

    /** */
    protected volatile GridKernalContext ctx;

    /** Cache object value context. */
    protected CacheQueryObjectValueContext valCtx;

    /** */
    private DmlStatementsProcessor dmlProc;

    /** */
    private DdlStatementsProcessor ddlProc;

    /** */
    private final ConcurrentMap<QueryTable, GridH2Table> dataTables = new ConcurrentHashMap<>();

    /** */
    private final GridBoundedConcurrentLinkedHashMap<H2TwoStepCachedQueryKey, H2TwoStepCachedQuery> twoStepCache =
        new GridBoundedConcurrentLinkedHashMap<>(TWO_STEP_QRY_CACHE_SIZE);

    /** */
    private final IgniteInClosure<? super IgniteInternalFuture<?>> logger = new IgniteInClosure<IgniteInternalFuture<?>>() {
        @Override public void apply(IgniteInternalFuture<?> fut) {
            try {
                fut.get();
            }
            catch (IgniteCheckedException e) {
                U.error(log, e.getMessage(), e);
            }
        }
    };

    /** H2 JDBC connection for INFORMATION_SCHEMA. Holds H2 open until node is stopped. */
    private Connection sysConn;

    /**
     * @return Kernal context.
     */
    public GridKernalContext kernalContext() {
        return ctx;
    }

    /**
     * @param schema Schema.
     * @return Connection.
     */
    public Connection connectionForSchema(String schema) {
        try {
            return connectionForThread(schema);
        }
        catch (IgniteCheckedException e) {
            throw new IgniteException(e);
        }
    }

    /**
     * @return H2 JDBC connection to INFORMATION_SCHEMA.
     */
    private Connection systemConnection() {
        assert Thread.holdsLock(schemaMux);

        if (sysConn == null) {
            try {
                sysConn = DriverManager.getConnection(dbUrl);

                sysConn.setSchema("INFORMATION_SCHEMA");
            }
            catch (SQLException e) {
                throw new IgniteSQLException("Failed to initialize system DB connection: " + dbUrl, e);
            }
        }

        return sysConn;
    }

    /**
     * @param c Connection.
     * @param sql SQL.
     * @return <b>Cached</b> prepared statement.
     */
    @SuppressWarnings("ConstantConditions")
    @Nullable private PreparedStatement cachedStatement(Connection c, String sql) {
        try {
            return prepareStatement(c, sql, true, true);
        }
        catch (SQLException e) {
            // We actually don't except anything SQL related here as we're supposed to work with cache only.
            throw new AssertionError(e);
        }
    }

    /**
     * @param c Connection.
     * @param sql SQL.
     * @param useStmtCache If {@code true} uses statement cache.
     * @return Prepared statement.
     * @throws SQLException If failed.
     */
    @SuppressWarnings("ConstantConditions")
    @NotNull public PreparedStatement prepareStatement(Connection c, String sql, boolean useStmtCache)
        throws SQLException {
        return prepareStatement(c, sql, useStmtCache, false);
    }

    /**
     * @param c Connection.
     * @param sql SQL.
     * @param useStmtCache If {@code true} uses statement cache.
     * @param cachedOnly Whether parsing should be avoided if statement has not been found in cache.
     * @return Prepared statement.
     * @throws SQLException If failed.
     */
    @Nullable private PreparedStatement prepareStatement(Connection c, String sql, boolean useStmtCache,
        boolean cachedOnly) throws SQLException {
        // We can't avoid parsing and avoid using cache at the same time.
        assert useStmtCache || !cachedOnly;

        if (useStmtCache) {
            H2StatementCache cache = getStatementsCacheForCurrentThread();

            H2CachedStatementKey key = new H2CachedStatementKey(c.getSchema(), sql);

            PreparedStatement stmt = cache.get(key);

            if (stmt != null && !stmt.isClosed() && !stmt.unwrap(JdbcStatement.class).isCancelled() &&
                !GridSqlQueryParser.prepared(stmt).needRecompile()) {
                assert stmt.getConnection() == c;

                return stmt;
            }

            if (cachedOnly)
                return null;

            cache.put(key, stmt = PreparedStatementExImpl.wrap(prepare0(c, sql)));

            return stmt;
        }
        else
            return prepare0(c, sql);
    }

    /**
     * Prepare statement.
     *
     * @param c Connection.
     * @param sql SQL.
     * @return Prepared statement.
     * @throws SQLException If failed.
     */
    private PreparedStatement prepare0(Connection c, String sql) throws SQLException {
        boolean insertHack = GridH2Table.insertHackRequired(sql);

        if (insertHack) {
            GridH2Table.insertHack(true);

            try {
                return c.prepareStatement(sql, ResultSet.TYPE_SCROLL_INSENSITIVE, ResultSet.CONCUR_READ_ONLY);
            }
            finally {
                GridH2Table.insertHack(false);
            }
        }
        else
            return c.prepareStatement(sql, ResultSet.TYPE_SCROLL_INSENSITIVE, ResultSet.CONCUR_READ_ONLY);
    }

    /**
     * @return {@link H2StatementCache} associated with current thread.
     */
    @NotNull private H2StatementCache getStatementsCacheForCurrentThread() {
        H2StatementCache statementCache = connCache.get().object().statementCache();

        statementCache.updateLastUsage();

        return statementCache;
    }

    /** {@inheritDoc} */
    @Override public PreparedStatement prepareNativeStatement(String schemaName, String sql) {
        Connection conn = connectionForSchema(schemaName);

        return prepareStatementAndCaches(conn, sql);
    }

    /**
     * Gets DB connection.
     *
     * @param schema Whether to set schema for connection or not.
     * @return DB connection.
     * @throws IgniteCheckedException In case of error.
     */
    private Connection connectionForThread(@Nullable String schema) throws IgniteCheckedException {
        H2ConnectionWrapper c = connCache.get().object();

        if (c == null)
            throw new IgniteCheckedException("Failed to get DB connection for thread (check log for details).");

        if (schema != null && !F.eq(c.schema(), schema)) {
            Statement stmt = null;

            try {
                stmt = c.connection().createStatement();

                stmt.executeUpdate("SET SCHEMA " + H2Utils.withQuotes(schema));

                if (log.isDebugEnabled())
                    log.debug("Set schema: " + schema);

                c.schema(schema);
            }
            catch (SQLException e) {
                throw new IgniteSQLException("Failed to set schema for DB connection for thread [schema=" +
                    schema + "]", e);
            }
            finally {
                U.close(stmt, log);
            }
        }

        return c.connection();
    }

    /**
     * Creates DB schema if it has not been created yet.
     *
     * @param schema Schema name.
     * @throws IgniteCheckedException If failed to create db schema.
     */
    private void createSchema(String schema) throws IgniteCheckedException {
        executeSystemStatement("CREATE SCHEMA IF NOT EXISTS " + H2Utils.withQuotes(schema));

        if (log.isDebugEnabled())
            log.debug("Created H2 schema for index database: " + schema);
    }

    /**
     * Creates DB schema if it has not been created yet.
     *
     * @param schema Schema name.
     * @throws IgniteCheckedException If failed to create db schema.
     */
    private void dropSchema(String schema) throws IgniteCheckedException {
        executeSystemStatement("DROP SCHEMA IF EXISTS " + H2Utils.withQuotes(schema));

        if (log.isDebugEnabled())
            log.debug("Dropped H2 schema for index database: " + schema);
    }

    /**
     * @param schema Schema
     * @param sql SQL statement.
     * @throws IgniteCheckedException If failed.
     */
    public void executeStatement(String schema, String sql) throws IgniteCheckedException {
        Statement stmt = null;

        try {
            Connection c = connectionForThread(schema);

            stmt = c.createStatement();

            stmt.executeUpdate(sql);
        }
        catch (SQLException e) {
            onSqlException();

            throw new IgniteSQLException("Failed to execute statement: " + sql, e);
        }
        finally {
            U.close(stmt, log);
        }
    }

    /**
     * Execute statement on H2 INFORMATION_SCHEMA.
     * @param sql SQL statement.
     */
    public void executeSystemStatement(String sql) {
        assert Thread.holdsLock(schemaMux);

        Statement stmt = null;

        try {
            stmt = systemConnection().createStatement();

            stmt.executeUpdate(sql);
        }
        catch (SQLException e) {
            onSqlException();

            throw new IgniteSQLException("Failed to execute statement: " + sql, e);
        }
        finally {
            U.close(stmt, log);
        }
    }

    /**
     * Binds object to prepared statement.
     *
     * @param stmt SQL statement.
     * @param idx Index.
     * @param obj Value to store.
     * @throws IgniteCheckedException If failed.
     */
    private void bindObject(PreparedStatement stmt, int idx, @Nullable Object obj) throws IgniteCheckedException {
        try {
            if (obj == null)
                stmt.setNull(idx, Types.VARCHAR);
            else if (obj instanceof BigInteger)
                stmt.setObject(idx, obj, Types.JAVA_OBJECT);
            else if (obj instanceof BigDecimal)
                stmt.setObject(idx, obj, Types.DECIMAL);
            else
                stmt.setObject(idx, obj);
        }
        catch (SQLException e) {
            throw new IgniteCheckedException("Failed to bind parameter [idx=" + idx + ", obj=" + obj + ", stmt=" +
                stmt + ']', e);
        }
    }

    /**
     * Handles SQL exception.
     */
    private void onSqlException() {
        Connection conn = connCache.get().object().connection();

        connCache.set(null);

        if (conn != null) {
            conns.remove(Thread.currentThread());

            // Reset connection to receive new one at next call.
            U.close(conn, log);
        }
    }

    /** {@inheritDoc} */
    @Override public void store(GridCacheContext cctx,
        GridQueryTypeDescriptor type,
        CacheDataRow row,
        @Nullable CacheDataRow prevRow,
        boolean prevRowAvailable) throws IgniteCheckedException
    {
        String cacheName = cctx.name();

        H2TableDescriptor tbl = tableDescriptor(schema(cacheName), cacheName, type.name());

        if (tbl == null)
            return; // Type was rejected.

        tbl.table().update(row, prevRow,  prevRowAvailable);

        if (tbl.luceneIndex() != null) {
            long expireTime = row.expireTime();

            if (expireTime == 0L)
                expireTime = Long.MAX_VALUE;

            tbl.luceneIndex().store(row.key(), row.value(), row.version(), expireTime);
        }
    }

    /** {@inheritDoc} */
    @Override public void remove(GridCacheContext cctx, GridQueryTypeDescriptor type, CacheDataRow row)
        throws IgniteCheckedException
    {
        if (log.isDebugEnabled()) {
            log.debug("Removing key from cache query index [locId=" + nodeId +
                ", key=" + row.key() +
                ", val=" + row.value() + ']');
        }

        String cacheName = cctx.name();

        H2TableDescriptor tbl = tableDescriptor(schema(cacheName), cacheName, type.name());

        if (tbl == null)
            return;

        if (tbl.table().remove(row)) {
            if (tbl.luceneIndex() != null)
                tbl.luceneIndex().remove(row.key());
        }
    }

    /**
     * Drops table form h2 database and clear all related indexes (h2 text, lucene).
     *
     * @param tbl Table to unregister.
     * @throws IgniteCheckedException If failed to unregister.
     */
    private void dropTable(H2TableDescriptor tbl) throws IgniteCheckedException {
        assert tbl != null;

        if (log.isDebugEnabled())
            log.debug("Removing query index table: " + tbl.fullTableName());

        Connection c = connectionForThread(tbl.schemaName());

        Statement stmt = null;

        try {
            stmt = c.createStatement();

            String sql = "DROP TABLE IF EXISTS " + tbl.fullTableName();

            if (log.isDebugEnabled())
                log.debug("Dropping database index table with SQL: " + sql);

            stmt.executeUpdate(sql);
        }
        catch (SQLException e) {
            onSqlException();

            throw new IgniteSQLException("Failed to drop database index table [type=" + tbl.type().name() +
                ", table=" + tbl.fullTableName() + "]", IgniteQueryErrorCode.TABLE_DROP_FAILED, e);
        }
        finally {
            U.close(stmt, log);
        }
    }

    /**
     * Add initial user index.
     *
     * @param schemaName Schema name.
     * @param desc Table descriptor.
     * @param h2Idx User index.
     * @throws IgniteCheckedException If failed.
     */
    private void addInitialUserIndex(String schemaName, H2TableDescriptor desc, GridH2IndexBase h2Idx)
        throws IgniteCheckedException {
        GridH2Table h2Tbl = desc.table();

        h2Tbl.proposeUserIndex(h2Idx);

        try {
            String sql = H2Utils.indexCreateSql(desc.fullTableName(), h2Idx, false);

            executeSql(schemaName, sql);
        }
        catch (Exception e) {
            // Rollback and re-throw.
            h2Tbl.rollbackUserIndex(h2Idx.getName());

            throw e;
        }
    }

    /** {@inheritDoc} */
    @Override public void dynamicIndexCreate(final String schemaName, final String tblName,
        final QueryIndexDescriptorImpl idxDesc, boolean ifNotExists, SchemaIndexCacheVisitor cacheVisitor)
        throws IgniteCheckedException {
        // Locate table.
        H2Schema schema = schemas.get(schemaName);

        H2TableDescriptor desc = (schema != null ? schema.tableByName(tblName) : null);

        if (desc == null)
            throw new IgniteCheckedException("Table not found in internal H2 database [schemaName=" + schemaName +
                ", tblName=" + tblName + ']');

        GridH2Table h2Tbl = desc.table();

        // Create index.
        final GridH2IndexBase h2Idx = desc.createUserIndex(idxDesc);

        h2Tbl.proposeUserIndex(h2Idx);

        try {
            // Populate index with existing cache data.
            final GridH2RowDescriptor rowDesc = h2Tbl.rowDescriptor();

            SchemaIndexCacheVisitorClosure clo = new SchemaIndexCacheVisitorClosure() {
                @Override public void apply(CacheDataRow row) throws IgniteCheckedException {
                    GridH2Row h2Row = rowDesc.createRow(row);

                    h2Idx.putx(h2Row);
                }
            };

            cacheVisitor.visit(clo);

            // At this point index is in consistent state, promote it through H2 SQL statement, so that cached
            // prepared statements are re-built.
            String sql = H2Utils.indexCreateSql(desc.fullTableName(), h2Idx, ifNotExists);

            executeSql(schemaName, sql);
        }
        catch (Exception e) {
            // Rollback and re-throw.
            h2Tbl.rollbackUserIndex(h2Idx.getName());

            throw e;
        }
    }

    /** {@inheritDoc} */
    @SuppressWarnings("SynchronizationOnLocalVariableOrMethodParameter")
    @Override public void dynamicIndexDrop(final String schemaName, String idxName, boolean ifExists)
        throws IgniteCheckedException{
        String sql = H2Utils.indexDropSql(schemaName, idxName, ifExists);

        executeSql(schemaName, sql);
    }

    /** {@inheritDoc} */
    @Override public void dynamicAddColumn(String schemaName, String tblName, List<QueryField> cols,
        boolean ifTblExists, boolean ifColNotExists) throws IgniteCheckedException {
        // Locate table.
        H2Schema schema = schemas.get(schemaName);

        H2TableDescriptor desc = (schema != null ? schema.tableByName(tblName) : null);

        if (desc == null) {
            if (!ifTblExists)
                throw new IgniteCheckedException("Table not found in internal H2 database [schemaName=" + schemaName +
                    ", tblName=" + tblName + ']');
            else
                return;
        }

        desc.table().addColumns(cols, ifColNotExists);

        clearCachedQueries();
    }

    /** {@inheritDoc} */
    @Override public void dynamicDropColumn(String schemaName, String tblName, List<String> cols, boolean ifTblExists,
        boolean ifColExists) throws IgniteCheckedException {
        // Locate table.
        H2Schema schema = schemas.get(schemaName);

        H2TableDescriptor desc = (schema != null ? schema.tableByName(tblName) : null);

        if (desc == null) {
            if (!ifTblExists)
                throw new IgniteCheckedException("Table not found in internal H2 database [schemaName=" + schemaName +
                    ",tblName=" + tblName + ']');
            else
                return;
        }

        desc.table().dropColumns(cols, ifColExists);

        clearCachedQueries();
    }

    /**
     * Execute DDL command.
     *
     * @param schemaName Schema name.
     * @param sql SQL.
     * @throws IgniteCheckedException If failed.
     */
    private void executeSql(String schemaName, String sql) throws IgniteCheckedException {
        try {
            Connection conn = connectionForSchema(schemaName);

            try (PreparedStatement stmt = prepareStatement(conn, sql, false)) {
                stmt.execute();
            }
        }
        catch (Exception e) {
            throw new IgniteCheckedException("Failed to execute SQL statement on internal H2 database: " + sql, e);
        }
    }

    /**
     * Create sorted index.
     *
     * @param name Index name,
     * @param tbl Table.
     * @param pk Primary key flag.
     * @param cols Columns.
     * @param inlineSize Index inline size.
     * @return Index.
     */
    GridH2IndexBase createSortedIndex(String name, GridH2Table tbl, boolean pk, List<IndexColumn> cols,
        int inlineSize) {
        try {
            GridCacheContext cctx = tbl.cache();

            if (log.isDebugEnabled())
                log.debug("Creating cache index [cacheId=" + cctx.cacheId() + ", idxName=" + name + ']');

            final int segments = tbl.rowDescriptor().context().config().getQueryParallelism();

            H2RowCache cache = rowCache.forGroup(cctx.groupId());

            return new H2TreeIndex(cctx, cache, tbl, name, pk, cols, inlineSize, segments);
        }
        catch (IgniteCheckedException e) {
            throw new IgniteException(e);
        }
    }

    /** {@inheritDoc} */
    @SuppressWarnings("unchecked")
    @Override public <K, V> GridCloseableIterator<IgniteBiTuple<K, V>> queryLocalText(String schemaName,
        String cacheName, String qry, String typeName, IndexingQueryFilter filters) throws IgniteCheckedException {
        H2TableDescriptor tbl = tableDescriptor(schemaName, cacheName, typeName);

        if (tbl != null && tbl.luceneIndex() != null) {
            GridRunningQueryInfo run = new GridRunningQueryInfo(qryIdGen.incrementAndGet(), qry, TEXT, schemaName,
                U.currentTimeMillis(), null, true);

            try {
                runs.put(run.id(), run);

                return tbl.luceneIndex().query(qry.toUpperCase(), filters);
            }
            finally {
                runs.remove(run.id());
            }
        }

        return new GridEmptyCloseableIterator<>();
    }

    /**
     * Queries individual fields (generally used by JDBC drivers).
     *
     * @param schemaName Schema name.
     * @param qry Query.
     * @param params Query parameters.
     * @param filter Cache name and key filter.
     * @param enforceJoinOrder Enforce join order of tables in the query.
     * @param startTx Start transaction flag.
     * @param timeout Query timeout in milliseconds.
     * @param cancel Query cancel.
     * @return Query result.
     * @throws IgniteCheckedException If failed.
     */
    @SuppressWarnings("unchecked")
    public GridQueryFieldsResult queryLocalSqlFields(String schemaName, String qry, @Nullable Collection<Object> params,
        IndexingQueryFilter filter, boolean enforceJoinOrder, boolean startTx, int timeout,
        GridQueryCancel cancel) throws IgniteCheckedException {
        return queryLocalSqlFields(schemaName, qry, params, filter, enforceJoinOrder, startTx, timeout, cancel, null);
    }

    /**
     * Queries individual fields (generally used by JDBC drivers).
     *
     * @param schemaName Schema name.
     * @param qry Query.
     * @param params Query parameters.
     * @param filter Cache name and key filter.
     * @param enforceJoinOrder Enforce join order of tables in the query.
     * @param startTx Start transaction flag.
     * @param timeout Query timeout in milliseconds.
     * @param cancel Query cancel.
     * @param mvccTracker Query tracker.
     * @return Query result.
     * @throws IgniteCheckedException If failed.
     */
    @SuppressWarnings("unchecked")
    GridQueryFieldsResult queryLocalSqlFields(final String schemaName, String qry,
        @Nullable final Collection<Object> params, final IndexingQueryFilter filter, boolean enforceJoinOrder,
        boolean startTx, int timeout, final GridQueryCancel cancel,
        MvccQueryTracker mvccTracker) throws IgniteCheckedException {

        GridNearTxLocal tx = null; boolean mvccEnabled = mvccEnabled(kernalContext());

        assert mvccEnabled || mvccTracker == null;

        try {
            final Connection conn = connectionForSchema(schemaName);

            H2Utils.setupConnection(conn, false, enforceJoinOrder);

            PreparedStatement stmt = preparedStatementWithParams(conn, qry, params, true);

            if (GridSqlQueryParser.checkMultipleStatements(stmt))
                throw new IgniteSQLException("Multiple statements queries are not supported for local queries");

            Prepared p = GridSqlQueryParser.prepared(stmt);

            if (DmlStatementsProcessor.isDmlStatement(p)) {
                SqlFieldsQuery fldsQry = new SqlFieldsQuery(qry);

                if (params != null)
                    fldsQry.setArgs(params.toArray());

                fldsQry.setEnforceJoinOrder(enforceJoinOrder);
                fldsQry.setTimeout(timeout, TimeUnit.MILLISECONDS);

                return dmlProc.updateSqlFieldsLocal(schemaName, conn, p, fldsQry, filter, cancel);
            }
            else if (DdlStatementsProcessor.isDdlStatement(p)) {
                throw new IgniteSQLException("DDL statements are supported for the whole cluster only.",
                    IgniteQueryErrorCode.UNSUPPORTED_OPERATION);
            }

            final GridH2QueryContext ctx = new GridH2QueryContext(nodeId, nodeId, 0, LOCAL)
                .filter(filter).distributedJoinMode(OFF);

            boolean forUpdate = GridSqlQueryParser.isForUpdateQuery(p);

            if (forUpdate && !mvccEnabled)
                throw new IgniteSQLException("SELECT FOR UPDATE query requires transactional " +
                    "cache with MVCC enabled.", IgniteQueryErrorCode.UNSUPPORTED_OPERATION);

            GridNearTxSelectForUpdateFuture sfuFut = null;

            if (mvccEnabled) {
                if (mvccTracker == null)
                    mvccTracker = mvccTracker(stmt, startTx);

                if (mvccTracker != null) {
                    ctx.mvccSnapshot(mvccTracker.snapshot());

                    if ((tx = checkActive(tx(this.ctx))) != null) {
                        int tm1 = (int)tx.remainingTime(), tm2 = timeout;

                        timeout = tm1 > 0 && tm2 > 0 ? Math.min(tm1, tm2) : Math.max(tm1, tm2);
                    }
                }

                if (forUpdate) {
                    if (mvccTracker == null)
                        throw new IgniteSQLException("SELECT FOR UPDATE query requires transactional " +
                            "cache with MVCC enabled.", IgniteQueryErrorCode.UNSUPPORTED_OPERATION);

                    GridSqlStatement stmt0 = new GridSqlQueryParser(false).parse(p);

                    qry = GridSqlQueryParser.rewriteQueryForUpdateIfNeeded(stmt0, forUpdate = tx != null);

                    stmt = preparedStatementWithParams(conn, qry, params, true);

                    if (forUpdate) {
                        GridCacheContext cctx = mvccTracker.context();

                        try {
                            if (tx.topologyVersionSnapshot() == null)
                                new TxTopologyVersionFuture(tx, cctx).get();
                        }
                        catch (Exception e) {
                            throw new IgniteSQLException("Failed to lock topology for SELECT FOR UPDATE query.", e);
                        }

                        sfuFut = new GridNearTxSelectForUpdateFuture(cctx, tx, timeout);

                        sfuFut.initLocal();
                    }
                }
            }

            List<GridQueryFieldMetadata> meta;

            try {
                meta = H2Utils.meta(stmt.getMetaData());

                if (forUpdate) {
                    assert meta.size() >= 1;

                    meta = meta.subList(0, meta.size() - 1);
                }
            }
            catch (SQLException e) {
                throw new IgniteCheckedException("Cannot prepare query metadata", e);
            }

            GridNearTxLocal tx0 = tx;
            MvccQueryTracker mvccTracker0 = mvccTracker;
            GridNearTxSelectForUpdateFuture sfuFut0 = sfuFut;
            PreparedStatement stmt0 = stmt;
            String qry0 = qry;
            int timeout0 = timeout;

            return new GridQueryFieldsResultAdapter(meta, null) {
                @Override public GridCloseableIterator<List<?>> iterator() throws IgniteCheckedException {
                    assert GridH2QueryContext.get() == null;

                    GridH2QueryContext.set(ctx);

                    GridRunningQueryInfo run = new GridRunningQueryInfo(qryIdGen.incrementAndGet(), qry0,
                        SQL_FIELDS, schemaName, U.currentTimeMillis(), cancel, true);

                    runs.putIfAbsent(run.id(), run);

                    try {
                        ResultSet rs = executeSqlQueryWithTimer(stmt0, conn, qry0, params, timeout0, cancel);

                        if (sfuFut0 != null) {
                            assert tx0.mvccSnapshot() != null;

                            ResultSetEnlistFuture enlistFut = ResultSetEnlistFuture.future(
                                IgniteH2Indexing.this.ctx.localNodeId(),
                                tx0.nearXidVersion(),
                                tx0.mvccSnapshot(),
                                tx0.threadId(),
                                IgniteUuid.randomUuid(),
                                -1,
                                null,
                                tx0,
                                timeout0,
                                sfuFut0.cache(),
                                rs
                            );

                            enlistFut.listen(new IgniteInClosure<IgniteInternalFuture<Long>>() {
                                @Override public void apply(IgniteInternalFuture<Long> fut) {
                                    if (fut.error() != null)
                                        sfuFut0.onResult(IgniteH2Indexing.this.ctx.localNodeId(), 0L, false, fut.error());
                                    else
                                        sfuFut0.onResult(IgniteH2Indexing.this.ctx.localNodeId(), fut.result(), false, null);
                                }
                            });

                            enlistFut.init();

                            try {
                                sfuFut0.get();

                                rs.beforeFirst();
                            }
                            catch (Exception e) {
                                U.closeQuiet(rs);

                                throw new IgniteSQLException("Failed to obtain locks on result of SELECT FOR UPDATE.",
                                    e);
                            }
                        }

                        return new H2FieldsIterator(rs, mvccTracker0, sfuFut0 != null);
                    }
                    catch (IgniteCheckedException | RuntimeException | Error e) {
                        try {
                            if (mvccTracker0 != null)
                                mvccTracker0.onDone();
                        }
                        catch (Exception e0) {
                            e.addSuppressed(e0);
                        }

                        throw e;
                    }
                    finally {
                        GridH2QueryContext.clearThreadLocal();

                        runs.remove(run.id());
                    }
                }
            };
        }
        catch (IgniteCheckedException | RuntimeException | Error e) {
            if (mvccEnabled && (tx != null || (tx = tx(ctx)) != null))
                tx.setRollbackOnly();

            throw e;
        }
    }

    /** {@inheritDoc} */
    @Override public long streamUpdateQuery(String schemaName, String qry,
        @Nullable Object[] params, IgniteDataStreamer<?, ?> streamer) throws IgniteCheckedException {
        final Connection conn = connectionForSchema(schemaName);

        final PreparedStatement stmt;

        try {
            stmt = prepareStatement(conn, qry, true);
        }
        catch (SQLException e) {
            throw new IgniteSQLException(e);
        }

        return dmlProc.streamUpdateQuery(schemaName, streamer, stmt, params);
    }

    /** {@inheritDoc} */
    @SuppressWarnings("ForLoopReplaceableByForEach")
    @Override public List<Long> streamBatchedUpdateQuery(String schemaName, String qry, List<Object[]> params,
        SqlClientContext cliCtx) throws IgniteCheckedException {
        if (cliCtx == null || !cliCtx.isStream()) {
            U.warn(log, "Connection is not in streaming mode.");

            return zeroBatchedStreamedUpdateResult(params.size());
        }

        final Connection conn = connectionForSchema(schemaName);

        final PreparedStatement stmt = prepareStatementAndCaches(conn, qry);

        if (GridSqlQueryParser.checkMultipleStatements(stmt))
            throw new IgniteSQLException("Multiple statements queries are not supported for streaming mode.",
                IgniteQueryErrorCode.UNSUPPORTED_OPERATION);

        checkStatementStreamable(stmt);

        Prepared p = GridSqlQueryParser.prepared(stmt);

        UpdatePlan plan = dmlProc.getPlanForStatement(schemaName, conn, p, null, true, null);

        IgniteDataStreamer<?, ?> streamer = cliCtx.streamerForCache(plan.cacheContext().name());

        assert streamer != null;

        List<Long> res = new ArrayList<>(params.size());

        for (int i = 0; i < params.size(); i++)
            res.add(dmlProc.streamUpdateQuery(schemaName, streamer, stmt, params.get(i)));

        return res;
    }

    /**
     * @param size Result size.
     * @return List of given size filled with 0Ls.
     */
    private static List<Long> zeroBatchedStreamedUpdateResult(int size) {
        Long[] res = new Long[size];

        Arrays.fill(res, 0L);

        return Arrays.asList(res);
    }

    /**
     * Prepares sql statement.
     *
     * @param conn Connection.
     * @param sql Sql.
     * @param params Params.
     * @param useStmtCache If {@code true} use stmt cache.
     * @return Prepared statement with set parameters.
     * @throws IgniteCheckedException If failed.
     */
    public PreparedStatement preparedStatementWithParams(Connection conn, String sql, Collection<Object> params,
        boolean useStmtCache) throws IgniteCheckedException {
        final PreparedStatement stmt;

        try {
            stmt = prepareStatement(conn, sql, useStmtCache);
        }
        catch (SQLException e) {
            throw new IgniteCheckedException("Failed to parse SQL query: " + sql, e);
        }

        bindParameters(stmt, params);

        return stmt;
    }

    /**
     * Executes sql query statement.
     *
     * @param conn Connection,.
     * @param stmt Statement.
     * @param timeoutMillis Query timeout.
     * @param cancel Query cancel.
     * @return Result.
     * @throws IgniteCheckedException If failed.
     */
    private ResultSet executeSqlQuery(final Connection conn, final PreparedStatement stmt,
        int timeoutMillis, @Nullable GridQueryCancel cancel) throws IgniteCheckedException {
        final MapQueryLazyWorker lazyWorker = MapQueryLazyWorker.currentWorker();

        if (cancel != null) {
            cancel.set(new Runnable() {
                @Override public void run() {
                    if (lazyWorker != null) {
                        lazyWorker.submit(new Runnable() {
                            @Override public void run() {
                                cancelStatement(stmt);
                            }
                        });
                    }
                    else
                        cancelStatement(stmt);
                }
            });
        }

        Session ses = H2Utils.session(conn);

        if (timeoutMillis > 0)
            ses.setQueryTimeout(timeoutMillis);

        if (lazyWorker != null)
            ses.setLazyQueryExecution(true);

        try {
            return stmt.executeQuery();
        }
        catch (SQLException e) {
            // Throw special exception.
            if (e.getErrorCode() == ErrorCode.STATEMENT_WAS_CANCELED)
                throw new QueryCancelledException();

            throw new IgniteCheckedException("Failed to execute SQL query. " + e.getMessage(), e);
        }
        finally {
            if (timeoutMillis > 0)
                ses.setQueryTimeout(0);

            if (lazyWorker != null)
                ses.setLazyQueryExecution(false);
        }
    }

    /**
     * Cancel prepared statement.
     *
     * @param stmt Statement.
     */
    private static void cancelStatement(PreparedStatement stmt) {
        try {
            stmt.cancel();
        }
        catch (SQLException ignored) {
            // No-op.
        }
    }

    /**
     * Executes sql query and prints warning if query is too slow..
     *
     * @param conn Connection,
     * @param sql Sql query.
     * @param params Parameters.
     * @param useStmtCache If {@code true} uses stmt cache.
     * @param timeoutMillis Query timeout.
     * @param cancel Query cancel.
     * @return Result.
     * @throws IgniteCheckedException If failed.
     */
    public ResultSet executeSqlQueryWithTimer(Connection conn, String sql, @Nullable Collection<Object> params,
        boolean useStmtCache, int timeoutMillis, @Nullable GridQueryCancel cancel) throws IgniteCheckedException {
        return executeSqlQueryWithTimer(preparedStatementWithParams(conn, sql, params, useStmtCache),
            conn, sql, params, timeoutMillis, cancel);
    }

    /**
     * Executes sql query and prints warning if query is too slow.
     *
     * @param stmt Prepared statement for query.
     * @param conn Connection.
     * @param sql Sql query.
     * @param params Parameters.
     * @param timeoutMillis Query timeout.
     * @param cancel Query cancel.
     * @return Result.
     * @throws IgniteCheckedException If failed.
     */
    public ResultSet executeSqlQueryWithTimer(PreparedStatement stmt, Connection conn, String sql,
        @Nullable Collection<Object> params, int timeoutMillis, @Nullable GridQueryCancel cancel)
        throws IgniteCheckedException {
        long start = U.currentTimeMillis();

        try {
            ResultSet rs = executeSqlQuery(conn, stmt, timeoutMillis, cancel);

            long time = U.currentTimeMillis() - start;

            long longQryExecTimeout = ctx.config().getLongQueryWarningTimeout();

            if (time > longQryExecTimeout) {
                String msg = "Query execution is too long (" + time + " ms): " + sql;

                ResultSet plan = executeSqlQuery(conn, preparedStatementWithParams(conn, "EXPLAIN " + sql,
                    params, false), 0, null);

                plan.next();

                // Add SQL explain result message into log.
                String longMsg = "Query execution is too long [time=" + time + " ms, sql='" + sql + '\'' +
                    ", plan=" + U.nl() + plan.getString(1) + U.nl() + ", parameters=" +
                    (params == null ? "[]" : Arrays.deepToString(params.toArray())) + "]";

                LT.warn(log, longMsg, msg);
            }

            return rs;
        }
        catch (SQLException e) {
            onSqlException();

            throw new IgniteCheckedException(e);
        }
    }

    /**
     * Binds parameters to prepared statement.
     *
     * @param stmt Prepared statement.
     * @param params Parameters collection.
     * @throws IgniteCheckedException If failed.
     */
    public void bindParameters(PreparedStatement stmt,
        @Nullable Collection<Object> params) throws IgniteCheckedException {
        if (!F.isEmpty(params)) {
            int idx = 1;

            for (Object arg : params)
                bindObject(stmt, idx++, arg);
        }
    }

    /** {@inheritDoc} */
    @Override public FieldsQueryCursor<List<?>> queryLocalSqlFields(String schemaName, SqlFieldsQuery qry,
        final boolean keepBinary, IndexingQueryFilter filter, GridQueryCancel cancel) throws IgniteCheckedException {
        String sql = qry.getSql();
        List<Object> params = F.asList(qry.getArgs());
        boolean enforceJoinOrder = qry.isEnforceJoinOrder(), startTx = autoStartTx(qry);
        int timeout = qry.getTimeout();

        final GridQueryFieldsResult res = queryLocalSqlFields(schemaName, sql, params, filter,
            enforceJoinOrder, startTx, timeout, cancel);

        QueryCursorImpl<List<?>> cursor = new QueryCursorImpl<>(new Iterable<List<?>>() {
            @SuppressWarnings("NullableProblems")
            @Override public Iterator<List<?>> iterator() {
                try {
                    return new GridQueryCacheObjectsIterator(res.iterator(), objectContext(), keepBinary);
                }
                catch (IgniteCheckedException e) {
                    throw new IgniteException(e);
                }
            }
        }, cancel);

        cursor.fieldsMeta(res.metaData());

        return cursor;
    }

    /** {@inheritDoc} */
    @SuppressWarnings("unchecked")
    @Override public <K, V> QueryCursor<Cache.Entry<K,V>> queryLocalSql(String schemaName, String cacheName,
        final SqlQuery qry, final IndexingQueryFilter filter, final boolean keepBinary) throws IgniteCheckedException {
        String type = qry.getType();
        String sqlQry = qry.getSql();
        String alias = qry.getAlias();
        Object[] params = qry.getArgs();

        GridQueryCancel cancel = new GridQueryCancel();

        final GridCloseableIterator<IgniteBiTuple<K, V>> i = queryLocalSql(schemaName, cacheName, sqlQry, alias,
            F.asList(params), type, filter, cancel);

        return new QueryCursorImpl<>(new Iterable<Cache.Entry<K, V>>() {
            @SuppressWarnings("NullableProblems")
            @Override public Iterator<Cache.Entry<K, V>> iterator() {
                return new ClIter<Cache.Entry<K, V>>() {
                    @Override public void close() throws Exception {
                        i.close();
                    }

                    @Override public boolean hasNext() {
                        return i.hasNext();
                    }

                    @Override public Cache.Entry<K, V> next() {
                        IgniteBiTuple<K, V> t = i.next();

                        K key = (K)CacheObjectUtils.unwrapBinaryIfNeeded(objectContext(), t.get1(), keepBinary, false);
                        V val = (V)CacheObjectUtils.unwrapBinaryIfNeeded(objectContext(), t.get2(), keepBinary, false);

                        return new CacheEntryImpl<>(key, val);
                    }

                    @Override public void remove() {
                        throw new UnsupportedOperationException();
                    }
                };
            }
        }, cancel);
    }

    /**
     * Executes regular query.
     *
     * @param schemaName Schema name.
     * @param cacheName Cache name.
     * @param qry Query.
     * @param alias Table alias.
     * @param params Query parameters.
     * @param type Query return type.
     * @param filter Cache name and key filter.
     * @param cancel Cancel object.
     * @return Queried rows.
     * @throws IgniteCheckedException If failed.
     */
    @SuppressWarnings("unchecked")
    <K, V> GridCloseableIterator<IgniteBiTuple<K, V>> queryLocalSql(String schemaName, String cacheName,
        final String qry, String alias, @Nullable final Collection<Object> params, String type,
        final IndexingQueryFilter filter, GridQueryCancel cancel) throws IgniteCheckedException {
        final H2TableDescriptor tbl = tableDescriptor(schemaName, cacheName, type);

        if (tbl == null)
            throw new IgniteSQLException("Failed to find SQL table for type: " + type,
                IgniteQueryErrorCode.TABLE_NOT_FOUND);

        String sql = generateQuery(qry, alias, tbl);

        Connection conn = connectionForThread(tbl.schemaName());

        H2Utils.setupConnection(conn, false, false);

        GridH2QueryContext qctx = new GridH2QueryContext(nodeId, nodeId, 0, LOCAL).filter(filter)
            .distributedJoinMode(OFF);

        PreparedStatement stmt = preparedStatementWithParams(conn, sql, params, true);

        MvccQueryTracker mvccTracker = mvccTracker(stmt, false);

        if (mvccTracker != null)
            qctx.mvccSnapshot(mvccTracker.snapshot());

        GridH2QueryContext.set(qctx);

        GridRunningQueryInfo run = new GridRunningQueryInfo(qryIdGen.incrementAndGet(), qry, SQL, schemaName,
            U.currentTimeMillis(), null, true);

        runs.put(run.id(), run);

        try {
            ResultSet rs = executeSqlQueryWithTimer(stmt, conn, sql, params, 0, cancel);

            return new H2KeyValueIterator(rs);
        }
        finally {
            GridH2QueryContext.clearThreadLocal();

            if (mvccTracker != null)
                mvccTracker.onDone();

            runs.remove(run.id());
        }
    }

    /**
     * Initialises MVCC filter and returns MVCC query tracker if needed.
     * @param stmt Prepared statement.
     * @param startTx Start transaction flag.
     * @return MVCC query tracker or {@code null} if MVCC is disabled for involved caches.
     */
    private MvccQueryTracker mvccTracker(PreparedStatement stmt, boolean startTx) throws IgniteCheckedException {
        List<GridCacheContext> caches;
        try {
            if (stmt.isWrapperFor(PreparedStatementEx.class)) {
                PreparedStatementEx stmtEx = stmt.unwrap(PreparedStatementEx.class);

                caches = stmtEx.meta(INVOLVED_CACHES);

                if (caches == null)
                    stmtEx.putMeta(INVOLVED_CACHES, caches = parseInvolvedCaches(stmt));
            }
            else
                caches = parseInvolvedCaches(stmt);
        } catch (SQLException e) {
            throw new IgniteSQLException(e);
        }

        GridCacheContext firstCctx = null;
        boolean mvccEnabled = false;

        for (GridCacheContext cctx : caches) {
            if (firstCctx == null) {
                firstCctx = cctx;
                mvccEnabled = firstCctx.mvccEnabled();
            }
            else if (mvccEnabled != cctx.mvccEnabled())
                throw new IllegalStateException("Using caches with different mvcc settings in same query is forbidden.");
        }

        return mvccEnabled ? MvccUtils.mvccTracker(firstCctx, startTx) : null;
    }

    /** */
    private static List<GridCacheContext> parseInvolvedCaches(PreparedStatement stmt) {
        GridSqlQueryParser parser = new GridSqlQueryParser(false);

        parser.parse(GridSqlQueryParser.prepared(stmt));

        List<GridCacheContext> involvedCaches = new ArrayList<>();

        for (Object o : parser.objectsMap().values()) {
            if (o instanceof GridSqlAlias)
                o = GridSqlAlias.unwrap((GridSqlAst) o);
            if (o instanceof GridSqlTable && ((GridSqlTable) o).dataTable() != null)
                involvedCaches.add(((GridSqlTable) o).dataTable().cache());
        }

        return involvedCaches;
    }

    /**
     * @param schemaName Schema name.
     * @param qry Query.
     * @param keepCacheObj Flag to keep cache object.
     * @param enforceJoinOrder Enforce join order of tables.
     * @param startTx Start transaction flag.
     * @param timeoutMillis Query timeout.
     * @param cancel Cancel object.
     * @param params Query parameters.
     * @param parts Partitions.
     * @param lazy Lazy query execution flag.
     * @param mvccTracker Query tracker.
     * @return Iterable result.
     */
    private Iterable<List<?>> runQueryTwoStep(
        final String schemaName,
        final GridCacheTwoStepQuery qry,
        final boolean keepCacheObj,
        final boolean enforceJoinOrder,
        boolean startTx,
        final int timeoutMillis,
        final GridQueryCancel cancel,
        final Object[] params,
        final int[] parts,
<<<<<<< HEAD
        final boolean lazy,
        MvccQueryTracker mvccTracker) {
        assert !qry.mvccEnabled() || !F.isEmpty(qry.cacheIds());

        try {
            final MvccQueryTracker tracker = mvccTracker == null && qry.mvccEnabled() ?
                MvccUtils.mvccTracker(ctx.cache().context().cacheContext(qry.cacheIds().get(0)), startTx) : mvccTracker;

            if (qry.forUpdate())
                qry.forUpdate(checkActive(tx(ctx)) != null);

            return new Iterable<List<?>>() {
                @Override public Iterator<List<?>> iterator() {
                    return rdcQryExec.query(schemaName, qry, keepCacheObj, enforceJoinOrder, timeoutMillis,
                        cancel, params, parts, lazy, tracker);
                }
            };
        }
        catch (IgniteCheckedException e) {
            throw new CacheException(e);
        }
=======
        final boolean lazy
    ) {
        return new Iterable<List<?>>() {
            @SuppressWarnings("NullableProblems")
            @Override public Iterator<List<?>> iterator() {
                return rdcQryExec.query(schemaName, qry, keepCacheObj, enforceJoinOrder, timeoutMillis, cancel, params,
                    parts, lazy);
            }
        };
>>>>>>> 8bbcda35
    }

    /**
     * Run DML on remote nodes.
     *
     * @param schemaName Schema name.
     * @param fieldsQry Initial update query.
     * @param cacheIds Cache identifiers.
     * @param isReplicatedOnly Whether query uses only replicated caches.
     * @param cancel Cancel state.
     * @return Update result.
     */
    UpdateResult runDistributedUpdate(
        String schemaName,
        SqlFieldsQuery fieldsQry,
        List<Integer> cacheIds,
        boolean isReplicatedOnly,
        GridQueryCancel cancel) {
        return rdcQryExec.update(schemaName, cacheIds, fieldsQry.getSql(), fieldsQry.getArgs(),
            fieldsQry.isEnforceJoinOrder(), fieldsQry.getPageSize(), fieldsQry.getTimeout(),
            fieldsQry.getPartitions(), isReplicatedOnly, cancel);
    }

    /** {@inheritDoc} */
    @SuppressWarnings("unchecked")
    @Override public <K, V> QueryCursor<Cache.Entry<K, V>> queryDistributedSql(String schemaName, String cacheName,
        SqlQuery qry, boolean keepBinary) {
        String type = qry.getType();

        H2TableDescriptor tblDesc = tableDescriptor(schemaName, cacheName, type);

        if (tblDesc == null)
            throw new IgniteSQLException("Failed to find SQL table for type: " + type,
                IgniteQueryErrorCode.TABLE_NOT_FOUND);

        String sql;

        try {
            sql = generateQuery(qry.getSql(), qry.getAlias(), tblDesc);
        }
        catch (IgniteCheckedException e) {
            throw new IgniteException(e);
        }

        SqlFieldsQuery fqry = new SqlFieldsQuery(sql);

        fqry.setArgs(qry.getArgs());
        fqry.setPageSize(qry.getPageSize());
        fqry.setDistributedJoins(qry.isDistributedJoins());
        fqry.setPartitions(qry.getPartitions());
        fqry.setLocal(qry.isLocal());

        if (qry.getTimeout() > 0)
            fqry.setTimeout(qry.getTimeout(), TimeUnit.MILLISECONDS);

        final QueryCursor<List<?>> res =
            querySqlFields(schemaName, fqry, null, keepBinary, true, null, null).get(0);

        final Iterable<Cache.Entry<K, V>> converted = new Iterable<Cache.Entry<K, V>>() {
            @Override public Iterator<Cache.Entry<K, V>> iterator() {
                final Iterator<List<?>> iter0 = res.iterator();

                return new Iterator<Cache.Entry<K, V>>() {
                    @Override public boolean hasNext() {
                        return iter0.hasNext();
                    }

                    @Override public Cache.Entry<K, V> next() {
                        List<?> l = iter0.next();

                        return new CacheEntryImpl<>((K)l.get(0), (V)l.get(1));
                    }

                    @Override public void remove() {
                        throw new UnsupportedOperationException();
                    }
                };
            }
        };

        // No metadata for SQL queries.
        return new QueryCursorImpl<Cache.Entry<K, V>>(converted) {
            @Override public void close() {
                res.close();
            }
        };
    }

    /**
     * Try executing query using native facilities.
     *
     * @param schemaName Schema name.
     * @param qry Query.
     * @param cliCtx Client context, or {@code null} if not applicable.
     * @return Result or {@code null} if cannot parse/process this query.
     */
    @SuppressWarnings({"ConstantConditions", "StatementWithEmptyBody"})
    private List<FieldsQueryCursor<List<?>>> tryQueryDistributedSqlFieldsNative(String schemaName, SqlFieldsQuery qry,
        @Nullable SqlClientContext cliCtx) {
        // Heuristic check for fast return.
        if (!INTERNAL_CMD_RE.matcher(qry.getSql().trim()).find())
            return null;

        // Parse.
        SqlCommand cmd;

        try {
            SqlParser parser = new SqlParser(schemaName, qry.getSql());

            cmd = parser.nextCommand();

            // No support for multiple commands for now.
            if (parser.nextCommand() != null)
                return null;

            if (!(cmd instanceof SqlCreateIndexCommand
                || cmd instanceof SqlDropIndexCommand
                || cmd instanceof SqlBeginTransactionCommand
                || cmd instanceof SqlCommitTransactionCommand
                || cmd instanceof SqlRollbackTransactionCommand
                || cmd instanceof SqlBulkLoadCommand
                || cmd instanceof SqlAlterTableCommand
                || cmd instanceof SqlSetStreamingCommand
                || cmd instanceof SqlCreateUserCommand
                || cmd instanceof SqlAlterUserCommand
                || cmd instanceof SqlDropUserCommand))
                return null;
        }
        catch (SqlStrictParseException e) {
            throw new IgniteSQLException(e.getMessage(), IgniteQueryErrorCode.PARSING, e);
        }
        catch (Exception e) {
            // Cannot parse, return.
            if (log.isDebugEnabled())
                log.debug("Failed to parse SQL with native parser [qry=" + qry.getSql() + ", err=" + e + ']');

            if (!IgniteSystemProperties.getBoolean(IgniteSystemProperties.IGNITE_SQL_PARSER_DISABLE_H2_FALLBACK))
                return null;

            int code = IgniteQueryErrorCode.PARSING;

            if (e instanceof SqlParseException)
                code = ((SqlParseException)e).code();

            throw new IgniteSQLException("Failed to parse DDL statement: " + qry.getSql() + ": " + e.getMessage(),
                code, e);
        }

        // Execute.
        try {
            if (cmd instanceof SqlCreateIndexCommand
                || cmd instanceof SqlDropIndexCommand
                || cmd instanceof SqlAlterTableCommand
                || cmd instanceof SqlCreateUserCommand
                || cmd instanceof SqlAlterUserCommand
                || cmd instanceof SqlDropUserCommand)
                return Collections.singletonList(ddlProc.runDdlStatement(qry.getSql(), cmd));
            else if (cmd instanceof SqlBulkLoadCommand)
                return Collections.singletonList(dmlProc.runNativeDmlStatement(qry.getSql(), cmd));
            else if (cmd instanceof SqlSetStreamingCommand) {
                if (cliCtx == null)
                    throw new IgniteSQLException("SET STREAMING command can only be executed from JDBC or ODBC driver.");

                SqlSetStreamingCommand setCmd = (SqlSetStreamingCommand)cmd;

                if (setCmd.isTurnOn())
                    cliCtx.enableStreaming(setCmd.allowOverwrite(), setCmd.flushFrequency(),
                        setCmd.perNodeBufferSize(), setCmd.perNodeParallelOperations(), setCmd.isOrdered());
                else
                    cliCtx.disableStreaming();
            }
            else
                processTxCommand(cmd, qry);

            return Collections.singletonList(H2Utils.zeroCursor());
        }
        catch (IgniteCheckedException e) {
            throw new IgniteSQLException("Failed to execute DDL statement [stmt=" + qry.getSql() + ']', e);
        }
    }

    /**
     * Check expected statement type (when it is set by JDBC) and given statement type.
     *
     * @param qry Query.
     * @param isQry {@code true} for select queries, otherwise (DML/DDL queries) {@code false}.
     */
    private void checkQueryType(SqlFieldsQuery qry, boolean isQry) {
        Boolean qryFlag = qry instanceof SqlFieldsQueryEx ? ((SqlFieldsQueryEx) qry).isQuery() : null;

        if (qryFlag != null && qryFlag != isQry)
            throw new IgniteSQLException("Given statement type does not match that declared by JDBC driver",
                IgniteQueryErrorCode.STMT_TYPE_MISMATCH);
    }

    /**
     * Process transactional command.
     * @param cmd Command.
     * @param qry Query.
     * @throws IgniteCheckedException if failed.
     */
    private void processTxCommand(SqlCommand cmd, SqlFieldsQuery qry) throws IgniteCheckedException {
        if (!mvccEnabled(ctx))
            throw new IgniteSQLException("MVCC must be enabled in order to invoke transactional operation: " +
                qry.getSql(), IgniteQueryErrorCode.MVCC_DISABLED);

        NestedTxMode nestedTxMode = qry instanceof SqlFieldsQueryEx ? ((SqlFieldsQueryEx)qry).getNestedTxMode() :
            NestedTxMode.DEFAULT;

        GridNearTxLocal tx = tx(ctx);

        if (cmd instanceof SqlBeginTransactionCommand) {
            if (tx != null) {
                if (nestedTxMode == null)
                    nestedTxMode = NestedTxMode.DEFAULT;

                switch (nestedTxMode) {
                    case COMMIT:
                        doCommit(tx);

                        txStart(ctx, qry.getTimeout());

                        break;

                    case IGNORE:
                        log.warning("Transaction has already been started, ignoring BEGIN command.");

                        break;

                    case ERROR:
                        throw new IgniteSQLException("Transaction has already been started.",
                            IgniteQueryErrorCode.TRANSACTION_EXISTS);

                    default:
                        throw new IgniteSQLException("Unexpected nested transaction handling mode: " +
                            nestedTxMode.name());
                }
            }
            else
                txStart(ctx, qry.getTimeout());
        }
        else if (cmd instanceof SqlCommitTransactionCommand) {
            // Do nothing if there's no transaction.
            if (tx != null)
                doCommit(tx);
        }
        else {
            assert cmd instanceof SqlRollbackTransactionCommand;

            // Do nothing if there's no transaction.
            if (tx != null)
                doRollback(tx);
        }
    }

    /**
     * Commit and properly close transaction.
     * @param tx Transaction.
     * @throws IgniteCheckedException if failed.
     */
    @SuppressWarnings("ThrowFromFinallyBlock")
    private void doCommit(@NotNull GridNearTxLocal tx) throws IgniteCheckedException {
        try {
            if (!tx.isRollbackOnly())
                tx.commit();
        }
        finally {
            closeTx(tx);
        }
    }

    /**
     * Rollback and properly close transaction.
     * @param tx Transaction.
     * @throws IgniteCheckedException if failed.
     */
    @SuppressWarnings("ThrowFromFinallyBlock")
    private void doRollback(@NotNull GridNearTxLocal tx) throws IgniteCheckedException {
        try {
            tx.rollback();
        }
        finally {
            closeTx(tx);
        }
    }

    /**
     * Properly close transaction.
     * @param tx Transaction.
     * @throws IgniteCheckedException if failed.
     */
    private void closeTx(@NotNull GridNearTxLocal tx) throws IgniteCheckedException {
        try {
            tx.close();
        }
        finally {
            ctx.cache().context().tm().resetContext();
        }
    }

    /** {@inheritDoc} */
    @SuppressWarnings({"StringEquality", "unchecked"})
    @Override public List<FieldsQueryCursor<List<?>>> querySqlFields(String schemaName, SqlFieldsQuery qry,
        @Nullable SqlClientContext cliCtx, boolean keepBinary, boolean failOnMultipleStmts, MvccQueryTracker tracker,
        GridQueryCancel cancel) {
        boolean mvccEnabled = mvccEnabled(ctx), startTx = autoStartTx(qry);

        try {
            List<FieldsQueryCursor<List<?>>> res = tryQueryDistributedSqlFieldsNative(schemaName, qry, cliCtx);

            if (res != null)
                return res;

            {
                // First, let's check if we already have a two-step query for this statement...
                H2TwoStepCachedQueryKey cachedQryKey = new H2TwoStepCachedQueryKey(schemaName, qry.getSql(),
                    qry.isCollocated(), qry.isDistributedJoins(), qry.isEnforceJoinOrder(), qry.isLocal());

                H2TwoStepCachedQuery cachedQry;

                if ((cachedQry = twoStepCache.get(cachedQryKey)) != null) {
                    checkQueryType(qry, true);

                    GridCacheTwoStepQuery twoStepQry = cachedQry.query().copy();

                    List<GridQueryFieldMetadata> meta = cachedQry.meta();

                    res = Collections.singletonList(doRunDistributedQuery(schemaName, qry, twoStepQry, meta, keepBinary,
                        startTx, tracker, cancel));

                    if (!twoStepQry.explain())
                        twoStepCache.putIfAbsent(cachedQryKey, new H2TwoStepCachedQuery(meta, twoStepQry.copy()));

                    return res;
                }
            }

            {
                // Second, let's check if we already have a parsed statement...
                PreparedStatement cachedStmt;

                if ((cachedStmt = cachedStatement(connectionForSchema(schemaName), qry.getSql())) != null) {
                    Prepared prepared = GridSqlQueryParser.prepared(cachedStmt);

                    // We may use this cached statement only for local queries and non queries.
                    if (qry.isLocal() || !prepared.isQuery())
                        return (List<FieldsQueryCursor<List<?>>>)doRunPrepared(schemaName, prepared, qry, null, null,
                            keepBinary, startTx, tracker, cancel);
                }
            }

            res = new ArrayList<>(1);

            int firstArg = 0;

            String remainingSql = qry.getSql();

            while (remainingSql != null) {
                ParsingResult parseRes = parseAndSplit(schemaName,
                    remainingSql != qry.getSql() ? cloneFieldsQuery(qry).setSql(remainingSql) : qry, firstArg);

                // Let's avoid second reflection getter call by returning Prepared object too
                Prepared prepared = parseRes.prepared();

                GridCacheTwoStepQuery twoStepQry = parseRes.twoStepQuery();

                List<GridQueryFieldMetadata> meta = parseRes.meta();

                SqlFieldsQuery newQry = parseRes.newQuery();

                remainingSql = parseRes.remainingSql();

                if (remainingSql != null && failOnMultipleStmts)
                    throw new IgniteSQLException("Multiple statements queries are not supported");

                firstArg += prepared.getParameters().size();

                res.addAll(doRunPrepared(schemaName, prepared, newQry, twoStepQry, meta, keepBinary, startTx, tracker,
                    cancel));

                if (parseRes.twoStepQuery() != null && parseRes.twoStepQueryKey() != null &&
                    !parseRes.twoStepQuery().explain())
                    twoStepCache.putIfAbsent(parseRes.twoStepQueryKey(), new H2TwoStepCachedQuery(meta,
                        twoStepQry.copy()));
            }

            return res;
        }
        catch (RuntimeException | Error e) {
            GridNearTxLocal tx;

            if (mvccEnabled && (tx = tx(ctx)) != null)
                tx.setRollbackOnly();

            throw e;
        }
    }

    /**
     * Execute an all-ready {@link SqlFieldsQuery}.
     * @param schemaName Schema name.
     * @param prepared H2 command.
     * @param qry Fields query with flags.
     * @param twoStepQry Two-step query if this query must be executed in a distributed way.
     * @param meta Metadata for {@code twoStepQry}.
     * @param keepBinary Whether binary objects must not be deserialized automatically.
     * @param startTx Start transactionq flag.
     * @param tracker MVCC tracker.
     * @param cancel Query cancel state holder.
     * @return Query result.
     */
    @SuppressWarnings("unchecked")
    private List<? extends FieldsQueryCursor<List<?>>> doRunPrepared(String schemaName, Prepared prepared,
        SqlFieldsQuery qry, GridCacheTwoStepQuery twoStepQry, List<GridQueryFieldMetadata> meta, boolean keepBinary,
        boolean startTx, MvccQueryTracker tracker, GridQueryCancel cancel) {
        String sqlQry = qry.getSql();

        boolean loc = qry.isLocal();

        IndexingQueryFilter filter = (loc ? backupFilter(null, qry.getPartitions()) : null);

        if (!prepared.isQuery()) {
            if (DmlStatementsProcessor.isDmlStatement(prepared)) {
                try {
                    Connection conn = connectionForSchema(schemaName);

                    if (!loc)
                        return dmlProc.updateSqlFieldsDistributed(schemaName, conn, prepared, qry, cancel);
                    else {
                        final GridQueryFieldsResult updRes =
                            dmlProc.updateSqlFieldsLocal(schemaName, conn, prepared, qry, filter, cancel);

                        return Collections.singletonList(new QueryCursorImpl<>(new Iterable<List<?>>() {
                            @SuppressWarnings("NullableProblems")
                            @Override public Iterator<List<?>> iterator() {
                                try {
                                    return new GridQueryCacheObjectsIterator(updRes.iterator(), objectContext(),
                                        true);
                                }
                                catch (IgniteCheckedException e) {
                                    throw new IgniteException(e);
                                }
                            }
                        }, cancel));
                    }
                }
                catch (IgniteCheckedException e) {
                    throw new IgniteSQLException("Failed to execute DML statement [stmt=" + sqlQry +
                        ", params=" + Arrays.deepToString(qry.getArgs()) + "]", e);
                }
            }

            if (DdlStatementsProcessor.isDdlStatement(prepared)) {
                if (loc)
                    throw new IgniteSQLException("DDL statements are not supported for LOCAL caches",
                        IgniteQueryErrorCode.UNSUPPORTED_OPERATION);

                try {
                    return Collections.singletonList(ddlProc.runDdlStatement(sqlQry, prepared));
                }
                catch (IgniteCheckedException e) {
                    throw new IgniteSQLException("Failed to execute DDL statement [stmt=" + sqlQry + ']', e);
                }
            }

            if (prepared instanceof NoOperation) {
                QueryCursorImpl<List<?>> resCur = (QueryCursorImpl<List<?>>)new QueryCursorImpl(
                    Collections.singletonList(Collections.singletonList(0L)), null, false);

                resCur.fieldsMeta(UPDATE_RESULT_META);

                return Collections.singletonList(resCur);
            }

            throw new IgniteSQLException("Unsupported DDL/DML operation: " + prepared.getClass().getName(),
                IgniteQueryErrorCode.UNSUPPORTED_OPERATION);
        }

        if (twoStepQry != null) {
            if (log.isDebugEnabled())
                log.debug("Parsed query: `" + sqlQry + "` into two step query: " + twoStepQry);

            checkQueryType(qry, true);

            return Collections.singletonList(doRunDistributedQuery(schemaName, qry, twoStepQry, meta, keepBinary,
                startTx, tracker, cancel));
        }

        // We've encountered a local query, let's just run it.
        try {
            return Collections.singletonList(queryLocalSqlFields(schemaName, qry, keepBinary, filter, cancel));
        }
        catch (IgniteCheckedException e) {
            throw new IgniteSQLException("Failed to execute local statement [stmt=" + sqlQry +
                ", params=" + Arrays.deepToString(qry.getArgs()) + "]", e);
        }
    }

    /**
     * Parse and split query if needed, cache either two-step query or statement.
     * @param schemaName Schema name.
     * @param qry Query.
     * @param firstArg Position of the first argument of the following {@code Prepared}.
     * @return Result: prepared statement, H2 command, two-step query (if needed),
     *     metadata for two-step query (if needed), evaluated query local execution flag.
     */
    private ParsingResult parseAndSplit(String schemaName, SqlFieldsQuery qry, int firstArg) {
        Connection c = connectionForSchema(schemaName);

        // For queries that are explicitly local, we rely on the flag specified in the query
        // because this parsing result will be cached and used for queries directly.
        // For other queries, we enforce join order at this stage to avoid premature optimizations
        // (and therefore longer parsing) as long as there'll be more parsing at split stage.
        boolean enforceJoinOrderOnParsing = (!qry.isLocal() || qry.isEnforceJoinOrder());

        H2Utils.setupConnection(c, /*distributedJoins*/false, /*enforceJoinOrder*/enforceJoinOrderOnParsing);

        boolean loc = qry.isLocal();

        PreparedStatement stmt = prepareStatementAndCaches(c, qry.getSql());

        if (loc && GridSqlQueryParser.checkMultipleStatements(stmt))
            throw new IgniteSQLException("Multiple statements queries are not supported for local queries.",
                IgniteQueryErrorCode.UNSUPPORTED_OPERATION);

        GridSqlQueryParser.PreparedWithRemaining prep = GridSqlQueryParser.preparedWithRemaining(stmt);

        Prepared prepared = prep.prepared();

        checkQueryType(qry, prepared.isQuery());

        String remainingSql = prep.remainingSql();

        int paramsCnt = prepared.getParameters().size();

        Object[] argsOrig = qry.getArgs();

        Object[] args = null;

        if (!DmlUtils.isBatched(qry) && paramsCnt > 0) {
            if (argsOrig == null || argsOrig.length < firstArg + paramsCnt) {
                throw new IgniteException("Invalid number of query parameters. " +
                    "Cannot find " + (argsOrig != null ? argsOrig.length + 1 - firstArg : 1) + " parameter.");
            }

            args = Arrays.copyOfRange(argsOrig, firstArg, firstArg + paramsCnt);
        }

       if (prepared.isQuery()) {
            try {
                bindParameters(stmt, F.asList(args));
            }
            catch (IgniteCheckedException e) {
                U.closeQuiet(stmt);

                throw new IgniteSQLException("Failed to bind parameters: [qry=" + prepared.getSQL() + ", params=" +
                    Arrays.deepToString(args) + "]", IgniteQueryErrorCode.PARSING, e);
            }

            GridSqlQueryParser parser = null;

            if (!loc) {
                parser = new GridSqlQueryParser(false);

                GridSqlStatement parsedStmt = parser.parse(prepared);

                // Legit assertion - we have H2 query flag above.
                assert parsedStmt instanceof GridSqlQuery;

                loc = parser.isLocalQuery(qry.isReplicatedOnly());
            }

            if (loc) {
                if (parser == null) {
                    parser = new GridSqlQueryParser(false);

                    parser.parse(prepared);
                }

                GridCacheContext cctx = parser.getFirstPartitionedCache();

                if (cctx != null && cctx.config().getQueryParallelism() > 1) {
                    loc = false;

                    qry.setDistributedJoins(true);
                }
            }
        }

        SqlFieldsQuery newQry = cloneFieldsQuery(qry).setSql(prepared.getSQL()).setArgs(args);

        boolean hasTwoStep = !loc && prepared.isQuery();

        // Let's not cache multiple statements and distributed queries as whole two step query will be cached later on.
        if (remainingSql != null || hasTwoStep)
            getStatementsCacheForCurrentThread().remove(schemaName, qry.getSql());

        if (!hasTwoStep)
            return new ParsingResult(prepared, newQry, remainingSql, null, null, null);

        final UUID locNodeId = ctx.localNodeId();

        // Now we're sure to have a distributed query. Let's try to get a two-step plan from the cache, or perform the
        // split if needed.
        H2TwoStepCachedQueryKey cachedQryKey = new H2TwoStepCachedQueryKey(schemaName, qry.getSql(),
            qry.isCollocated(), qry.isDistributedJoins(), qry.isEnforceJoinOrder(), qry.isLocal());

        H2TwoStepCachedQuery cachedQry;

        if ((cachedQry = twoStepCache.get(cachedQryKey)) != null) {
            checkQueryType(qry, true);

            GridCacheTwoStepQuery twoStepQry = cachedQry.query().copy();

            List<GridQueryFieldMetadata> meta = cachedQry.meta();

            return new ParsingResult(prepared, newQry, remainingSql, twoStepQry, cachedQryKey, meta);
        }

        try {
            GridH2QueryContext.set(new GridH2QueryContext(locNodeId, locNodeId, 0, PREPARE)
                .distributedJoinMode(distributedJoinMode(qry.isLocal(), qry.isDistributedJoins())));

            try {
                GridCacheTwoStepQuery twoStepQry = split(prepared, newQry);

                return new ParsingResult(prepared, newQry, remainingSql, twoStepQry,
                    cachedQryKey, H2Utils.meta(stmt.getMetaData()));
            }
            catch (IgniteCheckedException e) {
                throw new IgniteSQLException("Failed to bind parameters: [qry=" + newQry.getSql() + ", params=" +
                    Arrays.deepToString(newQry.getArgs()) + "]", IgniteQueryErrorCode.PARSING, e);
            }
            catch (SQLException e) {
                throw new IgniteSQLException(e);
            }
            finally {
                U.close(stmt, log);
            }
        }
        finally {
            GridH2QueryContext.clearThreadLocal();
        }
    }

    /**
     * Make a copy of {@link SqlFieldsQuery} with all flags and preserving type.
     * @param oldQry Query to copy.
     * @return Query copy.
     */
    private SqlFieldsQuery cloneFieldsQuery(SqlFieldsQuery oldQry) {
        return oldQry.copy().setLocal(oldQry.isLocal()).setPageSize(oldQry.getPageSize());
    }

    /**
     * Split query into two-step query.
     * @param prepared JDBC prepared statement.
     * @param qry Original fields query.
     * @return Two-step query.
     * @throws IgniteCheckedException in case of error inside {@link GridSqlQuerySplitter}.
     * @throws SQLException in case of error inside {@link GridSqlQuerySplitter}.
     */
    private GridCacheTwoStepQuery split(Prepared prepared, SqlFieldsQuery qry) throws IgniteCheckedException,
        SQLException {
        GridCacheTwoStepQuery res = GridSqlQuerySplitter.split(connectionForThread(qry.getSchema()), prepared,
            qry.getArgs(), qry.isCollocated(), qry.isDistributedJoins(), qry.isEnforceJoinOrder(), this);

        List<Integer> cacheIds = collectCacheIds(null, res);

        if (!F.isEmpty(cacheIds) && hasSystemViews(res)) {
            throw new IgniteSQLException("Normal tables and system views cannot be used in the same query.",
                IgniteQueryErrorCode.UNSUPPORTED_OPERATION);
        }

        if (F.isEmpty(cacheIds))
            res.local(true);
        else {
            res.cacheIds(cacheIds);
            res.local(qry.isLocal());
        }

        res.pageSize(qry.getPageSize());

        return res;
    }

    /**
     * @param qry Sql fields query.autoStartTx(qry)
     * @return {@code True} if need to start transaction.
     */
    public boolean autoStartTx(SqlFieldsQuery qry) {
        if (!mvccEnabled(ctx))
            return false;

        return qry instanceof SqlFieldsQueryEx && !((SqlFieldsQueryEx)qry).isAutoCommit() && tx(ctx) == null;
    }

    /** {@inheritDoc} */
    @Override public UpdateSourceIterator<?> prepareDistributedUpdate(GridCacheContext<?, ?> cctx, int[] ids,
        int[] parts, String schema, String qry, Object[] params, int flags,
        int pageSize, int timeout, AffinityTopologyVersion topVer,
        MvccSnapshot mvccSnapshot, GridQueryCancel cancel) throws IgniteCheckedException {

        SqlFieldsQuery fldsQry = new SqlFieldsQuery(qry);

        if (params != null)
            fldsQry.setArgs(params);

        fldsQry.setEnforceJoinOrder(isFlagSet(flags, GridH2QueryRequest.FLAG_ENFORCE_JOIN_ORDER));
        fldsQry.setTimeout(timeout, TimeUnit.MILLISECONDS);
        fldsQry.setPageSize(pageSize);
        fldsQry.setLocal(true);

        boolean loc = true;

        final boolean replicated = isFlagSet(flags, GridH2QueryRequest.FLAG_REPLICATED);

        GridCacheContext<?, ?> cctx0;

        if (!replicated
            && !F.isEmpty(ids)
            && (cctx0 = CU.firstPartitioned(cctx.shared(), ids)) != null
            && cctx0.config().getQueryParallelism() > 1) {
            fldsQry.setDistributedJoins(true);

            loc = false;
        }

        Connection conn = connectionForSchema(schema);

        H2Utils.setupConnection(conn, false, fldsQry.isEnforceJoinOrder());

        PreparedStatement stmt = preparedStatementWithParams(conn, fldsQry.getSql(),
            F.asList(fldsQry.getArgs()), true);

        return dmlProc.prepareDistributedUpdate(schema, conn, stmt, fldsQry, backupFilter(topVer, parts), cancel, loc,
            topVer, mvccSnapshot);
    }

    private boolean isFlagSet(int flags, int flag) {
        return (flags & flag) == flag;
    }

    /**
     * Run distributed query on detected set of partitions.
     * @param schemaName Schema name.
     * @param qry Original query.
     * @param twoStepQry Two-step query.
     * @param meta Metadata to set to cursor.
     * @param keepBinary Keep binary flag.
     * @param startTx Start transaction flag.
     * @param mvccTracker Query tracker.
     * @param cancel Cancel handler.
     * @return Cursor representing distributed query result.
     */
    private FieldsQueryCursor<List<?>> doRunDistributedQuery(String schemaName, SqlFieldsQuery qry,
        GridCacheTwoStepQuery twoStepQry, List<GridQueryFieldMetadata> meta, boolean keepBinary,
        boolean startTx, MvccQueryTracker mvccTracker, GridQueryCancel cancel) {
        if (log.isDebugEnabled())
            log.debug("Parsed query: `" + qry.getSql() + "` into two step query: " + twoStepQry);

        twoStepQry.pageSize(qry.getPageSize());

        if (cancel == null)
            cancel = new GridQueryCancel();

        int partitions[] = qry.getPartitions();

        if (partitions == null && twoStepQry.derivedPartitions() != null) {
            try {
                partitions = calculateQueryPartitions(twoStepQry.derivedPartitions(), qry.getArgs());
            }
            catch (IgniteCheckedException e) {
                throw new CacheException("Failed to calculate derived partitions: [qry=" + qry.getSql() + ", params=" +
                    Arrays.deepToString(qry.getArgs()) + "]", e);
            }
        }

        QueryCursorImpl<List<?>> cursor = new QueryCursorImpl<>(
            runQueryTwoStep(schemaName, twoStepQry, keepBinary, qry.isEnforceJoinOrder(), startTx, qry.getTimeout(),
                cancel, qry.getArgs(), partitions, qry.isLazy(), mvccTracker), cancel);

        cursor.fieldsMeta(meta);

        return cursor;
    }

    /**
     * Do initial parsing of the statement and create query caches, if needed.
     * @param c Connection.
     * @param sqlQry Query.
     * @return H2 prepared statement.
     */
    private PreparedStatement prepareStatementAndCaches(Connection c, String sqlQry) {
        boolean cachesCreated = false;

        while (true) {
            try {
                return prepareStatement(c, sqlQry, true);
            }
            catch (SQLException e) {
                if (!cachesCreated && (
                        e.getErrorCode() == ErrorCode.SCHEMA_NOT_FOUND_1 ||
                            e.getErrorCode() == ErrorCode.TABLE_OR_VIEW_NOT_FOUND_1 ||
                            e.getErrorCode() == ErrorCode.INDEX_NOT_FOUND_1)
                        ) {
                    try {
                        ctx.cache().createMissingQueryCaches();
                    }
                    catch (IgniteCheckedException ignored) {
                        throw new CacheException("Failed to create missing caches.", e);
                    }

                    cachesCreated = true;
                }
                else
                    throw new IgniteSQLException("Failed to parse query. " + e.getMessage(),
                        IgniteQueryErrorCode.PARSING, e);
            }
        }
    }

    /**
     * Run DML request from other node.
     *
     * @param schemaName Schema name.
     * @param fldsQry Query.
     * @param filter Filter.
     * @param cancel Cancel state.
     * @param local Locality flag.
     * @return Update result.
     * @throws IgniteCheckedException if failed.
     */
    public UpdateResult mapDistributedUpdate(String schemaName, SqlFieldsQuery fldsQry, IndexingQueryFilter filter,
        GridQueryCancel cancel, boolean local) throws IgniteCheckedException {
        Connection conn = connectionForSchema(schemaName);

        H2Utils.setupConnection(conn, false, fldsQry.isEnforceJoinOrder());

        PreparedStatement stmt = preparedStatementWithParams(conn, fldsQry.getSql(),
            Arrays.asList(fldsQry.getArgs()), true);

        return dmlProc.mapDistributedUpdate(schemaName, stmt, fldsQry, filter, cancel, local);
    }

    /**
     * @param cacheIds Cache IDs.
     * @param twoStepQry Query.
     * @throws IllegalStateException if segmented indices used with non-segmented indices.
     */
    private void processCaches(List<Integer> cacheIds, GridCacheTwoStepQuery twoStepQry) {
        if (cacheIds.isEmpty())
            return; // Nothing to check

        GridCacheSharedContext sharedCtx = ctx.cache().context();

        int expectedParallelism = 0;

        boolean mvccEnabled = false;

        for (int i = 0; i < cacheIds.size(); i++) {
            Integer cacheId = cacheIds.get(i);

            GridCacheContext cctx = sharedCtx.cacheContext(cacheId);

            assert cctx != null;

            if (i == 0)
                mvccEnabled = cctx.mvccEnabled();
            else if (cctx.mvccEnabled() != mvccEnabled)
                throw new IllegalStateException("Using caches with different mvcc settings in same query is " +
                    "forbidden.");

            if (!cctx.isPartitioned())
                continue;

            if (expectedParallelism == 0)
                expectedParallelism = cctx.config().getQueryParallelism();
            else if (cctx.config().getQueryParallelism() != expectedParallelism) {
                throw new IllegalStateException("Using indexes with different parallelism levels in same query is " +
                    "forbidden.");
            }
        }

        twoStepQry.mvccEnabled(mvccEnabled);

        if (twoStepQry.forUpdate()) {
            if (cacheIds.size() != 1)
                throw new IgniteSQLException("SELECT FOR UPDATE is supported only for queries " +
                    "that involve single transactional cache.");

            if (!mvccEnabled)
                throw new IgniteSQLException("SELECT FOR UPDATE query requires transactional cache " +
                    "with MVCC enabled.", IgniteQueryErrorCode.UNSUPPORTED_OPERATION);
        }
    }

    /**
     * Prepares statement for query.
     *
     * @param qry Query string.
     * @param tableAlias table alias.
     * @param tbl Table to use.
     * @return Prepared statement.
     * @throws IgniteCheckedException In case of error.
     */
    private String generateQuery(String qry, String tableAlias, H2TableDescriptor tbl) throws IgniteCheckedException {
        assert tbl != null;

        final String qry0 = qry;

        String t = tbl.fullTableName();

        String from = " ";

        qry = qry.trim();

        String upper = qry.toUpperCase();

        if (upper.startsWith("SELECT")) {
            qry = qry.substring(6).trim();

            final int star = qry.indexOf('*');

            if (star == 0)
                qry = qry.substring(1).trim();
            else if (star > 0) {
                if (F.eq('.', qry.charAt(star - 1))) {
                    t = qry.substring(0, star - 1);

                    qry = qry.substring(star + 1).trim();
                }
                else
                    throw new IgniteCheckedException("Invalid query (missing alias before asterisk): " + qry0);
            }
            else
                throw new IgniteCheckedException("Only queries starting with 'SELECT *' and 'SELECT alias.*' " +
                    "are supported (rewrite your query or use SqlFieldsQuery instead): " + qry0);

            upper = qry.toUpperCase();
        }

        if (!upper.startsWith("FROM"))
            from = " FROM " + t + (tableAlias != null ? " as " + tableAlias : "") +
                (upper.startsWith("WHERE") || upper.startsWith("ORDER") || upper.startsWith("LIMIT") ?
                    " " : " WHERE ");

        if(tableAlias != null)
            t = tableAlias;

        qry = "SELECT " + t + "." + KEY_FIELD_NAME + ", " + t + "." + VAL_FIELD_NAME + from + qry;

        return qry;
    }

    /**
     * Registers new class description.
     *
     * This implementation doesn't support type reregistration.
     *
     * @param type Type description.
     * @throws IgniteCheckedException In case of error.
     */
    @Override public boolean registerType(GridCacheContext cctx, GridQueryTypeDescriptor type)
        throws IgniteCheckedException {
        validateTypeDescriptor(type);

        String schemaName = schema(cctx.name());

        H2Schema schema = schemas.get(schemaName);

        H2TableDescriptor tbl = new H2TableDescriptor(this, schema, type, cctx);

        try {
            Connection conn = connectionForThread(schemaName);

            createTable(schemaName, schema, tbl, conn);

            schema.add(tbl);
        }
        catch (SQLException e) {
            onSqlException();

            throw new IgniteCheckedException("Failed to register query type: " + type, e);
        }

        return true;
    }

    /**
     * Validates properties described by query types.
     *
     * @param type Type descriptor.
     * @throws IgniteCheckedException If validation failed.
     */
    private void validateTypeDescriptor(GridQueryTypeDescriptor type)
        throws IgniteCheckedException {
        assert type != null;

        Collection<String> names = new HashSet<>();

        names.addAll(type.fields().keySet());

        if (names.size() < type.fields().size())
            throw new IgniteCheckedException("Found duplicated properties with the same name [keyType=" +
                type.keyClass().getName() + ", valueType=" + type.valueClass().getName() + "]");

        String ptrn = "Name ''{0}'' is reserved and cannot be used as a field name [type=" + type.name() + "]";

        for (String name : names) {
            if (name.equalsIgnoreCase(KEY_FIELD_NAME) ||
                name.equalsIgnoreCase(VAL_FIELD_NAME) ||
                name.equalsIgnoreCase(VER_FIELD_NAME))
                throw new IgniteCheckedException(MessageFormat.format(ptrn, name));
        }
    }

    /**
     * Create db table by using given table descriptor.
     *
     * @param schemaName Schema name.
     * @param schema Schema.
     * @param tbl Table descriptor.
     * @param conn Connection.
     * @throws SQLException If failed to create db table.
     * @throws IgniteCheckedException If failed.
     */
    private void createTable(String schemaName, H2Schema schema, H2TableDescriptor tbl, Connection conn)
        throws SQLException, IgniteCheckedException {
        assert schema != null;
        assert tbl != null;

        String keyType = dbTypeFromClass(tbl.type().keyClass());
        String valTypeStr = dbTypeFromClass(tbl.type().valueClass());

        SB sql = new SB();

        String keyValVisibility = tbl.type().fields().isEmpty() ? " VISIBLE" : " INVISIBLE";

        sql.a("CREATE TABLE ").a(tbl.fullTableName()).a(" (")
            .a(KEY_FIELD_NAME).a(' ').a(keyType).a(keyValVisibility).a(" NOT NULL");

        sql.a(',').a(VAL_FIELD_NAME).a(' ').a(valTypeStr).a(keyValVisibility);
        sql.a(',').a(VER_FIELD_NAME).a(" OTHER INVISIBLE");

        for (Map.Entry<String, Class<?>> e : tbl.type().fields().entrySet())
            sql.a(',').a(H2Utils.withQuotes(e.getKey())).a(' ').a(dbTypeFromClass(e.getValue()))
            .a(tbl.type().property(e.getKey()).notNull()? " NOT NULL" : "");

        sql.a(')');

        if (log.isDebugEnabled())
            log.debug("Creating DB table with SQL: " + sql);

        GridH2RowDescriptor rowDesc = new GridH2RowDescriptor(this, tbl, tbl.type());

        H2RowFactory rowFactory = tbl.rowFactory(rowDesc);

        GridH2Table h2Tbl = H2TableEngine.createTable(conn, sql.toString(), rowDesc, rowFactory, tbl);

        for (GridH2IndexBase usrIdx : tbl.createUserIndexes())
            addInitialUserIndex(schemaName, tbl, usrIdx);

        if (dataTables.putIfAbsent(h2Tbl.identifier(), h2Tbl) != null)
            throw new IllegalStateException("Table already exists: " + h2Tbl.identifierString());
    }

    /**
     * Find table by name in given schema.
     *
     * @param schemaName Schema name.
     * @param tblName Table name.
     * @return Table or {@code null} if none found.
     */
    public GridH2Table dataTable(String schemaName, String tblName) {
        return dataTable(new QueryTable(schemaName, tblName));
    }

    /**
     * Find table by it's identifier.
     *
     * @param tbl Identifier.
     * @return Table or {@code null} if none found.
     */
    public GridH2Table dataTable(QueryTable tbl) {
        return dataTables.get(tbl);
    }

    /**
     * @param h2Tbl Remove data table.
     */
    public void removeDataTable(GridH2Table h2Tbl) {
        dataTables.remove(h2Tbl.identifier(), h2Tbl);
    }

    /**
     * Find table for index.
     *
     * @param schemaName Schema name.
     * @param idxName Index name.
     * @return Table or {@code null} if index is not found.
     */
    public GridH2Table dataTableForIndex(String schemaName, String idxName) {
        for (Map.Entry<QueryTable, GridH2Table> dataTableEntry : dataTables.entrySet()) {
            if (F.eq(dataTableEntry.getKey().schema(), schemaName)) {
                GridH2Table h2Tbl = dataTableEntry.getValue();

                if (h2Tbl.containsUserIndex(idxName))
                    return h2Tbl;
            }
        }

        return null;
    }

    /**
     * Gets corresponding DB type from java class.
     *
     * @param cls Java class.
     * @return DB type name.
     */
    private String dbTypeFromClass(Class<?> cls) {
        return H2DatabaseType.fromClass(cls).dBTypeAsString();
    }

    /**
     * Get table descriptor.
     *
     * @param schemaName Schema name.
     * @param cacheName Cache name.
     * @param type Type name.
     * @return Descriptor.
     */
    @Nullable private H2TableDescriptor tableDescriptor(String schemaName, String cacheName, String type) {
        H2Schema schema = schemas.get(schemaName);

        if (schema == null)
            return null;

        return schema.tableByTypeName(cacheName, type);
    }

    /** {@inheritDoc} */
    @Override public String schema(String cacheName) {
        String res = cacheName2schema.get(cacheName);

        if (res == null)
            res = "";

        return res;
    }

    /**
     * Gets collection of table for given schema name.
     *
     * @param cacheName Cache name.
     * @return Collection of table descriptors.
     */
    Collection<H2TableDescriptor> tables(String cacheName) {
        H2Schema s = schemas.get(schema(cacheName));

        if (s == null)
            return Collections.emptySet();

        List<H2TableDescriptor> tbls = new ArrayList<>();

        for (H2TableDescriptor tbl : s.tables()) {
            if (F.eq(tbl.cache().name(), cacheName))
                tbls.add(tbl);
        }

        return tbls;
    }

    /** {@inheritDoc} */
    @Override public void checkStatementStreamable(PreparedStatement nativeStmt) {
        if (!GridSqlQueryParser.isStreamableInsertStatement(nativeStmt))
            throw new IgniteSQLException("Streaming mode supports only INSERT commands without subqueries.",
                IgniteQueryErrorCode.UNSUPPORTED_OPERATION);
    }

    /** {@inheritDoc} */
    @Override public GridQueryRowCacheCleaner rowCacheCleaner(int grpId) {
        return rowCache.forGroup(grpId);
    }

    /**
     * Called periodically by {@link GridTimeoutProcessor} to clean up the statement cache.
     */
    private void cleanupStatementCache() {
        long now = U.currentTimeMillis();

        for (Iterator<Map.Entry<Thread, H2ConnectionWrapper>> it = conns.entrySet().iterator(); it.hasNext(); ) {
            Map.Entry<Thread, H2ConnectionWrapper> entry = it.next();

            Thread t = entry.getKey();

            if (t.getState() == Thread.State.TERMINATED) {
                U.close(entry.getValue(), log);

                it.remove();
            }
            else if (now - entry.getValue().statementCache().lastUsage() > STATEMENT_CACHE_THREAD_USAGE_TIMEOUT)
                entry.getValue().clearStatementCache();
        }
    }

    /**
     * Called periodically by {@link GridTimeoutProcessor} to clean up the {@link #conns}.
     */
    private void cleanupConnections() {
        for (Iterator<Map.Entry<Thread, H2ConnectionWrapper>> it = conns.entrySet().iterator(); it.hasNext(); ) {
            Map.Entry<Thread, H2ConnectionWrapper> entry = it.next();

            Thread t = entry.getKey();

            if (t.getState() == Thread.State.TERMINATED) {
                U.close(entry.getValue(), log);

                it.remove();
            }
        }
    }

    /**
     * Removes from cache and returns associated with current thread connection.
     * @return Connection associated with current thread.
     */
    public ObjectPool.Reusable<H2ConnectionWrapper> detach() {
        Thread key = Thread.currentThread();

        ObjectPool.Reusable<H2ConnectionWrapper> reusableConnection = connCache.get();

        H2ConnectionWrapper connection = conns.remove(key);

        connCache.remove();

        assert reusableConnection.object().connection() == connection.connection();

        return reusableConnection;
    }

    /**
     * Rebuild indexes from hash index.
     *
     * @param cacheName Cache name.
     * @throws IgniteCheckedException If failed.
     */
    @Override public void rebuildIndexesFromHash(String cacheName) throws IgniteCheckedException {
        int cacheId = CU.cacheId(cacheName);

        GridCacheContext cctx = ctx.cache().context().cacheContext(cacheId);

        final GridCacheQueryManager qryMgr = cctx.queries();

        SchemaIndexCacheVisitor visitor = new SchemaIndexCacheVisitorImpl(cctx);

        visitor.visit(new RebuildIndexFromHashClosure(qryMgr, cctx.mvccEnabled()));

        for (H2TableDescriptor tblDesc : tables(cacheName))
            tblDesc.table().markRebuildFromHashInProgress(false);
    }

    /** {@inheritDoc} */
    @Override public void markForRebuildFromHash(String cacheName) {
        for (H2TableDescriptor tblDesc : tables(cacheName)) {
            assert tblDesc.table() != null;

            tblDesc.table().markRebuildFromHashInProgress(true);
        }
    }

    /**
     * @return Busy lock.
     */
    public GridSpinBusyLock busyLock() {
        return busyLock;
    }

    /**
     * @return Map query executor.
     */
    public GridMapQueryExecutor mapQueryExecutor() {
        return mapQryExec;
    }

    /**
     * @return Reduce query executor.
     */
    public GridReduceQueryExecutor reduceQueryExecutor() {
        return rdcQryExec;
    }

    /** {@inheritDoc} */
    @SuppressWarnings({"NonThreadSafeLazyInitialization", "deprecation"})
    @Override public void start(GridKernalContext ctx, GridSpinBusyLock busyLock) throws IgniteCheckedException {
        if (log.isDebugEnabled())
            log.debug("Starting cache query index...");

        this.busyLock = busyLock;

        qryIdGen = new AtomicLong();

        if (SysProperties.serializeJavaObject) {
            U.warn(log, "Serialization of Java objects in H2 was enabled.");

            SysProperties.serializeJavaObject = false;
        }

        String dbName = (ctx != null ? ctx.localNodeId() : UUID.randomUUID()).toString();

        dbUrl = "jdbc:h2:mem:" + dbName + DB_OPTIONS;

        org.h2.Driver.load();

        try {
            if (getString(IGNITE_H2_DEBUG_CONSOLE) != null) {
                Connection c = DriverManager.getConnection(dbUrl);

                int port = getInteger(IGNITE_H2_DEBUG_CONSOLE_PORT, 0);

                WebServer webSrv = new WebServer();
                Server web = new Server(webSrv, "-webPort", Integer.toString(port));
                web.start();
                String url = webSrv.addSession(c);

                U.quietAndInfo(log, "H2 debug console URL: " + url);

                try {
                    Server.openBrowser(url);
                }
                catch (Exception e) {
                    U.warn(log, "Failed to open browser: " + e.getMessage());
                }
            }
        }
        catch (SQLException e) {
            throw new IgniteCheckedException(e);
        }

        if (ctx == null) {
            // This is allowed in some tests.
            nodeId = UUID.randomUUID();
            marshaller = new JdkMarshaller();
        }
        else {
            this.ctx = ctx;

            schemas.put(QueryUtils.DFLT_SCHEMA, new H2Schema(QueryUtils.DFLT_SCHEMA));

            valCtx = new CacheQueryObjectValueContext(ctx);

            nodeId = ctx.localNodeId();
            marshaller = ctx.config().getMarshaller();

            mapQryExec = new GridMapQueryExecutor(busyLock);
            rdcQryExec = new GridReduceQueryExecutor(qryIdGen, busyLock);

            mapQryExec.start(ctx, this);
            rdcQryExec.start(ctx, this);

            stmtCacheCleanupTask = ctx.timeout().schedule(new Runnable() {
                @Override public void run() {
                    cleanupStatementCache();
                }
            }, CLEANUP_STMT_CACHE_PERIOD, CLEANUP_STMT_CACHE_PERIOD);

            dmlProc = new DmlStatementsProcessor();
            ddlProc = new DdlStatementsProcessor();

            dmlProc.start(ctx, this);
            ddlProc.start(ctx, this);

            boolean sysViewsEnabled =
                !IgniteSystemProperties.getBoolean(IgniteSystemProperties.IGNITE_SQL_DISABLE_SYSTEM_VIEWS);

            if (sysViewsEnabled) {
                try {
                    synchronized (schemaMux) {
                        createSchema(QueryUtils.SCHEMA_SYS);
                    }

                    Connection c = connectionForSchema(QueryUtils.SCHEMA_SYS);

                    for (SqlSystemView view : systemViews(ctx))
                        SqlSystemTableEngine.registerView(c, view);
                }
                catch (SQLException e) {
                    throw new IgniteCheckedException("Failed to register system view.", e);
                }

                // Caching this connection in ThreadLocal may lead to memory leaks.
                connCache.set(null);
            }
            else {
                if (log.isDebugEnabled())
                    log.debug("SQL system views will not be created because they are disabled (see " +
                        IgniteSystemProperties.IGNITE_SQL_DISABLE_SYSTEM_VIEWS + " system property)");
            }
        }

        if (JdbcUtils.serializer != null)
            U.warn(log, "Custom H2 serialization is already configured, will override.");

        JdbcUtils.serializer = h2Serializer();

        assert ctx != null;

        connCleanupTask = ctx.timeout().schedule(new Runnable() {
            @Override public void run() {
                cleanupConnections();
            }
        }, CLEANUP_CONNECTIONS_PERIOD, CLEANUP_CONNECTIONS_PERIOD);
    }

    /**
     * @param ctx Context.
     * @return Predefined system views.
     */
    public Collection<SqlSystemView> systemViews(GridKernalContext ctx) {
        Collection<SqlSystemView> views = new ArrayList<>();

        views.add(new SqlSystemViewNodes(ctx));

        return views;
    }

    /**
     * @return Value object context.
     */
    public CacheObjectValueContext objectContext() {
        return ctx.query().objectContext();
    }

    /**
     * @param topic Topic.
     * @param topicOrd Topic ordinal for {@link GridTopic}.
     * @param nodes Nodes.
     * @param msg Message.
     * @param specialize Optional closure to specialize message for each node.
     * @param locNodeHnd Handler for local node.
     * @param plc Policy identifying the executor service which will process message.
     * @param runLocParallel Run local handler in parallel thread.
     * @return {@code true} If all messages sent successfully.
     */
    public boolean send(
        Object topic,
        int topicOrd,
        Collection<ClusterNode> nodes,
        Message msg,
        @Nullable IgniteBiClosure<ClusterNode, Message, Message> specialize,
        @Nullable final IgniteInClosure2X<ClusterNode, Message> locNodeHnd,
        byte plc,
        boolean runLocParallel
    ) {
        boolean ok = true;

        if (specialize == null && msg instanceof GridCacheQueryMarshallable)
            ((GridCacheQueryMarshallable)msg).marshall(marshaller);

        ClusterNode locNode = null;

        for (ClusterNode node : nodes) {
            if (node.isLocal()) {
                if (locNode != null)
                    throw new IllegalStateException();

                locNode = node;

                continue;
            }

            try {
                if (specialize != null) {
                    msg = specialize.apply(node, msg);

                    if (msg instanceof GridCacheQueryMarshallable)
                        ((GridCacheQueryMarshallable)msg).marshall(marshaller);
                }

                ctx.io().sendGeneric(node, topic, topicOrd, msg, plc);
            }
            catch (IgniteCheckedException e) {
                ok = false;

                U.warn(log, "Failed to send message [node=" + node + ", msg=" + msg +
                    ", errMsg=" + e.getMessage() + "]");
            }
        }

        // Local node goes the last to allow parallel execution.
        if (locNode != null) {
            assert locNodeHnd != null;

            if (specialize != null)
                msg = specialize.apply(locNode, msg);

            if (runLocParallel) {
                final ClusterNode finalLocNode = locNode;
                final Message finalMsg = msg;

                try {
                    // We prefer runLocal to runLocalSafe, because the latter can produce deadlock here.
                    ctx.closure().runLocal(new GridPlainRunnable() {
                        @Override public void run() {
                            if (!busyLock.enterBusy())
                                return;

                            try {
                                locNodeHnd.apply(finalLocNode, finalMsg);
                            }
                            finally {
                                busyLock.leaveBusy();
                            }
                        }
                    }, plc).listen(logger);
                }
                catch (IgniteCheckedException e) {
                    ok = false;

                    U.error(log, "Failed to execute query locally.", e);
                }
            }
            else
                locNodeHnd.apply(locNode, msg);
        }

        return ok;
    }

    /**
     * @return Serializer.
     */
    private JavaObjectSerializer h2Serializer() {
        return new JavaObjectSerializer() {
            @Override public byte[] serialize(Object obj) throws Exception {
                return U.marshal(marshaller, obj);
            }

            @Override public Object deserialize(byte[] bytes) throws Exception {
                ClassLoader clsLdr = ctx != null ? U.resolveClassLoader(ctx.config()) : null;

                return U.unmarshal(marshaller, bytes, clsLdr);
            }
        };
    }

    /**
     * Registers SQL functions.
     *
     * @param schema Schema.
     * @param clss Classes.
     * @throws IgniteCheckedException If failed.
     */
    private void createSqlFunctions(String schema, Class<?>[] clss) throws IgniteCheckedException {
        if (F.isEmpty(clss))
            return;

        for (Class<?> cls : clss) {
            for (Method m : cls.getDeclaredMethods()) {
                QuerySqlFunction ann = m.getAnnotation(QuerySqlFunction.class);

                if (ann != null) {
                    int modifiers = m.getModifiers();

                    if (!Modifier.isStatic(modifiers) || !Modifier.isPublic(modifiers))
                        throw new IgniteCheckedException("Method " + m.getName() + " must be public static.");

                    String alias = ann.alias().isEmpty() ? m.getName() : ann.alias();

                    String clause = "CREATE ALIAS IF NOT EXISTS " + alias + (ann.deterministic() ?
                        " DETERMINISTIC FOR \"" :
                        " FOR \"") +
                        cls.getName() + '.' + m.getName() + '"';

                    executeStatement(schema, clause);
                }
            }
        }
    }

    /** {@inheritDoc} */
    @Override public void stop() throws IgniteCheckedException {
        if (log.isDebugEnabled())
            log.debug("Stopping cache query index...");

        mapQryExec.cancelLazyWorkers();

        for (H2ConnectionWrapper c : conns.values())
            U.close(c, log);

        conns.clear();
        schemas.clear();
        cacheName2schema.clear();

        try (Connection c = DriverManager.getConnection(dbUrl); Statement s = c.createStatement()) {
            s.execute("SHUTDOWN");
        }
        catch (SQLException e) {
            U.error(log, "Failed to shutdown database.", e);
        }

        if (stmtCacheCleanupTask != null)
            stmtCacheCleanupTask.close();

        if (connCleanupTask != null)
            connCleanupTask.close();

        GridH2QueryContext.clearLocalNodeStop(nodeId);

        if (log.isDebugEnabled())
            log.debug("Cache query index stopped.");

        // Close system H2 connection to INFORMATION_SCHEMA
        synchronized (schemaMux) {
            if (sysConn != null) {
                U.close(sysConn, log);

                sysConn = null;
            }
        }
    }

    /** {@inheritDoc} */
    @Override public void onClientDisconnect() throws IgniteCheckedException {
        if (!mvccEnabled(ctx))
            return;

        GridNearTxLocal tx = tx(ctx);

        if (tx != null)
            doRollback(tx);
    }

    /**
     * Whether this is default schema.
     *
     * @param schemaName Schema name.
     * @return {@code True} if default.
     */
    private boolean isDefaultSchema(String schemaName) {
        return F.eq(schemaName, QueryUtils.DFLT_SCHEMA);
    }

    /** {@inheritDoc} */
    @Override public void registerCache(String cacheName, String schemaName, GridCacheContext<?, ?> cctx)
        throws IgniteCheckedException {
        rowCache.onCacheRegistered(cctx);

        if (!isDefaultSchema(schemaName)) {
            synchronized (schemaMux) {
                H2Schema schema = new H2Schema(schemaName);

                H2Schema oldSchema = schemas.putIfAbsent(schemaName, schema);

                if (oldSchema == null)
                    createSchema(schemaName);
                else
                    schema = oldSchema;

                schema.incrementUsageCount();
            }
        }

        cacheName2schema.put(cacheName, schemaName);

        createSqlFunctions(schemaName, cctx.config().getSqlFunctionClasses());
    }

    /** {@inheritDoc} */
    @Override public void unregisterCache(GridCacheContext cctx, boolean rmvIdx) {
        rowCache.onCacheUnregistered(cctx);

        String cacheName = cctx.name();

        String schemaName = schema(cacheName);

        H2Schema schema = schemas.get(schemaName);

        if (schema != null) {
            mapQryExec.onCacheStop(cacheName);
            dmlProc.onCacheStop(cacheName);

            // Remove this mapping only after callback to DML proc - it needs that mapping internally
            cacheName2schema.remove(cacheName);

            // Drop tables.
            Collection<H2TableDescriptor> rmvTbls = new HashSet<>();

            for (H2TableDescriptor tbl : schema.tables()) {
                if (F.eq(tbl.cache().name(), cacheName)) {
                    try {
                        tbl.table().setRemoveIndexOnDestroy(rmvIdx);

                        dropTable(tbl);
                    }
                    catch (IgniteCheckedException e) {
                        U.error(log, "Failed to drop table on cache stop (will ignore): " + tbl.fullTableName(), e);
                    }

                    schema.drop(tbl);

                    rmvTbls.add(tbl);
                }
            }

            if (!isDefaultSchema(schemaName)) {
                synchronized (schemaMux) {
                    if (schema.decrementUsageCount() == 0) {
                        schemas.remove(schemaName);

                        try {
                            dropSchema(schemaName);
                        }
                        catch (IgniteCheckedException e) {
                            U.error(log, "Failed to drop schema on cache stop (will ignore): " + cacheName, e);
                        }
                    }
                }
            }

            conns.values().forEach(H2ConnectionWrapper::clearStatementCache);

            for (H2TableDescriptor tbl : rmvTbls) {
                for (Index idx : tbl.table().getIndexes())
                    idx.close(null);
            }

            int cacheId = CU.cacheId(cacheName);

            for (Iterator<Map.Entry<H2TwoStepCachedQueryKey, H2TwoStepCachedQuery>> it =
                twoStepCache.entrySet().iterator(); it.hasNext();) {
                Map.Entry<H2TwoStepCachedQueryKey, H2TwoStepCachedQuery> e = it.next();

                GridCacheTwoStepQuery qry = e.getValue().query();

                if (!F.isEmpty(qry.cacheIds()) && qry.cacheIds().contains(cacheId))
                    it.remove();
            }
        }
    }

    /**
     * Remove all cached queries from cached two-steps queries.
     */
    private void clearCachedQueries() {
        twoStepCache.clear();
    }

    /** {@inheritDoc} */
    @Override public IndexingQueryFilter backupFilter(@Nullable final AffinityTopologyVersion topVer,
        @Nullable final int[] parts) {
        return new IndexingQueryFilterImpl(ctx, topVer, parts);
    }

    /**
     * @return Ready topology version.
     */
    public AffinityTopologyVersion readyTopologyVersion() {
        return ctx.cache().context().exchange().readyAffinityVersion();
    }

    /**
     * @param readyVer Ready topology version.
     *
     * @return {@code true} If pending distributed exchange exists because server topology is changed.
     */
    public boolean serverTopologyChanged(AffinityTopologyVersion readyVer) {
        GridDhtPartitionsExchangeFuture fut = ctx.cache().context().exchange().lastTopologyFuture();

        if (fut.isDone())
            return false;

        AffinityTopologyVersion initVer = fut.initialVersion();

        return initVer.compareTo(readyVer) > 0 && !CU.clientNode(fut.firstEvent().node());
    }

    /**
     * @param topVer Topology version.
     * @throws IgniteCheckedException If failed.
     */
    public void awaitForReadyTopologyVersion(AffinityTopologyVersion topVer) throws IgniteCheckedException {
        IgniteInternalFuture<?> fut = ctx.cache().context().exchange().affinityReadyFuture(topVer);

        if (fut != null)
            fut.get();
    }

    /** {@inheritDoc} */
    @Override public void onDisconnected(IgniteFuture<?> reconnectFut) {
        rdcQryExec.onDisconnected(reconnectFut);
    }

    /**
     * Bind query parameters and calculate partitions derived from the query.
     *
     * @param partInfoList Collection of query derived partition info.
     * @param params Query parameters.
     * @return Partitions.
     * @throws IgniteCheckedException, If fails.
     */
    private int[] calculateQueryPartitions(CacheQueryPartitionInfo[] partInfoList, Object[] params)
        throws IgniteCheckedException {

        ArrayList<Integer> list = new ArrayList<>(partInfoList.length);

        for (CacheQueryPartitionInfo partInfo: partInfoList) {
            int partId = (partInfo.partition() >= 0) ? partInfo.partition() :
                bindPartitionInfoParameter(partInfo, params);

            int i = 0;

            while (i < list.size() && list.get(i) < partId)
                i++;

            if (i < list.size()) {
                if (list.get(i) > partId)
                    list.add(i, partId);
            }
            else
                list.add(partId);
        }

        int[] result = new int[list.size()];

        for (int i = 0; i < list.size(); i++)
            result[i] = list.get(i);

        return result;
    }

    /**
     * Bind query parameter to partition info and calculate partition.
     *
     * @param partInfo Partition Info.
     * @param params Query parameters.
     * @return Partition.
     * @throws IgniteCheckedException, If fails.
     */
    private int bindPartitionInfoParameter(CacheQueryPartitionInfo partInfo, Object[] params)
        throws IgniteCheckedException {
        assert partInfo != null;
        assert partInfo.partition() < 0;

        GridH2RowDescriptor desc = dataTable(schema(partInfo.cacheName()), partInfo.tableName()).rowDescriptor();

        Object param = H2Utils.convert(params[partInfo.paramIdx()],
                desc, partInfo.dataType());

        return kernalContext().affinity().partition(partInfo.cacheName(), param);
    }

    /** {@inheritDoc} */
    @Override public Collection<GridRunningQueryInfo> runningQueries(long duration) {
        Collection<GridRunningQueryInfo> res = new ArrayList<>();

        res.addAll(runs.values());
        res.addAll(rdcQryExec.longRunningQueries(duration));

        return res;
    }

    /** {@inheritDoc} */
    @Override public void cancelQueries(Collection<Long> queries) {
        if (!F.isEmpty(queries)) {
            for (Long qryId : queries) {
                GridRunningQueryInfo run = runs.get(qryId);

                if (run != null)
                    run.cancel();
            }

            rdcQryExec.cancelQueries(queries);
        }
    }

    /** {@inheritDoc} */
    @Override public void cancelAllQueries() {
        mapQryExec.cancelLazyWorkers();

        for (H2ConnectionWrapper c : conns.values())
            U.close(c, log);
    }

    /**
     * @return Per-thread connections.
     */
    public Map<Thread, ?> perThreadConnections() {
        return conns;
    }

    /**
     * Collect cache identifiers from two-step query.
     *
     * @param mainCacheId Id of main cache.
     * @param twoStepQry Two-step query.
     * @return Result.
     */
    @Nullable public List<Integer> collectCacheIds(@Nullable Integer mainCacheId, GridCacheTwoStepQuery twoStepQry) {
        LinkedHashSet<Integer> caches0 = new LinkedHashSet<>();

        int tblCnt = twoStepQry.tablesCount();

        if (mainCacheId != null)
            caches0.add(mainCacheId);

        if (tblCnt > 0) {
            for (QueryTable tblKey : twoStepQry.tables()) {
                GridH2Table tbl = dataTable(tblKey);

                if (tbl != null) {
                    int cacheId = tbl.cacheId();

                    caches0.add(cacheId);
                }
            }
        }

        if (caches0.isEmpty())
            return null;
        else {
            //Prohibit usage indices with different numbers of segments in same query.
            List<Integer> cacheIds = new ArrayList<>(caches0);

            processCaches(cacheIds, twoStepQry);

            return cacheIds;
        }
    }

    /**
     * @return {@code True} is system views exist.
     */
    private boolean hasSystemViews(GridCacheTwoStepQuery twoStepQry) {
        if (twoStepQry.tablesCount() > 0) {
            for (QueryTable tbl : twoStepQry.tables()) {
                if (QueryUtils.SCHEMA_SYS.equals(tbl.schema()))
                    return true;
            }
        }

        return false;
    }

    /**
     * Closeable iterator.
     */
    private interface ClIter<X> extends AutoCloseable, Iterator<X> {
        // No-op.
    }
}<|MERGE_RESOLUTION|>--- conflicted
+++ resolved
@@ -125,20 +125,14 @@
 import org.apache.ignite.internal.processors.query.h2.sql.GridSqlQueryParser;
 import org.apache.ignite.internal.processors.query.h2.sql.GridSqlQuerySplitter;
 import org.apache.ignite.internal.processors.query.h2.sql.GridSqlStatement;
-<<<<<<< HEAD
 import org.apache.ignite.internal.processors.query.h2.sql.GridSqlTable;
-import org.apache.ignite.internal.processors.query.h2.twostep.GridMapQueryExecutor;
-import org.apache.ignite.internal.processors.query.h2.twostep.GridReduceQueryExecutor;
-import org.apache.ignite.internal.processors.query.h2.twostep.MapQueryLazyWorker;
-import org.apache.ignite.internal.processors.query.h2.twostep.msg.GridH2QueryRequest;
-=======
 import org.apache.ignite.internal.processors.query.h2.sys.SqlSystemTableEngine;
 import org.apache.ignite.internal.processors.query.h2.sys.view.SqlSystemViewNodes;
 import org.apache.ignite.internal.processors.query.h2.twostep.GridMapQueryExecutor;
 import org.apache.ignite.internal.processors.query.h2.twostep.GridReduceQueryExecutor;
 import org.apache.ignite.internal.processors.query.h2.twostep.MapQueryLazyWorker;
+import org.apache.ignite.internal.processors.query.h2.twostep.msg.GridH2QueryRequest;
 import org.apache.ignite.internal.processors.query.h2.sys.view.SqlSystemView;
->>>>>>> 8bbcda35
 import org.apache.ignite.internal.processors.query.schema.SchemaIndexCacheVisitor;
 import org.apache.ignite.internal.processors.query.schema.SchemaIndexCacheVisitorClosure;
 import org.apache.ignite.internal.processors.query.schema.SchemaIndexCacheVisitorImpl;
@@ -326,33 +320,18 @@
     private final H2RowCacheRegistry rowCache = new H2RowCacheRegistry();
 
     /** */
-<<<<<<< HEAD
     // TODO https://issues.apache.org/jira/browse/IGNITE-9062
     private final ThreadLocal<ObjectPool<H2ConnectionWrapper>> connectionPool = new ThreadLocal<ObjectPool<H2ConnectionWrapper>>() {
-        @Override
-        protected ObjectPool<H2ConnectionWrapper> initialValue() {
-            return new ObjectPool<>(IgniteH2Indexing.this::createConnection, 5);
+        @Override protected ObjectPool<H2ConnectionWrapper> initialValue() {
+            return new ObjectPool<>(IgniteH2Indexing.this::newConnectionWrapper, 5);
         }
     };
-
-    private H2ConnectionWrapper createConnection() {
-        try {
-            return new H2ConnectionWrapper(DriverManager.getConnection(dbUrl));
-        } catch (SQLException e) {
-            throw new IgniteSQLException("Failed to initialize DB connection: " + dbUrl, e);
-        }
-    }
 
     /** */
     // TODO https://issues.apache.org/jira/browse/IGNITE-9062
     private final ThreadLocal<ObjectPool.Reusable<H2ConnectionWrapper>> connCache = new ThreadLocal<ObjectPool.Reusable<H2ConnectionWrapper>>() {
-        @Nullable @Override public ObjectPool.Reusable<H2ConnectionWrapper> get() {
+        @Override public ObjectPool.Reusable<H2ConnectionWrapper> get() {
             ObjectPool.Reusable<H2ConnectionWrapper> reusable = super.get();
-=======
-    private final ThreadLocal<H2ConnectionWrapper> connCache = new ThreadLocal<H2ConnectionWrapper>() {
-        @Override public H2ConnectionWrapper get() {
-            H2ConnectionWrapper c = super.get();
->>>>>>> 8bbcda35
 
             boolean reconnect = true;
 
@@ -372,13 +351,8 @@
             return reusable;
         }
 
-<<<<<<< HEAD
         @Override protected ObjectPool.Reusable<H2ConnectionWrapper> initialValue() {
             ObjectPool<H2ConnectionWrapper> pool = connectionPool.get();
-=======
-        @Override protected H2ConnectionWrapper initialValue() {
-            Connection c;
->>>>>>> 8bbcda35
 
             ObjectPool.Reusable<H2ConnectionWrapper> reusableConnection = pool.borrow();
 
@@ -460,6 +434,15 @@
         }
 
         return sysConn;
+    }
+
+    /** */
+    private H2ConnectionWrapper newConnectionWrapper() {
+        try {
+            return new H2ConnectionWrapper(DriverManager.getConnection(dbUrl));
+        } catch (SQLException e) {
+            throw new IgniteSQLException("Failed to initialize DB connection: " + dbUrl, e);
+        }
     }
 
     /**
@@ -1703,7 +1686,6 @@
         final GridQueryCancel cancel,
         final Object[] params,
         final int[] parts,
-<<<<<<< HEAD
         final boolean lazy,
         MvccQueryTracker mvccTracker) {
         assert !qry.mvccEnabled() || !F.isEmpty(qry.cacheIds());
@@ -1715,6 +1697,7 @@
             if (qry.forUpdate())
                 qry.forUpdate(checkActive(tx(ctx)) != null);
 
+            @SuppressWarnings("NullableProblems")
             return new Iterable<List<?>>() {
                 @Override public Iterator<List<?>> iterator() {
                     return rdcQryExec.query(schemaName, qry, keepCacheObj, enforceJoinOrder, timeoutMillis,
@@ -1725,17 +1708,6 @@
         catch (IgniteCheckedException e) {
             throw new CacheException(e);
         }
-=======
-        final boolean lazy
-    ) {
-        return new Iterable<List<?>>() {
-            @SuppressWarnings("NullableProblems")
-            @Override public Iterator<List<?>> iterator() {
-                return rdcQryExec.query(schemaName, qry, keepCacheObj, enforceJoinOrder, timeoutMillis, cancel, params,
-                    parts, lazy);
-            }
-        };
->>>>>>> 8bbcda35
     }
 
     /**
