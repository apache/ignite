--- conflicted
+++ resolved
@@ -3071,23 +3071,22 @@
         return longRunningQryMgr;
     }
 
-<<<<<<< HEAD
+    /** {@inheritDoc} */
+    @Override public long indexSize(String schemaName, String idxName) throws IgniteCheckedException {
+        GridH2Table tbl = schemaMgr.dataTableForIndex(schemaName, idxName);
+
+        if (tbl == null)
+            return 0;
+
+        H2TreeIndex idx = (H2TreeIndex)tbl.userIndex(idxName);
+
+        return idx == null ? 0 : idx.size();
+    }
+
     /**
      * @return Distrubuted SQL configuration.
      */
     public DistributedSqlConfiguration distributedConfiguration() {
         return distrCfg;
-=======
-    /** {@inheritDoc} */
-    @Override public long indexSize(String schemaName, String idxName) throws IgniteCheckedException {
-        GridH2Table tbl = schemaMgr.dataTableForIndex(schemaName, idxName);
-
-        if (tbl == null)
-            return 0;
-
-        H2TreeIndex idx = (H2TreeIndex)tbl.userIndex(idxName);
-
-        return idx == null ? 0 : idx.size();
->>>>>>> 41da31e9
     }
 }