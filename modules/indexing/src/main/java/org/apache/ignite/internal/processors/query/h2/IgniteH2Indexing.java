/*
 * Licensed to the Apache Software Foundation (ASF) under one or more
 * contributor license agreements.  See the NOTICE file distributed with
 * this work for additional information regarding copyright ownership.
 * The ASF licenses this file to You under the Apache License, Version 2.0
 * (the "License"); you may not use this file except in compliance with
 * the License.  You may obtain a copy of the License at
 *
 *      http://www.apache.org/licenses/LICENSE-2.0
 *
 * Unless required by applicable law or agreed to in writing, software
 * distributed under the License is distributed on an "AS IS" BASIS,
 * WITHOUT WARRANTIES OR CONDITIONS OF ANY KIND, either express or implied.
 * See the License for the specific language governing permissions and
 * limitations under the License.
 */

package org.apache.ignite.internal.processors.query.h2;

import java.lang.reflect.Method;
import java.lang.reflect.Modifier;
import java.math.BigDecimal;
import java.math.BigInteger;
import java.sql.Connection;
import java.sql.PreparedStatement;
import java.sql.ResultSet;
import java.sql.SQLException;
import java.sql.Statement;
import java.sql.Types;
import java.text.MessageFormat;
import java.util.ArrayList;
import java.util.Arrays;
import java.util.Collection;
import java.util.Collections;
import java.util.HashSet;
import java.util.Iterator;
import java.util.LinkedHashSet;
import java.util.List;
import java.util.Map;
import java.util.UUID;
import java.util.concurrent.ConcurrentHashMap;
import java.util.concurrent.ConcurrentMap;
import java.util.concurrent.TimeUnit;
import java.util.concurrent.atomic.AtomicLong;
import java.util.regex.Pattern;
import javax.cache.CacheException;
import org.apache.ignite.IgniteCheckedException;
import org.apache.ignite.IgniteDataStreamer;
import org.apache.ignite.IgniteException;
import org.apache.ignite.IgniteLogger;
import org.apache.ignite.IgniteSystemProperties;
import org.apache.ignite.cache.query.FieldsQueryCursor;
import org.apache.ignite.cache.query.QueryCancelledException;
import org.apache.ignite.cache.query.SqlFieldsQuery;
import org.apache.ignite.cache.query.SqlQuery;
import org.apache.ignite.cache.query.annotations.QuerySqlFunction;
import org.apache.ignite.cluster.ClusterNode;
import org.apache.ignite.internal.GridKernalContext;
import org.apache.ignite.internal.GridTopic;
import org.apache.ignite.internal.IgniteInternalFuture;
import org.apache.ignite.internal.processors.affinity.AffinityTopologyVersion;
import org.apache.ignite.internal.processors.cache.CacheObjectValueContext;
import org.apache.ignite.internal.processors.cache.DynamicCacheDescriptor;
import org.apache.ignite.internal.processors.cache.GridCacheContext;
import org.apache.ignite.internal.processors.cache.GridCacheSharedContext;
import org.apache.ignite.internal.processors.cache.QueryCursorImpl;
import org.apache.ignite.internal.processors.cache.distributed.dht.preloader.GridDhtPartitionsExchangeFuture;
import org.apache.ignite.internal.processors.cache.distributed.near.GridNearTxLocal;
import org.apache.ignite.internal.processors.cache.distributed.near.GridNearTxSelectForUpdateFuture;
import org.apache.ignite.internal.processors.cache.distributed.near.TxTopologyVersionFuture;
import org.apache.ignite.internal.processors.cache.mvcc.MvccQueryTracker;
import org.apache.ignite.internal.processors.cache.mvcc.MvccSnapshot;
import org.apache.ignite.internal.processors.cache.mvcc.MvccUtils;
import org.apache.ignite.internal.processors.cache.persistence.CacheDataRow;
import org.apache.ignite.internal.processors.cache.persistence.tree.io.PageIO;
import org.apache.ignite.internal.processors.query.h2.affinity.PartitionInfo;
import org.apache.ignite.internal.processors.cache.query.GridCacheQueryManager;
import org.apache.ignite.internal.processors.cache.query.GridCacheQueryMarshallable;
import org.apache.ignite.internal.processors.cache.query.GridCacheTwoStepQuery;
import org.apache.ignite.internal.processors.cache.query.IgniteQueryErrorCode;
import org.apache.ignite.internal.processors.cache.query.QueryTable;
import org.apache.ignite.internal.processors.cache.query.SqlFieldsQueryEx;
import org.apache.ignite.internal.processors.cache.transactions.IgniteTxAdapter;
import org.apache.ignite.internal.processors.odbc.SqlStateCode;
import org.apache.ignite.internal.processors.query.CacheQueryObjectValueContext;
import org.apache.ignite.internal.processors.query.GridQueryCacheObjectsIterator;
import org.apache.ignite.internal.processors.query.GridQueryCancel;
import org.apache.ignite.internal.processors.query.GridQueryFieldMetadata;
import org.apache.ignite.internal.processors.query.GridQueryFieldsResult;
import org.apache.ignite.internal.processors.query.GridQueryFieldsResultAdapter;
import org.apache.ignite.internal.processors.query.GridQueryIndexing;
import org.apache.ignite.internal.processors.query.GridQueryProperty;
import org.apache.ignite.internal.processors.query.GridQueryRowCacheCleaner;
import org.apache.ignite.internal.processors.query.GridQueryTypeDescriptor;
import org.apache.ignite.internal.processors.query.GridRunningQueryInfo;
import org.apache.ignite.internal.processors.query.IgniteSQLException;
import org.apache.ignite.internal.processors.query.NestedTxMode;
import org.apache.ignite.internal.processors.query.QueryField;
import org.apache.ignite.internal.processors.query.QueryIndexDescriptorImpl;
import org.apache.ignite.internal.processors.query.QueryUtils;
import org.apache.ignite.internal.processors.query.SqlClientContext;
import org.apache.ignite.internal.processors.query.UpdateSourceIterator;
import org.apache.ignite.internal.processors.query.h2.database.H2RowFactory;
import org.apache.ignite.internal.processors.query.h2.database.H2TreeIndex;
import org.apache.ignite.internal.processors.query.h2.database.io.H2ExtrasInnerIO;
import org.apache.ignite.internal.processors.query.h2.database.io.H2ExtrasLeafIO;
import org.apache.ignite.internal.processors.query.h2.database.io.H2InnerIO;
import org.apache.ignite.internal.processors.query.h2.database.io.H2LeafIO;
import org.apache.ignite.internal.processors.query.h2.database.io.H2MvccInnerIO;
import org.apache.ignite.internal.processors.query.h2.database.io.H2MvccLeafIO;
import org.apache.ignite.internal.processors.query.h2.ddl.DdlStatementsProcessor;
import org.apache.ignite.internal.processors.query.h2.dml.DmlUtils;
import org.apache.ignite.internal.processors.query.h2.dml.UpdatePlan;
import org.apache.ignite.internal.processors.query.h2.opt.GridH2IndexBase;
import org.apache.ignite.internal.processors.query.h2.opt.GridH2QueryContext;
import org.apache.ignite.internal.processors.query.h2.opt.GridH2Row;
import org.apache.ignite.internal.processors.query.h2.opt.GridH2RowDescriptor;
import org.apache.ignite.internal.processors.query.h2.opt.GridH2Table;
import org.apache.ignite.internal.processors.query.h2.sql.GridSqlAlias;
import org.apache.ignite.internal.processors.query.h2.sql.GridSqlAst;
import org.apache.ignite.internal.processors.query.h2.sql.GridSqlQuery;
import org.apache.ignite.internal.processors.query.h2.sql.GridSqlQueryParser;
import org.apache.ignite.internal.processors.query.h2.sql.GridSqlQuerySplitter;
import org.apache.ignite.internal.processors.query.h2.sql.GridSqlStatement;
import org.apache.ignite.internal.processors.query.h2.sql.GridSqlTable;
import org.apache.ignite.internal.processors.query.h2.sys.SqlSystemTableEngine;
import org.apache.ignite.internal.processors.query.h2.sys.view.SqlSystemView;
import org.apache.ignite.internal.processors.query.h2.sys.view.SqlSystemViewBaselineNodes;
import org.apache.ignite.internal.processors.query.h2.sys.view.SqlSystemViewCacheGroups;
import org.apache.ignite.internal.processors.query.h2.sys.view.SqlSystemViewCaches;
import org.apache.ignite.internal.processors.query.h2.sys.view.SqlSystemViewNodeAttributes;
import org.apache.ignite.internal.processors.query.h2.sys.view.SqlSystemViewNodeMetrics;
import org.apache.ignite.internal.processors.query.h2.sys.view.SqlSystemViewNodes;
import org.apache.ignite.internal.processors.query.h2.twostep.GridMapQueryExecutor;
import org.apache.ignite.internal.processors.query.h2.twostep.GridReduceQueryExecutor;
import org.apache.ignite.internal.processors.query.h2.twostep.MapQueryLazyWorker;
import org.apache.ignite.internal.processors.query.h2.twostep.msg.GridH2QueryRequest;
import org.apache.ignite.internal.processors.query.schema.SchemaIndexCacheVisitor;
import org.apache.ignite.internal.processors.query.schema.SchemaIndexCacheVisitorClosure;
import org.apache.ignite.internal.processors.query.schema.SchemaIndexCacheVisitorImpl;
import org.apache.ignite.internal.sql.SqlParseException;
import org.apache.ignite.internal.sql.SqlParser;
import org.apache.ignite.internal.sql.SqlStrictParseException;
import org.apache.ignite.internal.sql.command.SqlAlterTableCommand;
import org.apache.ignite.internal.sql.command.SqlAlterUserCommand;
import org.apache.ignite.internal.sql.command.SqlBeginTransactionCommand;
import org.apache.ignite.internal.sql.command.SqlBulkLoadCommand;
import org.apache.ignite.internal.sql.command.SqlCommand;
import org.apache.ignite.internal.sql.command.SqlCommitTransactionCommand;
import org.apache.ignite.internal.sql.command.SqlCreateIndexCommand;
import org.apache.ignite.internal.sql.command.SqlCreateUserCommand;
import org.apache.ignite.internal.sql.command.SqlDropIndexCommand;
import org.apache.ignite.internal.sql.command.SqlDropUserCommand;
import org.apache.ignite.internal.sql.command.SqlRollbackTransactionCommand;
import org.apache.ignite.internal.sql.command.SqlSetStreamingCommand;
import org.apache.ignite.internal.util.GridBoundedConcurrentLinkedHashMap;
import org.apache.ignite.internal.util.GridEmptyCloseableIterator;
import org.apache.ignite.internal.util.GridSpinBusyLock;
import org.apache.ignite.internal.util.lang.GridCloseableIterator;
import org.apache.ignite.internal.util.lang.GridPlainRunnable;
import org.apache.ignite.internal.util.lang.IgniteInClosure2X;
import org.apache.ignite.internal.util.typedef.F;
import org.apache.ignite.internal.util.typedef.internal.CU;
import org.apache.ignite.internal.util.typedef.internal.LT;
import org.apache.ignite.internal.util.typedef.internal.SB;
import org.apache.ignite.internal.util.typedef.internal.U;
import org.apache.ignite.lang.IgniteBiClosure;
import org.apache.ignite.lang.IgniteBiTuple;
import org.apache.ignite.lang.IgniteFuture;
import org.apache.ignite.lang.IgniteInClosure;
import org.apache.ignite.lang.IgniteUuid;
import org.apache.ignite.marshaller.Marshaller;
import org.apache.ignite.marshaller.jdk.JdkMarshaller;
import org.apache.ignite.plugin.extensions.communication.Message;
import org.apache.ignite.plugin.security.SecurityPermission;
import org.apache.ignite.resources.LoggerResource;
import org.apache.ignite.spi.indexing.IndexingQueryFilter;
import org.apache.ignite.spi.indexing.IndexingQueryFilterImpl;
import org.h2.api.ErrorCode;
import org.h2.api.JavaObjectSerializer;
import org.h2.command.Prepared;
import org.h2.command.dml.NoOperation;
import org.h2.engine.Session;
import org.h2.engine.SysProperties;
import org.h2.index.Index;
import org.h2.jdbc.JdbcStatement;
import org.h2.table.IndexColumn;
import org.h2.util.JdbcUtils;
import org.jetbrains.annotations.NotNull;
import org.jetbrains.annotations.Nullable;

import static org.apache.ignite.internal.processors.cache.mvcc.MvccUtils.checkActive;
import static org.apache.ignite.internal.processors.cache.mvcc.MvccUtils.mvccEnabled;
import static org.apache.ignite.internal.processors.cache.mvcc.MvccUtils.tx;
import static org.apache.ignite.internal.processors.cache.mvcc.MvccUtils.txStart;
import static org.apache.ignite.internal.processors.cache.query.GridCacheQueryType.SQL_FIELDS;
import static org.apache.ignite.internal.processors.cache.query.GridCacheQueryType.TEXT;
import static org.apache.ignite.internal.processors.query.QueryUtils.KEY_FIELD_NAME;
import static org.apache.ignite.internal.processors.query.QueryUtils.VAL_FIELD_NAME;
import static org.apache.ignite.internal.processors.query.QueryUtils.VER_FIELD_NAME;
import static org.apache.ignite.internal.processors.query.h2.PreparedStatementEx.MVCC_CACHE_ID;
import static org.apache.ignite.internal.processors.query.h2.PreparedStatementEx.MVCC_STATE;
import static org.apache.ignite.internal.processors.query.h2.opt.DistributedJoinMode.OFF;
import static org.apache.ignite.internal.processors.query.h2.opt.DistributedJoinMode.distributedJoinMode;
import static org.apache.ignite.internal.processors.query.h2.opt.GridH2QueryType.LOCAL;
import static org.apache.ignite.internal.processors.query.h2.opt.GridH2QueryType.PREPARE;

/**
 * Indexing implementation based on H2 database engine. In this implementation main query language is SQL,
 * fulltext indexing can be performed using Lucene.
 * <p>
 * For each registered {@link GridQueryTypeDescriptor} this SPI will create respective SQL table with
 * {@code '_key'} and {@code '_val'} fields for key and value, and fields from
 * {@link GridQueryTypeDescriptor#fields()}.
 * For each table it will create indexes declared in {@link GridQueryTypeDescriptor#indexes()}.
 */
public class IgniteH2Indexing implements GridQueryIndexing {
    /** A pattern for commands having internal implementation in Ignite. */
    public static final Pattern INTERNAL_CMD_RE = Pattern.compile(
        "^(create|drop)\\s+index|^alter\\s+table|^copy|^set|^begin|^commit|^rollback|^(create|alter|drop)\\s+user",
        Pattern.CASE_INSENSITIVE);

    /*
     * Register IO for indexes.
     */
    static {
        PageIO.registerH2(H2InnerIO.VERSIONS, H2LeafIO.VERSIONS, H2MvccInnerIO.VERSIONS, H2MvccLeafIO.VERSIONS);

        H2ExtrasInnerIO.register();
        H2ExtrasLeafIO.register();
    }

    /** Dummy metadata for update result. */
    public static final List<GridQueryFieldMetadata> UPDATE_RESULT_META = Collections.<GridQueryFieldMetadata>
        singletonList(new H2SqlFieldMetadata(null, null, "UPDATED", Long.class.getName(), -1, -1));

    /** */
    private static final int TWO_STEP_QRY_CACHE_SIZE = 1024;

    /** Logger. */
    @LoggerResource
    private IgniteLogger log;

    /** Node ID. */
    private UUID nodeId;

    /** */
    private Marshaller marshaller;

    /** Collection of schemaNames and registered tables. */
    private final ConcurrentMap<String, H2Schema> schemas = new ConcurrentHashMap<>();

    /** */
    private GridMapQueryExecutor mapQryExec;

    /** */
    private GridReduceQueryExecutor rdcQryExec;

    /** Cache name -> schema name */
    private final Map<String, String> cacheName2schema = new ConcurrentHashMap<>();

    /** */
    private AtomicLong qryIdGen;

    /** */
    private GridSpinBusyLock busyLock;

    /** */
    private final Object schemaMux = new Object();

    /** */
    private final ConcurrentMap<Long, GridRunningQueryInfo> runs = new ConcurrentHashMap<>();

    /** Row cache. */
    private final H2RowCacheRegistry rowCache = new H2RowCacheRegistry();

    /** */
    protected volatile GridKernalContext ctx;

    /** Cache object value context. */
    protected CacheQueryObjectValueContext valCtx;

    /** */
    private DmlStatementsProcessor dmlProc;

    /** */
    private DdlStatementsProcessor ddlProc;

    /** */
    private final ConcurrentMap<QueryTable, GridH2Table> dataTables = new ConcurrentHashMap<>();

    /** */
    private volatile GridBoundedConcurrentLinkedHashMap<H2TwoStepCachedQueryKey, H2TwoStepCachedQuery> twoStepCache =
        new GridBoundedConcurrentLinkedHashMap<>(TWO_STEP_QRY_CACHE_SIZE);

    /** */
    private final IgniteInClosure<? super IgniteInternalFuture<?>> logger = new IgniteInClosure<IgniteInternalFuture<?>>() {
        @Override public void apply(IgniteInternalFuture<?> fut) {
            try {
                fut.get();
            }
            catch (IgniteCheckedException e) {
                U.error(log, e.getMessage(), e);
            }
        }
    };

    /** Query executor. */
    private ConnectionManager connMgr;

    /**
     * @return Kernal context.
     */
    public GridKernalContext kernalContext() {
        return ctx;
    }

    /**
     * @param c Connection.
     * @param sql SQL.
     * @return <b>Cached</b> prepared statement.
     */
    @SuppressWarnings("ConstantConditions")
    @Nullable private PreparedStatement cachedStatement(Connection c, String sql) {
        try {
            return prepareStatement(c, sql, true, true);
        }
        catch (SQLException e) {
            // We actually don't except anything SQL related here as we're supposed to work with cache only.
            throw new AssertionError(e);
        }
    }

    /**
     * @param c Connection.
     * @param sql SQL.
     * @param useStmtCache If {@code true} uses statement cache.
     * @return Prepared statement.
     * @throws SQLException If failed.
     */
    @SuppressWarnings("ConstantConditions")
    @NotNull public PreparedStatement prepareStatement(Connection c, String sql, boolean useStmtCache)
        throws SQLException {
        return prepareStatement(c, sql, useStmtCache, false);
    }

    /**
     * @param c Connection.
     * @param sql SQL.
     * @param useStmtCache If {@code true} uses statement cache.
     * @param cachedOnly Whether parsing should be avoided if statement has not been found in cache.
     * @return Prepared statement.
     * @throws SQLException If failed.
     */
    @Nullable private PreparedStatement prepareStatement(Connection c, String sql, boolean useStmtCache,
        boolean cachedOnly) throws SQLException {
        // We can't avoid parsing and avoid using cache at the same time.
        assert useStmtCache || !cachedOnly;

        if (useStmtCache) {
            H2StatementCache cache = connMgr.statementCacheForThread();

            H2CachedStatementKey key = new H2CachedStatementKey(c.getSchema(), sql);

            PreparedStatement stmt = cache.get(key);

            if (stmt != null && !stmt.isClosed() && !stmt.unwrap(JdbcStatement.class).isCancelled() &&
                !GridSqlQueryParser.prepared(stmt).needRecompile()) {
                assert stmt.getConnection() == c;

                return stmt;
            }

            if (cachedOnly)
                return null;

            cache.put(key, stmt = PreparedStatementExImpl.wrap(prepare0(c, sql)));

            return stmt;
        }
        else
            return prepare0(c, sql);
    }

    /**
     * Prepare statement.
     *
     * @param c Connection.
     * @param sql SQL.
     * @return Prepared statement.
     * @throws SQLException If failed.
     */
    private PreparedStatement prepare0(Connection c, String sql) throws SQLException {
        boolean insertHack = GridH2Table.insertHackRequired(sql);

        if (insertHack) {
            GridH2Table.insertHack(true);

            try {
                return c.prepareStatement(sql, ResultSet.TYPE_SCROLL_INSENSITIVE, ResultSet.CONCUR_READ_ONLY);
            }
            finally {
                GridH2Table.insertHack(false);
            }
        }
        else
            return c.prepareStatement(sql, ResultSet.TYPE_SCROLL_INSENSITIVE, ResultSet.CONCUR_READ_ONLY);
    }

    /** {@inheritDoc} */
    @Override public PreparedStatement prepareNativeStatement(String schemaName, String sql) {
        Connection conn = connMgr.connectionForThread(schemaName);

        return prepareStatementAndCaches(conn, sql);
    }

    /**
     * Create and register schema if needed.
     *
     * @param schemaName Schema name.
     * @param predefined Whether this is predefined schema.
     */
    private void createSchemaIfNeeded(String schemaName, boolean predefined) {
        assert Thread.holdsLock(schemaMux);

        if (!predefined)
            predefined = isSchemaPredefined(schemaName);

        H2Schema schema = new H2Schema(schemaName, predefined);

        H2Schema oldSchema = schemas.putIfAbsent(schemaName, schema);

        if (oldSchema == null)
            createSchema0(schemaName);
        else
            schema = oldSchema;

        schema.incrementUsageCount();
    }

    /**
     * Check if schema is predefined.
     *
     * @param schemaName Schema name.
     * @return {@code True} if predefined.
     */
    private boolean isSchemaPredefined(String schemaName) {
        if (F.eq(QueryUtils.DFLT_SCHEMA, schemaName))
            return true;

        for (H2Schema schema : schemas.values()) {
            if (F.eq(schema.schemaName(), schemaName) && schema.predefined())
                return true;
        }

        return false;
    }

    /**
     * Creates DB schema if it has not been created yet.
     *
     * @param schema Schema name.
     */
    private void createSchema0(String schema) {
        connMgr.executeSystemStatement("CREATE SCHEMA IF NOT EXISTS " + H2Utils.withQuotes(schema));

        if (log.isDebugEnabled())
            log.debug("Created H2 schema for index database: " + schema);
    }

    /**
     * Creates DB schema if it has not been created yet.
     *
     * @param schema Schema name.
     */
    private void dropSchema(String schema) {
        connMgr.executeSystemStatement("DROP SCHEMA IF EXISTS " + H2Utils.withQuotes(schema));

        if (log.isDebugEnabled())
            log.debug("Dropped H2 schema for index database: " + schema);
    }

    /**
     * Binds object to prepared statement.
     *
     * @param stmt SQL statement.
     * @param idx Index.
     * @param obj Value to store.
     * @throws IgniteCheckedException If failed.
     */
    private void bindObject(PreparedStatement stmt, int idx, @Nullable Object obj) throws IgniteCheckedException {
        try {
            if (obj == null)
                stmt.setNull(idx, Types.VARCHAR);
            else if (obj instanceof BigInteger)
                stmt.setObject(idx, obj, Types.JAVA_OBJECT);
            else if (obj instanceof BigDecimal)
                stmt.setObject(idx, obj, Types.DECIMAL);
            else
                stmt.setObject(idx, obj);
        }
        catch (SQLException e) {
            throw new IgniteCheckedException("Failed to bind parameter [idx=" + idx + ", obj=" + obj + ", stmt=" +
                stmt + ']', e);
        }
    }

    /** {@inheritDoc} */
    @Override public void store(GridCacheContext cctx,
        GridQueryTypeDescriptor type,
        CacheDataRow row,
        @Nullable CacheDataRow prevRow,
        boolean prevRowAvailable) throws IgniteCheckedException
    {
        String cacheName = cctx.name();

        H2TableDescriptor tbl = tableDescriptor(schema(cacheName), cacheName, type.name());

        if (tbl == null)
            return; // Type was rejected.

        tbl.table().update(row, prevRow,  prevRowAvailable);

        if (tbl.luceneIndex() != null) {
            long expireTime = row.expireTime();

            if (expireTime == 0L)
                expireTime = Long.MAX_VALUE;

            tbl.luceneIndex().store(row.key(), row.value(), row.version(), expireTime);
        }
    }

    /** {@inheritDoc} */
    @Override public void remove(GridCacheContext cctx, GridQueryTypeDescriptor type, CacheDataRow row)
        throws IgniteCheckedException
    {
        if (log.isDebugEnabled()) {
            log.debug("Removing key from cache query index [locId=" + nodeId +
                ", key=" + row.key() +
                ", val=" + row.value() + ']');
        }

        String cacheName = cctx.name();

        H2TableDescriptor tbl = tableDescriptor(schema(cacheName), cacheName, type.name());

        if (tbl == null)
            return;

        if (tbl.table().remove(row)) {
            if (tbl.luceneIndex() != null)
                tbl.luceneIndex().remove(row.key());
        }
    }

    /**
     * Drops table form h2 database and clear all related indexes (h2 text, lucene).
     *
     * @param tbl Table to unregister.
     * @throws IgniteCheckedException If failed to unregister.
     */
    private void dropTable(H2TableDescriptor tbl) throws IgniteCheckedException {
        assert tbl != null;

        if (log.isDebugEnabled())
            log.debug("Removing query index table: " + tbl.fullTableName());

        Connection c = connMgr.connectionForThread(tbl.schemaName());

        Statement stmt = null;

        try {
            stmt = c.createStatement();

            String sql = "DROP TABLE IF EXISTS " + tbl.fullTableName();

            if (log.isDebugEnabled())
                log.debug("Dropping database index table with SQL: " + sql);

            stmt.executeUpdate(sql);
        }
        catch (SQLException e) {
            connMgr.onSqlException();

            throw new IgniteSQLException("Failed to drop database index table [type=" + tbl.type().name() +
                ", table=" + tbl.fullTableName() + "]", IgniteQueryErrorCode.TABLE_DROP_FAILED, e);
        }
        finally {
            U.close(stmt, log);
        }
    }

    /**
     * Add initial user index.
     *
     * @param schemaName Schema name.
     * @param desc Table descriptor.
     * @param h2Idx User index.
     * @throws IgniteCheckedException If failed.
     */
    private void addInitialUserIndex(String schemaName, H2TableDescriptor desc, GridH2IndexBase h2Idx)
        throws IgniteCheckedException {
        GridH2Table h2Tbl = desc.table();

        h2Tbl.proposeUserIndex(h2Idx);

        try {
            String sql = H2Utils.indexCreateSql(desc.fullTableName(), h2Idx, false);

            executeSql(schemaName, sql);
        }
        catch (Exception e) {
            // Rollback and re-throw.
            h2Tbl.rollbackUserIndex(h2Idx.getName());

            throw e;
        }
    }

    /** {@inheritDoc} */
    @Override public void dynamicIndexCreate(final String schemaName, final String tblName,
        final QueryIndexDescriptorImpl idxDesc, boolean ifNotExists, SchemaIndexCacheVisitor cacheVisitor)
        throws IgniteCheckedException {
        // Locate table.
        H2Schema schema = schemas.get(schemaName);

        H2TableDescriptor desc = (schema != null ? schema.tableByName(tblName) : null);

        if (desc == null)
            throw new IgniteCheckedException("Table not found in internal H2 database [schemaName=" + schemaName +
                ", tblName=" + tblName + ']');

        GridH2Table h2Tbl = desc.table();

        // Create index.
        final GridH2IndexBase h2Idx = desc.createUserIndex(idxDesc);

        h2Tbl.proposeUserIndex(h2Idx);

        try {
            // Populate index with existing cache data.
            final GridH2RowDescriptor rowDesc = h2Tbl.rowDescriptor();

            SchemaIndexCacheVisitorClosure clo = new SchemaIndexCacheVisitorClosure() {
                @Override public void apply(CacheDataRow row) throws IgniteCheckedException {
                    GridH2Row h2Row = rowDesc.createRow(row);

                    h2Idx.putx(h2Row);
                }
            };

            cacheVisitor.visit(clo);

            // At this point index is in consistent state, promote it through H2 SQL statement, so that cached
            // prepared statements are re-built.
            String sql = H2Utils.indexCreateSql(desc.fullTableName(), h2Idx, ifNotExists);

            executeSql(schemaName, sql);
        }
        catch (Exception e) {
            // Rollback and re-throw.
            h2Tbl.rollbackUserIndex(h2Idx.getName());

            throw e;
        }
    }

    /** {@inheritDoc} */
    @Override public void dynamicIndexDrop(final String schemaName, String idxName, boolean ifExists)
        throws IgniteCheckedException{
        String sql = H2Utils.indexDropSql(schemaName, idxName, ifExists);

        executeSql(schemaName, sql);
    }

    /** {@inheritDoc} */
    @Override public void dynamicAddColumn(String schemaName, String tblName, List<QueryField> cols,
        boolean ifTblExists, boolean ifColNotExists) throws IgniteCheckedException {
        // Locate table.
        H2Schema schema = schemas.get(schemaName);

        H2TableDescriptor desc = (schema != null ? schema.tableByName(tblName) : null);

        if (desc == null) {
            if (!ifTblExists)
                throw new IgniteCheckedException("Table not found in internal H2 database [schemaName=" + schemaName +
                    ", tblName=" + tblName + ']');
            else
                return;
        }

        desc.table().addColumns(cols, ifColNotExists);

        clearCachedQueries();
    }

    /** {@inheritDoc} */
    @Override public void dynamicDropColumn(String schemaName, String tblName, List<String> cols, boolean ifTblExists,
        boolean ifColExists) throws IgniteCheckedException {
        // Locate table.
        H2Schema schema = schemas.get(schemaName);

        H2TableDescriptor desc = (schema != null ? schema.tableByName(tblName) : null);

        if (desc == null) {
            if (!ifTblExists)
                throw new IgniteCheckedException("Table not found in internal H2 database [schemaName=" + schemaName +
                    ",tblName=" + tblName + ']');
            else
                return;
        }

        desc.table().dropColumns(cols, ifColExists);

        clearCachedQueries();
    }

    /**
     * Execute DDL command.
     *
     * @param schemaName Schema name.
     * @param sql SQL.
     * @throws IgniteCheckedException If failed.
     */
    private void executeSql(String schemaName, String sql) throws IgniteCheckedException {
        try {
            Connection conn = connMgr.connectionForThread(schemaName);

            try (PreparedStatement stmt = prepareStatement(conn, sql, false)) {
                stmt.execute();
            }
        }
        catch (Exception e) {
            throw new IgniteCheckedException("Failed to execute SQL statement on internal H2 database: " + sql, e);
        }
    }

    /**
     * Create sorted index.
     *
     * @param name Index name,
     * @param tbl Table.
     * @param pk Primary key flag.
     * @param affinityKey Affinity key flag.
     * @param unwrappedCols Unwrapped index columns for complex types.
     * @param wrappedCols Index columns as is complex types.
     * @param inlineSize Index inline size.
     * @return Index.
     */
    GridH2IndexBase createSortedIndex(String name, GridH2Table tbl, boolean pk, boolean affinityKey,
        List<IndexColumn> unwrappedCols, List<IndexColumn> wrappedCols, int inlineSize) {
        try {
            GridCacheContext cctx = tbl.cache();

            if (log.isDebugEnabled())
                log.debug("Creating cache index [cacheId=" + cctx.cacheId() + ", idxName=" + name + ']');

            final int segments = tbl.rowDescriptor().context().config().getQueryParallelism();

            H2RowCache cache = rowCache.forGroup(cctx.groupId());

            return new H2TreeIndex(cctx, cache, tbl, name, pk, affinityKey, unwrappedCols, wrappedCols, inlineSize, segments);
        }
        catch (IgniteCheckedException e) {
            throw new IgniteException(e);
        }
    }

    /** {@inheritDoc} */
    @Override public <K, V> GridCloseableIterator<IgniteBiTuple<K, V>> queryLocalText(String schemaName,
        String cacheName, String qry, String typeName, IndexingQueryFilter filters) throws IgniteCheckedException {
        H2TableDescriptor tbl = tableDescriptor(schemaName, cacheName, typeName);

        if (tbl != null && tbl.luceneIndex() != null) {
            GridRunningQueryInfo run = new GridRunningQueryInfo(qryIdGen.incrementAndGet(), qry, TEXT, schemaName,
                U.currentTimeMillis(), null, true);

            try {
                runs.put(run.id(), run);

                return tbl.luceneIndex().query(qry.toUpperCase(), filters);
            }
            finally {
                runs.remove(run.id());
            }
        }

        return new GridEmptyCloseableIterator<>();
    }

    /**
     * Queries individual fields (generally used by JDBC drivers).
     *
     * @param schemaName Schema name.
     * @param qry Query.
     * @param params Query parameters.
     * @param filter Cache name and key filter.
     * @param enforceJoinOrder Enforce join order of tables in the query.
     * @param startTx Start transaction flag.
     * @param timeout Query timeout in milliseconds.
     * @param cancel Query cancel.
     * @return Query result.
     * @throws IgniteCheckedException If failed.
     */
    public GridQueryFieldsResult queryLocalSqlFields(String schemaName, String qry, @Nullable Collection<Object> params,
        IndexingQueryFilter filter, boolean enforceJoinOrder, boolean startTx, int timeout,
        GridQueryCancel cancel) throws IgniteCheckedException {
        return queryLocalSqlFields(schemaName, qry, params, filter, enforceJoinOrder, startTx, timeout, cancel, null);
    }

    /**
     * Queries individual fields (generally used by JDBC drivers).
     *
     * @param schemaName Schema name.
     * @param qry Query.
     * @param params Query parameters.
     * @param filter Cache name and key filter.
     * @param enforceJoinOrder Enforce join order of tables in the query.
     * @param startTx Start transaction flag.
     * @param qryTimeout Query timeout in milliseconds.
     * @param cancel Query cancel.
     * @param mvccTracker Query tracker.
     * @return Query result.
     * @throws IgniteCheckedException If failed.
     */
    GridQueryFieldsResult queryLocalSqlFields(final String schemaName, String qry,
        @Nullable final Collection<Object> params, final IndexingQueryFilter filter, boolean enforceJoinOrder,
        boolean startTx, int qryTimeout, final GridQueryCancel cancel,
        MvccQueryTracker mvccTracker) throws IgniteCheckedException {

        GridNearTxLocal tx = null;

        boolean mvccEnabled = mvccEnabled(kernalContext());

        assert mvccEnabled || mvccTracker == null;

        try {
            final Connection conn = connMgr.connectionForThread(schemaName);

            H2Utils.setupConnection(conn, false, enforceJoinOrder);

            PreparedStatement stmt = preparedStatementWithParams(conn, qry, params, true);

            if (GridSqlQueryParser.checkMultipleStatements(stmt))
                throw new IgniteSQLException("Multiple statements queries are not supported for local queries");

            Prepared p = GridSqlQueryParser.prepared(stmt);

            if (DmlStatementsProcessor.isDmlStatement(p)) {
                SqlFieldsQuery fldsQry = new SqlFieldsQuery(qry);

                if (params != null)
                    fldsQry.setArgs(params.toArray());

                fldsQry.setEnforceJoinOrder(enforceJoinOrder);
                fldsQry.setTimeout(qryTimeout, TimeUnit.MILLISECONDS);

                return dmlProc.updateSqlFieldsLocal(schemaName, conn, p, fldsQry, filter, cancel);
            }
            else if (DdlStatementsProcessor.isDdlStatement(p)) {
                throw new IgniteSQLException("DDL statements are supported for the whole cluster only.",
                    IgniteQueryErrorCode.UNSUPPORTED_OPERATION);
            }

            final GridH2QueryContext ctx = new GridH2QueryContext(nodeId, nodeId, 0, LOCAL)
                .filter(filter).distributedJoinMode(OFF);

            boolean forUpdate = GridSqlQueryParser.isForUpdateQuery(p);

            if (forUpdate && !mvccEnabled)
                throw new IgniteSQLException("SELECT FOR UPDATE query requires transactional " +
                    "cache with MVCC enabled.", IgniteQueryErrorCode.UNSUPPORTED_OPERATION);

            if (this.ctx.security().enabled()) {
                GridSqlQueryParser parser = new GridSqlQueryParser(false);

                parser.parse(p);

                checkSecurity(parser.cacheIds());
            }

            GridNearTxSelectForUpdateFuture sfuFut = null;

            int opTimeout = qryTimeout;

            if (mvccEnabled) {
                if (mvccTracker == null)
                    mvccTracker = mvccTracker(stmt, startTx);

                if (mvccTracker != null) {
                    ctx.mvccSnapshot(mvccTracker.snapshot());

                    tx = checkActive(tx(this.ctx));

                    opTimeout = operationTimeout(opTimeout, tx);
                }

                if (forUpdate) {
                    if (mvccTracker == null)
                        throw new IgniteSQLException("SELECT FOR UPDATE query requires transactional " +
                            "cache with MVCC enabled.", IgniteQueryErrorCode.UNSUPPORTED_OPERATION);

                    GridSqlStatement stmt0 = new GridSqlQueryParser(false).parse(p);

                    qry = GridSqlQueryParser.rewriteQueryForUpdateIfNeeded(stmt0, forUpdate = tx != null);

                    stmt = preparedStatementWithParams(conn, qry, params, true);

                    if (forUpdate) {
                        GridCacheContext cctx = mvccTracker.context();

                        try {
                            if (tx.topologyVersionSnapshot() == null)
                                new TxTopologyVersionFuture(tx, cctx).get();
                        }
                        catch (Exception e) {
                            throw new IgniteSQLException("Failed to lock topology for SELECT FOR UPDATE query.", e);
                        }

                        sfuFut = new GridNearTxSelectForUpdateFuture(cctx, tx, opTimeout);

                        sfuFut.initLocal();
                    }
                }
            }

            List<GridQueryFieldMetadata> meta;

            try {
                meta = H2Utils.meta(stmt.getMetaData());

                if (forUpdate) {
                    assert meta.size() >= 1;

                    meta = meta.subList(0, meta.size() - 1);
                }
            }
            catch (SQLException e) {
                throw new IgniteCheckedException("Cannot prepare query metadata", e);
            }

            GridNearTxLocal tx0 = tx;
            MvccQueryTracker mvccTracker0 = mvccTracker;
            GridNearTxSelectForUpdateFuture sfuFut0 = sfuFut;
            PreparedStatement stmt0 = stmt;
            String qry0 = qry;
            int timeout0 = opTimeout;

            return new GridQueryFieldsResultAdapter(meta, null) {
                @Override public GridCloseableIterator<List<?>> iterator() throws IgniteCheckedException {
                    assert GridH2QueryContext.get() == null;

                    GridH2QueryContext.set(ctx);

                    GridRunningQueryInfo run = new GridRunningQueryInfo(qryIdGen.incrementAndGet(), qry0,
                        SQL_FIELDS, schemaName, U.currentTimeMillis(), cancel, true);

                    runs.putIfAbsent(run.id(), run);

                    try {
                        ResultSet rs = executeSqlQueryWithTimer(stmt0, conn, qry0, params, timeout0, cancel);

                        if (sfuFut0 != null) {
                            assert tx0.mvccSnapshot() != null;

                            ResultSetEnlistFuture enlistFut = ResultSetEnlistFuture.future(
                                IgniteH2Indexing.this.ctx.localNodeId(),
                                tx0.nearXidVersion(),
                                tx0.mvccSnapshot(),
                                tx0.threadId(),
                                IgniteUuid.randomUuid(),
                                -1,
                                null,
                                tx0,
                                timeout0,
                                sfuFut0.cache(),
                                rs
                            );

                            enlistFut.listen(new IgniteInClosure<IgniteInternalFuture<Long>>() {
                                @Override public void apply(IgniteInternalFuture<Long> fut) {
                                    if (fut.error() != null)
                                        sfuFut0.onResult(IgniteH2Indexing.this.ctx.localNodeId(), 0L, false, fut.error());
                                    else
                                        sfuFut0.onResult(IgniteH2Indexing.this.ctx.localNodeId(), fut.result(), false, null);
                                }
                            });

                            enlistFut.init();

                            try {
                                sfuFut0.get();

                                rs.beforeFirst();
                            }
                            catch (Exception e) {
                                U.closeQuiet(rs);

                                throw new IgniteSQLException("Failed to obtain locks on result of SELECT FOR UPDATE.",
                                    e);
                            }
                        }

                        return new H2FieldsIterator(rs, mvccTracker0, sfuFut0 != null);
                    }
                    catch (IgniteCheckedException | RuntimeException | Error e) {
                        try {
                            if (mvccTracker0 != null)
                                mvccTracker0.onDone();
                        }
                        catch (Exception e0) {
                            e.addSuppressed(e0);
                        }

                        throw e;
                    }
                    finally {
                        GridH2QueryContext.clearThreadLocal();

                        runs.remove(run.id());
                    }
                }
            };
        }
        catch (IgniteCheckedException | RuntimeException | Error e) {
            if (mvccEnabled && (tx != null || (tx = tx(ctx)) != null))
                tx.setRollbackOnly();

            throw e;
        }
    }

    /**
     * @param qryTimeout Query timeout in milliseconds.
     * @param tx Transaction.
     * @return Timeout for operation in milliseconds based on query and tx timeouts.
     */
    public static int operationTimeout(int qryTimeout, IgniteTxAdapter tx) {
        if (tx != null) {
            int remaining = (int)tx.remainingTime();

            return remaining > 0 && qryTimeout > 0 ? Math.min(remaining, qryTimeout) : Math.max(remaining, qryTimeout);
        }

        return qryTimeout;
    }

    /** {@inheritDoc} */
    @Override public long streamUpdateQuery(String schemaName, String qry,
        @Nullable Object[] params, IgniteDataStreamer<?, ?> streamer) throws IgniteCheckedException {
        final Connection conn = connMgr.connectionForThread(schemaName);

        final PreparedStatement stmt;

        try {
            stmt = prepareStatement(conn, qry, true);
        }
        catch (SQLException e) {
            throw new IgniteSQLException(e);
        }

        return dmlProc.streamUpdateQuery(schemaName, streamer, stmt, params);
    }

    /** {@inheritDoc} */
    @SuppressWarnings("ForLoopReplaceableByForEach")
    @Override public List<Long> streamBatchedUpdateQuery(String schemaName, String qry, List<Object[]> params,
        SqlClientContext cliCtx) throws IgniteCheckedException {
        if (cliCtx == null || !cliCtx.isStream()) {
            U.warn(log, "Connection is not in streaming mode.");

            return zeroBatchedStreamedUpdateResult(params.size());
        }

        final Connection conn = connMgr.connectionForThread(schemaName);

        final PreparedStatement stmt = prepareStatementAndCaches(conn, qry);

        if (GridSqlQueryParser.checkMultipleStatements(stmt))
            throw new IgniteSQLException("Multiple statements queries are not supported for streaming mode.",
                IgniteQueryErrorCode.UNSUPPORTED_OPERATION);

        checkStatementStreamable(stmt);

        Prepared p = GridSqlQueryParser.prepared(stmt);

        UpdatePlan plan = dmlProc.getPlanForStatement(schemaName, conn, p, null, true, null);

        IgniteDataStreamer<?, ?> streamer = cliCtx.streamerForCache(plan.cacheContext().name());

        assert streamer != null;

        List<Long> res = new ArrayList<>(params.size());

        for (int i = 0; i < params.size(); i++)
            res.add(dmlProc.streamUpdateQuery(schemaName, streamer, stmt, params.get(i)));

        return res;
    }

    /**
     * @param size Result size.
     * @return List of given size filled with 0Ls.
     */
    private static List<Long> zeroBatchedStreamedUpdateResult(int size) {
        Long[] res = new Long[size];

        Arrays.fill(res, 0L);

        return Arrays.asList(res);
    }

    /**
     * Prepares sql statement.
     *
     * @param conn Connection.
     * @param sql Sql.
     * @param params Params.
     * @param useStmtCache If {@code true} use stmt cache.
     * @return Prepared statement with set parameters.
     * @throws IgniteCheckedException If failed.
     */
    public PreparedStatement preparedStatementWithParams(Connection conn, String sql, Collection<Object> params,
        boolean useStmtCache) throws IgniteCheckedException {
        final PreparedStatement stmt;

        try {
            stmt = prepareStatement(conn, sql, useStmtCache);
        }
        catch (SQLException e) {
            throw new IgniteCheckedException("Failed to parse SQL query: " + sql, e);
        }

        bindParameters(stmt, params);

        return stmt;
    }

    /**
     * Executes sql query statement.
     *
     * @param conn Connection,.
     * @param stmt Statement.
     * @param timeoutMillis Query timeout.
     * @param cancel Query cancel.
     * @return Result.
     * @throws IgniteCheckedException If failed.
     */
    private ResultSet executeSqlQuery(final Connection conn, final PreparedStatement stmt,
        int timeoutMillis, @Nullable GridQueryCancel cancel) throws IgniteCheckedException {
<<<<<<< HEAD
        if (cancel != null) {
            try {
                cancel.set(new GridQueryCancel.Cancellable() {
                    @Override public void run() {
                        cancelStatement(stmt);
                    }

                    @Override public String buildExceptionMessage(){
                        return String.format(
                            "The query was cancelled before executing [query=%s, localNodeId=%s, reason=%s, timeout=%s ms]",
                            stmt,
                            nodeId,
                            timeoutMillis > 0 ? "Statement with timeout was cancelled" : "Cancelled by client",
                            timeoutMillis
                        );
                    }
                });
            }catch(QueryCancelledException e){
                throw new CacheException(e);
            }
=======
        final MapQueryLazyWorker lazyWorker = MapQueryLazyWorker.currentWorker();

        if (cancel != null) {
            cancel.set(new Runnable() {
                @Override public void run() {
                    if (lazyWorker != null) {
                        lazyWorker.submit(new Runnable() {
                            @Override public void run() {
                                cancelStatement(stmt);
                            }
                        });
                    }
                    else
                        cancelStatement(stmt);
                }
            });
>>>>>>> 4fb1fc37
        }

        Session ses = H2Utils.session(conn);

        if (timeoutMillis > 0)
            ses.setQueryTimeout(timeoutMillis);

        if (lazyWorker != null)
            ses.setLazyQueryExecution(true);

        try {
            return stmt.executeQuery();
        }
        catch (SQLException e) {
            // Throw special exception.
            if (e.getErrorCode() == ErrorCode.STATEMENT_WAS_CANCELED)
                throw new CacheException(new QueryCancelledException(String.format(
                    "The query was cancelled while executing [query=%s, localNodeId=%s, reason=%s, timeout=%s ms]",
                    stmt,
                    ctx.localNodeId(),
                    timeoutMillis > 0 ? "Statement with timeout was cancelled" : "Cancelled by client",
                    timeoutMillis
                )));

            throw new IgniteCheckedException("Failed to execute SQL query. " + e.getMessage(), e);
        }
        finally {
            if (timeoutMillis > 0)
                ses.setQueryTimeout(0);

            if (lazyWorker != null)
                ses.setLazyQueryExecution(false);
        }
    }

    /**
     * Cancel prepared statement.
     *
     * @param stmt Statement.
     */
    private static void cancelStatement(PreparedStatement stmt) {
        try {
            stmt.cancel();
        }
        catch (SQLException ignored) {
            // No-op.
        }
    }

    /**
     * Executes sql query and prints warning if query is too slow..
     *
     * @param conn Connection,
     * @param sql Sql query.
     * @param params Parameters.
     * @param useStmtCache If {@code true} uses stmt cache.
     * @param timeoutMillis Query timeout.
     * @param cancel Query cancel.
     * @return Result.
     * @throws IgniteCheckedException If failed.
     */
    public ResultSet executeSqlQueryWithTimer(Connection conn, String sql, @Nullable Collection<Object> params,
        boolean useStmtCache, int timeoutMillis, @Nullable GridQueryCancel cancel) throws IgniteCheckedException {
        return executeSqlQueryWithTimer(preparedStatementWithParams(conn, sql, params, useStmtCache),
            conn, sql, params, timeoutMillis, cancel);
    }

    /**
     * Executes sql query and prints warning if query is too slow.
     *
     * @param stmt Prepared statement for query.
     * @param conn Connection.
     * @param sql Sql query.
     * @param params Parameters.
     * @param timeoutMillis Query timeout.
     * @param cancel Query cancel.
     * @return Result.
     * @throws IgniteCheckedException If failed.
     */
    public ResultSet executeSqlQueryWithTimer(PreparedStatement stmt, Connection conn, String sql,
        @Nullable Collection<Object> params, int timeoutMillis, @Nullable GridQueryCancel cancel)
        throws IgniteCheckedException {
        long start = U.currentTimeMillis();

        try {
            ResultSet rs = executeSqlQuery(conn, stmt, timeoutMillis, cancel);

            long time = U.currentTimeMillis() - start;

            long longQryExecTimeout = ctx.config().getLongQueryWarningTimeout();

            if (time > longQryExecTimeout) {
                ResultSet plan = executeSqlQuery(conn, preparedStatementWithParams(conn, "EXPLAIN " + sql,
                    params, false), 0, null);

                plan.next();

                // Add SQL explain result message into log.
                String msg = "Query execution is too long [time=" + time + " ms, sql='" + sql + '\'' +
                    ", plan=" + U.nl() + plan.getString(1) + U.nl() + ", parameters=" +
                    (params == null ? "[]" : Arrays.deepToString(params.toArray())) + "]";

                LT.warn(log, msg);
            }

            return rs;
        }
        catch (SQLException e) {
            connMgr.onSqlException();

            throw new IgniteCheckedException(e);
        }
    }

    /**
     * Binds parameters to prepared statement.
     *
     * @param stmt Prepared statement.
     * @param params Parameters collection.
     * @throws IgniteCheckedException If failed.
     */
    public void bindParameters(PreparedStatement stmt,
        @Nullable Collection<Object> params) throws IgniteCheckedException {
        if (!F.isEmpty(params)) {
            int idx = 1;

            for (Object arg : params)
                bindObject(stmt, idx++, arg);
        }
    }

    /** {@inheritDoc} */
    @Override public FieldsQueryCursor<List<?>> queryLocalSqlFields(String schemaName, SqlFieldsQuery qry,
        final boolean keepBinary, IndexingQueryFilter filter, GridQueryCancel cancel) throws IgniteCheckedException {
        String sql = qry.getSql();
        List<Object> params = F.asList(qry.getArgs());
        boolean enforceJoinOrder = qry.isEnforceJoinOrder(), startTx = autoStartTx(qry);
        int timeout = qry.getTimeout();

        final GridQueryFieldsResult res = queryLocalSqlFields(schemaName, sql, params, filter,
            enforceJoinOrder, startTx, timeout, cancel);

        QueryCursorImpl<List<?>> cursor = new QueryCursorImpl<>(new Iterable<List<?>>() {
            @SuppressWarnings("NullableProblems")
            @Override public Iterator<List<?>> iterator() {
                try {
                    return new GridQueryCacheObjectsIterator(res.iterator(), objectContext(), keepBinary);
                }
                catch (IgniteCheckedException e) {
                    throw new IgniteException(e);
                }
            }
        }, cancel);

        cursor.fieldsMeta(res.metaData());

        return cursor;
    }

    /**
     * Initialises MVCC filter and returns MVCC query tracker if needed.
     * @param stmt Prepared statement.
     * @param startTx Start transaction flag.
     * @return MVCC query tracker or {@code null} if MVCC is disabled for involved caches.
     */
    private MvccQueryTracker mvccTracker(PreparedStatement stmt, boolean startTx) throws IgniteCheckedException {
        boolean mvccEnabled;

        GridCacheContext mvccCacheCtx = null;

        try {
            if (stmt.isWrapperFor(PreparedStatementEx.class)) {
                PreparedStatementEx stmtEx = stmt.unwrap(PreparedStatementEx.class);

                Boolean mvccState = stmtEx.meta(MVCC_STATE);

                mvccEnabled = mvccState != null ? mvccState : checkMvcc(stmt);

                if (mvccEnabled) {
                    Integer cacheId = stmtEx.meta(MVCC_CACHE_ID);

                    assert cacheId != null;

                    mvccCacheCtx = ctx.cache().context().cacheContext(cacheId);

                    assert mvccCacheCtx != null;
                }
            }
            else
                mvccEnabled = checkMvcc(stmt);
        }
        catch (SQLException e) {
            throw new IgniteSQLException(e);
        }

        assert !mvccEnabled || mvccCacheCtx != null;

        return mvccEnabled ? MvccUtils.mvccTracker(mvccCacheCtx, startTx) : null;
    }

    /**
     * Checks if statement uses MVCC caches. If it does, additional metadata is added to statement.
     *
     * @param stmt Statement to check.
     * @return {@code True} if there MVCC cache involved in statement.
     * @throws SQLException If parser failed.
     */
    private static Boolean checkMvcc(PreparedStatement stmt) throws SQLException {
        GridSqlQueryParser parser = new GridSqlQueryParser(false);

        parser.parse(GridSqlQueryParser.prepared(stmt));

        Boolean mvccEnabled = null;
        Integer mvccCacheId = null;
        GridCacheContext ctx0 = null;

        for (Object o : parser.objectsMap().values()) {
            if (o instanceof GridSqlAlias)
                o = GridSqlAlias.unwrap((GridSqlAst) o);
            if (o instanceof GridSqlTable && ((GridSqlTable) o).dataTable() != null) {
                GridCacheContext cctx = ((GridSqlTable) o).dataTable().cache();

                if (mvccEnabled == null) {
                    mvccEnabled = cctx.mvccEnabled();
                    mvccCacheId = cctx.cacheId();
                    ctx0 = cctx;
                }
                else if (mvccEnabled != cctx.mvccEnabled())
                    MvccUtils.throwAtomicityModesMismatchException(ctx0, cctx);
            }
        }

        if (mvccEnabled == null)
            return false;

        // Remember mvccEnabled flag to avoid further additional parsing if statement obtained from the statement cache.
        if (stmt.isWrapperFor(PreparedStatementEx.class)) {
            PreparedStatementEx stmtEx = stmt.unwrap(PreparedStatementEx.class);

            if (mvccEnabled) {
                stmtEx.putMeta(MVCC_CACHE_ID, mvccCacheId);
                stmtEx.putMeta(MVCC_STATE, Boolean.TRUE);
            }
            else
                stmtEx.putMeta(MVCC_STATE, Boolean.FALSE);
        }

        return mvccEnabled;
    }

    /**
     * @param schemaName Schema name.
     * @param qry Query.
     * @param keepCacheObj Flag to keep cache object.
     * @param enforceJoinOrder Enforce join order of tables.
     * @param startTx Start transaction flag.
     * @param qryTimeout Query timeout.
     * @param cancel Cancel object.
     * @param params Query parameters.
     * @param parts Partitions.
     * @param lazy Lazy query execution flag.
     * @param mvccTracker Query tracker.
     * @return Iterable result.
     */
    private Iterable<List<?>> runQueryTwoStep(
        final String schemaName,
        final GridCacheTwoStepQuery qry,
        final boolean keepCacheObj,
        final boolean enforceJoinOrder,
        boolean startTx,
        final int qryTimeout,
        final GridQueryCancel cancel,
        final Object[] params,
        final int[] parts,
        final boolean lazy,
        MvccQueryTracker mvccTracker) {
        assert !qry.mvccEnabled() || !F.isEmpty(qry.cacheIds());

        try {
            final MvccQueryTracker tracker = mvccTracker == null && qry.mvccEnabled() ?
                MvccUtils.mvccTracker(ctx.cache().context().cacheContext(qry.cacheIds().get(0)), startTx) : mvccTracker;

            GridNearTxLocal tx = tx(ctx);

            if (qry.forUpdate())
                qry.forUpdate(checkActive(tx) != null);

            int opTimeout = operationTimeout(qryTimeout, tx);

            return new Iterable<List<?>>() {
                @SuppressWarnings("NullableProblems")
                @Override public Iterator<List<?>> iterator() {
                    return rdcQryExec.query(schemaName, qry, keepCacheObj, enforceJoinOrder, opTimeout,
                        cancel, params, parts, lazy, tracker);
                }
            };
        }
        catch (IgniteCheckedException e) {
            throw new CacheException(e);
        }
    }

    /**
     * Run DML on remote nodes.
     *
     * @param schemaName Schema name.
     * @param fieldsQry Initial update query.
     * @param cacheIds Cache identifiers.
     * @param isReplicatedOnly Whether query uses only replicated caches.
     * @param cancel Cancel state.
     * @return Update result.
     */
    UpdateResult runDistributedUpdate(
        String schemaName,
        SqlFieldsQuery fieldsQry,
        List<Integer> cacheIds,
        boolean isReplicatedOnly,
        GridQueryCancel cancel) {
        return rdcQryExec.update(schemaName, cacheIds, fieldsQry.getSql(), fieldsQry.getArgs(),
            fieldsQry.isEnforceJoinOrder(), fieldsQry.getPageSize(), fieldsQry.getTimeout(),
            fieldsQry.getPartitions(), isReplicatedOnly, cancel);
    }

    /** {@inheritDoc} */
    @SuppressWarnings("deprecation")
    @Override public SqlFieldsQuery generateFieldsQuery(String cacheName, SqlQuery qry) {
        String schemaName = schema(cacheName);

        String type = qry.getType();

        H2TableDescriptor tblDesc = tableDescriptor(schemaName, cacheName, type);

        if (tblDesc == null)
            throw new IgniteSQLException("Failed to find SQL table for type: " + type,
                IgniteQueryErrorCode.TABLE_NOT_FOUND);

        String sql;

        try {
            sql = generateQuery(qry.getSql(), qry.getAlias(), tblDesc);
        }
        catch (IgniteCheckedException e) {
            throw new IgniteException(e);
        }

        SqlFieldsQuery res = new SqlFieldsQuery(sql);

        res.setArgs(qry.getArgs());
        res.setDistributedJoins(qry.isDistributedJoins());
        res.setLocal(qry.isLocal());
        res.setPageSize(qry.getPageSize());
        res.setPartitions(qry.getPartitions());
        res.setReplicatedOnly(qry.isReplicatedOnly());
        res.setSchema(schemaName);
        res.setSql(sql);

        if (qry.getTimeout() > 0)
            res.setTimeout(qry.getTimeout(), TimeUnit.MILLISECONDS);

        return res;
    }

    /**
     * Prepares statement for query.
     *
     * @param qry Query string.
     * @param tableAlias table alias.
     * @param tbl Table to use.
     * @return Prepared statement.
     * @throws IgniteCheckedException In case of error.
     */
    private static String generateQuery(String qry, String tableAlias, H2TableDescriptor tbl)
        throws IgniteCheckedException {
        assert tbl != null;

        final String qry0 = qry;

        String t = tbl.fullTableName();

        String from = " ";

        qry = qry.trim();

        String upper = qry.toUpperCase();

        if (upper.startsWith("SELECT")) {
            qry = qry.substring(6).trim();

            final int star = qry.indexOf('*');

            if (star == 0)
                qry = qry.substring(1).trim();
            else if (star > 0) {
                if (F.eq('.', qry.charAt(star - 1))) {
                    t = qry.substring(0, star - 1);

                    qry = qry.substring(star + 1).trim();
                }
                else
                    throw new IgniteCheckedException("Invalid query (missing alias before asterisk): " + qry0);
            }
            else
                throw new IgniteCheckedException("Only queries starting with 'SELECT *' and 'SELECT alias.*' " +
                    "are supported (rewrite your query or use SqlFieldsQuery instead): " + qry0);

            upper = qry.toUpperCase();
        }

        if (!upper.startsWith("FROM"))
            from = " FROM " + t + (tableAlias != null ? " as " + tableAlias : "") +
                (upper.startsWith("WHERE") || upper.startsWith("ORDER") || upper.startsWith("LIMIT") ?
                    " " : " WHERE ");

        if(tableAlias != null)
            t = tableAlias;

        qry = "SELECT " + t + "." + KEY_FIELD_NAME + ", " + t + "." + VAL_FIELD_NAME + from + qry;

        return qry;
    }

    /**
     * Determines if a passed query can be executed natively.
     *
     * @param schemaName Schema name.
     * @param qry Query.
     * @return Command or {@code null} if cannot parse this query.
     */
     @Nullable private SqlCommand parseQueryNative(String schemaName, SqlFieldsQuery qry) {
        // Heuristic check for fast return.
        if (!INTERNAL_CMD_RE.matcher(qry.getSql().trim()).find())
            return null;

        try {
            SqlParser parser = new SqlParser(schemaName, qry.getSql());

            SqlCommand cmd = parser.nextCommand();

            // TODO support transansaction commands in multistatements
            // https://issues.apache.org/jira/browse/IGNITE-10063

            // No support for multiple commands for now.
            if (parser.nextCommand() != null)
                return null;

            if (!(cmd instanceof SqlCreateIndexCommand
                || cmd instanceof SqlDropIndexCommand
                || cmd instanceof SqlBeginTransactionCommand
                || cmd instanceof SqlCommitTransactionCommand
                || cmd instanceof SqlRollbackTransactionCommand
                || cmd instanceof SqlBulkLoadCommand
                || cmd instanceof SqlAlterTableCommand
                || cmd instanceof SqlSetStreamingCommand
                || cmd instanceof SqlCreateUserCommand
                || cmd instanceof SqlAlterUserCommand
                || cmd instanceof SqlDropUserCommand))
                return null;

            return cmd;
        }
        catch (SqlStrictParseException e) {
            throw new IgniteSQLException(e.getMessage(), IgniteQueryErrorCode.PARSING, e);
        }
        catch (Exception e) {
            // Cannot parse, return.
            if (log.isDebugEnabled())
                log.debug("Failed to parse SQL with native parser [qry=" + qry.getSql() + ", err=" + e + ']');

            if (!IgniteSystemProperties.getBoolean(IgniteSystemProperties.IGNITE_SQL_PARSER_DISABLE_H2_FALLBACK))
                return null;

            int code = IgniteQueryErrorCode.PARSING;

            if (e instanceof SqlParseException)
                code = ((SqlParseException)e).code();

            throw new IgniteSQLException("Failed to parse DDL statement: " + qry.getSql() + ": " + e.getMessage(),
                code, e);
        }
    }

    /**
     * Executes a query natively.
     *
     * @param qry Query.
     * @param cmd Parsed command corresponding to query.
     * @param cliCtx Client context, or {@code null} if not applicable.
     * @return Result cursors.
     */
    private List<FieldsQueryCursor<List<?>>> queryDistributedSqlFieldsNative(SqlFieldsQuery qry, SqlCommand cmd,
        @Nullable SqlClientContext cliCtx) {
        // Execute.
        try {
            if (cmd instanceof SqlCreateIndexCommand
                || cmd instanceof SqlDropIndexCommand
                || cmd instanceof SqlAlterTableCommand
                || cmd instanceof SqlCreateUserCommand
                || cmd instanceof SqlAlterUserCommand
                || cmd instanceof SqlDropUserCommand)
                return Collections.singletonList(ddlProc.runDdlStatement(qry.getSql(), cmd));
            else if (cmd instanceof SqlBulkLoadCommand)
                return Collections.singletonList(dmlProc.runNativeDmlStatement(qry.getSql(), cmd));
            else if (cmd instanceof SqlSetStreamingCommand) {
                if (cliCtx == null)
                    throw new IgniteSQLException("SET STREAMING command can only be executed from JDBC or ODBC driver.");

                SqlSetStreamingCommand setCmd = (SqlSetStreamingCommand)cmd;

                if (setCmd.isTurnOn())
                    cliCtx.enableStreaming(setCmd.allowOverwrite(), setCmd.flushFrequency(),
                        setCmd.perNodeBufferSize(), setCmd.perNodeParallelOperations(), setCmd.isOrdered());
                else
                    cliCtx.disableStreaming();
            }
            else
                processTxCommand(cmd, qry);

            return Collections.singletonList(H2Utils.zeroCursor());
        }
        catch (IgniteCheckedException e) {
            throw new IgniteSQLException("Failed to execute DDL statement [stmt=" + qry.getSql() +
                ", err=" + e.getMessage() + ']', e);
        }
    }

    /**
     * Check expected statement type (when it is set by JDBC) and given statement type.
     *
     * @param qry Query.
     * @param isQry {@code true} for select queries, otherwise (DML/DDL queries) {@code false}.
     */
    private void checkQueryType(SqlFieldsQuery qry, boolean isQry) {
        Boolean qryFlag = qry instanceof SqlFieldsQueryEx ? ((SqlFieldsQueryEx) qry).isQuery() : null;

        if (qryFlag != null && qryFlag != isQry)
            throw new IgniteSQLException("Given statement type does not match that declared by JDBC driver",
                IgniteQueryErrorCode.STMT_TYPE_MISMATCH);
    }

    /**
     * Process transactional command.
     * @param cmd Command.
     * @param qry Query.
     * @throws IgniteCheckedException if failed.
     */
    private void processTxCommand(SqlCommand cmd, SqlFieldsQuery qry) throws IgniteCheckedException {
        NestedTxMode nestedTxMode = qry instanceof SqlFieldsQueryEx ? ((SqlFieldsQueryEx)qry).getNestedTxMode() :
            NestedTxMode.DEFAULT;

        GridNearTxLocal tx = tx(ctx);

        if (cmd instanceof SqlBeginTransactionCommand) {
            if (!mvccEnabled(ctx))
                throw new IgniteSQLException("MVCC must be enabled in order to start transaction.",
                    IgniteQueryErrorCode.MVCC_DISABLED);

            if (tx != null) {
                if (nestedTxMode == null)
                    nestedTxMode = NestedTxMode.DEFAULT;

                switch (nestedTxMode) {
                    case COMMIT:
                        doCommit(tx);

                        txStart(ctx, qry.getTimeout());

                        break;

                    case IGNORE:
                        log.warning("Transaction has already been started, ignoring BEGIN command.");

                        break;

                    case ERROR:
                        throw new IgniteSQLException("Transaction has already been started.",
                            IgniteQueryErrorCode.TRANSACTION_EXISTS);

                    default:
                        throw new IgniteSQLException("Unexpected nested transaction handling mode: " +
                            nestedTxMode.name());
                }
            }
            else
                txStart(ctx, qry.getTimeout());
        }
        else if (cmd instanceof SqlCommitTransactionCommand) {
            // Do nothing if there's no transaction.
            if (tx != null)
                doCommit(tx);
        }
        else {
            assert cmd instanceof SqlRollbackTransactionCommand;

            // Do nothing if there's no transaction.
            if (tx != null)
                doRollback(tx);
        }
    }

    /**
     * Commit and properly close transaction.
     * @param tx Transaction.
     * @throws IgniteCheckedException if failed.
     */
    private void doCommit(@NotNull GridNearTxLocal tx) throws IgniteCheckedException {
        try {
            // TODO: Why checking for rollback only?
            //if (!tx.isRollbackOnly())
                tx.commit();
        }
        finally {
            closeTx(tx);
        }
    }

    /**
     * Rollback and properly close transaction.
     * @param tx Transaction.
     * @throws IgniteCheckedException if failed.
     */
    private void doRollback(@NotNull GridNearTxLocal tx) throws IgniteCheckedException {
        try {
            tx.rollback();
        }
        finally {
            closeTx(tx);
        }
    }

    /**
     * Properly close transaction.
     * @param tx Transaction.
     * @throws IgniteCheckedException if failed.
     */
    private void closeTx(@NotNull GridNearTxLocal tx) throws IgniteCheckedException {
        try {
            tx.close();
        }
        finally {
            ctx.cache().context().tm().resetContext();
        }
    }

    /** {@inheritDoc} */
    @SuppressWarnings({"StringEquality", "unchecked"})
    @Override public List<FieldsQueryCursor<List<?>>> querySqlFields(String schemaName, SqlFieldsQuery qry,
        @Nullable SqlClientContext cliCtx, boolean keepBinary, boolean failOnMultipleStmts, MvccQueryTracker tracker,
        GridQueryCancel cancel) {
        boolean mvccEnabled = mvccEnabled(ctx), startTx = autoStartTx(qry);

        try {
            SqlCommand nativeCmd = parseQueryNative(schemaName, qry);

            if (!(nativeCmd instanceof SqlCommitTransactionCommand || nativeCmd instanceof SqlRollbackTransactionCommand)
                && !ctx.state().publicApiActiveState(true)) {
                throw new IgniteException("Can not perform the operation because the cluster is inactive. Note, that " +
                    "the cluster is considered inactive by default if Ignite Persistent Store is used to let all the nodes " +
                    "join the cluster. To activate the cluster call Ignite.active(true).");
            }

            if (nativeCmd != null)
                return queryDistributedSqlFieldsNative(qry, nativeCmd, cliCtx);

            List<FieldsQueryCursor<List<?>>> res;

            {
                // First, let's check if we already have a two-step query for this statement...
                H2TwoStepCachedQueryKey cachedQryKey = new H2TwoStepCachedQueryKey(schemaName, qry.getSql(),
                    qry.isCollocated(), qry.isDistributedJoins(), qry.isEnforceJoinOrder(), qry.isLocal());

                H2TwoStepCachedQuery cachedQry;

                if ((cachedQry = twoStepCache.get(cachedQryKey)) != null) {
                    checkQueryType(qry, true);

                    GridCacheTwoStepQuery twoStepQry = cachedQry.query().copy();

                    List<GridQueryFieldMetadata> meta = cachedQry.meta();

                    res = Collections.singletonList(doRunDistributedQuery(schemaName, qry, twoStepQry, meta, keepBinary,
                        startTx, tracker, cancel));

                    if (!twoStepQry.explain())
                        twoStepCache.putIfAbsent(cachedQryKey, new H2TwoStepCachedQuery(meta, twoStepQry.copy()));

                    return res;
                }
            }

            {
                // Second, let's check if we already have a parsed statement...
                PreparedStatement cachedStmt;

                if ((cachedStmt = cachedStatement(connMgr.connectionForThread(schemaName), qry.getSql())) != null) {
                    Prepared prepared = GridSqlQueryParser.prepared(cachedStmt);

                    // We may use this cached statement only for local queries and non queries.
                    if (qry.isLocal() || !prepared.isQuery()) {
                        if (GridSqlQueryParser.isExplainUpdate(prepared))
                            throw new IgniteSQLException("Explains of update queries are not supported.",
                                IgniteQueryErrorCode.UNSUPPORTED_OPERATION);

                        return (List<FieldsQueryCursor<List<?>>>)doRunPrepared(schemaName, prepared, qry, null, null,
                            keepBinary, startTx, tracker, cancel);
                    }
                }
            }

            res = new ArrayList<>(1);

            int firstArg = 0;

            String remainingSql = qry.getSql();

            while (remainingSql != null) {
                ParsingResult parseRes = parseAndSplit(schemaName,
                    remainingSql != qry.getSql() ? cloneFieldsQuery(qry).setSql(remainingSql) : qry, firstArg);

                // Let's avoid second reflection getter call by returning Prepared object too
                Prepared prepared = parseRes.prepared();

                GridCacheTwoStepQuery twoStepQry = parseRes.twoStepQuery();

                List<GridQueryFieldMetadata> meta = parseRes.meta();

                SqlFieldsQuery newQry = parseRes.newQuery();

                remainingSql = parseRes.remainingSql();

                if (remainingSql != null && failOnMultipleStmts)
                    throw new IgniteSQLException("Multiple statements queries are not supported");

                firstArg += prepared.getParameters().size();

                res.addAll(doRunPrepared(schemaName, prepared, newQry, twoStepQry, meta, keepBinary, startTx, tracker,
                    cancel));

                // We cannot cache two-step query for multiple statements query except the last statement
                if (parseRes.twoStepQuery() != null && parseRes.twoStepQueryKey() != null &&
                    !parseRes.twoStepQuery().explain() && remainingSql == null)
                    twoStepCache.putIfAbsent(parseRes.twoStepQueryKey(), new H2TwoStepCachedQuery(meta,
                        twoStepQry.copy()));
            }

            return res;
        }
        catch (RuntimeException | Error e) {
            GridNearTxLocal tx;

            if (mvccEnabled && (tx = tx(ctx)) != null &&
                (!(e instanceof IgniteSQLException) || /* Parsing errors should not rollback Tx. */
                    ((IgniteSQLException)e).sqlState() != SqlStateCode.PARSING_EXCEPTION) ) {

                tx.setRollbackOnly();
            }

            throw e;
        }
    }

    /**
     * Execute an all-ready {@link SqlFieldsQuery}.
     * @param schemaName Schema name.
     * @param prepared H2 command.
     * @param qry Fields query with flags.
     * @param twoStepQry Two-step query if this query must be executed in a distributed way.
     * @param meta Metadata for {@code twoStepQry}.
     * @param keepBinary Whether binary objects must not be deserialized automatically.
     * @param startTx Start transactionq flag.
     * @param tracker MVCC tracker.
     * @param cancel Query cancel state holder.
     * @return Query result.
     */
    @SuppressWarnings("unchecked")
    private List<? extends FieldsQueryCursor<List<?>>> doRunPrepared(String schemaName, Prepared prepared,
        SqlFieldsQuery qry, GridCacheTwoStepQuery twoStepQry, List<GridQueryFieldMetadata> meta, boolean keepBinary,
        boolean startTx, MvccQueryTracker tracker, GridQueryCancel cancel) {
        String sqlQry = qry.getSql();

        boolean loc = qry.isLocal();

        IndexingQueryFilter filter = (loc ? backupFilter(null, qry.getPartitions()) : null);

        if (!prepared.isQuery()) {
            if (DmlStatementsProcessor.isDmlStatement(prepared)) {
                try {
                    Connection conn = connMgr.connectionForThread(schemaName);

                    if (!loc)
                        return dmlProc.updateSqlFieldsDistributed(schemaName, conn, prepared, qry, cancel);
                    else {
                        final GridQueryFieldsResult updRes =
                            dmlProc.updateSqlFieldsLocal(schemaName, conn, prepared, qry, filter, cancel);

                        return Collections.singletonList(new QueryCursorImpl<>(new Iterable<List<?>>() {
                            @SuppressWarnings("NullableProblems")
                            @Override public Iterator<List<?>> iterator() {
                                try {
                                    return new GridQueryCacheObjectsIterator(updRes.iterator(), objectContext(),
                                        true);
                                }
                                catch (IgniteCheckedException e) {
                                    throw new IgniteException(e);
                                }
                            }
                        }, cancel));
                    }
                }
                catch (IgniteCheckedException e) {
                    throw new IgniteSQLException("Failed to execute DML statement [stmt=" + sqlQry +
                        ", params=" + Arrays.deepToString(qry.getArgs()) + "]", e);
                }
            }

            if (DdlStatementsProcessor.isDdlStatement(prepared)) {
                if (loc)
                    throw new IgniteSQLException("DDL statements are not supported for LOCAL caches",
                        IgniteQueryErrorCode.UNSUPPORTED_OPERATION);

                return Collections.singletonList(ddlProc.runDdlStatement(sqlQry, prepared));
            }

            if (prepared instanceof NoOperation) {
                QueryCursorImpl<List<?>> resCur = (QueryCursorImpl<List<?>>)new QueryCursorImpl(
                    Collections.singletonList(Collections.singletonList(0L)), null, false);

                resCur.fieldsMeta(UPDATE_RESULT_META);

                return Collections.singletonList(resCur);
            }

            throw new IgniteSQLException("Unsupported DDL/DML operation: " + prepared.getClass().getName(),
                IgniteQueryErrorCode.UNSUPPORTED_OPERATION);
        }

        if (twoStepQry != null) {
            if (log.isDebugEnabled())
                log.debug("Parsed query: `" + sqlQry + "` into two step query: " + twoStepQry);

            checkQueryType(qry, true);

            if (ctx.security().enabled())
                checkSecurity(twoStepQry.cacheIds());

            return Collections.singletonList(doRunDistributedQuery(schemaName, qry, twoStepQry, meta, keepBinary,
                startTx, tracker, cancel));
        }

        // We've encountered a local query, let's just run it.
        try {
            return Collections.singletonList(queryLocalSqlFields(schemaName, qry, keepBinary, filter, cancel));
        }
        catch (IgniteCheckedException e) {
            throw new IgniteSQLException("Failed to execute local statement [stmt=" + sqlQry +
                ", params=" + Arrays.deepToString(qry.getArgs()) + "]", e);
        }
    }

    /**
     * Check security access for caches.
     *
     * @param cacheIds Cache IDs.
     */
    private void checkSecurity(Collection<Integer> cacheIds) {
        if (F.isEmpty(cacheIds))
            return;

        for (Integer cacheId : cacheIds) {
            DynamicCacheDescriptor desc = ctx.cache().cacheDescriptor(cacheId);

            if (desc != null)
                ctx.security().authorize(desc.cacheName(), SecurityPermission.CACHE_READ, null);
        }
    }

    /**
     * Parse and split query if needed, cache either two-step query or statement.
     * @param schemaName Schema name.
     * @param qry Query.
     * @param firstArg Position of the first argument of the following {@code Prepared}.
     * @return Result: prepared statement, H2 command, two-step query (if needed),
     *     metadata for two-step query (if needed), evaluated query local execution flag.
     */
    private ParsingResult parseAndSplit(String schemaName, SqlFieldsQuery qry, int firstArg) {
        Connection c = connMgr.connectionForThread(schemaName);

        // For queries that are explicitly local, we rely on the flag specified in the query
        // because this parsing result will be cached and used for queries directly.
        // For other queries, we enforce join order at this stage to avoid premature optimizations
        // (and therefore longer parsing) as long as there'll be more parsing at split stage.
        boolean enforceJoinOrderOnParsing = (!qry.isLocal() || qry.isEnforceJoinOrder());

        H2Utils.setupConnection(c, /*distributedJoins*/false, /*enforceJoinOrder*/enforceJoinOrderOnParsing);

        boolean loc = qry.isLocal();

        PreparedStatement stmt = prepareStatementAndCaches(c, qry.getSql());

        if (loc && GridSqlQueryParser.checkMultipleStatements(stmt))
            throw new IgniteSQLException("Multiple statements queries are not supported for local queries.",
                IgniteQueryErrorCode.UNSUPPORTED_OPERATION);

        GridSqlQueryParser.PreparedWithRemaining prep = GridSqlQueryParser.preparedWithRemaining(stmt);

        Prepared prepared = prep.prepared();

        if (GridSqlQueryParser.isExplainUpdate(prepared))
            throw new IgniteSQLException("Explains of update queries are not supported.",
                IgniteQueryErrorCode.UNSUPPORTED_OPERATION);

        checkQueryType(qry, prepared.isQuery());

        String remainingSql = prep.remainingSql();

        int paramsCnt = prepared.getParameters().size();

        Object[] argsOrig = qry.getArgs();

        Object[] args = null;

        if (!DmlUtils.isBatched(qry) && paramsCnt > 0) {
            if (argsOrig == null || argsOrig.length < firstArg + paramsCnt) {
                throw new IgniteException("Invalid number of query parameters. " +
                    "Cannot find " + (argsOrig != null ? argsOrig.length + 1 - firstArg : 1) + " parameter.");
            }

            args = Arrays.copyOfRange(argsOrig, firstArg, firstArg + paramsCnt);
        }

       if (prepared.isQuery()) {
            try {
                bindParameters(stmt, F.asList(args));
            }
            catch (IgniteCheckedException e) {
                U.closeQuiet(stmt);

                throw new IgniteSQLException("Failed to bind parameters: [qry=" + prepared.getSQL() + ", params=" +
                    Arrays.deepToString(args) + "]", IgniteQueryErrorCode.PARSING, e);
            }

            GridSqlQueryParser parser = null;

            if (!loc) {
                parser = new GridSqlQueryParser(false);

                GridSqlStatement parsedStmt = parser.parse(prepared);

                // Legit assertion - we have H2 query flag above.
                assert parsedStmt instanceof GridSqlQuery;

                loc = parser.isLocalQuery();
            }

            if (loc) {
                if (parser == null) {
                    parser = new GridSqlQueryParser(false);

                    parser.parse(prepared);
                }

                GridCacheContext cctx = parser.getFirstPartitionedCache();

                if (cctx != null && cctx.config().getQueryParallelism() > 1) {
                    loc = false;

                    qry.setDistributedJoins(true);
                }
            }
        }

        SqlFieldsQuery newQry = cloneFieldsQuery(qry).setSql(prepared.getSQL()).setArgs(args);

        boolean hasTwoStep = !loc && prepared.isQuery();

        // Let's not cache multiple statements and distributed queries as whole two step query will be cached later on.
        if (remainingSql != null || hasTwoStep)
            connMgr.statementCacheForThread().remove(schemaName, qry.getSql());

        if (!hasTwoStep)
            return new ParsingResult(prepared, newQry, remainingSql, null, null, null);

        final UUID locNodeId = ctx.localNodeId();

        // Now we're sure to have a distributed query. Let's try to get a two-step plan from the cache, or perform the
        // split if needed.
        H2TwoStepCachedQueryKey cachedQryKey = new H2TwoStepCachedQueryKey(schemaName, qry.getSql(),
            qry.isCollocated(), qry.isDistributedJoins(), qry.isEnforceJoinOrder(), qry.isLocal());

        H2TwoStepCachedQuery cachedQry;

        if ((cachedQry = twoStepCache.get(cachedQryKey)) != null) {
            checkQueryType(qry, true);

            GridCacheTwoStepQuery twoStepQry = cachedQry.query().copy();

            List<GridQueryFieldMetadata> meta = cachedQry.meta();

            return new ParsingResult(prepared, newQry, remainingSql, twoStepQry, cachedQryKey, meta);
        }

        try {
            GridH2QueryContext.set(new GridH2QueryContext(locNodeId, locNodeId, 0, PREPARE)
                .distributedJoinMode(distributedJoinMode(qry.isLocal(), qry.isDistributedJoins())));

            try {
                GridCacheTwoStepQuery twoStepQry = split(prepared, newQry);

                return new ParsingResult(prepared, newQry, remainingSql, twoStepQry,
                    cachedQryKey, H2Utils.meta(stmt.getMetaData()));
            }
            catch (IgniteCheckedException e) {
                throw new IgniteSQLException("Failed to bind parameters: [qry=" + newQry.getSql() + ", params=" +
                    Arrays.deepToString(newQry.getArgs()) + "]", IgniteQueryErrorCode.PARSING, e);
            }
            catch (SQLException e) {
                throw new IgniteSQLException(e);
            }
            finally {
                U.close(stmt, log);
            }
        }
        finally {
            GridH2QueryContext.clearThreadLocal();
        }
    }

    /**
     * Make a copy of {@link SqlFieldsQuery} with all flags and preserving type.
     * @param oldQry Query to copy.
     * @return Query copy.
     */
    private SqlFieldsQuery cloneFieldsQuery(SqlFieldsQuery oldQry) {
        return oldQry.copy().setLocal(oldQry.isLocal()).setPageSize(oldQry.getPageSize());
    }

    /**
     * Split query into two-step query.
     * @param prepared JDBC prepared statement.
     * @param qry Original fields query.
     * @return Two-step query.
     * @throws IgniteCheckedException in case of error inside {@link GridSqlQuerySplitter}.
     * @throws SQLException in case of error inside {@link GridSqlQuerySplitter}.
     */
    private GridCacheTwoStepQuery split(Prepared prepared, SqlFieldsQuery qry) throws IgniteCheckedException,
        SQLException {
        GridCacheTwoStepQuery res = GridSqlQuerySplitter.split(connMgr.connectionForThread(qry.getSchema()), prepared,
            qry.getArgs(), qry.isCollocated(), qry.isDistributedJoins(), qry.isEnforceJoinOrder(), this);

        List<Integer> cacheIds = collectCacheIds(null, res);

        if (!F.isEmpty(cacheIds) && hasSystemViews(res)) {
            throw new IgniteSQLException("Normal tables and system views cannot be used in the same query.",
                IgniteQueryErrorCode.UNSUPPORTED_OPERATION);
        }

        if (F.isEmpty(cacheIds))
            res.local(true);
        else {
            res.cacheIds(cacheIds);
            res.local(qry.isLocal());
        }

        res.pageSize(qry.getPageSize());

        return res;
    }

    /**
     * @param qry Sql fields query.autoStartTx(qry)
     * @return {@code True} if need to start transaction.
     */
    @SuppressWarnings("SimplifiableIfStatement")
    public boolean autoStartTx(SqlFieldsQuery qry) {
        if (!mvccEnabled(ctx))
            return false;

        return qry instanceof SqlFieldsQueryEx && !((SqlFieldsQueryEx)qry).isAutoCommit() && tx(ctx) == null;
    }

    /** {@inheritDoc} */
    @Override public UpdateSourceIterator<?> prepareDistributedUpdate(GridCacheContext<?, ?> cctx, int[] ids,
        int[] parts, String schema, String qry, Object[] params, int flags,
        int pageSize, int timeout, AffinityTopologyVersion topVer,
        MvccSnapshot mvccSnapshot, GridQueryCancel cancel) throws IgniteCheckedException {

        SqlFieldsQuery fldsQry = new SqlFieldsQuery(qry);

        if (params != null)
            fldsQry.setArgs(params);

        fldsQry.setEnforceJoinOrder(isFlagSet(flags, GridH2QueryRequest.FLAG_ENFORCE_JOIN_ORDER));
        fldsQry.setTimeout(timeout, TimeUnit.MILLISECONDS);
        fldsQry.setPageSize(pageSize);
        fldsQry.setLocal(true);

        boolean loc = true;

        final boolean replicated = isFlagSet(flags, GridH2QueryRequest.FLAG_REPLICATED);

        GridCacheContext<?, ?> cctx0;

        if (!replicated
            && !F.isEmpty(ids)
            && (cctx0 = CU.firstPartitioned(cctx.shared(), ids)) != null
            && cctx0.config().getQueryParallelism() > 1) {
            fldsQry.setDistributedJoins(true);

            loc = false;
        }

        Connection conn = connMgr.connectionForThread(schema);

        H2Utils.setupConnection(conn, false, fldsQry.isEnforceJoinOrder());

        PreparedStatement stmt = preparedStatementWithParams(conn, fldsQry.getSql(),
            F.asList(fldsQry.getArgs()), true);

        return dmlProc.prepareDistributedUpdate(schema, conn, stmt, fldsQry, backupFilter(topVer, parts), cancel, loc,
            topVer, mvccSnapshot);
    }

    private boolean isFlagSet(int flags, int flag) {
        return (flags & flag) == flag;
    }

    /**
     * Run distributed query on detected set of partitions.
     * @param schemaName Schema name.
     * @param qry Original query.
     * @param twoStepQry Two-step query.
     * @param meta Metadata to set to cursor.
     * @param keepBinary Keep binary flag.
     * @param startTx Start transaction flag.
     * @param mvccTracker Query tracker.
     * @param cancel Cancel handler.
     * @return Cursor representing distributed query result.
     */
    private FieldsQueryCursor<List<?>> doRunDistributedQuery(String schemaName, SqlFieldsQuery qry,
        GridCacheTwoStepQuery twoStepQry, List<GridQueryFieldMetadata> meta, boolean keepBinary,
        boolean startTx, MvccQueryTracker mvccTracker, GridQueryCancel cancel) {
        if (log.isDebugEnabled())
            log.debug("Parsed query: `" + qry.getSql() + "` into two step query: " + twoStepQry);

        twoStepQry.pageSize(qry.getPageSize());

        if (cancel == null)
            cancel = new GridQueryCancel();

        int partitions[] = qry.getPartitions();

        if (partitions == null && twoStepQry.derivedPartitions() != null) {
            try {
                partitions = calculateQueryPartitions(twoStepQry.derivedPartitions(), qry.getArgs());
            }
            catch (IgniteCheckedException e) {
                throw new CacheException("Failed to calculate derived partitions: [qry=" + qry.getSql() + ", params=" +
                    Arrays.deepToString(qry.getArgs()) + "]", e);
            }
        }

        QueryCursorImpl<List<?>> cursor = new QueryCursorImpl<>(
            runQueryTwoStep(schemaName, twoStepQry, keepBinary, qry.isEnforceJoinOrder(), startTx, qry.getTimeout(),
                cancel, qry.getArgs(), partitions, qry.isLazy(), mvccTracker), cancel);

        cursor.fieldsMeta(meta);

        return cursor;
    }

    /**
     * Do initial parsing of the statement and create query caches, if needed.
     * @param c Connection.
     * @param sqlQry Query.
     * @return H2 prepared statement.
     */
    private PreparedStatement prepareStatementAndCaches(Connection c, String sqlQry) {
        boolean cachesCreated = false;

        while (true) {
            try {
                return prepareStatement(c, sqlQry, true);
            }
            catch (SQLException e) {
                if (!cachesCreated && (
                        e.getErrorCode() == ErrorCode.SCHEMA_NOT_FOUND_1 ||
                            e.getErrorCode() == ErrorCode.TABLE_OR_VIEW_NOT_FOUND_1 ||
                            e.getErrorCode() == ErrorCode.INDEX_NOT_FOUND_1)
                        ) {
                    try {
                        ctx.cache().createMissingQueryCaches();
                    }
                    catch (IgniteCheckedException ignored) {
                        throw new CacheException("Failed to create missing caches.", e);
                    }

                    cachesCreated = true;
                }
                else
                    throw new IgniteSQLException("Failed to parse query. " + e.getMessage(),
                        IgniteQueryErrorCode.PARSING, e);
            }
        }
    }

    /**
     * Run DML request from other node.
     *
     * @param schemaName Schema name.
     * @param fldsQry Query.
     * @param filter Filter.
     * @param cancel Cancel state.
     * @param local Locality flag.
     * @return Update result.
     * @throws IgniteCheckedException if failed.
     */
    public UpdateResult mapDistributedUpdate(String schemaName, SqlFieldsQuery fldsQry, IndexingQueryFilter filter,
        GridQueryCancel cancel, boolean local) throws IgniteCheckedException {
        Connection conn = connMgr.connectionForThread(schemaName);

        H2Utils.setupConnection(conn, false, fldsQry.isEnforceJoinOrder());

        PreparedStatement stmt = preparedStatementWithParams(conn, fldsQry.getSql(),
            Arrays.asList(fldsQry.getArgs()), true);

        return dmlProc.mapDistributedUpdate(schemaName, stmt, fldsQry, filter, cancel, local);
    }

    /**
     * @param cacheIds Cache IDs.
     * @param twoStepQry Query.
     * @throws IllegalStateException if segmented indices used with non-segmented indices.
     */
    private void processCaches(List<Integer> cacheIds, GridCacheTwoStepQuery twoStepQry) {
        if (cacheIds.isEmpty())
            return; // Nothing to check

        GridCacheSharedContext sharedCtx = ctx.cache().context();

        int expectedParallelism = 0;
        GridCacheContext cctx0 = null;

        boolean mvccEnabled = false;

        for (int i = 0; i < cacheIds.size(); i++) {
            Integer cacheId = cacheIds.get(i);

            GridCacheContext cctx = sharedCtx.cacheContext(cacheId);

            assert cctx != null;

            if (i == 0) {
                mvccEnabled = cctx.mvccEnabled();
                cctx0 = cctx;
            }
            else if (cctx.mvccEnabled() != mvccEnabled)
                MvccUtils.throwAtomicityModesMismatchException(cctx0, cctx);

            if (!cctx.isPartitioned())
                continue;

            if (expectedParallelism == 0)
                expectedParallelism = cctx.config().getQueryParallelism();
            else if (cctx.config().getQueryParallelism() != expectedParallelism) {
                throw new IllegalStateException("Using indexes with different parallelism levels in same query is " +
                    "forbidden.");
            }
        }

        twoStepQry.mvccEnabled(mvccEnabled);

        if (twoStepQry.forUpdate()) {
            if (cacheIds.size() != 1)
                throw new IgniteSQLException("SELECT FOR UPDATE is supported only for queries " +
                    "that involve single transactional cache.");

            if (!mvccEnabled)
                throw new IgniteSQLException("SELECT FOR UPDATE query requires transactional cache " +
                    "with MVCC enabled.", IgniteQueryErrorCode.UNSUPPORTED_OPERATION);
        }
    }

    /**
     * Registers new class description.
     *
     * This implementation doesn't support type reregistration.
     *
     * @param type Type description.
     * @param isSql {@code true} in case table has been created from SQL.
     * @throws IgniteCheckedException In case of error.
     */
    @Override public boolean registerType(GridCacheContext cctx, GridQueryTypeDescriptor type, boolean isSql)
        throws IgniteCheckedException {
        validateTypeDescriptor(type);

        String schemaName = schema(cctx.name());

        H2Schema schema = schemas.get(schemaName);

        H2TableDescriptor tbl = new H2TableDescriptor(this, schema, type, cctx, isSql);

        try {
            Connection conn = connMgr.connectionForThread(schemaName);

            createTable(schemaName, schema, tbl, conn);

            schema.add(tbl);
        }
        catch (SQLException e) {
            connMgr.onSqlException();

            throw new IgniteCheckedException("Failed to register query type: " + type, e);
        }

        return true;
    }

    /**
     * Validates properties described by query types.
     *
     * @param type Type descriptor.
     * @throws IgniteCheckedException If validation failed.
     */
    @SuppressWarnings("CollectionAddAllCanBeReplacedWithConstructor")
    private void validateTypeDescriptor(GridQueryTypeDescriptor type)
        throws IgniteCheckedException {
        assert type != null;

        Collection<String> names = new HashSet<>();

        names.addAll(type.fields().keySet());

        if (names.size() < type.fields().size())
            throw new IgniteCheckedException("Found duplicated properties with the same name [keyType=" +
                type.keyClass().getName() + ", valueType=" + type.valueClass().getName() + "]");

        String ptrn = "Name ''{0}'' is reserved and cannot be used as a field name [type=" + type.name() + "]";

        for (String name : names) {
            if (name.equalsIgnoreCase(KEY_FIELD_NAME) ||
                name.equalsIgnoreCase(VAL_FIELD_NAME) ||
                name.equalsIgnoreCase(VER_FIELD_NAME))
                throw new IgniteCheckedException(MessageFormat.format(ptrn, name));
        }
    }

    /**
     * Create db table by using given table descriptor.
     *
     * @param schemaName Schema name.
     * @param schema Schema.
     * @param tbl Table descriptor.
     * @param conn Connection.
     * @throws SQLException If failed to create db table.
     * @throws IgniteCheckedException If failed.
     */
    private void createTable(String schemaName, H2Schema schema, H2TableDescriptor tbl, Connection conn)
        throws SQLException, IgniteCheckedException {
        assert schema != null;
        assert tbl != null;

        GridQueryProperty keyProp = tbl.type().property(KEY_FIELD_NAME);
        GridQueryProperty valProp = tbl.type().property(VAL_FIELD_NAME);

        String keyType = dbTypeFromClass(tbl.type().keyClass(),
            keyProp == null ? -1 : keyProp.precision(),
            keyProp == null ? -1 : keyProp.scale());

        String valTypeStr = dbTypeFromClass(tbl.type().valueClass(),
            valProp == null ? -1 : valProp.precision(),
            valProp == null ? -1 : valProp.scale());

        SB sql = new SB();

        String keyValVisibility = tbl.type().fields().isEmpty() ? " VISIBLE" : " INVISIBLE";

        sql.a("CREATE TABLE ").a(tbl.fullTableName()).a(" (")
            .a(KEY_FIELD_NAME).a(' ').a(keyType).a(keyValVisibility).a(" NOT NULL");

        sql.a(',').a(VAL_FIELD_NAME).a(' ').a(valTypeStr).a(keyValVisibility);
        sql.a(',').a(VER_FIELD_NAME).a(" OTHER INVISIBLE");

        for (Map.Entry<String, Class<?>> e : tbl.type().fields().entrySet()) {
            GridQueryProperty prop = tbl.type().property(e.getKey());

            sql.a(',')
                .a(H2Utils.withQuotes(e.getKey()))
                .a(' ')
                .a(dbTypeFromClass(e.getValue(), prop.precision(), prop.scale()))
                .a(prop.notNull() ? " NOT NULL" : "");
        }

        sql.a(')');

        if (log.isDebugEnabled())
            log.debug("Creating DB table with SQL: " + sql);

        GridH2RowDescriptor rowDesc = new GridH2RowDescriptor(this, tbl, tbl.type());

        H2RowFactory rowFactory = tbl.rowFactory(rowDesc);

        GridH2Table h2Tbl = H2TableEngine.createTable(conn, sql.toString(), rowDesc, rowFactory, tbl);

        for (GridH2IndexBase usrIdx : tbl.createUserIndexes())
            addInitialUserIndex(schemaName, tbl, usrIdx);

        if (dataTables.putIfAbsent(h2Tbl.identifier(), h2Tbl) != null)
            throw new IllegalStateException("Table already exists: " + h2Tbl.identifierString());
    }

    /**
     * Find table by name in given schema.
     *
     * @param schemaName Schema name.
     * @param tblName Table name.
     * @return Table or {@code null} if none found.
     */
    public GridH2Table dataTable(String schemaName, String tblName) {
        return dataTable(new QueryTable(schemaName, tblName));
    }

    /**
     * Find table by it's identifier.
     *
     * @param tbl Identifier.
     * @return Table or {@code null} if none found.
     */
    public GridH2Table dataTable(QueryTable tbl) {
        return dataTables.get(tbl);
    }

    /**
     * @param h2Tbl Remove data table.
     */
    public void removeDataTable(GridH2Table h2Tbl) {
        dataTables.remove(h2Tbl.identifier(), h2Tbl);
    }

    /**
     * Find table for index.
     *
     * @param schemaName Schema name.
     * @param idxName Index name.
     * @return Table or {@code null} if index is not found.
     */
    public GridH2Table dataTableForIndex(String schemaName, String idxName) {
        for (Map.Entry<QueryTable, GridH2Table> dataTableEntry : dataTables.entrySet()) {
            if (F.eq(dataTableEntry.getKey().schema(), schemaName)) {
                GridH2Table h2Tbl = dataTableEntry.getValue();

                if (h2Tbl.containsUserIndex(idxName))
                    return h2Tbl;
            }
        }

        return null;
    }

    /**
     * Gets corresponding DB type from java class.
     *
     * @param cls Java class.
     * @param precision Field precision.
     * @param scale Field scale.
     * @return DB type name.
     */
    private String dbTypeFromClass(Class<?> cls, int precision, int scale) {
        String dbType = H2DatabaseType.fromClass(cls).dBTypeAsString();

        if (precision != -1 && dbType.equalsIgnoreCase(H2DatabaseType.VARCHAR.dBTypeAsString()))
            return dbType + "(" + precision + ")";

        return dbType;
    }

    /**
     * Get table descriptor.
     *
     * @param schemaName Schema name.
     * @param cacheName Cache name.
     * @param type Type name.
     * @return Descriptor.
     */
    @Nullable private H2TableDescriptor tableDescriptor(String schemaName, String cacheName, String type) {
        H2Schema schema = schemas.get(schemaName);

        if (schema == null)
            return null;

        return schema.tableByTypeName(cacheName, type);
    }

    /** {@inheritDoc} */
    @Override public String schema(String cacheName) {
        String res = cacheName2schema.get(cacheName);

        if (res == null)
            res = "";

        return res;
    }

    /**
     * Gets collection of table for given schema name.
     *
     * @param cacheName Cache name.
     * @return Collection of table descriptors.
     */
    Collection<H2TableDescriptor> tables(String cacheName) {
        H2Schema s = schemas.get(schema(cacheName));

        if (s == null)
            return Collections.emptySet();

        List<H2TableDescriptor> tbls = new ArrayList<>();

        for (H2TableDescriptor tbl : s.tables()) {
            if (F.eq(tbl.cache().name(), cacheName))
                tbls.add(tbl);
        }

        return tbls;
    }

    /** {@inheritDoc} */
    @Override public void checkStatementStreamable(PreparedStatement nativeStmt) {
        if (!GridSqlQueryParser.isStreamableInsertStatement(nativeStmt))
            throw new IgniteSQLException("Streaming mode supports only INSERT commands without subqueries.",
                IgniteQueryErrorCode.UNSUPPORTED_OPERATION);
    }

    /** {@inheritDoc} */
    @Override public GridQueryRowCacheCleaner rowCacheCleaner(int grpId) {
        return rowCache.forGroup(grpId);
    }

    /**
     * Rebuild indexes from hash index.
     *
     * @param cacheName Cache name.
     * @throws IgniteCheckedException If failed.
     */
    @Override public void rebuildIndexesFromHash(String cacheName) throws IgniteCheckedException {
        int cacheId = CU.cacheId(cacheName);

        GridCacheContext cctx = ctx.cache().context().cacheContext(cacheId);

        final GridCacheQueryManager qryMgr = cctx.queries();

        SchemaIndexCacheVisitor visitor = new SchemaIndexCacheVisitorImpl(cctx);

        visitor.visit(new RebuildIndexFromHashClosure(qryMgr, cctx.mvccEnabled()));

        for (H2TableDescriptor tblDesc : tables(cacheName))
            tblDesc.table().markRebuildFromHashInProgress(false);
    }

    /** {@inheritDoc} */
    @Override public void markForRebuildFromHash(String cacheName) {
        for (H2TableDescriptor tblDesc : tables(cacheName)) {
            assert tblDesc.table() != null;

            tblDesc.table().markRebuildFromHashInProgress(true);
        }
    }

    /**
     * @return Busy lock.
     */
    public GridSpinBusyLock busyLock() {
        return busyLock;
    }

    /**
     * @return Map query executor.
     */
    public GridMapQueryExecutor mapQueryExecutor() {
        return mapQryExec;
    }

    /**
     * @return Reduce query executor.
     */
    public GridReduceQueryExecutor reduceQueryExecutor() {
        return rdcQryExec;
    }

    /** {@inheritDoc} */
    @SuppressWarnings({"deprecation"})
    @Override public void start(GridKernalContext ctx, GridSpinBusyLock busyLock) throws IgniteCheckedException {
        if (log.isDebugEnabled())
            log.debug("Starting cache query index...");

        this.busyLock = busyLock;

        qryIdGen = new AtomicLong();

        if (SysProperties.serializeJavaObject) {
            U.warn(log, "Serialization of Java objects in H2 was enabled.");

            SysProperties.serializeJavaObject = false;
        }

        connMgr = new ConnectionManager(ctx);

        if (ctx == null) {
            // This is allowed in some tests.
            nodeId = UUID.randomUUID();
            marshaller = new JdkMarshaller();
        }
        else {
            this.ctx = ctx;

            // Register PUBLIC schema which is always present.
            schemas.put(QueryUtils.DFLT_SCHEMA, new H2Schema(QueryUtils.DFLT_SCHEMA, true));

            // Register additional schemas.
            String[] additionalSchemas = ctx.config().getSqlSchemas();

            if (!F.isEmpty(additionalSchemas)) {
                synchronized (schemaMux) {
                    for (String schema : additionalSchemas) {
                        if (F.isEmpty(schema))
                            continue;

                        schema = QueryUtils.normalizeSchemaName(null, schema);

                        createSchemaIfNeeded(schema, true);
                    }
                }
            }

            valCtx = new CacheQueryObjectValueContext(ctx);

            nodeId = ctx.localNodeId();
            marshaller = ctx.config().getMarshaller();

            mapQryExec = new GridMapQueryExecutor(busyLock);
            rdcQryExec = new GridReduceQueryExecutor(qryIdGen, busyLock);

            mapQryExec.start(ctx, this);
            rdcQryExec.start(ctx, this);

            dmlProc = new DmlStatementsProcessor();
            ddlProc = new DdlStatementsProcessor();

            dmlProc.start(ctx, this);
            ddlProc.start(ctx, this);

            boolean sysViewsEnabled =
                !IgniteSystemProperties.getBoolean(IgniteSystemProperties.IGNITE_SQL_DISABLE_SYSTEM_VIEWS);

            if (sysViewsEnabled) {
                try {
                    synchronized (schemaMux) {
                        createSchema0(QueryUtils.SCHEMA_SYS);
                    }

                    try (Connection c = connMgr.connectionNoCache(QueryUtils.SCHEMA_SYS)) {
                        for (SqlSystemView view : systemViews(ctx))
                            SqlSystemTableEngine.registerView(c, view);
                    }
                }
                catch (SQLException e) {
                    throw new IgniteCheckedException("Failed to register system view.", e);
                }
            }
            else {
                if (log.isDebugEnabled())
                    log.debug("SQL system views will not be created because they are disabled (see " +
                        IgniteSystemProperties.IGNITE_SQL_DISABLE_SYSTEM_VIEWS + " system property)");
            }
        }

        if (JdbcUtils.serializer != null)
            U.warn(log, "Custom H2 serialization is already configured, will override.");

        JdbcUtils.serializer = h2Serializer();

        assert ctx != null;
    }

    /**
     * @param ctx Context.
     * @return Predefined system views.
     */
    public Collection<SqlSystemView> systemViews(GridKernalContext ctx) {
        Collection<SqlSystemView> views = new ArrayList<>();

        views.add(new SqlSystemViewNodes(ctx));
        views.add(new SqlSystemViewNodeAttributes(ctx));
        views.add(new SqlSystemViewBaselineNodes(ctx));
        views.add(new SqlSystemViewNodeMetrics(ctx));
        views.add(new SqlSystemViewCaches(ctx));
        views.add(new SqlSystemViewCacheGroups(ctx));

        return views;
    }

    /**
     * @return Value object context.
     */
    public CacheObjectValueContext objectContext() {
        return ctx.query().objectContext();
    }

    /**
     * @param topic Topic.
     * @param topicOrd Topic ordinal for {@link GridTopic}.
     * @param nodes Nodes.
     * @param msg Message.
     * @param specialize Optional closure to specialize message for each node.
     * @param locNodeHnd Handler for local node.
     * @param plc Policy identifying the executor service which will process message.
     * @param runLocParallel Run local handler in parallel thread.
     * @return {@code true} If all messages sent successfully.
     */
    public boolean send(
        Object topic,
        int topicOrd,
        Collection<ClusterNode> nodes,
        Message msg,
        @Nullable IgniteBiClosure<ClusterNode, Message, Message> specialize,
        @Nullable final IgniteInClosure2X<ClusterNode, Message> locNodeHnd,
        byte plc,
        boolean runLocParallel
    ) {
        boolean ok = true;

        if (specialize == null && msg instanceof GridCacheQueryMarshallable)
            ((GridCacheQueryMarshallable)msg).marshall(marshaller);

        ClusterNode locNode = null;

        for (ClusterNode node : nodes) {
            if (node.isLocal()) {
                if (locNode != null)
                    throw new IllegalStateException();

                locNode = node;

                continue;
            }

            try {
                if (specialize != null) {
                    msg = specialize.apply(node, msg);

                    if (msg instanceof GridCacheQueryMarshallable)
                        ((GridCacheQueryMarshallable)msg).marshall(marshaller);
                }

                ctx.io().sendGeneric(node, topic, topicOrd, msg, plc);
            }
            catch (IgniteCheckedException e) {
                ok = false;

                U.warn(log, "Failed to send message [node=" + node + ", msg=" + msg +
                    ", errMsg=" + e.getMessage() + "]");
            }
        }

        // Local node goes the last to allow parallel execution.
        if (locNode != null) {
            assert locNodeHnd != null;

            if (specialize != null)
                msg = specialize.apply(locNode, msg);

            if (runLocParallel) {
                final ClusterNode finalLocNode = locNode;
                final Message finalMsg = msg;

                try {
                    // We prefer runLocal to runLocalSafe, because the latter can produce deadlock here.
                    ctx.closure().runLocal(new GridPlainRunnable() {
                        @Override public void run() {
                            if (!busyLock.enterBusy())
                                return;

                            try {
                                locNodeHnd.apply(finalLocNode, finalMsg);
                            }
                            finally {
                                busyLock.leaveBusy();
                            }
                        }
                    }, plc).listen(logger);
                }
                catch (IgniteCheckedException e) {
                    ok = false;

                    U.error(log, "Failed to execute query locally.", e);
                }
            }
            else
                locNodeHnd.apply(locNode, msg);
        }

        return ok;
    }

    /**
     * @return Serializer.
     */
    private JavaObjectSerializer h2Serializer() {
        return new JavaObjectSerializer() {
            @Override public byte[] serialize(Object obj) throws Exception {
                return U.marshal(marshaller, obj);
            }

            @Override public Object deserialize(byte[] bytes) throws Exception {
                ClassLoader clsLdr = ctx != null ? U.resolveClassLoader(ctx.config()) : null;

                return U.unmarshal(marshaller, bytes, clsLdr);
            }
        };
    }

    /**
     * Registers SQL functions.
     *
     * @param schema Schema.
     * @param clss Classes.
     * @throws IgniteCheckedException If failed.
     */
    private void createSqlFunctions(String schema, Class<?>[] clss) throws IgniteCheckedException {
        if (F.isEmpty(clss))
            return;

        for (Class<?> cls : clss) {
            for (Method m : cls.getDeclaredMethods()) {
                QuerySqlFunction ann = m.getAnnotation(QuerySqlFunction.class);

                if (ann != null) {
                    int modifiers = m.getModifiers();

                    if (!Modifier.isStatic(modifiers) || !Modifier.isPublic(modifiers))
                        throw new IgniteCheckedException("Method " + m.getName() + " must be public static.");

                    String alias = ann.alias().isEmpty() ? m.getName() : ann.alias();

                    String clause = "CREATE ALIAS IF NOT EXISTS " + alias + (ann.deterministic() ?
                        " DETERMINISTIC FOR \"" :
                        " FOR \"") +
                        cls.getName() + '.' + m.getName() + '"';

                    connMgr.executeStatement(schema, clause);
                }
            }
        }
    }

    /** {@inheritDoc} */
    @Override public void stop() {
        if (log.isDebugEnabled())
            log.debug("Stopping cache query index...");

        mapQryExec.cancelLazyWorkers();

        schemas.clear();
        cacheName2schema.clear();

        GridH2QueryContext.clearLocalNodeStop(nodeId);

        // Close system H2 connection to INFORMATION_SCHEMA
        synchronized (schemaMux) {
            connMgr.stop();
        }

        if (log.isDebugEnabled())
            log.debug("Cache query index stopped.");
    }

    /** {@inheritDoc} */
    @Override public void onClientDisconnect() throws IgniteCheckedException {
        if (!mvccEnabled(ctx))
            return;

        GridNearTxLocal tx = tx(ctx);

        if (tx != null)
            doRollback(tx);
    }

    /** {@inheritDoc} */
    @Override public void registerCache(String cacheName, String schemaName, GridCacheContext<?, ?> cctx)
        throws IgniteCheckedException {
        rowCache.onCacheRegistered(cctx);

        synchronized (schemaMux) {
            createSchemaIfNeeded(schemaName, false);
        }

        cacheName2schema.put(cacheName, schemaName);

        createSqlFunctions(schemaName, cctx.config().getSqlFunctionClasses());
    }

    /** {@inheritDoc} */
    @Override public void unregisterCache(GridCacheContext cctx, boolean rmvIdx) {
        rowCache.onCacheUnregistered(cctx);

        String cacheName = cctx.name();

        String schemaName = schema(cacheName);

        H2Schema schema = schemas.get(schemaName);

        if (schema != null) {
            mapQryExec.onCacheStop(cacheName);
            dmlProc.onCacheStop(cacheName);

            // Remove this mapping only after callback to DML proc - it needs that mapping internally
            cacheName2schema.remove(cacheName);

            // Drop tables.
            Collection<H2TableDescriptor> rmvTbls = new HashSet<>();

            for (H2TableDescriptor tbl : schema.tables()) {
                if (F.eq(tbl.cache().name(), cacheName)) {
                    try {
                        tbl.table().setRemoveIndexOnDestroy(rmvIdx);

                        dropTable(tbl);
                    }
                    catch (IgniteCheckedException e) {
                        U.error(log, "Failed to drop table on cache stop (will ignore): " + tbl.fullTableName(), e);
                    }

                    schema.drop(tbl);

                    rmvTbls.add(tbl);
                }
            }

            synchronized (schemaMux) {
                if (schema.decrementUsageCount()) {
                    schemas.remove(schemaName);

                    try {
                        dropSchema(schemaName);
                    }
                    catch (IgniteException e) {
                        U.error(log, "Failed to drop schema on cache stop (will ignore): " + cacheName, e);
                    }
                }
            }

            connMgr.onCacheUnregistered();

            for (H2TableDescriptor tbl : rmvTbls) {
                for (Index idx : tbl.table().getIndexes())
                    idx.close(null);
            }

            int cacheId = CU.cacheId(cacheName);

            for (Iterator<Map.Entry<H2TwoStepCachedQueryKey, H2TwoStepCachedQuery>> it =
                twoStepCache.entrySet().iterator(); it.hasNext();) {
                Map.Entry<H2TwoStepCachedQueryKey, H2TwoStepCachedQuery> e = it.next();

                GridCacheTwoStepQuery qry = e.getValue().query();

                if (!F.isEmpty(qry.cacheIds()) && qry.cacheIds().contains(cacheId))
                    it.remove();
            }
        }
    }

    /**
     * Remove all cached queries from cached two-steps queries.
     */
    private void clearCachedQueries() {
        twoStepCache = new GridBoundedConcurrentLinkedHashMap<>(TWO_STEP_QRY_CACHE_SIZE);
    }

    /** {@inheritDoc} */
    @Override public IndexingQueryFilter backupFilter(@Nullable final AffinityTopologyVersion topVer,
        @Nullable final int[] parts) {
        return new IndexingQueryFilterImpl(ctx, topVer, parts);
    }

    /**
     * @return Ready topology version.
     */
    public AffinityTopologyVersion readyTopologyVersion() {
        return ctx.cache().context().exchange().readyAffinityVersion();
    }

    /**
     * @param readyVer Ready topology version.
     *
     * @return {@code true} If pending distributed exchange exists because server topology is changed.
     */
    public boolean serverTopologyChanged(AffinityTopologyVersion readyVer) {
        GridDhtPartitionsExchangeFuture fut = ctx.cache().context().exchange().lastTopologyFuture();

        if (fut.isDone())
            return false;

        AffinityTopologyVersion initVer = fut.initialVersion();

        return initVer.compareTo(readyVer) > 0 && !fut.firstEvent().node().isClient();
    }

    /**
     * @param topVer Topology version.
     * @throws IgniteCheckedException If failed.
     */
    public void awaitForReadyTopologyVersion(AffinityTopologyVersion topVer) throws IgniteCheckedException {
        IgniteInternalFuture<?> fut = ctx.cache().context().exchange().affinityReadyFuture(topVer);

        if (fut != null)
            fut.get();
    }

    /** {@inheritDoc} */
    @Override public void onDisconnected(IgniteFuture<?> reconnectFut) {
        rdcQryExec.onDisconnected(reconnectFut);
    }

    /**
     * Bind query parameters and calculate partitions derived from the query.
     *
     * @param partInfoList Collection of query derived partition info.
     * @param params Query parameters.
     * @return Partitions.
     * @throws IgniteCheckedException, If fails.
     */
    private int[] calculateQueryPartitions(PartitionInfo[] partInfoList, Object[] params)
        throws IgniteCheckedException {

        ArrayList<Integer> list = new ArrayList<>(partInfoList.length);

        for (PartitionInfo partInfo: partInfoList) {
            int partId = (partInfo.partition() >= 0) ? partInfo.partition() :
                bindPartitionInfoParameter(partInfo, params);

            int i = 0;

            while (i < list.size() && list.get(i) < partId)
                i++;

            if (i < list.size()) {
                if (list.get(i) > partId)
                    list.add(i, partId);
            }
            else
                list.add(partId);
        }

        int[] result = new int[list.size()];

        for (int i = 0; i < list.size(); i++)
            result[i] = list.get(i);

        return result;
    }

    /**
     * Bind query parameter to partition info and calculate partition.
     *
     * @param partInfo Partition Info.
     * @param params Query parameters.
     * @return Partition.
     * @throws IgniteCheckedException, If fails.
     */
    private int bindPartitionInfoParameter(PartitionInfo partInfo, Object[] params)
        throws IgniteCheckedException {
        assert partInfo != null;
        assert partInfo.partition() < 0;

        GridH2RowDescriptor desc = dataTable(schema(partInfo.cacheName()), partInfo.tableName()).rowDescriptor();

        Object param = H2Utils.convert(params[partInfo.paramIdx()],
                desc, partInfo.dataType());

        return kernalContext().affinity().partition(partInfo.cacheName(), param);
    }

    /** {@inheritDoc} */
    @Override public Collection<GridRunningQueryInfo> runningQueries(long duration) {
        Collection<GridRunningQueryInfo> res = new ArrayList<>();

        res.addAll(runs.values());
        res.addAll(rdcQryExec.longRunningQueries(duration));

        return res;
    }

    /** {@inheritDoc} */
    @Override public void cancelQueries(Collection<Long> queries) {
        if (!F.isEmpty(queries)) {
            for (Long qryId : queries) {
                GridRunningQueryInfo run = runs.get(qryId);

                if (run != null)
                    run.cancel();
            }

            rdcQryExec.cancelQueries(queries);
        }
    }

    /** {@inheritDoc} */
    @Override public void onKernalStop() {
        mapQryExec.cancelLazyWorkers();

        connMgr.onKernalStop();
    }

    /**
     * @return Query executor.
     */
    public ConnectionManager connections() {
        return connMgr;
    }

    /**
     * Collect cache identifiers from two-step query.
     *
     * @param mainCacheId Id of main cache.
     * @param twoStepQry Two-step query.
     * @return Result.
     */
    @Nullable public List<Integer> collectCacheIds(@Nullable Integer mainCacheId, GridCacheTwoStepQuery twoStepQry) {
        LinkedHashSet<Integer> caches0 = new LinkedHashSet<>();

        int tblCnt = twoStepQry.tablesCount();

        if (mainCacheId != null)
            caches0.add(mainCacheId);

        if (tblCnt > 0) {
            for (QueryTable tblKey : twoStepQry.tables()) {
                GridH2Table tbl = dataTable(tblKey);

                if (tbl != null) {
                    int cacheId = tbl.cacheId();

                    caches0.add(cacheId);
                }
            }
        }

        if (caches0.isEmpty())
            return null;
        else {
            //Prohibit usage indices with different numbers of segments in same query.
            List<Integer> cacheIds = new ArrayList<>(caches0);

            processCaches(cacheIds, twoStepQry);

            return cacheIds;
        }
    }

    /**
     * @return {@code True} is system views exist.
     */
    private boolean hasSystemViews(GridCacheTwoStepQuery twoStepQry) {
        if (twoStepQry.tablesCount() > 0) {
            for (QueryTable tbl : twoStepQry.tables()) {
                if (QueryUtils.SCHEMA_SYS.equals(tbl.schema()))
                    return true;
            }
        }

        return false;
    }
}<|MERGE_RESOLUTION|>--- conflicted
+++ resolved
@@ -1149,12 +1149,21 @@
      */
     private ResultSet executeSqlQuery(final Connection conn, final PreparedStatement stmt,
         int timeoutMillis, @Nullable GridQueryCancel cancel) throws IgniteCheckedException {
-<<<<<<< HEAD
+        final MapQueryLazyWorker lazyWorker = MapQueryLazyWorker.currentWorker();
+
         if (cancel != null) {
             try {
                 cancel.set(new GridQueryCancel.Cancellable() {
                     @Override public void run() {
-                        cancelStatement(stmt);
+                        if (lazyWorker != null) {
+                            lazyWorker.submit(new Runnable() {
+                                @Override public void run() {
+                                    cancelStatement(stmt);
+                                }
+                            });
+                        }
+                        else
+                            cancelStatement(stmt);
                     }
 
                     @Override public String buildExceptionMessage(){
@@ -1167,27 +1176,10 @@
                         );
                     }
                 });
-            }catch(QueryCancelledException e){
+            }
+            catch(QueryCancelledException e){
                 throw new CacheException(e);
             }
-=======
-        final MapQueryLazyWorker lazyWorker = MapQueryLazyWorker.currentWorker();
-
-        if (cancel != null) {
-            cancel.set(new Runnable() {
-                @Override public void run() {
-                    if (lazyWorker != null) {
-                        lazyWorker.submit(new Runnable() {
-                            @Override public void run() {
-                                cancelStatement(stmt);
-                            }
-                        });
-                    }
-                    else
-                        cancelStatement(stmt);
-                }
-            });
->>>>>>> 4fb1fc37
         }
 
         Session ses = H2Utils.session(conn);
