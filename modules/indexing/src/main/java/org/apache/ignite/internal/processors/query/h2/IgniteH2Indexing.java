--- conflicted
+++ resolved
@@ -422,13 +422,7 @@
      * @param qryParams Query parameters.
      * @param select Select.
      * @param filter Cache name and key filter.
-<<<<<<< HEAD
-     * @param enforceJoinOrder Enforce join order of tables in the query.
-     * @param timeout Query timeout in milliseconds.
-     * @param cancel Query cancel.
-=======
      * @param autoStartTx Start transaction flag.
->>>>>>> bb74ce01
      * @param mvccTracker Query tracker.
      * @param cancel Query cancel.
      * @return Query result.
@@ -439,72 +433,21 @@
         QueryParameters qryParams,
         QueryParserResultSelect select,
         final IndexingQueryFilter filter,
-<<<<<<< HEAD
-        boolean enforceJoinOrder,
-        int timeout,
-        final GridQueryCancel cancel,
-=======
         boolean autoStartTx,
->>>>>>> bb74ce01
         MvccQueryTracker mvccTracker,
         GridQueryCancel cancel
     ) throws IgniteCheckedException {
-<<<<<<< HEAD
-=======
-        String qry = qryDesc.sql();
+        boolean forUpd = select.mvccEnabled() && select.forUpdate() && tx(ctx) != null;
+
+        String qry = forUpd ?  select.sqlQueryForUpdate() : select.sqlQuery();
 
         GridNearTxLocal tx = null;
 
->>>>>>> bb74ce01
         boolean mvccEnabled = mvccEnabled(kernalContext());
 
-        GridNearTxLocal tx = mvccEnabled ? tx(ctx) : null;
+        assert mvccEnabled || mvccTracker == null;
 
         try {
-<<<<<<< HEAD
-            SqlFieldsQuery fieldsQry = new SqlFieldsQuery(qry)
-                .setLocal(true)
-                .setEnforceJoinOrder(enforceJoinOrder)
-                .setDataPageScanEnabled(dataPageScanEnabled)
-                .setTimeout(timeout, TimeUnit.MILLISECONDS);
-
-            if (params != null)
-                fieldsQry.setArgs(params.toArray());
-
-            QueryParserResult parseRes = parser.parse(schemaName, fieldsQry, false);
-
-            if (parseRes.isDml()) {
-                QueryParserResultDml dml = parseRes.dml();
-
-                assert dml != null;
-
-                UpdateResult updRes = executeUpdate(schemaName, dml, fieldsQry, true, filter, cancel);
-
-                List<?> updResRow = Collections.singletonList(updRes.counter());
-
-                return new GridQueryFieldsResultAdapter(UPDATE_RESULT_META, new IgniteSingletonIterator<>(updResRow));
-            }
-            else if (parseRes.isCommand()) {
-                throw new IgniteSQLException("DDL statements are supported for the whole cluster only.",
-                    IgniteQueryErrorCode.UNSUPPORTED_OPERATION);
-            }
-
-            assert parseRes.isSelect();
-
-            QueryParserResultSelect select = parseRes.select();
-
-            assert select != null;
-
-            if (ctx.security().enabled())
-                checkSecurity(select.cacheIds());
-
-            // select.mvccEnabled() may be false in case of select from GridSqlFunctionType.TABLE.
-            mvccEnabled = select.mvccEnabled() || mvccTracker != null;
-
-            assert !mvccEnabled || mvccEnabled(kernalContext());
-
-            MvccSnapshot mvccSnapshot = null;
-=======
             assert select != null;
 
             MvccSnapshot mvccSnapshot = null;
@@ -515,27 +458,23 @@
                 throw new IgniteSQLException("SELECT FOR UPDATE query requires transactional " +
                     "cache with MVCC enabled.", IgniteQueryErrorCode.UNSUPPORTED_OPERATION);
 
-            GridNearTxSelectForUpdateFuture sfuFut = null;
+            if (ctx.security().enabled())
+                checkSecurity(select.cacheIds());
 
             int opTimeout = qryParams.timeout();
->>>>>>> bb74ce01
 
             if (mvccEnabled) {
                 if (mvccTracker == null) {
                     Integer mvccCacheId = select.mvccCacheId();
 
                     if (mvccCacheId != null) {
-                        GridCacheContext mvccCacheCtx = ctx.cache().context().cacheContext(mvccCacheId);
+                        GridCacheContext mvccCacheCtx = ctx.cache().context().cacheContext(select.mvccCacheId());
 
                         if (mvccCacheCtx == null)
                             throw new IgniteCheckedException("Cache has been stopped concurrently [cacheId=" +
                                 mvccCacheId + ']');
 
-<<<<<<< HEAD
-                        mvccTracker = MvccUtils.mvccTracker(mvccCacheCtx, false);
-=======
                         mvccTracker = MvccUtils.mvccTracker(mvccCacheCtx, autoStartTx);
->>>>>>> bb74ce01
                     }
                 }
 
@@ -543,10 +482,13 @@
                     mvccSnapshot = mvccTracker.snapshot();
 
                     tx = checkActive(tx(ctx));
+
+                    opTimeout = operationTimeout(opTimeout, tx);
                 }
             }
 
             MvccQueryTracker mvccTracker0 = mvccTracker;
+            int timeout0 = opTimeout;
 
             final QueryContext qctx = new QueryContext(
                 0,
@@ -571,28 +513,17 @@
 
                         PreparedStatement stmt = preparedStatementWithParams(
                             conn0,
-<<<<<<< HEAD
                             qry,
-                            params,
-=======
-                            qry0,
                             args,
->>>>>>> bb74ce01
                             true
                         );
 
                         ResultSet rs = executeSqlQueryWithTimer(
                             stmt,
                             conn0,
-<<<<<<< HEAD
                             qry,
-                            params,
-                            timeout,
-=======
-                            qry0,
                             args,
                             timeout0,
->>>>>>> bb74ce01
                             cancel,
                             qryParams.dataPageScanEnabled()
                         );
@@ -946,61 +877,6 @@
     }
 
     /**
-<<<<<<< HEAD
-     * Queries individual fields (generally used by JDBC drivers).
-     *
-     * @param schemaName Schema name.
-     * @param qry Query.
-     * @param keepBinary Keep binary flag.
-     * @param filter Cache name and key filter.
-     * @param cancel Query cancel.
-     * @param qryId Running query id. {@code null} in case query is not registered.
-     * @return Cursor.
-     */
-    private FieldsQueryCursor<List<?>> executeQueryLocal(
-        String schemaName,
-        String qry,
-        List<GridQueryFieldMetadata> meta,
-        final boolean keepBinary,
-        IndexingQueryFilter filter,
-        GridQueryCancel cancel,
-        Long qryId,
-        MvccQueryTracker tracker,
-        int timeout,
-        @Nullable final Collection<Object> params,
-        boolean enforceJoinOrder,
-        Boolean dataPageScanEnabled
-    ) throws IgniteCheckedException {
-        final GridQueryFieldsResult res = executeQueryLocal0(
-            schemaName,
-            qry,
-            params,
-            meta,
-            filter,
-            enforceJoinOrder,
-            timeout,
-            cancel,
-            tracker,
-            dataPageScanEnabled
-        );
-
-        Iterable<List<?>> iter = () -> {
-            try {
-                return new GridQueryCacheObjectsIterator(res.iterator(), objectContext(), keepBinary);
-            }
-            catch (IgniteCheckedException e) {
-                throw new IgniteException(e);
-            }
-        };
-
-        QueryCursorImpl<List<?>> cursor = qryId != null
-            ? new RegisteredQueryCursor<>(iter, cancel, runningQueryManager(), qryId)
-            : new QueryCursorImpl<>(iter, cancel);
-
-        cursor.fieldsMeta(res.metaData());
-
-        return cursor;
-=======
      * @param schemaName Schema name.
      * @param qry Query.
      * @param keepCacheObj Flag to keep cache object.
@@ -1070,7 +946,6 @@
                             lazy,
                             mvccTracker0,
                             dataPageScanEnabled,
-                            forUpdate,
                             pageSize
                         );
                     }
@@ -1086,7 +961,6 @@
         catch (IgniteCheckedException e) {
             throw U.convertException(e);
         }
->>>>>>> bb74ce01
     }
 
     /** {@inheritDoc} */
@@ -1283,13 +1157,7 @@
                         newQryParams,
                         select,
                         keepBinary,
-<<<<<<< HEAD
-                        tracker,
-                        cancel,
-                        registerAsNewQry
-=======
                         cancel
->>>>>>> bb74ce01
                     );
 
                     res.addAll(qryRes);
@@ -1385,10 +1253,6 @@
      * @param qryParams Parameters.
      * @param select Select.
      * @param keepBinary Whether binary objects must not be deserialized automatically.
-<<<<<<< HEAD
-     * @param mvccTracker MVCC tracker.
-=======
->>>>>>> bb74ce01
      * @param cancel Query cancel state holder.
      * @return Query result.
      */
@@ -1397,13 +1261,7 @@
         QueryParameters qryParams,
         QueryParserResultSelect select,
         boolean keepBinary,
-<<<<<<< HEAD
-        MvccQueryTracker mvccTracker,
-        GridQueryCancel cancel,
-        boolean registerAsNewQry
-=======
         GridQueryCancel cancel
->>>>>>> bb74ce01
     ) {
         if (cancel == null)
             cancel = new GridQueryCancel();
@@ -1428,6 +1286,12 @@
         }
         catch (Exception e) {
             runningQryMgr.unregister(qryId, true);
+
+            if (e instanceof IgniteCheckedException)
+                throw U.convertException((IgniteCheckedException)e);
+
+            if (e instanceof RuntimeException)
+                throw (RuntimeException)e;
 
             throw new IgniteSQLException("Failed to execute SELECT statement: " + qryDesc.sql(), e);
         }
@@ -1454,9 +1318,6 @@
 
         assert select != null;
 
-<<<<<<< HEAD
-        boolean failed = false;
-=======
         Iterable<List<?>> iter = executeSelect0(
             parseRes.queryDescriptor(),
             parseRes.queryParameters(),
@@ -1492,176 +1353,16 @@
         MvccQueryTracker mvccTracker,
         GridQueryCancel cancel
     ) throws IgniteCheckedException {
-        if (ctx.security().enabled())
-            checkSecurity(select.cacheIds());
-
-        boolean autoStartTx = mvccEnabled(ctx) && !qryParams.autoCommit() && tx(ctx) == null;
+        boolean autoStartTx = select.mvccEnabled() && !qryParams.autoCommit() && tx(ctx) == null;
 
         Iterable<List<?>> iter;
 
         if (select.splitNeeded()) {
             // Distributed query.
             GridCacheTwoStepQuery twoStepQry = select.twoStepQuery();
->>>>>>> bb74ce01
-
-        Long qryId = registerRunningQuery(schemaName, cancel, sqlQry, loc, registerAsNewQry);
-
-<<<<<<< HEAD
-        try {
-            GridNearTxLocal tx = null;
-            MvccQueryTracker tracker = null;
-            GridCacheContext mvccCctx = null;
-
-            boolean forUpdate = false;
-
-            if (select.mvccEnabled()) {
-                mvccCctx = ctx.cache().context().cacheContext(select.mvccCacheId());
-
-                // Start new user tx in case of autocommit == false.
-                if (autoStartTx(qry))
-                    txStart(ctx, qry.getTimeout());
-
-                tx = tx(ctx);
-
-                forUpdate = select.forUpdate() && tx != null;
-
-                tracker = mvccTracker == null ? MvccUtils.mvccTracker(mvccCctx, tx) : mvccTracker;
-            }
-
-            int timeout = operationTimeout(qry.getTimeout(), tx);
-
-            FieldsQueryCursor<List<?>> res;
-
-            if (select.splitNeeded()) {
-                // Distributed query.
-                GridCacheTwoStepQuery twoStepQry = select.twoStepQuery();
-
-                assert twoStepQry != null;
-
-                if (ctx.security().enabled())
-                    checkSecurity(twoStepQry.cacheIds());
-
-                 res = executeQueryWithSplit(
-                    schemaName,
-                    qry,
-                    twoStepQry,
-                    select.meta(),
-                    keepBinary,
-                    tracker,
-                    cancel,
-                    qryId,
-                    timeout
-                );
-            }
-            else {
-                // Local query.
-                res = executeQueryLocal(
-                    schemaName,
-                    forUpdate ? select.sqlQueryForUpdate() : select.sqlQuery(),
-                    select.meta(),
-                    keepBinary,
-                    filter,
-                    cancel,
-                    qryId,
-                    tracker,
-                    timeout,
-                    F.asList(qry.getArgs()),
-                    qry.isEnforceJoinOrder(),
-                    qry.isDataPageScanEnabled()
-                );
-            }
-
-            // SELECT FOR UPDATE locking.
-            if (select.forUpdate() && tx != null)
-                return Collections.singletonList(lockSelectedRows(res, mvccCctx, qry.getPageSize(), timeout, select.meta()));
-
-            return Collections.singletonList(res);
-        }
-        catch (IgniteCheckedException e) {
-            failed = true;
-
-            throw U.convertException(e);
-        }
-        catch (Throwable e) {
-            failed = true;
-
-            throw e;
-        }
-        finally {
-            if (failed)
-                runningQryMgr.unregister(qryId, true);
-        }
-    }
-
-    /**
-     * Locks rows from query cursor and returns the select result.
-     *
-     * @param cur Query cursor.
-     * @param cctx Cache context.
-     * @param pageSize Page size.
-     * @param timeout Timeout.
-     * @return Query results cursor.
-     */
-    private FieldsQueryCursor<List<?>> lockSelectedRows(FieldsQueryCursor<List<?>> cur, GridCacheContext cctx,
-        int pageSize, long timeout, List<GridQueryFieldMetadata> meta) {
-
-        assert cctx != null && cctx.mvccEnabled();
-
-        GridNearTxLocal tx = tx(ctx);
-
-        if (tx == null)
-            throw new IgniteSQLException("Failed to perform SELECT FOR UPDATE operation: transaction has already " +
-                "finished.");
-
-        List<List<?>> rowsCache = new ArrayList<>();
-
-        UpdateSourceIterator srcIt = new UpdateSourceIterator<KeyCacheObject>() {
-            private Iterator<List<?>> it = cur.iterator();
-
-            @Override public EnlistOperation operation() {
-                return EnlistOperation.LOCK;
-            }
-
-            @Override public boolean hasNextX() throws IgniteCheckedException {
-                return it.hasNext();
-            }
-
-            @Override public KeyCacheObject nextX() throws IgniteCheckedException {
-                List<?> res = it.next();
-
-                // next() can be called from the different threads.
-                synchronized (rowsCache) {
-                    rowsCache.add(res.subList(0, res.size() - 1));
-
-                    if (rowsCache.size() > TX_SIZE_THRESHOLD) {
-                        throw new IgniteCheckedException("Too many rows are locked by SELECT FOR UPDATE statement. " +
-                            "Consider locking fewer keys or increase the limit by setting a " +
-                            IGNITE_MVCC_TX_SIZE_CACHING_THRESHOLD + " system property. Current value is " +
-                            TX_SIZE_THRESHOLD + " rows.");
-                    }
-                }
-
-                // The last column is expected to be a _key.
-                return cctx.toCacheKeyObject(res.get(res.size() - 1));
-            }
-        };
-
-        IgniteInternalFuture<Long> fut = tx.updateAsync(cctx, srcIt, pageSize,
-            timeout, true);
-
-        try {
-            fut.get();
-        }
-        catch (IgniteCheckedException e) {
-            throw U.convertException(e);
-        }
-
-        QueryCursorImpl newCur = new QueryCursorImpl<>(rowsCache);
-
-        newCur.fieldsMeta(meta);
-
-        return newCur;
-=======
+
+            assert twoStepQry != null;
+
             iter = executeSelectDistributed(
                 qryDesc,
                 qryParams,
@@ -1696,8 +1397,80 @@
             };
         }
 
+        // Execute SELECT FOR UPDATE if needed.
+        if (select.mvccEnabled() && select.forUpdate() && tx(ctx) != null) {
+            return lockSelectedRows(
+                iter,
+                ctx.cache().context().cacheContext(select.mvccCacheId()),
+                operationTimeout(qryParams.timeout(), tx(ctx)),
+                qryParams.pageSize()
+            );
+        }
+
         return iter;
->>>>>>> bb74ce01
+    }
+
+    /**
+     * Locks rows from query cursor and returns the select result.
+     *
+     * @param cur Query cursor.
+     * @param cctx Cache context.
+     * @param pageSize Page size.
+     * @param timeout Timeout.
+     * @return Query results cursor.
+     */
+    private Iterable<List<?>> lockSelectedRows(Iterable<List<?>> cur, GridCacheContext cctx, int pageSize, long timeout) {
+        assert cctx != null && cctx.mvccEnabled();
+
+        GridNearTxLocal tx = tx(ctx);
+
+        if (tx == null)
+            throw new IgniteSQLException("Failed to perform SELECT FOR UPDATE operation: transaction has already finished.");
+
+        Collection<List<?>> rowsCache = new ArrayList<>();
+
+        UpdateSourceIterator srcIt = new UpdateSourceIterator<KeyCacheObject>() {
+            private Iterator<List<?>> it = cur.iterator();
+
+            @Override public EnlistOperation operation() {
+                return EnlistOperation.LOCK;
+            }
+
+            @Override public boolean hasNextX() throws IgniteCheckedException {
+                return it.hasNext();
+            }
+
+            @Override public KeyCacheObject nextX() throws IgniteCheckedException {
+                List<?> res = it.next();
+
+                // nextX() can be called from the different threads.
+                synchronized (rowsCache) {
+                    rowsCache.add(res.subList(0, res.size() - 1));
+
+                    if (rowsCache.size() > TX_SIZE_THRESHOLD) {
+                        throw new IgniteCheckedException("Too many rows are locked by SELECT FOR UPDATE statement. " +
+                            "Consider locking fewer keys or increase the limit by setting a " +
+                            IGNITE_MVCC_TX_SIZE_CACHING_THRESHOLD + " system property. Current value is " +
+                            TX_SIZE_THRESHOLD + " rows.");
+                    }
+                }
+
+                // The last column is expected to be a _key.
+                return cctx.toCacheKeyObject(res.get(res.size() - 1));
+            }
+        };
+
+        IgniteInternalFuture<Long> fut = tx.updateAsync(cctx, srcIt, pageSize,
+            timeout, true);
+
+        try {
+            fut.get();
+        }
+        catch (IgniteCheckedException e) {
+            throw U.convertException(e);
+        }
+
+        return rowsCache;
     }
 
     /**
@@ -1734,22 +1507,6 @@
         }
     }
 
-<<<<<<< HEAD
-    /**
-     * @param qry Sql fields query.autoStartTx(qry)
-     * @return {@code True} if it is need to start a transaction in case when autoCommit is set to false and there is
-     * no active transaction.
-     */
-    @SuppressWarnings("SimplifiableIfStatement")
-    private boolean autoStartTx(SqlFieldsQuery qry) {
-        if (!mvccEnabled(ctx))
-            return false;
-
-        return qry instanceof SqlFieldsQueryEx && !((SqlFieldsQueryEx)qry).isAutoCommit() && tx(ctx) == null;
-    }
-
-=======
->>>>>>> bb74ce01
     /** {@inheritDoc} */
     @Override public UpdateSourceIterator<?> executeUpdateOnDataNodeTransactional(
         GridCacheContext<?, ?> cctx,
@@ -1839,13 +1596,7 @@
                 selectParseRes.queryParameters(),
                 selectParseRes.select(),
                 filter,
-<<<<<<< HEAD
-                fldsQry.isEnforceJoinOrder(),
-                fldsQry.getTimeout(),
-                cancel,
-=======
                 false,
->>>>>>> bb74ce01
                 new StaticMvccQueryTracker(planCctx, mvccSnapshot),
                 cancel
             );
@@ -1873,93 +1624,6 @@
      * @param qryParams Query parameters.
      * @param twoStepQry Two-step query.
      * @param keepBinary Keep binary flag.
-<<<<<<< HEAD
-     * @param mvccTracker Query tracker.
-     * @param cancel Cancel handler.
-     * @param qryId Query id.
-     * @param timeout Timeout.
-     * @return Cursor representing distributed query result.
-     */
-    private FieldsQueryCursor<List<?>> executeQueryWithSplit(String schemaName,
-        SqlFieldsQuery qry,
-        GridCacheTwoStepQuery twoStepQry,
-        List<GridQueryFieldMetadata> meta,
-        boolean keepBinary,
-        MvccQueryTracker mvccTracker,
-        GridQueryCancel cancel,
-        Long qryId,
-        int timeout
-    ) {
-        assert !twoStepQry.mvccEnabled() || mvccTracker != null;
-
-        if (log.isDebugEnabled())
-            log.debug("Parsed query: `" + qry.getSql() + "` into two step query: " + twoStepQry);
-
-        if (cancel == null)
-            cancel = new GridQueryCancel();
-
-        // When explicit partitions are set, there must be an owning cache they should be applied to.
-        int explicitParts[] = qry.getPartitions();
-        PartitionResult derivedParts = twoStepQry.derivedPartitions();
-
-        int parts[] = PartitionResult.calculatePartitions(explicitParts, derivedParts, qry.getArgs());
-
-        if (parts != null && parts.length == 0) {
-            return new QueryCursorImpl<>(new Iterable<List<?>>() {
-                @SuppressWarnings("NullableProblems")
-                @Override public Iterator<List<?>> iterator() {
-                    return new Iterator<List<?>>() {
-                        @Override public boolean hasNext() {
-                            return false;
-                        }
-
-                        @SuppressWarnings("IteratorNextCanNotThrowNoSuchElementException")
-                        @Override public List<?> next() {
-                            return null;
-                        }
-                    };
-                }
-            });
-        }
-
-        GridQueryCancel finalCancel = cancel;
-
-        Iterable<List<?>> iter = new Iterable<List<?>>() {
-            @SuppressWarnings("NullableProblems")
-            @Override public Iterator<List<?>> iterator() {
-                try {
-                    return rdcQryExec.query(
-                        schemaName,
-                        twoStepQry,
-                        keepBinary,
-                        qry.isEnforceJoinOrder(),
-                        timeout,
-                        finalCancel,
-                        qry.getArgs(),
-                        parts,
-                        qry.isLazy(),
-                        mvccTracker,
-                        qry.isDataPageScanEnabled(),
-                        qry.getPageSize()
-                    );
-                }
-                catch (Throwable e) {
-                    if (mvccTracker != null)
-                        mvccTracker.onDone();
-
-                    throw e;
-                }
-            }
-        };
-
-        // qryId == null means not registerAsNewQry, i.e. this is a part of update.
-        QueryCursorImpl<List<?>> cursor = qryId == null ? new QueryCursorImpl<>(iter, cancel) :
-            new RegisteredQueryCursor<>(iter, cancel, runningQueryManager(), qryId);
-
-        cursor.fieldsMeta(meta);
-
-        return cursor;
-=======
      * @param autoStartTx Start transaction flag.
      * @param mvccTracker Query tracker.
      * @param cancel Cancel handler.
@@ -2022,7 +1686,6 @@
         }
 
         return iter;
->>>>>>> bb74ce01
     }
 
     /**
@@ -2880,13 +2543,7 @@
                 selectParseRes.queryParameters(),
                 selectParseRes.select(),
                 filters,
-<<<<<<< HEAD
-                fieldsQry.isEnforceJoinOrder(),
-                fieldsQry.getTimeout(),
-                cancel,
-=======
                 false,
->>>>>>> bb74ce01
                 null,
                 cancel
             );
