/*
 * Licensed to the Apache Software Foundation (ASF) under one or more
 * contributor license agreements.  See the NOTICE file distributed with
 * this work for additional information regarding copyright ownership.
 * The ASF licenses this file to You under the Apache License, Version 2.0
 * (the "License"); you may not use this file except in compliance with
 * the License.  You may obtain a copy of the License at
 *
 *      http://www.apache.org/licenses/LICENSE-2.0
 *
 * Unless required by applicable law or agreed to in writing, software
 * distributed under the License is distributed on an "AS IS" BASIS,
 * WITHOUT WARRANTIES OR CONDITIONS OF ANY KIND, either express or implied.
 * See the License for the specific language governing permissions and
 * limitations under the License.
 */

package org.apache.ignite.internal.processors.query.h2;

import java.io.Externalizable;
import java.io.IOException;
import java.io.ObjectInput;
import java.io.ObjectOutput;
import java.lang.reflect.Constructor;
import java.lang.reflect.Field;
import java.lang.reflect.Method;
import java.lang.reflect.Modifier;
import java.math.BigDecimal;
import java.sql.Connection;
import java.sql.Date;
import java.sql.DriverManager;
import java.sql.PreparedStatement;
import java.sql.ResultSet;
import java.sql.ResultSetMetaData;
import java.sql.SQLException;
import java.sql.Statement;
import java.sql.Time;
import java.sql.Timestamp;
import java.sql.Types;
import java.text.MessageFormat;
import java.util.ArrayList;
import java.util.Arrays;
import java.util.Collection;
import java.util.Collections;
import java.util.HashMap;
import java.util.HashSet;
import java.util.Iterator;
import java.util.LinkedHashMap;
import java.util.List;
import java.util.Map;
import java.util.UUID;
import java.util.concurrent.ConcurrentMap;
import javax.cache.Cache;
import javax.cache.CacheException;
import org.apache.ignite.IgniteCheckedException;
import org.apache.ignite.IgniteException;
import org.apache.ignite.IgniteLogger;
import org.apache.ignite.cache.CacheMemoryMode;
import org.apache.ignite.cache.query.QueryCursor;
import org.apache.ignite.cache.query.SqlFieldsQuery;
import org.apache.ignite.cache.query.SqlQuery;
import org.apache.ignite.cache.query.annotations.QuerySqlFunction;
import org.apache.ignite.cluster.ClusterNode;
import org.apache.ignite.configuration.CacheConfiguration;
import org.apache.ignite.internal.GridKernalContext;
import org.apache.ignite.internal.IgniteInternalFuture;
import org.apache.ignite.internal.processors.affinity.AffinityTopologyVersion;
import org.apache.ignite.internal.processors.cache.CacheEntryImpl;
import org.apache.ignite.internal.processors.cache.CacheObject;
import org.apache.ignite.internal.processors.cache.CacheObjectContext;
import org.apache.ignite.internal.processors.cache.GridCacheAdapter;
import org.apache.ignite.internal.processors.cache.GridCacheAffinityManager;
import org.apache.ignite.internal.processors.cache.GridCacheContext;
import org.apache.ignite.internal.processors.cache.IgniteInternalCache;
import org.apache.ignite.internal.processors.cache.QueryCursorImpl;
import org.apache.ignite.internal.processors.cache.query.GridCacheQueryMarshallable;
import org.apache.ignite.internal.processors.cache.query.GridCacheTwoStepQuery;
import org.apache.ignite.internal.processors.query.GridQueryFieldMetadata;
import org.apache.ignite.internal.processors.query.GridQueryFieldsResult;
import org.apache.ignite.internal.processors.query.GridQueryFieldsResultAdapter;
import org.apache.ignite.internal.processors.query.GridQueryIndexDescriptor;
import org.apache.ignite.internal.processors.query.GridQueryIndexing;
import org.apache.ignite.internal.processors.query.GridQueryProperty;
import org.apache.ignite.internal.processors.query.GridQueryTypeDescriptor;
import org.apache.ignite.internal.processors.query.h2.opt.GridH2DefaultTableEngine;
import org.apache.ignite.internal.processors.query.h2.opt.GridH2KeyValueRowOffheap;
import org.apache.ignite.internal.processors.query.h2.opt.GridH2KeyValueRowOnheap;
import org.apache.ignite.internal.processors.query.h2.opt.GridH2QueryContext;
import org.apache.ignite.internal.processors.query.h2.opt.GridH2Row;
import org.apache.ignite.internal.processors.query.h2.opt.GridH2RowDescriptor;
import org.apache.ignite.internal.processors.query.h2.opt.GridH2RowFactory;
import org.apache.ignite.internal.processors.query.h2.opt.GridH2Table;
import org.apache.ignite.internal.processors.query.h2.opt.GridH2TreeIndex;
import org.apache.ignite.internal.processors.query.h2.opt.GridH2ValueCacheObject;
import org.apache.ignite.internal.processors.query.h2.opt.GridLuceneIndex;
import org.apache.ignite.internal.processors.query.h2.sql.GridSqlQuerySplitter;
import org.apache.ignite.internal.processors.query.h2.twostep.GridMapQueryExecutor;
import org.apache.ignite.internal.processors.query.h2.twostep.GridReduceQueryExecutor;
import org.apache.ignite.internal.util.GridBoundedConcurrentLinkedHashMap;
import org.apache.ignite.internal.util.GridEmptyCloseableIterator;
import org.apache.ignite.internal.util.GridSpinBusyLock;
import org.apache.ignite.internal.util.lang.GridCloseableIterator;
import org.apache.ignite.internal.util.lang.IgniteInClosure2X;
import org.apache.ignite.internal.util.offheap.unsafe.GridUnsafeGuard;
import org.apache.ignite.internal.util.offheap.unsafe.GridUnsafeMemory;
import org.apache.ignite.internal.util.typedef.F;
import org.apache.ignite.internal.util.typedef.T3;
import org.apache.ignite.internal.util.typedef.internal.LT;
import org.apache.ignite.internal.util.typedef.internal.S;
import org.apache.ignite.internal.util.typedef.internal.SB;
import org.apache.ignite.internal.util.typedef.internal.U;
import org.apache.ignite.lang.IgniteBiClosure;
import org.apache.ignite.lang.IgniteBiPredicate;
import org.apache.ignite.lang.IgniteBiTuple;
import org.apache.ignite.lang.IgniteFuture;
import org.apache.ignite.marshaller.Marshaller;
import org.apache.ignite.marshaller.jdk.JdkMarshaller;
import org.apache.ignite.plugin.extensions.communication.Message;
import org.apache.ignite.resources.LoggerResource;
import org.apache.ignite.spi.indexing.IndexingQueryFilter;
import org.h2.api.JavaObjectSerializer;
import org.h2.command.CommandInterface;
import org.h2.command.dml.OptimizerHints;
import org.h2.engine.SysProperties;
import org.h2.index.Index;
import org.h2.index.SpatialIndex;
import org.h2.jdbc.JdbcPreparedStatement;
import org.h2.message.DbException;
import org.h2.mvstore.cache.CacheLongKeyLIRS;
import org.h2.result.SortOrder;
import org.h2.server.web.WebServer;
import org.h2.table.Column;
import org.h2.table.IndexColumn;
import org.h2.table.Table;
import org.h2.tools.Server;
import org.h2.util.JdbcUtils;
import org.h2.value.DataType;
import org.h2.value.Value;
import org.h2.value.ValueArray;
import org.h2.value.ValueBoolean;
import org.h2.value.ValueByte;
import org.h2.value.ValueBytes;
import org.h2.value.ValueDate;
import org.h2.value.ValueDecimal;
import org.h2.value.ValueDouble;
import org.h2.value.ValueFloat;
import org.h2.value.ValueGeometry;
import org.h2.value.ValueInt;
import org.h2.value.ValueJavaObject;
import org.h2.value.ValueLong;
import org.h2.value.ValueNull;
import org.h2.value.ValueShort;
import org.h2.value.ValueString;
import org.h2.value.ValueTime;
import org.h2.value.ValueTimestamp;
import org.h2.value.ValueUuid;
import org.jetbrains.annotations.Nullable;
import org.jsr166.ConcurrentHashMap8;

import static org.apache.ignite.IgniteSystemProperties.IGNITE_H2_DEBUG_CONSOLE;
import static org.apache.ignite.IgniteSystemProperties.getString;
import static org.apache.ignite.internal.processors.query.GridQueryIndexType.FULLTEXT;
import static org.apache.ignite.internal.processors.query.GridQueryIndexType.GEO_SPATIAL;
import static org.apache.ignite.internal.processors.query.GridQueryIndexType.SORTED;
import static org.apache.ignite.internal.processors.query.h2.opt.GridH2AbstractKeyValueRow.KEY_COL;
import static org.apache.ignite.internal.processors.query.h2.opt.GridH2QueryType.LOCAL;
import static org.apache.ignite.internal.processors.query.h2.opt.GridH2QueryType.PREPARE;

/**
 * Indexing implementation based on H2 database engine. In this implementation main query language is SQL,
 * fulltext indexing can be performed using Lucene. For each registered space
 * the SPI will create respective schema, for default space (where space name is null) schema
 * with name {@code ""} will be used. To avoid name conflicts user should not explicitly name
 * a schema {@code ""}.
 * <p>
 * For each registered {@link GridQueryTypeDescriptor} this SPI will create respective SQL table with
 * {@code '_key'} and {@code '_val'} fields for key and value, and fields from
 * {@link GridQueryTypeDescriptor#fields()}.
 * For each table it will create indexes declared in {@link GridQueryTypeDescriptor#indexes()}.
 */
@SuppressWarnings({"UnnecessaryFullyQualifiedName", "NonFinalStaticVariableUsedInClassInitialization"})
public class IgniteH2Indexing implements GridQueryIndexing {
    /** Default DB options. */
    private static final String DB_OPTIONS = ";LOCK_MODE=3;MULTI_THREADED=1;DB_CLOSE_ON_EXIT=FALSE" +
        ";DEFAULT_LOCK_TIMEOUT=10000;FUNCTIONS_IN_SCHEMA=true;OPTIMIZE_REUSE_RESULTS=0;QUERY_CACHE_SIZE=0" +
        ";RECOMPILE_ALWAYS=1;MAX_OPERATION_MEMORY=0;NESTED_JOINS=0" +
        ";ROW_FACTORY=\"" + GridH2RowFactory.class.getName() + "\"" +
        ";DEFAULT_TABLE_ENGINE=" + GridH2DefaultTableEngine.class.getName();

    /** */
    private static final int PREPARED_STMT_CACHE_SIZE = 256;

    /** */
    private static final int TWO_STEP_QRY_CACHE_SIZE = 1024;

    /** Field name for key. */
    public static final String KEY_FIELD_NAME = "_key";

    /** Field name for value. */
    public static final String VAL_FIELD_NAME = "_val";

    /** */
    private static final Field COMMAND_FIELD;

    /**
     * Command in H2 prepared statement.
     */
    static {
        try {
            System.setProperty("h2.objectCache", "false");

            COMMAND_FIELD = JdbcPreparedStatement.class.getDeclaredField("command");

            COMMAND_FIELD.setAccessible(true);
        }
        catch (NoSuchFieldException e) {
            throw new IllegalStateException("Check H2 version in classpath.", e);
        }
    }

    /** Logger. */
    @LoggerResource
    private IgniteLogger log;

    /** Node ID. */
    private UUID nodeId;

    /** */
    private Marshaller marshaller;

    /** Collection of schemaNames and registered tables. */
    private final ConcurrentMap<String, Schema> schemas = new ConcurrentHashMap8<>();

    /** */
    private String dbUrl = "jdbc:h2:mem:";

    /** */
    private final Collection<Connection> conns = Collections.synchronizedCollection(new ArrayList<Connection>());

    /** */
    private GridMapQueryExecutor mapQryExec;

    /** */
    private GridReduceQueryExecutor rdcQryExec;

    /** */
    private final ThreadLocal<ConnectionWrapper> connCache = new ThreadLocal<ConnectionWrapper>() {
        @Nullable @Override public ConnectionWrapper get() {
            ConnectionWrapper c = super.get();

            boolean reconnect = true;

            try {
                reconnect = c == null || c.connection().isClosed();
            }
            catch (SQLException e) {
                U.warn(log, "Failed to check connection status.", e);
            }

            if (reconnect) {
                c = initialValue();

                set(c);

                // Reset statement cache when new connection is created.
                stmtCache.get().clear();
            }

            return c;
        }

        @Nullable @Override protected ConnectionWrapper initialValue() {
            Connection c;

            try {
                c = DriverManager.getConnection(dbUrl);
            }
            catch (SQLException e) {
                throw new IgniteException("Failed to initialize DB connection: " + dbUrl, e);
            }

            conns.add(c);

            return new ConnectionWrapper(c);
        }
    };

    /** */
    private volatile GridKernalContext ctx;

    /** */
<<<<<<< HEAD
    private final ConcurrentMap<String, GridH2Table> dataTables = new ConcurrentHashMap8<>();

    /**
     * @return Kernal context.
     */
    public GridKernalContext kernalContext() {
        return ctx;
    }
=======
    private final ThreadLocal<StatementCache> stmtCache = new ThreadLocal<StatementCache>() {
        @Override protected StatementCache initialValue() {
            return new StatementCache(PREPARED_STMT_CACHE_SIZE);
        }
    };

    /** */
    private final GridBoundedConcurrentLinkedHashMap<T3<String, String, Boolean>, TwoStepCachedQuery> twoStepCache =
        new GridBoundedConcurrentLinkedHashMap<>(TWO_STEP_QRY_CACHE_SIZE);
>>>>>>> d99fc8d1

    /**
     * @param space Space.
     * @return Connection.
     */
    public Connection connectionForSpace(@Nullable String space) {
        try {
            return connectionForThread(schema(space));
        }
        catch (IgniteCheckedException e) {
            throw new IgniteException(e);
        }
    }

    /**
     * @param c Connection.
     * @param sql SQL.
     * @param useStmtCache If {@code true} uses statement cache.
     * @return Prepared statement.
     * @throws SQLException If failed.
     */
    private PreparedStatement prepareStatement(Connection c, String sql, boolean useStmtCache) throws SQLException {
        if (useStmtCache) {
            StatementCache cache = stmtCache.get();

            PreparedStatement stmt = cache.get(sql);

            if (stmt != null && !stmt.isClosed()) {
                assert stmt.getConnection() == c;

                return stmt;
            }

            stmt = c.prepareStatement(sql);

            cache.put(sql, stmt);

            return stmt;
        }
        else
            return c.prepareStatement(sql);
    }

    /**
     * Gets DB connection.
     *
     * @param schema Whether to set schema for connection or not.
     * @return DB connection.
     * @throws IgniteCheckedException In case of error.
     */
    private Connection connectionForThread(@Nullable String schema) throws IgniteCheckedException {
        ConnectionWrapper c = connCache.get();

        if (c == null)
            throw new IgniteCheckedException("Failed to get DB connection for thread (check log for details).");

        if (schema != null && !F.eq(c.schema(), schema)) {
            Statement stmt = null;

            try {
                stmt = c.connection().createStatement();

                stmt.executeUpdate("SET SCHEMA \"" + schema + '"');

                if (log.isDebugEnabled())
                    log.debug("Set schema: " + schema);

                c.schema(schema);
            }
            catch (SQLException e) {
                throw new IgniteCheckedException("Failed to set schema for DB connection for thread [schema=" +
                    schema + "]", e);
            }
            finally {
                U.close(stmt, log);
            }
        }

        return c.connection();
    }

    /**
     * Creates DB schema if it has not been created yet.
     *
     * @param schema Schema name.
     * @throws IgniteCheckedException If failed to create db schema.
     */
    private void createSchema(String schema) throws IgniteCheckedException {
        executeStatement("INFORMATION_SCHEMA", "CREATE SCHEMA IF NOT EXISTS \"" + schema + '"');

        if (log.isDebugEnabled())
            log.debug("Created H2 schema for index database: " + schema);
    }

    /**
     * Creates DB schema if it has not been created yet.
     *
     * @param schema Schema name.
     * @throws IgniteCheckedException If failed to create db schema.
     */
    private void dropSchema(String schema) throws IgniteCheckedException {
        executeStatement("INFORMATION_SCHEMA", "DROP SCHEMA IF EXISTS \"" + schema + '"');

        if (log.isDebugEnabled())
            log.debug("Dropped H2 schema for index database: " + schema);
    }

    /**
     * @param schema Schema
     * @param sql SQL statement.
     * @throws IgniteCheckedException If failed.
     */
    public void executeStatement(String schema, String sql) throws IgniteCheckedException {
        Statement stmt = null;

        try {
            Connection c = connectionForThread(schema);

            stmt = c.createStatement();

            stmt.executeUpdate(sql);
        }
        catch (SQLException e) {
            onSqlException();

            throw new IgniteCheckedException("Failed to execute statement: " + sql, e);
        }
        finally {
            U.close(stmt, log);
        }
    }

    /**
     * Removes entry with specified key from any tables (if exist).
     *
     * @param spaceName Space name.
     * @param key Key.
     * @param tblToUpdate Table to update.
     * @throws IgniteCheckedException In case of error.
     */
    private void removeKey(@Nullable String spaceName, CacheObject key, TableDescriptor tblToUpdate)
        throws IgniteCheckedException {
        try {
            Collection<TableDescriptor> tbls = tables(schema(spaceName));

            Class<?> keyCls = getClass(objectContext(spaceName), key);

            for (TableDescriptor tbl : tbls) {
                if (tbl != tblToUpdate && tbl.type().keyClass().isAssignableFrom(keyCls)) {
                    if (tbl.tbl.update(key, null, 0, true)) {
                        if (tbl.luceneIdx != null)
                            tbl.luceneIdx.remove(key);

                        return;
                    }
                }
            }
        }
        catch (Exception e) {
            throw new IgniteCheckedException("Failed to remove key: " + key, e);
        }
    }

    /**
     * Binds object to prepared statement.
     *
     * @param stmt SQL statement.
     * @param idx Index.
     * @param obj Value to store.
     * @throws IgniteCheckedException If failed.
     */
    private void bindObject(PreparedStatement stmt, int idx, @Nullable Object obj) throws IgniteCheckedException {
        try {
            if (obj == null)
                stmt.setNull(idx, Types.VARCHAR);
            else
                stmt.setObject(idx, obj);
        }
        catch (SQLException e) {
            throw new IgniteCheckedException("Failed to bind parameter [idx=" + idx + ", obj=" + obj + ", stmt=" +
                stmt + ']', e);
        }
    }

    /**
     * Handles SQL exception.
     */
    private void onSqlException() {
        Connection conn = connCache.get().connection();

        connCache.set(null);

        if (conn != null) {
            conns.remove(conn);

            // Reset connection to receive new one at next call.
            U.close(conn, log);
        }
    }

    /** {@inheritDoc} */
    @Override public void store(@Nullable String spaceName, GridQueryTypeDescriptor type, CacheObject k, CacheObject v,
        byte[] ver, long expirationTime) throws IgniteCheckedException {
        TableDescriptor tbl = tableDescriptor(spaceName, type);

        removeKey(spaceName, k, tbl);

        if (tbl == null)
            return; // Type was rejected.

        if (expirationTime == 0)
            expirationTime = Long.MAX_VALUE;

        tbl.tbl.update(k, v, expirationTime, false);

        if (tbl.luceneIdx != null)
            tbl.luceneIdx.store(k, v, ver, expirationTime);
    }

    /**
     * @param o Object.
     * @return {@code true} If it is a portable object.
     */
    private boolean isPortable(CacheObject o) {
        return ctx != null && ctx.cacheObjects().isPortableObject(o);
    }

    /**
     * @param coctx Cache object context.
     * @param o Object.
     * @return Object class.
     */
    private Class<?> getClass(CacheObjectContext coctx, CacheObject o) {
        return isPortable(o) ?
            Object.class :
            o.value(coctx, false).getClass();
    }

    /**
     * @param space Space.
     * @return Cache object context.
     */
    private CacheObjectContext objectContext(String space) {
        if (ctx == null)
            return null;

        return ctx.cache().internalCache(space).context().cacheObjectContext();
    }

    /**
     * @param space Space.
     * @return Cache object context.
     */
    private GridCacheContext cacheContext(String space) {
        if (ctx == null)
            return null;

        return ctx.cache().internalCache(space).context();
    }

    /** {@inheritDoc} */
    @Override public void remove(@Nullable String spaceName, CacheObject key, CacheObject val) throws IgniteCheckedException {
        if (log.isDebugEnabled())
            log.debug("Removing key from cache query index [locId=" + nodeId + ", key=" + key + ", val=" + val + ']');

        CacheObjectContext coctx = objectContext(spaceName);

        Class<?> keyCls = getClass(coctx, key);
        Class<?> valCls = val == null ? null : getClass(coctx, val);

        for (TableDescriptor tbl : tables(schema(spaceName))) {
            if (tbl.type().keyClass().isAssignableFrom(keyCls)
                && (val == null || tbl.type().valueClass().isAssignableFrom(valCls))) {
                if (tbl.tbl.update(key, val, 0, true)) {
                    if (tbl.luceneIdx != null)
                        tbl.luceneIdx.remove(key);

                    return;
                }
            }
        }
    }

    /** {@inheritDoc} */
    @Override public void onSwap(@Nullable String spaceName, CacheObject key) throws IgniteCheckedException {
        Schema schema = schemas.get(schema(spaceName));

        if (schema == null)
            return;

        Class<?> keyCls = getClass(objectContext(spaceName), key);

        for (TableDescriptor tbl : schema.tbls.values()) {
            if (tbl.type().keyClass().isAssignableFrom(keyCls)) {
                try {
                    if (tbl.tbl.onSwap(key))
                        return;
                }
                catch (IgniteCheckedException e) {
                    throw new IgniteCheckedException(e);
                }
            }
        }
    }

    /** {@inheritDoc} */
    @Override public void onUnswap(@Nullable String spaceName, CacheObject key, CacheObject val)
        throws IgniteCheckedException {
        assert val != null;

        CacheObjectContext coctx = objectContext(spaceName);

        Class<?> keyCls = getClass(coctx, key);
        Class<?> valCls = getClass(coctx, val);

        for (TableDescriptor tbl : tables(schema(spaceName))) {
            if (tbl.type().keyClass().isAssignableFrom(keyCls)
                && tbl.type().valueClass().isAssignableFrom(valCls)) {
                try {
                    if (tbl.tbl.onUnswap(key, val))
                        return;
                }
                catch (IgniteCheckedException e) {
                    throw new IgniteCheckedException(e);
                }
            }
        }
    }

    /**
     * Drops table form h2 database and clear all related indexes (h2 text, lucene).
     *
     * @param tbl Table to unregister.
     * @throws IgniteCheckedException If failed to unregister.
     */
    private void removeTable(TableDescriptor tbl) throws IgniteCheckedException {
        assert tbl != null;

        if (log.isDebugEnabled())
            log.debug("Removing query index table: " + tbl.fullTableName());

        Connection c = connectionForThread(tbl.schema());

        Statement stmt = null;

        try {
            // NOTE: there is no method dropIndex() for lucene engine correctly working.
            // So we have to drop all lucene index.
            // FullTextLucene.dropAll(c); TODO: GG-4015: fix this

            stmt = c.createStatement();

            String sql = "DROP TABLE IF EXISTS " + tbl.fullTableName();

            if (log.isDebugEnabled())
                log.debug("Dropping database index table with SQL: " + sql);

            stmt.executeUpdate(sql);
        }
        catch (SQLException e) {
            onSqlException();

            throw new IgniteCheckedException("Failed to drop database index table [type=" + tbl.type().name() +
                ", table=" + tbl.fullTableName() + "]", e);
        }
        finally {
            U.close(stmt, log);
        }

        if (tbl.luceneIdx != null)
            U.closeQuiet(tbl.luceneIdx);

        tbl.schema.tbls.remove(tbl.name());
    }

    /** {@inheritDoc} */
    @SuppressWarnings("unchecked")
    @Override public <K, V> GridCloseableIterator<IgniteBiTuple<K, V>> queryLocalText(
        @Nullable String spaceName, String qry, GridQueryTypeDescriptor type,
        IndexingQueryFilter filters) throws IgniteCheckedException {
        TableDescriptor tbl = tableDescriptor(spaceName, type);

        if (tbl != null && tbl.luceneIdx != null)
            return tbl.luceneIdx.query(qry, filters);

        return new GridEmptyCloseableIterator<>();
    }

    /** {@inheritDoc} */
    @Override public void unregisterType(@Nullable String spaceName, GridQueryTypeDescriptor type)
        throws IgniteCheckedException {
        TableDescriptor tbl = tableDescriptor(spaceName, type);

        if (tbl != null)
            removeTable(tbl);
    }

    /** {@inheritDoc} */
    @SuppressWarnings("unchecked")
    @Override public GridQueryFieldsResult queryLocalSqlFields(@Nullable final String spaceName, final String qry,
        @Nullable final Collection<Object> params, final IndexingQueryFilter filters, boolean enforceJoinOrder)
        throws IgniteCheckedException {
        initLocalQueryContext(filters);

        try {
            Connection conn = connectionForSpace(spaceName);

            enforceJoinOrder(enforceJoinOrder);

<<<<<<< HEAD
            ResultSet rs;

            try {
                rs = executeSqlQueryWithTimer(spaceName, conn, qry, params);
            }
            finally {
                enforceJoinOrder(false);
            }
=======
            ResultSet rs = executeSqlQueryWithTimer(spaceName, conn, qry, params, true);
>>>>>>> d99fc8d1

            List<GridQueryFieldMetadata> meta = null;

            if (rs != null) {
                try {
                    meta = meta(rs.getMetaData());
                }
                catch (SQLException e) {
                    throw new IgniteCheckedException("Failed to get meta data.", e);
                }
            }

            return new GridQueryFieldsResultAdapter(meta, new FieldsIterator(rs));
        }
        finally {
            GridH2QueryContext.clear(false);
        }
    }

    /**
     * @param rsMeta Metadata.
     * @return List of fields metadata.
     * @throws SQLException If failed.
     */
    private static List<GridQueryFieldMetadata> meta(ResultSetMetaData rsMeta) throws SQLException {
        List<GridQueryFieldMetadata> meta = new ArrayList<>(rsMeta.getColumnCount());

        for (int i = 1; i <= rsMeta.getColumnCount(); i++) {
            String schemaName = rsMeta.getSchemaName(i);
            String typeName = rsMeta.getTableName(i);
            String name = rsMeta.getColumnLabel(i);
            String type = rsMeta.getColumnClassName(i);

            if (type == null) // Expression always returns NULL.
                type = Void.class.getName();

            meta.add(new SqlFieldMetadata(schemaName, typeName, name, type));
        }

        return meta;
    }

    /**
     * @param stmt Prepared statement.
     * @return Command type.
     */
    private static int commandType(PreparedStatement stmt) {
        try {
            return ((CommandInterface)COMMAND_FIELD.get(stmt)).getCommandType();
        }
        catch (IllegalAccessException e) {
            throw new IllegalStateException(e);
        }
    }

    /**
     * Executes sql query.
     *
     * @param conn Connection,.
     * @param sql Sql query.
     * @param params Parameters.
     * @param useStmtCache If {@code true} uses statement cache.
     * @return Result.
     * @throws IgniteCheckedException If failed.
     */
    private ResultSet executeSqlQuery(Connection conn, String sql, Collection<Object> params, boolean useStmtCache)
        throws IgniteCheckedException {
        PreparedStatement stmt;

        try {
            stmt = prepareStatement(conn, sql, useStmtCache);
        }
        catch (SQLException e) {
            throw new IgniteCheckedException("Failed to parse SQL query: " + sql, e);
        }

        switch (commandType(stmt)) {
            case CommandInterface.SELECT:
            case CommandInterface.CALL:
            case CommandInterface.EXPLAIN:
            case CommandInterface.ANALYZE:
                break;
            default:
                throw new IgniteCheckedException("Failed to execute non-query SQL statement: " + sql);
        }

        bindParameters(stmt, params);

        try {
            return stmt.executeQuery();
        }
        catch (SQLException e) {
            throw new IgniteCheckedException("Failed to execute SQL query.", e);
        }
    }

    /**
     * Executes sql query and prints warning if query is too slow..
     *
     * @param space Space name.
     * @param conn Connection,.
     * @param sql Sql query.
     * @param params Parameters.
     * @param useStmtCache If {@code true} uses statement cache.
     * @return Result.
     * @throws IgniteCheckedException If failed.
     */
    public ResultSet executeSqlQueryWithTimer(String space,
        Connection conn,
        String sql,
        @Nullable Collection<Object> params,
        boolean useStmtCache) throws IgniteCheckedException {
        long start = U.currentTimeMillis();

        try {
            ResultSet rs = executeSqlQuery(conn, sql, params, useStmtCache);

            long time = U.currentTimeMillis() - start;

            long longQryExecTimeout = schemas.get(schema(space)).ccfg.getLongQueryWarningTimeout();

            if (time > longQryExecTimeout) {
                String msg = "Query execution is too long (" + time + " ms): " + sql;

                ResultSet plan = executeSqlQuery(conn, "EXPLAIN " + sql, params, false);

                plan.next();

                // Add SQL explain result message into log.
                String longMsg = "Query execution is too long [time=" + time + " ms, sql='" + sql + '\'' +
                    ", plan=" + U.nl() + plan.getString(1) + U.nl() + ", parameters=" + params + "]";

                LT.warn(log, null, longMsg, msg);
            }

            return rs;
        }
        catch (SQLException e) {
            onSqlException();

            throw new IgniteCheckedException(e);
        }
    }

    /**
     * Executes query.
     *
     * @param space Space.
     * @param qry Query.
     * @param params Query parameters.
     * @param tbl Target table of query to generate select.
     * @return Result set.
     * @throws IgniteCheckedException If failed.
     */
    private ResultSet executeQuery(String space, String qry, @Nullable Collection<Object> params,
        TableDescriptor tbl) throws IgniteCheckedException {
        Connection conn = connectionForThread(tbl.schema());

        String sql = generateQuery(qry, tbl);

        return executeSqlQueryWithTimer(space, conn, sql, params, true);
    }

    /**
     * Binds parameters to prepared statement.
     *
     * @param stmt Prepared statement.
     * @param params Parameters collection.
     * @throws IgniteCheckedException If failed.
     */
    public void bindParameters(PreparedStatement stmt, @Nullable Collection<Object> params) throws IgniteCheckedException {
        if (!F.isEmpty(params)) {
            int idx = 1;

            for (Object arg : params)
                bindObject(stmt, idx++, arg);
        }
    }

    /**
     * @param filter Filter.
     */
    private void initLocalQueryContext(IndexingQueryFilter filter) {
        GridH2QueryContext.set(new GridH2QueryContext(nodeId, nodeId, 0, LOCAL).filter(filter));
    }

    /** {@inheritDoc} */
    @SuppressWarnings("unchecked")
    @Override public <K, V> GridCloseableIterator<IgniteBiTuple<K, V>> queryLocalSql(@Nullable String spaceName,
        final String qry, @Nullable final Collection<Object> params, GridQueryTypeDescriptor type,
        final IndexingQueryFilter filter) throws IgniteCheckedException {
        final TableDescriptor tbl = tableDescriptor(spaceName, type);

        if (tbl == null)
            throw new CacheException("Failed to find SQL table for type: " + type.name());

        initLocalQueryContext(filter);

        try {
            ResultSet rs = executeQuery(spaceName, qry, params, tbl);

            return new KeyValIterator(rs);
        }
        finally {
            GridH2QueryContext.clear(false);
        }
    }

    /**
     * @param cctx Cache context.
     * @param qry Query.
     * @param keepCacheObj Flag to keep cache object.
     * @param enforceJoinOrder Enforce join order of tables.
     * @return Iterable result.
     */
    private Iterable<List<?>> runQueryTwoStep(final GridCacheContext<?,?> cctx, final GridCacheTwoStepQuery qry,
        final boolean keepCacheObj, final boolean enforceJoinOrder) {
        return new Iterable<List<?>>() {
            @Override public Iterator<List<?>> iterator() {
                return rdcQryExec.query(cctx, qry, keepCacheObj, enforceJoinOrder);
            }
        };
    }

    /** {@inheritDoc} */
    @SuppressWarnings("unchecked")
    @Override public <K, V> QueryCursor<Cache.Entry<K,V>> queryTwoStep(GridCacheContext<?,?> cctx, SqlQuery qry) {
        String type = qry.getType();
        String space = cctx.name();

        TableDescriptor tblDesc = tableDescriptor(type, space);

        if (tblDesc == null)
            throw new CacheException("Failed to find SQL table for type: " + type);

        String sql;

        try {
            sql = generateQuery(qry.getSql(), tblDesc);
        }
        catch (IgniteCheckedException e) {
            throw new IgniteException(e);
        }

        SqlFieldsQuery fqry = new SqlFieldsQuery(sql);

        fqry.setArgs(qry.getArgs());
        fqry.setPageSize(qry.getPageSize());

        final QueryCursor<List<?>> res = queryTwoStep(cctx, fqry);

        final Iterable<Cache.Entry<K, V>> converted = new Iterable<Cache.Entry<K, V>>() {
            @Override public Iterator<Cache.Entry<K, V>> iterator() {
                final Iterator<List<?>> iter0 = res.iterator();

                return new Iterator<Cache.Entry<K,V>>() {
                    @Override public boolean hasNext() {
                        return iter0.hasNext();
                    }

                    @Override public Cache.Entry<K,V> next() {
                        List<?> l = iter0.next();

                        return new CacheEntryImpl<>((K)l.get(0),(V)l.get(1));
                    }

                    @Override public void remove() {
                        throw new UnsupportedOperationException();
                    }
                };
            }
        };

        // No metadata for SQL queries.
        return new QueryCursorImpl<Cache.Entry<K,V>>(converted) {
            @Override public void close() {
                res.close();
            }
        };
    }

    /**
     * @param enforce If {@code true}, then table join order will be enforced.
     */
    public void enforceJoinOrder(boolean enforce) {
        OptimizerHints hints = null;
        if (enforce) {
            hints = new OptimizerHints();
            hints.setJoinReorderEnabled(false);
        }
        OptimizerHints.set(hints);
    }

    /**
     * @param cctx Cache context.
     * @return {@code true} If the given cache is partitioned.
     */
    public static boolean isPartitioned(GridCacheContext<?,?> cctx) {
        return !cctx.isReplicated() && !cctx.isLocal();
    }

    /** {@inheritDoc} */
    @Override public QueryCursor<List<?>> queryTwoStep(GridCacheContext<?,?> cctx, SqlFieldsQuery qry) {
        final String space = cctx.name();
        final String sqlQry = qry.getSql();

        Connection c = connectionForSpace(space);

        GridCacheTwoStepQuery twoStepQry;
        List<GridQueryFieldMetadata> meta;

<<<<<<< HEAD
        final boolean enforceJoinOrder = qry.isEnforceJoinOrder();

        final UUID locNodeId = ctx.localNodeId();

        enforceJoinOrder(enforceJoinOrder);
        GridH2QueryContext.set(new GridH2QueryContext(locNodeId, locNodeId, 0, PREPARE)
            .distributedJoins(isPartitioned(cctx)));

        try {
            stmt = c.prepareStatement(sqlQry);
        }
        catch (SQLException e) {
            throw new CacheException("Failed to parse query: " + sqlQry, e);
        }
        finally {
            enforceJoinOrder(false);
            GridH2QueryContext.clear(false);
=======
        final T3<String, String, Boolean> cachedQryKey = new T3<>(space, sqlQry, qry.isCollocated());
        TwoStepCachedQuery cachedQry = twoStepCache.get(cachedQryKey);

        if (cachedQry != null) {
            twoStepQry = cachedQry.twoStepQry.copy(qry.getArgs());
            meta = cachedQry.meta;
>>>>>>> d99fc8d1
        }
        else {
            PreparedStatement stmt;

            try {
                // Do not cache this statement because the whole two step query object will be cached later on.
                stmt = prepareStatement(c, sqlQry, false);
            }
            catch (SQLException e) {
                throw new CacheException("Failed to parse query: " + sqlQry, e);
            }
            try {
                try {
                    bindParameters(stmt, F.asList(qry.getArgs()));
                }
                catch (IgniteCheckedException e) {
                    throw new CacheException("Failed to bind parameters: [qry=" + sqlQry + ", params=" +
                        Arrays.deepToString(qry.getArgs()) + "]", e);
                }

<<<<<<< HEAD
        try {
            bindParameters(stmt, F.asList(qry.getArgs()));

            twoStepQry = GridSqlQuerySplitter.split((JdbcPreparedStatement)stmt, qry.getArgs(), qry.isCollocated());

            meta = meta(stmt.getMetaData());
        }
        catch (IgniteCheckedException e) {
            throw new CacheException("Failed to bind parameters: [qry=" + sqlQry + ", params=" +
                Arrays.deepToString(qry.getArgs()) + "]", e);
        }
        catch (SQLException e) {
            throw new CacheException(e);
        }
        finally {
            U.close(stmt, log);
=======
                try {
                    twoStepQry = GridSqlQuerySplitter.split((JdbcPreparedStatement)stmt, qry.getArgs(), qry.isCollocated());

                    meta = meta(stmt.getMetaData());
                }
                catch (SQLException e) {
                    throw new CacheException(e);
                }
            }
            finally {
                U.close(stmt, log);
            }
>>>>>>> d99fc8d1
        }

        if (log.isDebugEnabled())
            log.debug("Parsed query: `" + sqlQry + "` into two step query: " + twoStepQry);

        twoStepQry.pageSize(qry.getPageSize());

        QueryCursorImpl<List<?>> cursor = new QueryCursorImpl<>(
            runQueryTwoStep(cctx, twoStepQry, cctx.keepPortable(), enforceJoinOrder));

        cursor.fieldsMeta(meta);

        if (cachedQry == null && !twoStepQry.explain()) {
            cachedQry = new TwoStepCachedQuery(meta, twoStepQry.copy(null));
            twoStepCache.putIfAbsent(cachedQryKey, cachedQry);
        }

        return cursor;
    }

    /**
     * Prepares statement for query.
     *
     * @param qry Query string.
     * @param tbl Table to use.
     * @return Prepared statement.
     * @throws IgniteCheckedException In case of error.
     */
    private String generateQuery(String qry, TableDescriptor tbl) throws IgniteCheckedException {
        assert tbl != null;

        final String qry0 = qry;

        String t = tbl.fullTableName();

        String from = " ";

        qry = qry.trim();
        String upper = qry.toUpperCase();

        if (upper.startsWith("SELECT")) {
            qry = qry.substring(6).trim();

            if (!qry.startsWith("*"))
                throw new IgniteCheckedException("Only queries starting with 'SELECT *' are supported or " +
                    "use SqlFieldsQuery instead: " + qry0);

            qry = qry.substring(1).trim();
            upper = qry.toUpperCase();
        }

        if (!upper.startsWith("FROM"))
            from = " FROM " + t +
                (upper.startsWith("WHERE") || upper.startsWith("ORDER") || upper.startsWith("LIMIT") ?
                " " : " WHERE ");

        qry = "SELECT " + t + "." + KEY_FIELD_NAME + ", " + t + "." + VAL_FIELD_NAME + from + qry;

        return qry;
    }

    /**
     * Registers new class description.
     *
     * This implementation doesn't support type reregistration.
     *
     * @param type Type description.
     * @throws IgniteCheckedException In case of error.
     */
    @Override public boolean registerType(@Nullable String spaceName, GridQueryTypeDescriptor type)
        throws IgniteCheckedException {
        if (!validateTypeDescriptor(type))
            return false;

        String schemaName = schema(spaceName);

        Schema schema = schemas.get(schemaName);

        TableDescriptor tbl = new TableDescriptor(schema, type);

        try {
            Connection conn = connectionForThread(schemaName);

            createTable(schema, tbl, conn);

            schema.add(tbl);
        }
        catch (SQLException e) {
            onSqlException();

            throw new IgniteCheckedException("Failed to register query type: " + type, e);
        }

        return true;
    }

    /**
     * Validates properties described by query types.
     *
     * @param type Type descriptor.
     * @return True if type is valid.
     * @throws IgniteCheckedException If validation failed.
     */
    private boolean validateTypeDescriptor(GridQueryTypeDescriptor type)
        throws IgniteCheckedException {
        assert type != null;

        Collection<String> names = new HashSet<>();

        names.addAll(type.fields().keySet());

        if (names.size() < type.fields().size())
            throw new IgniteCheckedException("Found duplicated properties with the same name [keyType=" +
                type.keyClass().getName() + ", valueType=" + type.valueClass().getName() + "]");

        String ptrn = "Name ''{0}'' is reserved and cannot be used as a field name [type=" + type.name() + "]";

        for (String name : names) {
            if (name.equals(KEY_FIELD_NAME) || name.equals(VAL_FIELD_NAME))
                throw new IgniteCheckedException(MessageFormat.format(ptrn, name));
        }

        return true;
    }

    /**
     * Escapes name to be valid SQL identifier. Currently just replaces '.' and '$' sign with '_'.
     *
     * @param name Name.
     * @param escapeAll Escape flag.
     * @return Escaped name.
     */
    private static String escapeName(String name, boolean escapeAll) {
        if (escapeAll)
            return "\"" + name + "\"";

        SB sb = null;

        for (int i = 0; i < name.length(); i++) {
            char ch = name.charAt(i);

            if (!Character.isLetter(ch) && !Character.isDigit(ch) && ch != '_' &&
                !(ch == '"' && (i == 0 || i == name.length() - 1)) && ch != '-') {
                // Class name can also contain '$' or '.' - these should be escaped.
                assert ch == '$' || ch == '.';

                if (sb == null)
                    sb = new SB();

                sb.a(name.substring(sb.length(), i));

                // Replace illegal chars with '_'.
                sb.a('_');
            }
        }

        if (sb == null)
            return name;

        sb.a(name.substring(sb.length(), name.length()));

        return sb.toString();
    }

    /**
     * Create db table by using given table descriptor.
     *
     * @param schema Schema.
     * @param tbl Table descriptor.
     * @param conn Connection.
     * @throws SQLException If failed to create db table.
     */
    private void createTable(Schema schema, TableDescriptor tbl, Connection conn) throws SQLException {
        assert schema != null;
        assert tbl != null;

        boolean escapeAll = schema.escapeAll();

        String keyType = dbTypeFromClass(tbl.type().keyClass());
        String valTypeStr = dbTypeFromClass(tbl.type().valueClass());

        SB sql = new SB();

        sql.a("CREATE TABLE ").a(tbl.fullTableName()).a(" (")
            .a(KEY_FIELD_NAME).a(' ').a(keyType).a(" NOT NULL");

        sql.a(',').a(VAL_FIELD_NAME).a(' ').a(valTypeStr);

        for (Map.Entry<String, Class<?>> e: tbl.type().fields().entrySet())
            sql.a(',').a(escapeName(e.getKey(), escapeAll)).a(' ').a(dbTypeFromClass(e.getValue()));

        sql.a(')');

        if (log.isDebugEnabled())
            log.debug("Creating DB table with SQL: " + sql);

        GridH2RowDescriptor desc = new RowDescriptor(tbl.type(), schema);

        GridH2Table res = GridH2Table.Engine.createTable(conn, sql.toString(), desc, tbl, tbl.schema.spaceName);

        if (dataTables.putIfAbsent(res.identifier(), res) != null)
            throw new IllegalStateException("Table already exists: " + res.identifier());
    }

    /**
     * @param identifier Table identifier.
     * @return Data table.
     */
    public GridH2Table dataTable(String identifier) {
        return dataTables.get(identifier);
    }

    /**
     * Gets corresponding DB type from java class.
     *
     * @param cls Java class.
     * @return DB type name.
     */
    private String dbTypeFromClass(Class<?> cls) {
        return DBTypeEnum.fromClass(cls).dBTypeAsString();
    }

    /**
     * Gets table descriptor by value type.
     *
     * @param spaceName Space name.
     * @param type Value type descriptor.
     * @return Table descriptor or {@code null} if not found.
     */
    @Nullable private TableDescriptor tableDescriptor(@Nullable String spaceName, GridQueryTypeDescriptor type) {
        return tableDescriptor(type.name(), spaceName);
    }

    /**
     * Gets table descriptor by type and space names.
     *
     * @param type Type name.
     * @param space Space name.
     * @return Table descriptor.
     */
    @Nullable private TableDescriptor tableDescriptor(String type, @Nullable String space) {
        Schema s = schemas.get(schema(space));

        if (s == null)
            return null;

        return s.tbls.get(type);
    }

    /**
     * Gets collection of table for given schema name.
     *
     * @param schema Schema name.
     * @return Collection of table descriptors.
     */
    private Collection<TableDescriptor> tables(String schema) {
        Schema s = schemas.get(schema);

        if (s == null)
            return Collections.emptySet();

        return s.tbls.values();
    }

    /**
     * Gets database schema from space.
     *
     * @param space Space name.
     * @return Schema name.
     */
    public static String schema(@Nullable String space) {
        if (space == null)
            return "";

        return space;
    }

    /**
     * @param schema Schema.
     * @return Space name.
     */
    public static String space(String schema) {
        assert schema != null;

        return "".equals(schema) ? null : schema;
    }

    /** {@inheritDoc} */
    @Override public void rebuildIndexes(@Nullable String spaceName, GridQueryTypeDescriptor type) {
        TableDescriptor tbl = tableDescriptor(spaceName, type);

        if (tbl == null)
            return;

        if (tbl.schema.offheap != null)
            throw new UnsupportedOperationException("Index rebuilding is not supported when off-heap memory is used");

        tbl.tbl.rebuildIndexes();
    }

    /**
     * Gets size (for tests only).
     *
     * @param spaceName Space name.
     * @param type Type descriptor.
     * @return Size.
     * @throws IgniteCheckedException If failed or {@code -1} if the type is unknown.
     */
    long size(@Nullable String spaceName, GridQueryTypeDescriptor type) throws IgniteCheckedException {
        TableDescriptor tbl = tableDescriptor(spaceName, type);

        if (tbl == null)
            return -1;

        ResultSet rs = executeSqlQuery(connectionForSpace(spaceName),
            "SELECT COUNT(*) FROM " + tbl.fullTableName(), null);

        try {
            if (!rs.next())
                throw new IllegalStateException();

            return rs.getLong(1);
        }
        catch (SQLException e) {
            throw new IgniteCheckedException(e);
        }
    }

    /**
     * @return Map query executor.
     */
    public GridMapQueryExecutor mapQueryExecutor() {
        return mapQryExec;
    }

    /**
     * @return Reduce query executor.
     */
    public GridReduceQueryExecutor reduceQueryExecutor() {
        return rdcQryExec;
    }

    /** {@inheritDoc} */
    @SuppressWarnings("NonThreadSafeLazyInitialization")
    @Override public void start(GridKernalContext ctx, GridSpinBusyLock busyLock) throws IgniteCheckedException {
        if (log.isDebugEnabled())
            log.debug("Starting cache query index...");

        System.setProperty("h2.serializeJavaObject", "false");
        System.setProperty("h2.objectCacheMaxPerElementSize", "0"); // Avoid ValueJavaObject caching.

        if (SysProperties.serializeJavaObject) {
            U.warn(log, "Serialization of Java objects in H2 was enabled.");

            SysProperties.serializeJavaObject = false;
        }

        if (JdbcUtils.serializer != null)
            U.warn(log, "Custom H2 serialization is already configured, will override.");

        JdbcUtils.serializer = h2Serializer();

        String dbName = (ctx != null ? ctx.localNodeId() : UUID.randomUUID()).toString();

        dbUrl = "jdbc:h2:mem:" + dbName + DB_OPTIONS;

        org.h2.Driver.load();

        try {
            if (getString(IGNITE_H2_DEBUG_CONSOLE) != null) {
                Connection c = DriverManager.getConnection(dbUrl);

                WebServer webSrv = new WebServer();
                Server web = new Server(webSrv, "-webPort", "0");
                web.start();
                String url = webSrv.addSession(c);

                try {
                    Server.openBrowser(url);
                }
                catch (Exception e) {
                    U.warn(log, "Failed to open browser: " + e.getMessage());
                }
            }
        }
        catch (SQLException e) {
            throw new IgniteCheckedException(e);
        }

        if (ctx == null) {
            // This is allowed in some tests.
            nodeId = UUID.randomUUID();
            marshaller = new JdkMarshaller();
        }
        else {
            this.ctx = ctx;

            nodeId = ctx.localNodeId();
            marshaller = ctx.config().getMarshaller();

            mapQryExec = new GridMapQueryExecutor(busyLock);
            rdcQryExec = new GridReduceQueryExecutor(busyLock);

            mapQryExec.start(ctx, this);
            rdcQryExec.start(ctx, this);
        }

        // TODO https://issues.apache.org/jira/browse/IGNITE-751
        // registerMBean(gridName, this, GridH2IndexingSpiMBean.class);
    }

    /**
     * @param topic Topic.
     * @param nodes Nodes.
     * @param msg Message.
     * @param specialize Optional closure to specialize message for each node.
     * @param locNodeHandler Handler for local node.
     * @return {@code true} If all messages sent successfully.
     */
    public boolean send(
        Object topic,
        Collection<ClusterNode> nodes,
        Message msg,
        @Nullable IgniteBiClosure<ClusterNode, Message, Message> specialize,
        @Nullable IgniteInClosure2X<ClusterNode, Message> locNodeHandler
    ) {
        boolean ok = true;

        if (specialize == null && msg instanceof GridCacheQueryMarshallable)
            ((GridCacheQueryMarshallable)msg).marshall(marshaller);

        ClusterNode locNode = null;

        for (ClusterNode node : nodes) {
            if (node.isLocal()) {
                locNode = node;

                continue;
            }

            try {
                if (specialize != null) {
                    msg = specialize.apply(node, msg);

                    if (msg instanceof GridCacheQueryMarshallable)
                        ((GridCacheQueryMarshallable)msg).marshall(marshaller);
                }

                ctx.io().send(node, topic, msg, GridReduceQueryExecutor.QUERY_POOL);
            }
            catch (IgniteCheckedException e) {
                ok = false;

                U.warn(log, e.getMessage());
            }
        }

        if (locNode != null) // Local node goes the last to allow parallel execution.
            locNodeHandler.apply(locNode, specialize == null ? msg : specialize.apply(locNode, msg));

        return ok;
    }

    /**
     * @return Serializer.
     */
    protected JavaObjectSerializer h2Serializer() {
        return new JavaObjectSerializer() {
                @Override public byte[] serialize(Object obj) throws Exception {
                    return marshaller.marshal(obj);
                }

                @Override public Object deserialize(byte[] bytes) throws Exception {
                    return marshaller.unmarshal(bytes, null);
                }
            };
    }

    /**
     * Registers SQL functions.
     *
     * @param schema Schema.
     * @param clss Classes.
     * @throws IgniteCheckedException If failed.
     */
    private void createSqlFunctions(String schema, Class<?>[] clss) throws IgniteCheckedException {
        if (F.isEmpty(clss))
            return;

        for (Class<?> cls : clss) {
            for (Method m : cls.getDeclaredMethods()) {
                QuerySqlFunction ann = m.getAnnotation(QuerySqlFunction.class);

                if (ann != null) {
                    int modifiers = m.getModifiers();

                    if (!Modifier.isStatic(modifiers) || !Modifier.isPublic(modifiers))
                        throw new IgniteCheckedException("Method " + m.getName() + " must be public static.");

                    String alias = ann.alias().isEmpty() ? m.getName() : ann.alias();

                    String clause = "CREATE ALIAS IF NOT EXISTS " + alias + (ann.deterministic() ?
                        " DETERMINISTIC FOR \"" :
                        " FOR \"") +
                        cls.getName() + '.' + m.getName() + '"';

                    executeStatement(schema, clause);
                }
            }
        }
    }

    /** {@inheritDoc} */
    @Override public void stop() throws IgniteCheckedException {
        if (log.isDebugEnabled())
            log.debug("Stopping cache query index...");

//        unregisterMBean(); TODO  https://issues.apache.org/jira/browse/IGNITE-751

        for (Schema schema : schemas.values()) {
            for (TableDescriptor desc : schema.tbls.values()) {
                if (desc.luceneIdx != null)
                    U.closeQuiet(desc.luceneIdx);
            }
        }

        for (Connection c : conns)
            U.close(c, log);

        conns.clear();
        schemas.clear();

        try (Connection c = DriverManager.getConnection(dbUrl);
             Statement s = c.createStatement()) {
            s.execute("SHUTDOWN");
        }
        catch (SQLException e) {
            U.error(log, "Failed to shutdown database.", e);
        }

        if (log.isDebugEnabled())
            log.debug("Cache query index stopped.");
    }

    /** {@inheritDoc} */
    @Override public void registerCache(GridCacheContext<?,?> cctx, CacheConfiguration<?,?> ccfg)
        throws IgniteCheckedException {
        String schema = schema(ccfg.getName());

        if (schemas.putIfAbsent(schema, new Schema(ccfg.getName(), cctx, ccfg)) != null)
            throw new IgniteCheckedException("Cache already registered: " + U.maskName(ccfg.getName()));

        createSchema(schema);

        createSqlFunctions(schema, ccfg.getSqlFunctionClasses());
    }

    /** {@inheritDoc} */
    @Override public void unregisterCache(CacheConfiguration<?, ?> ccfg) {
        String schema = schema(ccfg.getName());

        Schema rmv = schemas.remove(schema);

        if (rmv != null) {
            mapQryExec.onCacheStop(ccfg.getName());

            try {
                dropSchema(schema);
            }
            catch (IgniteCheckedException e) {
                U.error(log, "Failed to drop schema on cache stop (will ignore): " + U.maskName(ccfg.getName()), e);
            }

            rmv.onDrop();
        }
    }

    /** {@inheritDoc} */
    @Override public IndexingQueryFilter backupFilter(
        @Nullable final AffinityTopologyVersion topVer,
        @Nullable final int[] parts
    ) {
        final AffinityTopologyVersion topVer0 = topVer != null ? topVer : AffinityTopologyVersion.NONE;

        return new IndexingQueryFilter() {
            @Nullable @Override public <K, V> IgniteBiPredicate<K, V> forSpace(String spaceName) {
                final GridCacheAdapter<Object, Object> cache = ctx.cache().internalCache(spaceName);

                if (cache.context().isReplicated())
                    return null;

                final GridCacheAffinityManager aff = cache.context().affinity();

                if (parts != null) {
                    if (parts.length < 64) { // Fast scan for small arrays.
                        return new IgniteBiPredicate<K,V>() {
                            @Override public boolean apply(K k, V v) {
                                int p = aff.partition(k);

                                for (int p0 : parts) {
                                    if (p0 == p)
                                        return true;

                                    if (p0 > p) // Array is sorted.
                                        return false;
                                }

                                return false;
                            }
                        };
                    }

                    return new IgniteBiPredicate<K,V>() {
                        @Override public boolean apply(K k, V v) {
                            int p = aff.partition(k);

                            return Arrays.binarySearch(parts, p) >= 0;
                        }
                    };
                }

                final ClusterNode locNode = ctx.discovery().localNode();

                return new IgniteBiPredicate<K, V>() {
                    @Override public boolean apply(K k, V v) {
                        return aff.primary(locNode, k, topVer0);
                    }
                };
            }
        };
    }

    /**
     * @return Ready topology version.
     */
    public AffinityTopologyVersion readyTopologyVersion() {
        return ctx.cache().context().exchange().readyAffinityVersion();
    }

    /**
     * @param topVer Topology version.
     * @throws IgniteCheckedException If failed.
     */
    public void awaitForReadyTopologyVersion(AffinityTopologyVersion topVer) throws IgniteCheckedException {
        IgniteInternalFuture<?> fut = ctx.cache().context().exchange().affinityReadyFuture(topVer);

        if (fut != null)
            fut.get();
    }

    /** {@inheritDoc} */
    @Override public void onDisconnected(IgniteFuture<?> reconnectFut) {
        rdcQryExec.onDisconnected(reconnectFut);
    }

    /**
<<<<<<< HEAD
     * @param c1 First column.
     * @param c2 Second column.
     * @return {@code true} If they are the same.
     */
    private static boolean equal(IndexColumn c1, IndexColumn c2) {
        return c1.column.getColumnId() == c2.column.getColumnId();
    }

    /**
     * @param cols Columns list.
     * @param col Column to find.
     * @return {@code true} If found.
     */
    private static boolean containsColumn(List<IndexColumn> cols, IndexColumn col) {
        for (int i = cols.size() - 1; i >= 0; i--) {
            if (equal(cols.get(i), col))
                return true;
        }

        return false;
    }

    /**
     * @param cols Columns list.
     * @param keyCol Primary key column.
     * @param affCol Affinity key column.
     * @return The same list back.
     */
    private static List<IndexColumn> treeIndexColumns(List<IndexColumn> cols, IndexColumn keyCol, IndexColumn affCol) {
        assert keyCol != null;

        if (!containsColumn(cols, keyCol))
            cols.add(keyCol);

        if (affCol != null && !containsColumn(cols, affCol))
            cols.add(affCol);

        return cols;
=======
     * Cached two-step query.
     */
    private static final class TwoStepCachedQuery {
        /** */
        final List<GridQueryFieldMetadata> meta;

        /** */
        final GridCacheTwoStepQuery twoStepQry;

        /**
         * @param meta Fields metadata.
         * @param twoStepQry Query.
         */
        public TwoStepCachedQuery(List<GridQueryFieldMetadata> meta, GridCacheTwoStepQuery twoStepQry) {
            this.meta = meta;
            this.twoStepQry = twoStepQry;
        }

        /** {@inheritDoc} */
        @Override public String toString() {
            return S.toString(TwoStepCachedQuery.class, this);
        }
>>>>>>> d99fc8d1
    }

    /**
     * Wrapper to store connection and flag is schema set or not.
     */
    private static class ConnectionWrapper {
        /** */
        private Connection conn;

        /** */
        private volatile String schema;

        /**
         * @param conn Connection to use.
         */
        ConnectionWrapper(Connection conn) {
            this.conn = conn;
        }

        /**
         * @return Schema name if schema is set, null otherwise.
         */
        public String schema() {
            return schema;
        }

        /**
         * @param schema Schema name set on this connection.
         */
        public void schema(@Nullable String schema) {
            this.schema = schema;
        }

        /**
         * @return Connection.
         */
        public Connection connection() {
            return conn;
        }

        /** {@inheritDoc} */
        @Override public String toString() {
            return S.toString(ConnectionWrapper.class, this);
        }
    }

    /**
     * Enum that helps to map java types to database types.
     */
    private enum DBTypeEnum {
        /** */
        INT("INT"),

        /** */
        BOOL("BOOL"),

        /** */
        TINYINT("TINYINT"),

        /** */
        SMALLINT("SMALLINT"),

        /** */
        BIGINT("BIGINT"),

        /** */
        DECIMAL("DECIMAL"),

        /** */
        DOUBLE("DOUBLE"),

        /** */
        REAL("REAL"),

        /** */
        TIME("TIME"),

        /** */
        TIMESTAMP("TIMESTAMP"),

        /** */
        DATE("DATE"),

        /** */
        VARCHAR("VARCHAR"),

        /** */
        CHAR("CHAR"),

        /** */
        BINARY("BINARY"),

        /** */
        UUID("UUID"),

        /** */
        ARRAY("ARRAY"),

        /** */
        GEOMETRY("GEOMETRY"),

        /** */
        OTHER("OTHER");

        /** Map of Class to enum. */
        private static final Map<Class<?>, DBTypeEnum> map = new HashMap<>();

        /**
         * Initialize map of DB types.
         */
        static {
            map.put(int.class, INT);
            map.put(Integer.class, INT);
            map.put(boolean.class, BOOL);
            map.put(Boolean.class, BOOL);
            map.put(byte.class, TINYINT);
            map.put(Byte.class, TINYINT);
            map.put(short.class, SMALLINT);
            map.put(Short.class, SMALLINT);
            map.put(long.class, BIGINT);
            map.put(Long.class, BIGINT);
            map.put(BigDecimal.class, DECIMAL);
            map.put(double.class, DOUBLE);
            map.put(Double.class, DOUBLE);
            map.put(float.class, REAL);
            map.put(Float.class, REAL);
            map.put(Time.class, TIME);
            map.put(Timestamp.class, TIMESTAMP);
            map.put(java.util.Date.class, TIMESTAMP);
            map.put(java.sql.Date.class, DATE);
            map.put(String.class, VARCHAR);
            map.put(UUID.class, UUID);
            map.put(byte[].class, BINARY);
        }

        /** */
        private final String dbType;

        /**
         * Constructs new instance.
         *
         * @param dbType DB type name.
         */
        DBTypeEnum(String dbType) {
            this.dbType = dbType;
        }

        /**
         * Resolves enum by class.
         *
         * @param cls Class.
         * @return Enum value.
         */
        public static DBTypeEnum fromClass(Class<?> cls) {
            DBTypeEnum res = map.get(cls);

            if (res != null)
                return res;

            if (DataType.isGeometryClass(cls))
                return GEOMETRY;

            return cls.isArray() && !cls.getComponentType().isPrimitive() ? ARRAY : OTHER;
        }

        /**
         * Gets DB type name.
         *
         * @return DB type name.
         */
        public String dBTypeAsString() {
            return dbType;
        }

        /** {@inheritDoc} */
        @Override public String toString() {
            return S.toString(DBTypeEnum.class, this);
        }
    }

    /**
     * Information about table in database.
     */
    private class TableDescriptor implements GridH2Table.IndexesFactory {
        /** */
        private final String fullTblName;

        /** */
        private final GridQueryTypeDescriptor type;

        /** */
        private final Schema schema;

        /** */
        private GridH2Table tbl;

        /** */
        private GridLuceneIndex luceneIdx;

        /**
         * @param schema Schema.
         * @param type Type descriptor.
         */
        TableDescriptor(Schema schema, GridQueryTypeDescriptor type) {
            this.type = type;
            this.schema = schema;

            fullTblName = '\"' + IgniteH2Indexing.schema(schema.spaceName) + "\"." +
                escapeName(type.name(), schema.escapeAll());
        }

        /**
         * @return Schema name.
         */
        public String schema() {
            return IgniteH2Indexing.schema(schema.spaceName);
        }

        /**
         * @return Database table name.
         */
        String fullTableName() {
            return fullTblName;
        }

        /**
         * @return Database table name.
         */
        String name() {
            return type.name();
        }

        /**
         * @return Type.
         */
        GridQueryTypeDescriptor type() {
            return type;
        }

        /** {@inheritDoc} */
        @Override public String toString() {
            return S.toString(TableDescriptor.class, this);
        }

        /** {@inheritDoc} */
        @Override public ArrayList<Index> createIndexes(GridH2Table tbl) {
            this.tbl = tbl;

            ArrayList<Index> idxs = new ArrayList<>();

            IndexColumn keyCol = tbl.indexColumn(KEY_COL, SortOrder.ASCENDING);
            IndexColumn affCol = tbl.getAffinityKeyColumn();

            if (affCol != null && equal(affCol, keyCol))
                affCol = null;

            // Add primary key index.
            idxs.add(new GridH2TreeIndex("_key_PK", tbl, true,
                treeIndexColumns(new ArrayList<IndexColumn>(2), keyCol, affCol)));

            if (type().valueClass() == String.class) {
                try {
                    luceneIdx = new GridLuceneIndex(ctx, schema.offheap, schema.spaceName, type);
                }
                catch (IgniteCheckedException e1) {
                    throw new IgniteException(e1);
                }
            }

            boolean affIdxFound = false;

            for (Map.Entry<String, GridQueryIndexDescriptor> e : type.indexes().entrySet()) {
                String name = e.getKey();
                GridQueryIndexDescriptor idx = e.getValue();

                if (idx.type() == FULLTEXT) {
                    try {
                        luceneIdx = new GridLuceneIndex(ctx, schema.offheap, schema.spaceName, type);
                    }
                    catch (IgniteCheckedException e1) {
                        throw new IgniteException(e1);
                    }
                }
                else {
                    List<IndexColumn> cols = new ArrayList<>(idx.fields().size() + 2);

                    boolean escapeAll = schema.escapeAll();

                    for (String field : idx.fields()) {
                        String fieldName = escapeAll ? field : escapeName(field, false).toUpperCase();

                        Column col = tbl.getColumn(fieldName);

                        cols.add(tbl.indexColumn(col.getColumnId(),
                            idx.descending(field) ? SortOrder.DESCENDING : SortOrder.ASCENDING));
                    }

                    if (idx.type() == SORTED) {
                        // We don't care about number of fields in affinity index, just affinity key must be the first.
                        affIdxFound |= affCol != null && equal(cols.get(0), affCol);

                        cols = treeIndexColumns(cols, keyCol, affCol);

                        idxs.add(new GridH2TreeIndex(name, tbl, false, cols));
                    }
                    else if (idx.type() == GEO_SPATIAL)
                        idxs.add(createH2SpatialIndex(tbl, name, cols.toArray(new IndexColumn[cols.size()])));
                    else
                        throw new IllegalStateException("Index type: " + idx.type());
                }
            }

            // Add explicit affinity key index if nothing alike was found.
            if (affCol != null && !affIdxFound) {
                idxs.add(new GridH2TreeIndex("AFFINITY_KEY", tbl, true,
                    treeIndexColumns(new ArrayList<IndexColumn>(2), affCol, keyCol)));
            }

            return idxs;
        }

        /**
         * @param tbl Table.
         * @param idxName Index name.
         * @param cols Columns.
         */
        private SpatialIndex createH2SpatialIndex(
            Table tbl,
            String idxName,
            IndexColumn[] cols
        ) {
            String className = "org.apache.ignite.internal.processors.query.h2.opt.GridH2SpatialIndex";

            try {
                Class<?> cls = Class.forName(className);

                Constructor<?> ctor = cls.getConstructor(
                    Table.class,
                    String.class,
                    IndexColumn[].class);

                if (!ctor.isAccessible())
                    ctor.setAccessible(true);

                return (SpatialIndex)ctor.newInstance(tbl, idxName, cols);
            }
            catch (Exception e) {
                throw new IgniteException("Failed to instantiate: " + className, e);
            }
        }
    }

    /**
     * Special field set iterator based on database result set.
     */
    private static class FieldsIterator extends GridH2ResultSetIterator<List<?>> {
        /** */
        private static final long serialVersionUID = 0L;

        /**
         * @param data Data.
         * @throws IgniteCheckedException If failed.
         */
        protected FieldsIterator(ResultSet data) throws IgniteCheckedException {
            super(data, false);
        }

        /** {@inheritDoc} */
        @Override protected List<?> createRow() {
            ArrayList<Object> res = new ArrayList<>(row.length);

            Collections.addAll(res, row);

            return res;
        }
    }

    /**
     * Special key/value iterator based on database result set.
     */
    private static class KeyValIterator<K, V> extends GridH2ResultSetIterator<IgniteBiTuple<K, V>> {
        /** */
        private static final long serialVersionUID = 0L;

        /**
         * @param data Data array.
         * @throws IgniteCheckedException If failed.
         */
        protected KeyValIterator(ResultSet data) throws IgniteCheckedException {
            super(data, false);
        }

        /** {@inheritDoc} */
        @SuppressWarnings("unchecked")
        @Override protected IgniteBiTuple<K, V> createRow() {
            K key = (K)row[0];
            V val = (V)row[1];

            return new IgniteBiTuple<>(key, val);
        }
    }

    /**
     * Field descriptor.
     */
    private static class SqlFieldMetadata implements GridQueryFieldMetadata {
        /** */
        private static final long serialVersionUID = 0L;

        /** Schema name. */
        private String schemaName;

        /** Type name. */
        private String typeName;

        /** Name. */
        private String name;

        /** Type. */
        private String type;

        /**
         * Required by {@link Externalizable}.
         */
        public SqlFieldMetadata() {
            // No-op
        }

        /**
         * @param schemaName Schema name.
         * @param typeName Type name.
         * @param name Name.
         * @param type Type.
         */
        SqlFieldMetadata(@Nullable String schemaName, @Nullable String typeName, String name, String type) {
            assert name != null && type != null : schemaName + " | " + typeName + " | " + name + " | " + type;

            this.schemaName = schemaName;
            this.typeName = typeName;
            this.name = name;
            this.type = type;
        }

        /** {@inheritDoc} */
        @Override public String schemaName() {
            return schemaName;
        }

        /** {@inheritDoc} */
        @Override public String typeName() {
            return typeName;
        }

        /** {@inheritDoc} */
        @Override public String fieldName() {
            return name;
        }

        /** {@inheritDoc} */
        @Override public String fieldTypeName() {
            return type;
        }

        /** {@inheritDoc} */
        @Override public void writeExternal(ObjectOutput out) throws IOException {
            U.writeString(out, schemaName);
            U.writeString(out, typeName);
            U.writeString(out, name);
            U.writeString(out, type);
        }

        /** {@inheritDoc} */
        @Override public void readExternal(ObjectInput in) throws IOException, ClassNotFoundException {
            schemaName = U.readString(in);
            typeName = U.readString(in);
            name = U.readString(in);
            type = U.readString(in);
        }

        /** {@inheritDoc} */
        @Override public String toString() {
            return S.toString(SqlFieldMetadata.class, this);
        }
    }

    /**
     * Database schema object.
     */
    private class Schema {
        /** */
        private final String spaceName;

        /** */
        private final GridUnsafeMemory offheap;

        /** */
        private final ConcurrentMap<String, TableDescriptor> tbls = new ConcurrentHashMap8<>();

        /** Cache for deserialized offheap rows. */
        private final CacheLongKeyLIRS<GridH2KeyValueRowOffheap> rowCache;

        /** */
        private final GridCacheContext<?,?> cctx;

        /** */
        private final CacheConfiguration<?,?> ccfg;

        /**
         * @param spaceName Space name.
         * @param cctx Cache context.
         * @param ccfg Cache configuration.
         */
        private Schema(@Nullable String spaceName, GridCacheContext<?,?> cctx, CacheConfiguration<?,?> ccfg) {
            this.spaceName = spaceName;
            this.cctx = cctx;
            this.ccfg = ccfg;

            offheap = ccfg.getOffHeapMaxMemory() >= 0 || ccfg.getMemoryMode() == CacheMemoryMode.OFFHEAP_TIERED ?
                new GridUnsafeMemory(0) : null;

            if (offheap != null) {
                CacheLongKeyLIRS.Config lirsCfg = new CacheLongKeyLIRS.Config();

                lirsCfg.maxMemory = ccfg.getSqlOnheapRowCacheSize();

                rowCache = new CacheLongKeyLIRS<>(lirsCfg);
            } else
                rowCache = null;
        }

        /**
         * @param tbl Table descriptor.
         */
        public void add(TableDescriptor tbl) {
            if (tbls.putIfAbsent(tbl.name(), tbl) != null)
                throw new IllegalStateException("Table already registered: " + tbl.name());
        }

        /**
         * @return Escape all.
         */
        public boolean escapeAll() {
            return ccfg.isSqlEscapeAll();
        }

        /**
         * Called after the schema was dropped.
         */
        public void onDrop() {
            for (TableDescriptor tblDesc : tbls.values()) {
                GridH2Table tbl = tblDesc.tbl;

                dataTables.remove(tbl.identifier(), tbl);

                tbl.destroy();
            }
        }
    }

    /**
     * Row descriptor.
     */
    private class RowDescriptor implements GridH2RowDescriptor {
        /** */
        private final GridQueryTypeDescriptor type;

        /** */
        private final String[] fields;

        /** */
        private final int[] fieldTypes;

        /** */
        private final int keyType;

        /** */
        private final int valType;

        /** */
        private final Schema schema;

        /** */
        private final GridUnsafeGuard guard;

        /** */
        private final boolean preferSwapVal;

        /** */
        private final boolean snapshotableIdx;

        /** */
        private final GridQueryProperty[] props;

        /**
         * @param type Type descriptor.
         * @param schema Schema.
         */
        RowDescriptor(GridQueryTypeDescriptor type, Schema schema) {
            assert type != null;
            assert schema != null;

            this.type = type;
            this.schema = schema;

            guard = schema.offheap == null ? null : new GridUnsafeGuard();

            Map<String, Class<?>> allFields = new LinkedHashMap<>();

            allFields.putAll(type.fields());

            fields = allFields.keySet().toArray(new String[allFields.size()]);

            fieldTypes = new int[fields.length];

            Class[] classes = allFields.values().toArray(new Class[fields.length]);

            for (int i = 0; i < fieldTypes.length; i++)
                fieldTypes[i] = DataType.getTypeFromClass(classes[i]);

            keyType = DataType.getTypeFromClass(type.keyClass());
            valType = DataType.getTypeFromClass(type.valueClass());

            props = new GridQueryProperty[fields.length];

            for (int i = 0; i < fields.length; i++) {
                GridQueryProperty p = type.property(fields[i]);

                assert p != null : fields[i];

                props[i] = p;
            }

            preferSwapVal = schema.ccfg.getMemoryMode() == CacheMemoryMode.OFFHEAP_TIERED;
            snapshotableIdx = schema.ccfg.isSnapshotableIndex() || schema.offheap != null;
        }

        /** {@inheritDoc} */
        @Override public IgniteH2Indexing indexing() {
            return IgniteH2Indexing.this;
        }

        /** {@inheritDoc} */
        @Override public GridQueryTypeDescriptor type() {
            return type;
        }

        /** {@inheritDoc} */
        @Override public GridCacheContext<?,?> context() {
            return schema.cctx;
        }

        /** {@inheritDoc} */
        @Override public GridUnsafeGuard guard() {
            return guard;
        }

        /** {@inheritDoc} */
        @Override public void cache(GridH2KeyValueRowOffheap row) {
            long ptr = row.pointer();

            assert ptr > 0 : ptr;

            schema.rowCache.put(ptr, row);
        }

        /** {@inheritDoc} */
        @Override public void uncache(long ptr) {
            schema.rowCache.remove(ptr);
        }

        /** {@inheritDoc} */
        @Override public GridUnsafeMemory memory() {
            return schema.offheap;
        }

        /** {@inheritDoc} */
        @Override public Value wrap(Object obj, int type) throws IgniteCheckedException {
            assert obj != null;

            if (obj instanceof CacheObject) { // Handle cache object.
                CacheObject co = (CacheObject)obj;

                if (type == Value.JAVA_OBJECT)
                    return new GridH2ValueCacheObject(cacheContext(schema.spaceName), co);

                obj = co.value(objectContext(schema.spaceName), false);
            }

            switch (type) {
                case Value.BOOLEAN:
                    return ValueBoolean.get((Boolean)obj);
                case Value.BYTE:
                    return ValueByte.get((Byte)obj);
                case Value.SHORT:
                    return ValueShort.get((Short)obj);
                case Value.INT:
                    return ValueInt.get((Integer)obj);
                case Value.FLOAT:
                    return ValueFloat.get((Float)obj);
                case Value.LONG:
                    return ValueLong.get((Long)obj);
                case Value.DOUBLE:
                    return ValueDouble.get((Double)obj);
                case Value.UUID:
                    UUID uuid = (UUID)obj;
                    return ValueUuid.get(uuid.getMostSignificantBits(), uuid.getLeastSignificantBits());
                case Value.DATE:
                    return ValueDate.get((Date)obj);
                case Value.TIME:
                    return ValueTime.get((Time)obj);
                case Value.TIMESTAMP:
                    if (obj instanceof java.util.Date && !(obj instanceof Timestamp))
                        obj = new Timestamp(((java.util.Date) obj).getTime());

                    return ValueTimestamp.get((Timestamp)obj);
                case Value.DECIMAL:
                    return ValueDecimal.get((BigDecimal)obj);
                case Value.STRING:
                    return ValueString.get(obj.toString());
                case Value.BYTES:
                    return ValueBytes.get((byte[])obj);
                case Value.JAVA_OBJECT:
                    return ValueJavaObject.getNoCopy(obj, null, null);
                case Value.ARRAY:
                    Object[] arr = (Object[])obj;

                    Value[] valArr = new Value[arr.length];

                    for (int i = 0; i < arr.length; i++) {
                        Object o = arr[i];

                        valArr[i] = o == null ? ValueNull.INSTANCE : wrap(o, DataType.getTypeFromClass(o.getClass()));
                    }

                    return ValueArray.get(valArr);

                case Value.GEOMETRY:
                    return ValueGeometry.getFromGeometry(obj);
            }

            throw new IgniteCheckedException("Failed to wrap value[type=" + type + ", value=" + obj + "]");
        }

        /** {@inheritDoc} */
        @Override public GridH2Row createRow(CacheObject key, @Nullable CacheObject val, long expirationTime)
            throws IgniteCheckedException {
            try {
                if (val == null) // Only can happen for remove operation, can create simple search row.
                    return GridH2RowFactory.create(wrap(key, keyType));

                return schema.offheap == null ?
                    new GridH2KeyValueRowOnheap(this, key, keyType, val, valType, expirationTime) :
                    new GridH2KeyValueRowOffheap(this, key, keyType, val, valType, expirationTime);
            }
            catch (ClassCastException e) {
                throw new IgniteCheckedException("Failed to convert key to SQL type. " +
                    "Please make sure that you always store each value type with the same key type " +
                    "or configure key type as common super class for all actual keys for this value type.", e);
            }
        }

        /** {@inheritDoc} */
        @SuppressWarnings("unchecked")
        @Override public Object readFromSwap(Object key) throws IgniteCheckedException {
            IgniteInternalCache<Object, ?> cache = ctx.cache().cache(schema.spaceName);

            GridCacheContext cctx = cache.context();

            if (cctx.isNear())
                cctx = cctx.near().dht().context();

            CacheObject v = cctx.swap().readValue(cctx.toCacheKeyObject(key), true, true);

            if (v == null)
                return null;

            return v;
        }

        /** {@inheritDoc} */
        @Override public int valueType() {
            return valType;
        }

        /** {@inheritDoc} */
        @Override public int fieldsCount() {
            return fields.length;
        }

        /** {@inheritDoc} */
        @Override public int fieldType(int col) {
            return fieldTypes[col];
        }

        /** {@inheritDoc} */
        @Override public Object columnValue(Object key, Object val, int col) {
            try {
                return props[col].value(key, val);
            }
            catch (IgniteCheckedException e) {
                throw DbException.convert(e);
            }
        }

        /** {@inheritDoc} */
        @Override public GridH2KeyValueRowOffheap createPointer(long ptr) {
            GridH2KeyValueRowOffheap row = schema.rowCache.get(ptr);

            if (row != null) {
                assert row.pointer() == ptr : ptr + " " + row.pointer();

                return row;
            }

            return new GridH2KeyValueRowOffheap(this, ptr);
        }

        /** {@inheritDoc} */
        @Override public boolean preferSwapValue() {
            return preferSwapVal;
        }

        /** {@inheritDoc} */
        @Override public boolean snapshotableIndex() {
            return snapshotableIdx;
        }
    }

    /**
     * Statement cache.
     */
    private static class StatementCache extends LinkedHashMap<String, PreparedStatement> {
        /** */
        private int size;

        /**
         * @param size Size.
         */
        private StatementCache(int size) {
            super(size, (float)0.75, true);

            this.size = size;
        }

        /** {@inheritDoc} */
        @Override protected boolean removeEldestEntry(Map.Entry<String, PreparedStatement> eldest) {
            boolean rmv = size() > size;

            if (rmv) {
                PreparedStatement stmt = eldest.getValue();

                U.closeQuiet(stmt);
            }

            return rmv;
        }
    }
}<|MERGE_RESOLUTION|>--- conflicted
+++ resolved
@@ -289,16 +289,9 @@
     private volatile GridKernalContext ctx;
 
     /** */
-<<<<<<< HEAD
     private final ConcurrentMap<String, GridH2Table> dataTables = new ConcurrentHashMap8<>();
 
-    /**
-     * @return Kernal context.
-     */
-    public GridKernalContext kernalContext() {
-        return ctx;
-    }
-=======
+    /** */
     private final ThreadLocal<StatementCache> stmtCache = new ThreadLocal<StatementCache>() {
         @Override protected StatementCache initialValue() {
             return new StatementCache(PREPARED_STMT_CACHE_SIZE);
@@ -308,7 +301,13 @@
     /** */
     private final GridBoundedConcurrentLinkedHashMap<T3<String, String, Boolean>, TwoStepCachedQuery> twoStepCache =
         new GridBoundedConcurrentLinkedHashMap<>(TWO_STEP_QRY_CACHE_SIZE);
->>>>>>> d99fc8d1
+
+    /**
+     * @return Kernal context.
+     */
+    public GridKernalContext kernalContext() {
+        return ctx;
+    }
 
     /**
      * @param space Space.
@@ -718,18 +717,14 @@
 
             enforceJoinOrder(enforceJoinOrder);
 
-<<<<<<< HEAD
             ResultSet rs;
 
             try {
-                rs = executeSqlQueryWithTimer(spaceName, conn, qry, params);
+                rs = executeSqlQueryWithTimer(spaceName, conn, qry, params, true);
             }
             finally {
                 enforceJoinOrder(false);
             }
-=======
-            ResultSet rs = executeSqlQueryWithTimer(spaceName, conn, qry, params, true);
->>>>>>> d99fc8d1
 
             List<GridQueryFieldMetadata> meta = null;
 
@@ -1041,83 +1036,52 @@
         GridCacheTwoStepQuery twoStepQry;
         List<GridQueryFieldMetadata> meta;
 
-<<<<<<< HEAD
-        final boolean enforceJoinOrder = qry.isEnforceJoinOrder();
-
-        final UUID locNodeId = ctx.localNodeId();
-
-        enforceJoinOrder(enforceJoinOrder);
-        GridH2QueryContext.set(new GridH2QueryContext(locNodeId, locNodeId, 0, PREPARE)
-            .distributedJoins(isPartitioned(cctx)));
-
-        try {
-            stmt = c.prepareStatement(sqlQry);
-        }
-        catch (SQLException e) {
-            throw new CacheException("Failed to parse query: " + sqlQry, e);
-        }
-        finally {
-            enforceJoinOrder(false);
-            GridH2QueryContext.clear(false);
-=======
         final T3<String, String, Boolean> cachedQryKey = new T3<>(space, sqlQry, qry.isCollocated());
         TwoStepCachedQuery cachedQry = twoStepCache.get(cachedQryKey);
 
         if (cachedQry != null) {
             twoStepQry = cachedQry.twoStepQry.copy(qry.getArgs());
             meta = cachedQry.meta;
->>>>>>> d99fc8d1
         }
         else {
+            final boolean enforceJoinOrder = qry.isEnforceJoinOrder();
+
+            final UUID locNodeId = ctx.localNodeId();
+
+            enforceJoinOrder(enforceJoinOrder);
+            GridH2QueryContext.set(new GridH2QueryContext(locNodeId, locNodeId, 0, PREPARE)
+                .distributedJoins(isPartitioned(cctx)));
+
             PreparedStatement stmt;
 
             try {
-                // Do not cache this statement because the whole two step query object will be cached later on.
-                stmt = prepareStatement(c, sqlQry, false);
+                stmt = c.prepareStatement(sqlQry);
             }
             catch (SQLException e) {
                 throw new CacheException("Failed to parse query: " + sqlQry, e);
             }
+            finally {
+                enforceJoinOrder(false);
+                GridH2QueryContext.clear(false);
+            }
+
             try {
-                try {
-                    bindParameters(stmt, F.asList(qry.getArgs()));
-                }
-                catch (IgniteCheckedException e) {
-                    throw new CacheException("Failed to bind parameters: [qry=" + sqlQry + ", params=" +
-                        Arrays.deepToString(qry.getArgs()) + "]", e);
-                }
-
-<<<<<<< HEAD
-        try {
-            bindParameters(stmt, F.asList(qry.getArgs()));
-
-            twoStepQry = GridSqlQuerySplitter.split((JdbcPreparedStatement)stmt, qry.getArgs(), qry.isCollocated());
-
-            meta = meta(stmt.getMetaData());
-        }
-        catch (IgniteCheckedException e) {
-            throw new CacheException("Failed to bind parameters: [qry=" + sqlQry + ", params=" +
-                Arrays.deepToString(qry.getArgs()) + "]", e);
-        }
-        catch (SQLException e) {
-            throw new CacheException(e);
-        }
-        finally {
-            U.close(stmt, log);
-=======
-                try {
-                    twoStepQry = GridSqlQuerySplitter.split((JdbcPreparedStatement)stmt, qry.getArgs(), qry.isCollocated());
-
-                    meta = meta(stmt.getMetaData());
-                }
-                catch (SQLException e) {
-                    throw new CacheException(e);
-                }
+                bindParameters(stmt, F.asList(qry.getArgs()));
+
+                twoStepQry = GridSqlQuerySplitter.split((JdbcPreparedStatement)stmt, qry.getArgs(), qry.isCollocated());
+
+                meta = meta(stmt.getMetaData());
+            }
+            catch (IgniteCheckedException e) {
+                throw new CacheException("Failed to bind parameters: [qry=" + sqlQry + ", params=" +
+                    Arrays.deepToString(qry.getArgs()) + "]", e);
+            }
+            catch (SQLException e) {
+                throw new CacheException(e);
             }
             finally {
                 U.close(stmt, log);
             }
->>>>>>> d99fc8d1
         }
 
         if (log.isDebugEnabled())
@@ -1774,46 +1738,6 @@
     }
 
     /**
-<<<<<<< HEAD
-     * @param c1 First column.
-     * @param c2 Second column.
-     * @return {@code true} If they are the same.
-     */
-    private static boolean equal(IndexColumn c1, IndexColumn c2) {
-        return c1.column.getColumnId() == c2.column.getColumnId();
-    }
-
-    /**
-     * @param cols Columns list.
-     * @param col Column to find.
-     * @return {@code true} If found.
-     */
-    private static boolean containsColumn(List<IndexColumn> cols, IndexColumn col) {
-        for (int i = cols.size() - 1; i >= 0; i--) {
-            if (equal(cols.get(i), col))
-                return true;
-        }
-
-        return false;
-    }
-
-    /**
-     * @param cols Columns list.
-     * @param keyCol Primary key column.
-     * @param affCol Affinity key column.
-     * @return The same list back.
-     */
-    private static List<IndexColumn> treeIndexColumns(List<IndexColumn> cols, IndexColumn keyCol, IndexColumn affCol) {
-        assert keyCol != null;
-
-        if (!containsColumn(cols, keyCol))
-            cols.add(keyCol);
-
-        if (affCol != null && !containsColumn(cols, affCol))
-            cols.add(affCol);
-
-        return cols;
-=======
      * Cached two-step query.
      */
     private static final class TwoStepCachedQuery {
@@ -1836,7 +1760,47 @@
         @Override public String toString() {
             return S.toString(TwoStepCachedQuery.class, this);
         }
->>>>>>> d99fc8d1
+    }
+
+    /**
+     * @param c1 First column.
+     * @param c2 Second column.
+     * @return {@code true} If they are the same.
+     */
+    private static boolean equal(IndexColumn c1, IndexColumn c2) {
+        return c1.column.getColumnId() == c2.column.getColumnId();
+    }
+
+    /**
+     * @param cols Columns list.
+     * @param col Column to find.
+     * @return {@code true} If found.
+     */
+    private static boolean containsColumn(List<IndexColumn> cols, IndexColumn col) {
+        for (int i = cols.size() - 1; i >= 0; i--) {
+            if (equal(cols.get(i), col))
+                return true;
+        }
+
+        return false;
+    }
+
+    /**
+     * @param cols Columns list.
+     * @param keyCol Primary key column.
+     * @param affCol Affinity key column.
+     * @return The same list back.
+     */
+    private static List<IndexColumn> treeIndexColumns(List<IndexColumn> cols, IndexColumn keyCol, IndexColumn affCol) {
+        assert keyCol != null;
+
+        if (!containsColumn(cols, keyCol))
+            cols.add(keyCol);
+
+        if (affCol != null && !containsColumn(cols, affCol))
+            cols.add(affCol);
+
+        return cols;
     }
 
     /**
