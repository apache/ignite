/*
 * Licensed to the Apache Software Foundation (ASF) under one or more
 * contributor license agreements.  See the NOTICE file distributed with
 * this work for additional information regarding copyright ownership.
 * The ASF licenses this file to You under the Apache License, Version 2.0
 * (the "License"); you may not use this file except in compliance with
 * the License.  You may obtain a copy of the License at
 *
 *      http://www.apache.org/licenses/LICENSE-2.0
 *
 * Unless required by applicable law or agreed to in writing, software
 * distributed under the License is distributed on an "AS IS" BASIS,
 * WITHOUT WARRANTIES OR CONDITIONS OF ANY KIND, either express or implied.
 * See the License for the specific language governing permissions and
 * limitations under the License.
 */

package org.apache.ignite.internal.processors.query.h2;

import java.io.Externalizable;
import java.io.IOException;
import java.io.ObjectInput;
import java.io.ObjectOutput;
import java.lang.reflect.Constructor;
import java.lang.reflect.Field;
import java.lang.reflect.Method;
import java.lang.reflect.Modifier;
import java.math.BigDecimal;
import java.sql.Connection;
import java.sql.Date;
import java.sql.DriverManager;
import java.sql.PreparedStatement;
import java.sql.ResultSet;
import java.sql.ResultSetMetaData;
import java.sql.SQLException;
import java.sql.Time;
import java.sql.Timestamp;
import java.text.MessageFormat;
import java.util.ArrayList;
import java.util.Arrays;
import java.util.Collection;
import java.util.Collections;
import java.util.HashMap;
import java.util.HashSet;
import java.util.Iterator;
import java.util.LinkedHashMap;
import java.util.LinkedHashSet;
import java.util.List;
import java.util.Map;
import java.util.UUID;
import java.util.concurrent.ConcurrentMap;
import java.util.concurrent.TimeUnit;
import java.util.concurrent.atomic.AtomicLong;
import javax.cache.Cache;
import javax.cache.CacheException;
import org.apache.ignite.IgniteCheckedException;
import org.apache.ignite.IgniteDataStreamer;
import org.apache.ignite.IgniteException;
import org.apache.ignite.IgniteLogger;
import org.apache.ignite.cache.QueryIndexType;
import org.apache.ignite.cache.query.QueryCancelledException;
import org.apache.ignite.cache.query.QueryCursor;
import org.apache.ignite.cache.query.SqlFieldsQuery;
import org.apache.ignite.cache.query.SqlQuery;
import org.apache.ignite.cache.query.annotations.QuerySqlFunction;
import org.apache.ignite.cluster.ClusterNode;
import org.apache.ignite.configuration.CacheConfiguration;
import org.apache.ignite.internal.GridKernalContext;
import org.apache.ignite.internal.GridTopic;
import org.apache.ignite.internal.IgniteInternalFuture;
import org.apache.ignite.internal.jdbc2.JdbcSqlFieldsQuery;
import org.apache.ignite.internal.processors.affinity.AffinityTopologyVersion;
import org.apache.ignite.internal.processors.cache.CacheEntryImpl;
import org.apache.ignite.internal.processors.cache.CacheObject;
import org.apache.ignite.internal.processors.cache.CacheObjectContext;
import org.apache.ignite.internal.processors.cache.GridCacheAdapter;
import org.apache.ignite.internal.processors.cache.GridCacheAffinityManager;
import org.apache.ignite.internal.processors.cache.GridCacheContext;
import org.apache.ignite.internal.processors.cache.GridCacheEntryEx;
import org.apache.ignite.internal.processors.cache.GridCacheEntryRemovedException;
import org.apache.ignite.internal.processors.cache.GridCacheSharedContext;
import org.apache.ignite.internal.processors.cache.KeyCacheObject;
import org.apache.ignite.internal.processors.cache.QueryCursorImpl;
import org.apache.ignite.internal.processors.cache.database.CacheDataRow;
import org.apache.ignite.internal.processors.cache.database.tree.io.PageIO;
import org.apache.ignite.internal.processors.cache.query.GridCacheQueryMarshallable;
import org.apache.ignite.internal.processors.cache.query.GridCacheTwoStepQuery;
import org.apache.ignite.internal.processors.cache.query.IgniteQueryErrorCode;
import org.apache.ignite.internal.processors.cache.query.QueryTable;
import org.apache.ignite.internal.processors.cache.version.GridCacheVersion;
import org.apache.ignite.internal.processors.query.GridQueryCacheObjectsIterator;
import org.apache.ignite.internal.processors.query.GridQueryCancel;
import org.apache.ignite.internal.processors.query.GridQueryFieldMetadata;
import org.apache.ignite.internal.processors.query.GridQueryFieldsResult;
import org.apache.ignite.internal.processors.query.GridQueryFieldsResultAdapter;
import org.apache.ignite.internal.processors.query.GridQueryIndexDescriptor;
import org.apache.ignite.internal.processors.query.GridQueryIndexing;
import org.apache.ignite.internal.processors.query.GridQueryProperty;
import org.apache.ignite.internal.processors.query.GridQueryTypeDescriptor;
import org.apache.ignite.internal.processors.query.GridRunningQueryInfo;
import org.apache.ignite.internal.processors.query.IgniteSQLException;
import org.apache.ignite.internal.processors.query.QueryIndexDescriptorImpl;
import org.apache.ignite.internal.processors.query.h2.database.H2PkHashIndex;
import org.apache.ignite.internal.processors.query.h2.database.H2RowFactory;
import org.apache.ignite.internal.processors.query.h2.database.H2TreeIndex;
import org.apache.ignite.internal.processors.query.h2.database.io.H2ExtrasInnerIO;
import org.apache.ignite.internal.processors.query.h2.database.io.H2ExtrasLeafIO;
import org.apache.ignite.internal.processors.query.h2.database.io.H2InnerIO;
import org.apache.ignite.internal.processors.query.h2.database.io.H2LeafIO;
import org.apache.ignite.internal.processors.query.h2.ddl.DdlStatementsProcessor;
import org.apache.ignite.internal.processors.query.h2.opt.DistributedJoinMode;
import org.apache.ignite.internal.processors.query.h2.opt.GridH2DefaultTableEngine;
import org.apache.ignite.internal.processors.query.h2.opt.GridH2IndexBase;
import org.apache.ignite.internal.processors.query.h2.opt.GridH2KeyValueRowOffheap;
import org.apache.ignite.internal.processors.query.h2.opt.GridH2KeyValueRowOnheap;
import org.apache.ignite.internal.processors.query.h2.opt.GridH2QueryContext;
import org.apache.ignite.internal.processors.query.h2.opt.GridH2Row;
import org.apache.ignite.internal.processors.query.h2.opt.GridH2RowDescriptor;
import org.apache.ignite.internal.processors.query.h2.opt.GridH2RowFactory;
import org.apache.ignite.internal.processors.query.h2.opt.GridH2SystemIndexFactory;
import org.apache.ignite.internal.processors.query.h2.opt.GridH2Table;
import org.apache.ignite.internal.processors.query.h2.opt.GridH2ValueCacheObject;
import org.apache.ignite.internal.processors.query.h2.opt.GridLuceneIndex;
import org.apache.ignite.internal.processors.query.h2.sql.GridSqlQueryParser;
import org.apache.ignite.internal.processors.query.h2.sql.GridSqlQuerySplitter;
import org.apache.ignite.internal.processors.query.h2.twostep.GridMapQueryExecutor;
import org.apache.ignite.internal.processors.query.h2.twostep.GridReduceQueryExecutor;
import org.apache.ignite.internal.processors.query.schema.SchemaIndexCacheVisitor;
import org.apache.ignite.internal.processors.query.schema.SchemaIndexCacheVisitorClosure;
import org.apache.ignite.internal.util.GridBoundedConcurrentLinkedHashMap;
import org.apache.ignite.internal.util.GridEmptyCloseableIterator;
import org.apache.ignite.internal.util.GridSpinBusyLock;
import org.apache.ignite.internal.util.GridStringBuilder;
import org.apache.ignite.internal.util.lang.GridCloseableIterator;
import org.apache.ignite.internal.util.lang.GridPlainRunnable;
import org.apache.ignite.internal.util.lang.IgniteInClosure2X;
import org.apache.ignite.internal.util.offheap.unsafe.GridUnsafeGuard;
import org.apache.ignite.internal.util.offheap.unsafe.GridUnsafeMemory;
import org.apache.ignite.internal.util.typedef.F;
import org.apache.ignite.internal.util.typedef.internal.CU;
import org.apache.ignite.internal.util.typedef.internal.LT;
import org.apache.ignite.internal.util.typedef.internal.S;
import org.apache.ignite.internal.util.typedef.internal.SB;
import org.apache.ignite.internal.util.typedef.internal.U;
import org.apache.ignite.lang.IgniteBiClosure;
import org.apache.ignite.lang.IgniteBiPredicate;
import org.apache.ignite.lang.IgniteBiTuple;
import org.apache.ignite.lang.IgniteFuture;
import org.apache.ignite.lang.IgniteInClosure;
import org.apache.ignite.marshaller.Marshaller;
import org.apache.ignite.marshaller.jdk.JdkMarshaller;
import org.apache.ignite.plugin.extensions.communication.Message;
import org.apache.ignite.resources.LoggerResource;
import org.apache.ignite.spi.indexing.IndexingQueryFilter;
import org.h2.api.ErrorCode;
import org.h2.api.JavaObjectSerializer;
import org.h2.api.TableEngine;
import org.h2.command.Prepared;
import org.h2.command.ddl.CreateTableData;
import org.h2.engine.Session;
import org.h2.engine.SysProperties;
import org.h2.index.Cursor;
import org.h2.index.Index;
import org.h2.jdbc.JdbcPreparedStatement;
import org.h2.message.DbException;
import org.h2.mvstore.cache.CacheLongKeyLIRS;
import org.h2.result.SearchRow;
import org.h2.result.SimpleRow;
import org.h2.result.SortOrder;
import org.h2.server.web.WebServer;
import org.h2.table.Column;
import org.h2.table.IndexColumn;
import org.h2.table.TableBase;
import org.h2.tools.Server;
import org.h2.util.JdbcUtils;
import org.h2.value.DataType;
import org.h2.value.Value;
import org.h2.value.ValueArray;
import org.h2.value.ValueBoolean;
import org.h2.value.ValueByte;
import org.h2.value.ValueBytes;
import org.h2.value.ValueDate;
import org.h2.value.ValueDecimal;
import org.h2.value.ValueDouble;
import org.h2.value.ValueFloat;
import org.h2.value.ValueGeometry;
import org.h2.value.ValueInt;
import org.h2.value.ValueJavaObject;
import org.h2.value.ValueLong;
import org.h2.value.ValueNull;
import org.h2.value.ValueShort;
import org.h2.value.ValueString;
import org.h2.value.ValueTime;
import org.h2.value.ValueTimestamp;
import org.h2.value.ValueUuid;
import org.jetbrains.annotations.Nullable;
import org.jsr166.ConcurrentHashMap8;

import static org.apache.ignite.IgniteSystemProperties.IGNITE_DISTRIBUTED_SQL_PLAN_CACHE_SIZE;
import static org.apache.ignite.IgniteSystemProperties.IGNITE_H2_DEBUG_CONSOLE;
import static org.apache.ignite.IgniteSystemProperties.IGNITE_H2_DEBUG_CONSOLE_PORT;
import static org.apache.ignite.IgniteSystemProperties.getInteger;
import static org.apache.ignite.IgniteSystemProperties.getString;
import static org.apache.ignite.internal.processors.cache.query.GridCacheQueryType.SQL;
import static org.apache.ignite.internal.processors.cache.query.GridCacheQueryType.SQL_FIELDS;
import static org.apache.ignite.internal.processors.cache.query.GridCacheQueryType.TEXT;
import static org.apache.ignite.internal.processors.query.QueryUtils.KEY_FIELD_NAME;
import static org.apache.ignite.internal.processors.query.QueryUtils.VAL_FIELD_NAME;
import static org.apache.ignite.internal.processors.query.QueryUtils.VER_FIELD_NAME;
import static org.apache.ignite.internal.processors.query.h2.opt.DistributedJoinMode.OFF;
import static org.apache.ignite.internal.processors.query.h2.opt.DistributedJoinMode.distributedJoinMode;
import static org.apache.ignite.internal.processors.query.h2.opt.GridH2AbstractKeyValueRow.DEFAULT_COLUMNS_COUNT;
import static org.apache.ignite.internal.processors.query.h2.opt.GridH2AbstractKeyValueRow.KEY_COL;
import static org.apache.ignite.internal.processors.query.h2.opt.GridH2AbstractKeyValueRow.VAL_COL;
import static org.apache.ignite.internal.processors.query.h2.opt.GridH2AbstractKeyValueRow.VER_COL;
import static org.apache.ignite.internal.processors.query.h2.opt.GridH2QueryType.LOCAL;
import static org.apache.ignite.internal.processors.query.h2.opt.GridH2QueryType.PREPARE;

/**
 * Indexing implementation based on H2 database engine. In this implementation main query language is SQL,
 * fulltext indexing can be performed using Lucene. For each registered space
 * the SPI will create respective schema, for default space (where space name is null) schema
 * with name {@code ""} will be used. To avoid name conflicts user should not explicitly name
 * a schema {@code ""}.
 * <p>
 * For each registered {@link GridQueryTypeDescriptor} this SPI will create respective SQL table with
 * {@code '_key'} and {@code '_val'} fields for key and value, and fields from
 * {@link GridQueryTypeDescriptor#fields()}.
 * For each table it will create indexes declared in {@link GridQueryTypeDescriptor#indexes()}.
 */
@SuppressWarnings({"UnnecessaryFullyQualifiedName", "NonFinalStaticVariableUsedInClassInitialization"})
public class IgniteH2Indexing implements GridQueryIndexing {
    /*
     * Register IO for indexes.
     */
    static {
        PageIO.registerH2(H2InnerIO.VERSIONS, H2LeafIO.VERSIONS);
        H2ExtrasInnerIO.register();
        H2ExtrasLeafIO.register();
    }

    /** Spatial index class name. */
    private static final String SPATIAL_IDX_CLS =
        "org.apache.ignite.internal.processors.query.h2.opt.GridH2SpatialIndex";

    /** Default DB options. */
    private static final String DB_OPTIONS = ";LOCK_MODE=3;MULTI_THREADED=1;DB_CLOSE_ON_EXIT=FALSE" +
        ";DEFAULT_LOCK_TIMEOUT=10000;FUNCTIONS_IN_SCHEMA=true;OPTIMIZE_REUSE_RESULTS=0;QUERY_CACHE_SIZE=0" +
        ";RECOMPILE_ALWAYS=1;MAX_OPERATION_MEMORY=0;NESTED_JOINS=0;BATCH_JOINS=1" +
        ";ROW_FACTORY=\"" + GridH2RowFactory.class.getName() + "\"" +
        ";DEFAULT_TABLE_ENGINE=" + GridH2DefaultTableEngine.class.getName();

        // Uncomment this setting to get debug output from H2 to sysout.
//        ";TRACE_LEVEL_SYSTEM_OUT=3";

    /** Dummy metadata for update result. */
    public static final List<GridQueryFieldMetadata> UPDATE_RESULT_META = Collections.<GridQueryFieldMetadata>
        singletonList(new SqlFieldMetadata(null, null, "UPDATED", Long.class.getName()));

    /** */
    private static final int TWO_STEP_QRY_CACHE_SIZE = getInteger(
        IGNITE_DISTRIBUTED_SQL_PLAN_CACHE_SIZE, 1024);

    /** */
    private static final Field COMMAND_FIELD;

    /** */
    private static final char ESC_CH = '\"';

    /** */
    private static final String ESC_STR = ESC_CH + "" + ESC_CH;

<<<<<<< HEAD
    /**
=======
    /** The period of clean up the {@link #stmtCache}. */
    private final Long CLEANUP_STMT_CACHE_PERIOD = Long.getLong(IGNITE_H2_INDEXING_CACHE_CLEANUP_PERIOD, 10_000);

    /** The timeout to remove entry from the {@link #stmtCache} if the thread doesn't perform any queries. */
    private final Long STATEMENT_CACHE_THREAD_USAGE_TIMEOUT =
        Long.getLong(IGNITE_H2_INDEXING_CACHE_THREAD_USAGE_TIMEOUT, 600 * 1000);

    /** */
    private GridTimeoutProcessor.CancelableTask stmtCacheCleanupTask;

    /*
>>>>>>> c5a04da7
     * Command in H2 prepared statement.
     */
    static {
        // Initialize system properties for H2.
        System.setProperty("h2.objectCache", "false");
        System.setProperty("h2.serializeJavaObject", "false");
        System.setProperty("h2.objectCacheMaxPerElementSize", "0"); // Avoid ValueJavaObject caching.
        System.setProperty("h2.consoleTimeout",
            Integer.toString(3 * 24 * 60 * 60 * 1000)); // 3 days

        try {
            COMMAND_FIELD = JdbcPreparedStatement.class.getDeclaredField("command");

            COMMAND_FIELD.setAccessible(true);
        }
        catch (NoSuchFieldException e) {
            throw new IllegalStateException("Check H2 version in classpath.", e);
        }
    }

    /** Logger. */
    @LoggerResource
    private IgniteLogger log;

    /** Node ID. */
    private UUID nodeId;

    /** */
    private Marshaller marshaller;

    /** Collection of schemaNames and registered tables. */
    private final ConcurrentMap<String, Schema> schemas = new ConcurrentHashMap8<>();

    /** */
    private String dbUrl = "jdbc:h2:mem:";

    /** */
    private H2ConnectionPool connPool;

    /** */
    private GridMapQueryExecutor mapQryExec;

    /** */
    private GridReduceQueryExecutor rdcQryExec;

    /** space name -> schema name */
    private final Map<String, String> space2schema = new ConcurrentHashMap8<>();

    /** */
    private AtomicLong qryIdGen;

    /** */
    private GridSpinBusyLock busyLock;

    /** */
    private final ConcurrentMap<Long, GridRunningQueryInfo> runs = new ConcurrentHashMap8<>();

    /** */
    protected volatile GridKernalContext ctx;

    /** */
    private DmlStatementsProcessor dmlProc;

    /** */
    private DdlStatementsProcessor ddlProc;

    /** */
    private final ConcurrentMap<QueryTable, GridH2Table> dataTables = new ConcurrentHashMap8<>();

    /** */
    private final GridBoundedConcurrentLinkedHashMap<TwoStepCachedQueryKey, TwoStepCachedQuery> twoStepCache =
        new GridBoundedConcurrentLinkedHashMap<>(TWO_STEP_QRY_CACHE_SIZE);

    /** */
    private final IgniteInClosure<? super IgniteInternalFuture<?>> logger = new IgniteInClosure<IgniteInternalFuture<?>>() {
        @Override public void apply(IgniteInternalFuture<?> fut) {
            try {
                fut.get();
            }
            catch (IgniteCheckedException e) {
                U.error(log, e.getMessage(), e);
            }
        }
    };

    /**
     * @return Kernal context.
     */
    public GridKernalContext kernalContext() {
        return ctx;
    }

    /**
     * Take a pooled connection. Pooled connection must be returned
     * back by {@link H2Connection#returnToPool()} method.
     *
     * @param space Space.
     * @return Pooled H2 connection.
     */
    public H2Connection takeConnectionForSpace(String space) {
        try {
            return takeConnectionForSchema(schema(space));
        }
        catch (IgniteCheckedException e) {
            throw new IgniteException(e);
        }
    }

    /**
     * @return Logger.
     */
    IgniteLogger getLogger() {
        return log;
    }

    /** {@inheritDoc} */
    @SuppressWarnings("unchecked")
    @Override public IgniteDataStreamer<?, ?> createStreamer(String spaceName,
        long autoFlushFreq, int nodeBufSize, int nodeParOps, boolean allowOverwrite) {
        IgniteDataStreamer streamer = ctx.grid().dataStreamer(spaceName);

        streamer.autoFlushFrequency(autoFlushFreq);

        streamer.allowOverwrite(allowOverwrite);

        if (nodeBufSize > 0)
            streamer.perNodeBufferSize(nodeBufSize);

        if (nodeParOps > 0)
            streamer.perNodeParallelOperations(nodeParOps);

        return streamer;
    }

    /**
     * Gets DB connection.
     *
     * @param schema Whether to set schema for connection or not.
     * @return DB connection.
     * @throws IgniteCheckedException In case of error.
     */
    private H2Connection takeConnectionForSchema(@Nullable String schema) throws IgniteCheckedException {
        H2Connection c = null;

        try {
            c = connPool.take();

            if (schema != null)
                c.schema(schema);

            return c;
        }
        catch (SQLException e) {
            if (c != null)
                c.destroy();

            throw new IgniteCheckedException(e);
        }
    }

    /**
     * Creates DB schema if it has not been created yet.
     *
     * @param schema Schema name.
     * @throws IgniteCheckedException If failed to create db schema.
     */
    private void createSchema(String schema) throws IgniteCheckedException {
        executeUpdate("INFORMATION_SCHEMA", "CREATE SCHEMA IF NOT EXISTS " + schema);

        if (log.isDebugEnabled())
            log.debug("Created H2 schema for index database: " + schema);
    }

    /**
     * Creates DB schema if it has not been created yet.
     *
     * @param schema Schema name.
     * @throws IgniteCheckedException If failed to create db schema.
     */
    private void dropSchema(String schema) throws IgniteCheckedException {
        executeUpdate("INFORMATION_SCHEMA", "DROP SCHEMA IF EXISTS " + schema);

        if (log.isDebugEnabled())
            log.debug("Dropped H2 schema for index database: " + schema);
    }

    /**
     * @param schema Schema
     * @param sql SQL statement.
     * @throws IgniteCheckedException If failed.
     */
    public void executeUpdate(String schema, String sql) throws IgniteCheckedException {
        H2Connection c = takeConnectionForSchema(schema);

        try {
            c.executeUpdate(sql);
        }
        catch (SQLException e) {
            onSqlException(c);

            throw new IgniteSQLException("Failed to execute statement: " + sql, e);
        }
        finally {
            returnToPool(c);
        }
    }

    /**
     * @param c H2 Connection.
     */
    public void returnToPool(H2Connection c) {
        if (c == null)
            return;

        try {
            c.returnToPool();
        }
        catch (SQLException e) {
            U.error(log, "Failed to release pooled connection.", e);
        }
    }

    /**
     * Handles SQL exception.
     *
     * @param c Connection.
     */
    private void onSqlException(H2Connection c) {
        c.destroy();
    }

    /** {@inheritDoc} */
    @Override public void store(String spaceName,
        String typeName,
        KeyCacheObject k,
        int partId,
        CacheObject v,
        GridCacheVersion ver,
        long expirationTime,
        long link) throws IgniteCheckedException {
        TableDescriptor tbl = tableDescriptor(typeName, spaceName);

        if (tbl == null)
            return; // Type was rejected.

        if (expirationTime == 0)
            expirationTime = Long.MAX_VALUE;

        tbl.tbl.update(k, partId, v, ver, expirationTime, false, link);

        if (tbl.luceneIdx != null)
            tbl.luceneIdx.store(k, v, ver, expirationTime);
    }

    /**
     * @param o Object.
     * @return {@code true} If it is a binary object.
     */
    private boolean isBinary(CacheObject o) {
        if (ctx == null)
            return false;

        return ctx.cacheObjects().isBinaryObject(o);
    }

    /**
     * @param space Space.
     * @return Cache object context.
     */
    private CacheObjectContext objectContext(String space) {
        if (ctx == null)
            return null;

        return ctx.cache().internalCache(space).context().cacheObjectContext();
    }

    /**
     * @param space Space.
     * @return Cache object context.
     */
    private GridCacheContext cacheContext(String space) {
        if (ctx == null)
            return null;

        return ctx.cache().internalCache(space).context();
    }

    /** {@inheritDoc} */
    @Override public void remove(String spaceName,
        GridQueryTypeDescriptor type,
        KeyCacheObject key,
        int partId,
        CacheObject val,
        GridCacheVersion ver) throws IgniteCheckedException {
        if (log.isDebugEnabled())
            log.debug("Removing key from cache query index [locId=" + nodeId + ", key=" + key + ", val=" + val + ']');

        TableDescriptor tbl = tableDescriptor(type.name(), spaceName);

        if (tbl == null)
            return;

        if (tbl.tbl.update(key, partId, val, ver, 0, true, 0)) {
            if (tbl.luceneIdx != null)
                tbl.luceneIdx.remove(key);
        }
    }

    /**
     * Drops table form h2 database and clear all related indexes (h2 text, lucene).
     *
     * @param tbl Table to unregister.
     * @throws IgniteCheckedException If failed to unregister.
     */
    private void removeTable(TableDescriptor tbl) throws IgniteCheckedException {
        assert tbl != null;

        if (log.isDebugEnabled())
            log.debug("Removing query index table: " + tbl.fullTableName());

        H2Connection c = takeConnectionForSchema(tbl.schemaName());

        try {
            // NOTE: there is no method dropIndex() for lucene engine correctly working.
            // So we have to drop all lucene index.
            // FullTextLucene.dropAll(c); TODO: GG-4015: fix this

            String sql = "DROP TABLE IF EXISTS " + tbl.fullTableName();

            if (log.isDebugEnabled())
                log.debug("Dropping database index table with SQL: " + sql);

            c.executeUpdate(sql);
        }
        catch (SQLException e) {
            onSqlException(c);

            throw new IgniteSQLException("Failed to drop database index table [type=" + tbl.type().name() +
                ", table=" + tbl.fullTableName() + "]", IgniteQueryErrorCode.TABLE_DROP_FAILED, e);
        }
        finally {
            returnToPool(c);
        }

        tbl.onDrop();

        tbl.schema.tbls.remove(tbl.typeName());
    }

    /**
     * Add initial user index.
     *
     * @param spaceName Space name.
     * @param desc Table descriptor.
     * @param h2Idx User index.
     * @throws IgniteCheckedException If failed.
     */
    private void addInitialUserIndex(String spaceName, TableDescriptor desc, GridH2IndexBase h2Idx)
        throws IgniteCheckedException {
        GridH2Table h2Tbl = desc.tbl;

        h2Tbl.proposeUserIndex(h2Idx);

        try {
            String sql = indexCreateSql(desc.fullTableName(), h2Idx, false, desc.schema.escapeAll());

            executeUpdate(schema(spaceName), sql);
        }
        catch (Exception e) {
            // Rollback and re-throw.
            h2Tbl.rollbackUserIndex(h2Idx.getName());

            throw e;
        }
    }

    /** {@inheritDoc} */
    @Override public void dynamicIndexCreate(final String spaceName, final String tblName,
        final QueryIndexDescriptorImpl idxDesc, boolean ifNotExists, SchemaIndexCacheVisitor cacheVisitor)
        throws IgniteCheckedException {
        // Locate table.
        String schemaName = schema(spaceName);

        Schema schema = schemas.get(schemaName);

        TableDescriptor desc = (schema != null ? schema.tbls.get(tblName) : null);

        if (desc == null)
            throw new IgniteCheckedException("Table not found in internal H2 database [schemaName=" + schemaName +
                ", tblName=" + tblName + ']');

        GridH2Table h2Tbl = desc.tbl;

        // Create index.
        final GridH2IndexBase h2Idx = desc.createUserIndex(idxDesc);

        h2Tbl.proposeUserIndex(h2Idx);

        try {
            // Populate index with existing cache data.
            final GridH2RowDescriptor rowDesc = h2Tbl.rowDescriptor();

            SchemaIndexCacheVisitorClosure clo = new SchemaIndexCacheVisitorClosure() {
                @Override public void apply(KeyCacheObject key, int part, CacheObject val, GridCacheVersion ver,
                    long expTime, long link) throws IgniteCheckedException {
                    if (expTime == 0L)
                        expTime = Long.MAX_VALUE;

                    GridH2Row row = rowDesc.createRow(key, part, val, ver, expTime);

                    row.link(link);

                    h2Idx.put(row);
                }
            };

            cacheVisitor.visit(clo);

            // At this point index is in consistent state, promote it through H2 SQL statement, so that cached
            // prepared statements are re-built.
            String sql = indexCreateSql(desc.fullTableName(), h2Idx, ifNotExists, schema.escapeAll());

            executeUpdate(schemaName, sql);
        }
        catch (Exception e) {
            // Rollback and re-throw.
            h2Tbl.rollbackUserIndex(h2Idx.getName());

            throw e;
        }
    }

    /** {@inheritDoc} */
    @SuppressWarnings("SynchronizationOnLocalVariableOrMethodParameter")
    @Override public void dynamicIndexDrop(final String spaceName, String idxName, boolean ifExists)
        throws IgniteCheckedException{
        String schemaName = schema(spaceName);

        Schema schema = schemas.get(schemaName);

        String sql = indexDropSql(schemaName, idxName, ifExists, schema.escapeAll());

        executeUpdate(schemaName, sql);
    }

    /**
     * Generate {@code CREATE INDEX} SQL statement for given params.
     * @param fullTblName Fully qualified table name.
     * @param h2Idx H2 index.
     * @param ifNotExists Quietly skip index creation if it exists.
     * @return Statement string.
     */
    private static String indexCreateSql(String fullTblName, GridH2IndexBase h2Idx, boolean ifNotExists,
        boolean escapeAll) {
        boolean spatial = F.eq(SPATIAL_IDX_CLS, h2Idx.getClass().getName());

        GridStringBuilder sb = new SB("CREATE ")
            .a(spatial ? "SPATIAL " : "")
            .a("INDEX ")
            .a(ifNotExists ? "IF NOT EXISTS " : "")
            .a(escapeName(h2Idx.getName(), escapeAll))
            .a(" ON ")
            .a(fullTblName)
            .a(" (");

        boolean first = true;

        for (IndexColumn col : h2Idx.getIndexColumns()) {
            if (first)
                first = false;
            else
                sb.a(", ");

            sb.a("\"" + col.columnName + "\"").a(" ").a(col.sortType == SortOrder.ASCENDING ? "ASC" : "DESC");
        }

        sb.a(')');

        return sb.toString();
    }

    /**
     * Generate {@code CREATE INDEX} SQL statement for given params.
     * @param schemaName <b>Quoted</b> schema name.
     * @param idxName Index name.
     * @param ifExists Quietly skip index drop if it exists.
     * @param escapeAll Escape flag.
     * @return Statement string.
     */
    private static String indexDropSql(String schemaName, String idxName, boolean ifExists, boolean escapeAll) {
        return "DROP INDEX " + (ifExists ? "IF EXISTS " : "") + schemaName + '.' + escapeName(idxName, escapeAll);
    }

    /**
     * Create sorted index.
     *
     * @param schema Schema.
     * @param name Index name,
     * @param tbl Table.
     * @param pk Primary key flag.
     * @param cols Columns.
     * @return Index.
     */
    private GridH2IndexBase createSortedIndex(Schema schema, String name, GridH2Table tbl, boolean pk,
        List<IndexColumn> cols, int inlineSize) {
        try {
            GridCacheContext cctx = schema.cacheContext();

            if (log.isDebugEnabled())
                log.debug("Creating cache index [cacheId=" + cctx.cacheId() + ", idxName=" + name + ']');

            final int segments = tbl.rowDescriptor().configuration().getQueryParallelism();

            return new H2TreeIndex(cctx, tbl, name, pk, cols, inlineSize, segments);
        }
        catch (IgniteCheckedException e) {
            throw new IgniteException(e);
        }
    }

    /**
     * Create spatial index.
     *
     * @param tbl Table.
     * @param idxName Index name.
     * @param cols Columns.
     */
    private GridH2IndexBase createSpatialIndex(GridH2Table tbl, String idxName, IndexColumn[] cols
    ) {
        try {
            Class<?> cls = Class.forName(SPATIAL_IDX_CLS);

            Constructor<?> ctor = cls.getConstructor(
                GridH2Table.class,
                String.class,
                Integer.TYPE,
                IndexColumn[].class);

            if (!ctor.isAccessible())
                ctor.setAccessible(true);

            final int segments = tbl.rowDescriptor().configuration().getQueryParallelism();

            return (GridH2IndexBase)ctor.newInstance(tbl, idxName, segments, cols);
        }
        catch (Exception e) {
            throw new IgniteException("Failed to instantiate: " + SPATIAL_IDX_CLS, e);
        }
    }

    @SuppressWarnings("unchecked")
    @Override public <K, V> GridCloseableIterator<IgniteBiTuple<K, V>> queryLocalText(
        String spaceName, String qry, String typeName,
        IndexingQueryFilter filters) throws IgniteCheckedException {
        TableDescriptor tbl = tableDescriptor(typeName, spaceName);

        if (tbl != null && tbl.luceneIdx != null) {
            GridRunningQueryInfo run = new GridRunningQueryInfo(qryIdGen.incrementAndGet(), qry, TEXT, spaceName,
                U.currentTimeMillis(), null, true, null);

            try {
                runs.put(run.id(), run);

                return tbl.luceneIdx.query(qry, filters);
            }
            finally {
                runs.remove(run.id());
            }
        }

        return new GridEmptyCloseableIterator<>();
    }

    /** {@inheritDoc} */
    @Override public void unregisterType(String spaceName, String typeName)
        throws IgniteCheckedException {
        TableDescriptor tbl = tableDescriptor(typeName, spaceName);

        if (tbl != null)
            removeTable(tbl);
    }

    /**
     * Queries individual fields (generally used by JDBC drivers).
     *
     * @param spaceName Space name.
     * @param qry Query.
     * @param params Query parameters.
     * @param filter Space name and key filter.
     * @param enforceJoinOrder Enforce join order of tables in the query.
     * @param timeout Query timeout in milliseconds.
     * @param cancel Query cancel.
     * @return Query result.
     * @throws IgniteCheckedException If failed.
     */
    @SuppressWarnings("unchecked")
    public GridQueryFieldsResult queryLocalSqlFields(final String spaceName, final String qry,
        @Nullable final Object[] params, final IndexingQueryFilter filter, boolean enforceJoinOrder,
        final int timeout, final GridQueryCancel cancel)
        throws IgniteCheckedException {
        final H2Connection conn = takeConnectionForSpace(spaceName);

        conn.setupConnection(false, enforceJoinOrder);

        final PreparedStatement stmt = preparedStatementWithParams(conn, qry, params);

        Prepared p = GridSqlQueryParser.prepared(stmt);

        if (DmlStatementsProcessor.isDmlStatement(p)) {
            SqlFieldsQuery fldsQry = new SqlFieldsQuery(qry);

            if (params != null)
                fldsQry.setArgs(params);

            fldsQry.setEnforceJoinOrder(enforceJoinOrder);
            fldsQry.setTimeout(timeout, TimeUnit.MILLISECONDS);

            return dmlProc.updateLocalSqlFields(spaceName, stmt, fldsQry, filter, cancel);
        }
        else if (DdlStatementsProcessor.isDdlStatement(p))
            throw new IgniteSQLException("DDL statements are supported for the whole cluster only",
                IgniteQueryErrorCode.UNSUPPORTED_OPERATION);

        List<GridQueryFieldMetadata> meta;

        try {
            meta = meta(stmt.getMetaData());
        }
        catch (SQLException e) {
            throw new IgniteCheckedException("Cannot prepare query metadata", e);
        }

        final GridH2QueryContext ctx = new GridH2QueryContext(nodeId, nodeId, 0, LOCAL)
            .filter(filter).distributedJoinMode(OFF);

        return new GridQueryFieldsResultAdapter(meta, null) {
            @Override public GridCloseableIterator<List<?>> iterator() throws IgniteCheckedException {
                GridH2QueryContext.set(conn, ctx);

                GridRunningQueryInfo run = new GridRunningQueryInfo(qryIdGen.incrementAndGet(), qry, SQL_FIELDS,
                    spaceName, U.currentTimeMillis(), cancel, true, conn);

                runs.putIfAbsent(run.id(), run);

                try {
                    H2ResultSet rs = executeSqlQueryWithTimer(spaceName, stmt, conn, qry, params, timeout, cancel);

                    return new FieldsIterator(rs);
                }
                finally {
                    returnToPool(conn); // TODO lazy

                    runs.remove(run.id());
                }
            }
        };
    }

    /** {@inheritDoc} */
    @Override public long streamUpdateQuery(String spaceName, String qry,
        @Nullable Object[] params, IgniteDataStreamer<?, ?> streamer) throws IgniteCheckedException {
        final H2Connection conn = takeConnectionForSpace(spaceName);

        try {
            final PreparedStatement stmt;

            try {
                stmt = conn.prepare(qry, params);
            }
            catch (SQLException e) {
                throw new IgniteSQLException(e);
            }

            return dmlProc.streamUpdateQuery(streamer, stmt, params);
        }
        finally {
            returnToPool(conn);
        }
    }

    /**
     * @param rsMeta Metadata.
     * @return List of fields metadata.
     * @throws SQLException If failed.
     */
    private static List<GridQueryFieldMetadata> meta(ResultSetMetaData rsMeta) throws SQLException {
        List<GridQueryFieldMetadata> meta = new ArrayList<>(rsMeta.getColumnCount());

        for (int i = 1; i <= rsMeta.getColumnCount(); i++) {
            String schemaName = rsMeta.getSchemaName(i);
            String typeName = rsMeta.getTableName(i);
            String name = rsMeta.getColumnLabel(i);
            String type = rsMeta.getColumnClassName(i);

            if (type == null) // Expression always returns NULL.
                type = Void.class.getName();

            meta.add(new SqlFieldMetadata(schemaName, typeName, name, type));
        }

        return meta;
    }

    /**
     * Stores rule for constructing schemaName according to cache configuration.
     *
     * @param ccfg Cache configuration.
     * @return Proper schema name according to ANSI-99 standard.
     */
    private static String schemaNameFromCacheConf(CacheConfiguration<?, ?> ccfg) {
        if (ccfg.getSqlSchema() == null)
            return escapeName(ccfg.getName(), true);

        if (ccfg.getSqlSchema().charAt(0) == ESC_CH)
            return ccfg.getSqlSchema();

        return ccfg.isSqlEscapeAll() ? escapeName(ccfg.getSqlSchema(), true) : ccfg.getSqlSchema().toUpperCase();
    }

    /**
     * Prepares sql statement.
     *
     * @param conn Connection.
     * @param sql Sql.
     * @param params Params.
     * @return Prepared statement with set parameters.
     * @throws IgniteCheckedException If failed.
     */
    private PreparedStatement preparedStatementWithParams(H2Connection conn, String sql, Object[] params)
        throws IgniteCheckedException {
        final PreparedStatement stmt;

        try {
            stmt = conn.prepare(sql, params);
        }
        catch (SQLException e) {
            throw new IgniteCheckedException("Failed to parse SQL query: " + sql, e);
        }

        return stmt;
    }

    /**
     * Executes sql query statement.
     *
     * @param conn Connection,.
     * @param stmt Statement.
     * @param cancel Query cancel.
     * @return Result.
     * @throws IgniteCheckedException If failed.
     */
    private ResultSet executeSqlQuery(final H2Connection conn, final PreparedStatement stmt,
        int timeoutMillis, @Nullable GridQueryCancel cancel)
        throws IgniteCheckedException {

        if (cancel != null) {
            cancel.set(new Runnable() {
                @Override public void run() {
                    try {
                        stmt.cancel();
                    }
                    catch (SQLException ignored) {
                        // No-op.
                    }
                }
            });
        }

        if (timeoutMillis > 0)
            conn.queryTimeout(timeoutMillis);

        try {
            return stmt.executeQuery();
        }
        catch (SQLException e) {
            // Throw special exception.
            if (e.getErrorCode() == ErrorCode.STATEMENT_WAS_CANCELED)
                throw new QueryCancelledException();

            throw new IgniteCheckedException("Failed to execute SQL query.", e);
        }
        finally {
            if (timeoutMillis > 0)
                conn.queryTimeout(0);
        }
    }

    /**
     * Executes sql query and prints warning if query is too slow..
     *
     * @param space Space name.
     * @param conn Connection,.
     * @param sql Sql query.
     * @param params Parameters.
     * @param cancel Query cancel.
     * @return Result.
     * @throws IgniteCheckedException If failed.
     */
    public H2ResultSet executeSqlQueryWithTimer(String space,
        H2Connection conn,
        String sql,
        @Nullable Object[] params,
        int timeoutMillis,
        @Nullable GridQueryCancel cancel) throws IgniteCheckedException {
        PreparedStatement s = preparedStatementWithParams(conn, sql, params);

        try {
            return executeSqlQueryWithTimer(space, s,
                conn, sql, params, timeoutMillis, cancel);
        }
        finally {
            // TODO lazy
        }
    }

    /**
     * Executes sql query and prints warning if query is too slow.
     *
     * @param space Space name.
     * @param stmt Prepared statement for query.
     * @param conn Connection.
     * @param sql Sql query.
     * @param params Parameters.
     * @param cancel Query cancel.
     * @return Result.
     * @throws IgniteCheckedException If failed.
     */
    private H2ResultSet executeSqlQueryWithTimer(
        String space,
        PreparedStatement stmt,
        H2Connection conn,
        String sql,
        @Nullable Object[] params,
        int timeoutMillis,
        @Nullable GridQueryCancel cancel
    ) throws IgniteCheckedException {
        long start = U.currentTimeMillis();

        try {
            ResultSet rs = executeSqlQuery(conn, stmt, timeoutMillis, cancel);

            long time = U.currentTimeMillis() - start;

            long longQryExecTimeout = schemas.get(schema(space)).ccfg.getLongQueryWarningTimeout();

            if (time > longQryExecTimeout) {
                String msg = "Query execution is too long (" + time + " ms): " + sql;

                String plan;

                try (ResultSet planRs = conn.executeQuery("EXPLAIN " + sql)) {
                    planRs.next();

                    plan = planRs.getString(1);
                }

                // Add SQL explain result message into log.
                String longMsg = "Query execution is too long [time=" + time + " ms, sql='" + sql + '\'' +
                    ", plan=" + U.nl() + plan + U.nl() + ", parameters=" + Arrays.toString(params) + "]";

                LT.warn(log, longMsg, msg);
            }

            return new H2ResultSet(conn, rs);
        }
        catch (SQLException e) {
            onSqlException(conn);

            throw new IgniteCheckedException(e);
        }
    }

    /** {@inheritDoc} */
    @Override public QueryCursor<List<?>> queryLocalSqlFields(final GridCacheContext<?, ?> cctx,
        final SqlFieldsQuery qry, final IndexingQueryFilter filter, final GridQueryCancel cancel)
        throws IgniteCheckedException {

        if (cctx.config().getQueryParallelism() > 1) {
            qry.setDistributedJoins(true);

            assert qry.isLocal();

            return queryDistributedSqlFields(cctx, qry, cancel);
        }
        else {
            final boolean keepBinary = cctx.keepBinary();

            final String space = cctx.name();
            final String sql = qry.getSql();
            final Object[] args = qry.getArgs();

            final GridQueryFieldsResult res = queryLocalSqlFields(space, sql, args, filter,
                qry.isEnforceJoinOrder(), qry.getTimeout(), cancel);

            QueryCursorImpl<List<?>> cursor = new QueryCursorImpl<>(new Iterable<List<?>>() {
                @Override public Iterator<List<?>> iterator() {
                    try {
                        return new GridQueryCacheObjectsIterator(res.iterator(), cctx, keepBinary);
                    }
                    catch (IgniteCheckedException e) {
                        throw new IgniteException(e);
                    }
                }
            }, cancel);

            cursor.fieldsMeta(res.metaData());

            return cursor;
        }
    }

    /** {@inheritDoc} */
    @Override public <K, V> QueryCursor<Cache.Entry<K,V>> queryLocalSql(final GridCacheContext<?, ?> cctx,
        final SqlQuery qry, final IndexingQueryFilter filter, final boolean keepBinary) throws IgniteCheckedException {
        if (cctx.config().getQueryParallelism() > 1) {
            qry.setDistributedJoins(true);

            assert qry.isLocal();

            return queryDistributedSql(cctx, qry);
        }
        else {
            String space = cctx.name();
            String type = qry.getType();
            String sqlQry = qry.getSql();
            String alias = qry.getAlias();
            Object[] params = qry.getArgs();

            GridQueryCancel cancel = new GridQueryCancel();

            final GridCloseableIterator<IgniteBiTuple<K, V>> i = queryLocalSql(space, sqlQry, alias,
                params, type, filter, cancel);

            return new QueryCursorImpl<Cache.Entry<K, V>>(new Iterable<Cache.Entry<K, V>>() {
                @Override public Iterator<Cache.Entry<K, V>> iterator() {
                    return new ClIter<Cache.Entry<K, V>>() {
                        @Override public void close() throws Exception {
                            i.close();
                        }

                        @Override public boolean hasNext() {
                            return i.hasNext();
                        }

                        @Override public Cache.Entry<K, V> next() {
                            IgniteBiTuple<K, V> t = i.next();

                            return new CacheEntryImpl<>(
                                (K)cctx.unwrapBinaryIfNeeded(t.get1(), keepBinary, false),
                                (V)cctx.unwrapBinaryIfNeeded(t.get2(), keepBinary, false));
                        }

                        @Override public void remove() {
                            throw new UnsupportedOperationException();
                        }
                    };
                }
            }, cancel);
        }
    }

    /**
     * Executes regular query.
     *
     * @param spaceName Space name.
     * @param qry Query.
     * @param alias Table alias.
     * @param params Query parameters.
     * @param type Query return type.
     * @param filter Space name and key filter.
     * @return Queried rows.
     * @throws IgniteCheckedException If failed.
     */
    @SuppressWarnings("unchecked")
    public <K, V> GridCloseableIterator<IgniteBiTuple<K, V>> queryLocalSql(String spaceName,
        final String qry, String alias, @Nullable final Object[] params, String type,
        final IndexingQueryFilter filter, GridQueryCancel cancel) throws IgniteCheckedException {
        final TableDescriptor tbl = tableDescriptor(type, spaceName);

        if (tbl == null)
            throw new IgniteSQLException("Failed to find SQL table for type: " + type,
                IgniteQueryErrorCode.TABLE_NOT_FOUND);

        String sql = generateQuery(qry, alias, tbl);

        H2Connection conn = takeConnectionForSchema(tbl.schemaName());

        try {
            conn.setupConnection(false, false);

            GridH2QueryContext.set(conn, new GridH2QueryContext(nodeId, nodeId, 0, LOCAL).filter(filter)
                .distributedJoinMode(OFF));

            GridRunningQueryInfo run = new GridRunningQueryInfo(qryIdGen.incrementAndGet(), qry, SQL, spaceName,
                U.currentTimeMillis(), null, true, conn);

            runs.put(run.id(), run);

            try {
                H2ResultSet rs = executeSqlQueryWithTimer(spaceName, conn, sql, params, 0, cancel);

                return new KeyValIterator(rs);
            }
            finally {
                runs.remove(run.id());
            }
        }
        finally {
            returnToPool(conn); // TODO lazy
        }
    }

    /**
     * @param cctx Cache context.
     * @param qry Query.
     * @param keepCacheObj Flag to keep cache object.
     * @param enforceJoinOrder Enforce join order of tables.
     * @param parts Partitions.
     * @return Iterable result.
     */
    private Iterable<List<?>> runQueryTwoStep(
        final GridCacheContext<?,?> cctx,
        final GridCacheTwoStepQuery qry,
        final boolean keepCacheObj,
        final boolean enforceJoinOrder,
        final int timeoutMillis,
        final GridQueryCancel cancel,
        final Object[] params,
        final int[] parts
    ) {
        return new Iterable<List<?>>() {
            @Override public Iterator<List<?>> iterator() {
                return rdcQryExec.query(cctx, qry, keepCacheObj, enforceJoinOrder, timeoutMillis, cancel, params, parts);
            }
        };
    }

    /** {@inheritDoc} */
    @SuppressWarnings("unchecked")
    @Override public <K, V> QueryCursor<Cache.Entry<K, V>> queryDistributedSql(GridCacheContext<?, ?> cctx, SqlQuery qry) {
        String type = qry.getType();
        String space = cctx.name();

        TableDescriptor tblDesc = tableDescriptor(type, space);

        if (tblDesc == null)
            throw new IgniteSQLException("Failed to find SQL table for type: " + type,
                IgniteQueryErrorCode.TABLE_NOT_FOUND);

        String sql;

        try {
            sql = generateQuery(qry.getSql(), qry.getAlias(), tblDesc);
        }
        catch (IgniteCheckedException e) {
            throw new IgniteException(e);
        }

        SqlFieldsQuery fqry = new SqlFieldsQuery(sql);

        fqry.setArgs(qry.getArgs());
        fqry.setPageSize(qry.getPageSize());
        fqry.setDistributedJoins(qry.isDistributedJoins());
        fqry.setPartitions(qry.getPartitions());
        fqry.setLocal(qry.isLocal());

        if (qry.getTimeout() > 0)
            fqry.setTimeout(qry.getTimeout(), TimeUnit.MILLISECONDS);

        final QueryCursor<List<?>> res = queryDistributedSqlFields(cctx, fqry, null);

        final Iterable<Cache.Entry<K, V>> converted = new Iterable<Cache.Entry<K, V>>() {
            @Override public Iterator<Cache.Entry<K, V>> iterator() {
                final Iterator<List<?>> iter0 = res.iterator();

                return new Iterator<Cache.Entry<K, V>>() {
                    @Override public boolean hasNext() {
                        return iter0.hasNext();
                    }

                    @Override public Cache.Entry<K, V> next() {
                        List<?> l = iter0.next();

                        return new CacheEntryImpl<>((K)l.get(0), (V)l.get(1));
                    }

                    @Override public void remove() {
                        throw new UnsupportedOperationException();
                    }
                };
            }
        };

        // No metadata for SQL queries.
        return new QueryCursorImpl<Cache.Entry<K, V>>(converted) {
            @Override public void close() {
                res.close();
            }
        };
    }

    /** {@inheritDoc} */
    @Override public QueryCursor<List<?>> queryDistributedSqlFields(GridCacheContext<?, ?> cctx, SqlFieldsQuery qry,
        GridQueryCancel cancel) {
        final String space = cctx.name();
        final String sqlQry = qry.getSql();

        final boolean enforceJoinOrder = qry.isEnforceJoinOrder();
        final boolean distributedJoins = qry.isDistributedJoins();
        final boolean grpByCollocated = qry.isCollocated();

        final DistributedJoinMode distributedJoinMode = distributedJoinMode(qry.isLocal(), distributedJoins);

        GridCacheTwoStepQuery twoStepQry = null;
        List<GridQueryFieldMetadata> meta;

        final TwoStepCachedQueryKey cachedQryKey = new TwoStepCachedQueryKey(space, sqlQry, grpByCollocated,
            distributedJoins, enforceJoinOrder, qry.isLocal());
        TwoStepCachedQuery cachedQry = twoStepCache.get(cachedQryKey);

        if (cachedQry != null) {
            twoStepQry = cachedQry.twoStepQry.copy();
            meta = cachedQry.meta;
        }
        else {
            final UUID locNodeId = ctx.localNodeId();

            H2Connection c = takeConnectionForSpace(space);

            // Here we will just parse the statement, no need to optimize it at all.
            c.setupConnection(/*distributedJoins*/false, /*enforceJoinOrder*/true);

            GridH2QueryContext.set(c, new GridH2QueryContext(locNodeId, locNodeId, 0, PREPARE)
                .distributedJoinMode(distributedJoinMode));

            PreparedStatement stmt;
            Prepared prepared;

            boolean cachesCreated = false;

            try {
                try {
                    while (true) {
                        try {
                            stmt = c.prepare(sqlQry, qry.getArgs());

                            break;
                        }
                        catch (SQLException e) {
                            if (!cachesCreated && e.getErrorCode() == ErrorCode.SCHEMA_NOT_FOUND_1) {
                                try {
                                    ctx.cache().createMissingQueryCaches();
                                }
                                catch (IgniteCheckedException ignored) {
                                    throw new CacheException("Failed to create missing caches.", e);
                                }

                                cachesCreated = true;
                            }
                            else {
                                onSqlException(c);

                                throw new IgniteSQLException("Failed to parse query: " + sqlQry,
                                    IgniteQueryErrorCode.PARSING, e);
                            }
                        }
                    }

                    prepared = GridSqlQueryParser.prepared(stmt);

                    if (qry instanceof JdbcSqlFieldsQuery && ((JdbcSqlFieldsQuery) qry).isQuery() != prepared.isQuery())
                        throw new IgniteSQLException("Given statement type does not match that declared by JDBC driver",
                            IgniteQueryErrorCode.STMT_TYPE_MISMATCH);

                    if (prepared.isQuery()) {
                        twoStepQry = GridSqlQuerySplitter.split(c, stmt, qry.getArgs(), grpByCollocated,
                            distributedJoins, enforceJoinOrder);

                        assert twoStepQry != null;
                    }
                }
                finally {
                    c.clearSessionLocalQueryContext();
                }

                // It is a DML statement if we did not create a twoStepQuery.
                if (twoStepQry == null) {
                    if (DmlStatementsProcessor.isDmlStatement(prepared)) {
                        try {
                            return dmlProc.updateSqlFieldsTwoStep(cctx.name(), stmt, qry, cancel);
                        }
                        catch (IgniteCheckedException e) {
                            throw new IgniteSQLException("Failed to execute DML statement [stmt=" + sqlQry +
                                ", params=" + Arrays.deepToString(qry.getArgs()) + "]", e);
                        }
                    }

                    if (DdlStatementsProcessor.isDdlStatement(prepared)) {
                        try {
                            return ddlProc.runDdlStatement(sqlQry, stmt);
                        }
                        catch (IgniteCheckedException e) {
                            throw new IgniteSQLException("Failed to execute DDL statement [stmt=" + sqlQry + ']', e);
                        }
                    }

                    throw new IllegalStateException();
                }

                LinkedHashSet<Integer> caches0 = new LinkedHashSet<>();

                // Setup spaces from schemas.
<<<<<<< HEAD
                if (!F.isEmpty(twoStepQry.schemas())) {
                    Collection<String> spaces = new ArrayList<>(twoStepQry.schemas().size());
                    caches = new ArrayList<>(twoStepQry.schemas().size() + 1);
                    caches.add(cctx.cacheId());
=======
                assert twoStepQry != null;
>>>>>>> c5a04da7

                int tblCnt = twoStepQry.tablesCount();

                if (tblCnt > 0) {
                    caches0.add(cctx.cacheId());

                    for (QueryTable table : twoStepQry.tables()) {
                        String cacheName = cacheNameForSchemaAndTable(table.schema(), table.table());

                        int cacheId = CU.cacheId(cacheName);

                        caches0.add(cacheId);
                    }
                }
                else
                    caches0.add(cctx.cacheId());

                //Prohibit usage indices with different numbers of segments in same query.
                List<Integer> cacheIds = new ArrayList<>(caches0);

                checkCacheIndexSegmentation(cacheIds);

                twoStepQry.cacheIds(cacheIds);
                twoStepQry.local(qry.isLocal());

                meta = meta(stmt.getMetaData());
            }
            catch (IgniteCheckedException e) {
                throw new CacheException("Failed to bind parameters: [qry=" + sqlQry + ", params=" +
                    Arrays.deepToString(qry.getArgs()) + "]", e);
            }
            catch (SQLException e) {
                onSqlException(c);

                throw new IgniteSQLException(e);
            }
            finally {
                returnToPool(c); // This connection was not used to run query.
            }
        }

        if (log.isDebugEnabled())
            log.debug("Parsed query: `" + sqlQry + "` into two step query: " + twoStepQry);

        twoStepQry.pageSize(qry.getPageSize());

        if (cancel == null)
            cancel = new GridQueryCancel();

        QueryCursorImpl<List<?>> cursor = new QueryCursorImpl<>(
            runQueryTwoStep(cctx, twoStepQry, cctx.keepBinary(), enforceJoinOrder, qry.getTimeout(), cancel,
                    qry.getArgs(), qry.getPartitions()),
            cancel);

        cursor.fieldsMeta(meta);

        if (cachedQry == null && !twoStepQry.explain()) {
            cachedQry = new TwoStepCachedQuery(meta, twoStepQry.copy());
            twoStepCache.putIfAbsent(cachedQryKey, cachedQry);
        }

        return cursor;
    }

    /**
     * Get cache for schema and table.
     *
     * @param schemaName Schema name.
     * @param tblName Table name.
     * @return Cache name.
     */
    private String cacheNameForSchemaAndTable(String schemaName, String tblName) {
        // TODO: This need to be changed.
        return space(schemaName);
    }

    /**
     * @throws IllegalStateException if segmented indices used with non-segmented indices.
     */
    private void checkCacheIndexSegmentation(List<Integer> caches) {
        if (caches.isEmpty())
            return; // Nothing to check

        GridCacheSharedContext sharedCtx = ctx.cache().context();

        int expectedParallelism = 0;

        for (int i = 0; i < caches.size(); i++) {
            GridCacheContext cctx = sharedCtx.cacheContext(caches.get(i));

            assert cctx != null;

            if (!cctx.isPartitioned())
                continue;

            if (expectedParallelism == 0)
                expectedParallelism = cctx.config().getQueryParallelism();
            else if (cctx.config().getQueryParallelism() != expectedParallelism)
                throw new IllegalStateException("Using indexes with different parallelism levels in same query is forbidden.");
        }
    }

    /**
     * Prepares statement for query.
     *
     * @param qry Query string.
     * @param tableAlias table alias.
     * @param tbl Table to use.
     * @return Prepared statement.
     * @throws IgniteCheckedException In case of error.
     */
    private String generateQuery(String qry, String tableAlias, TableDescriptor tbl) throws IgniteCheckedException {
        assert tbl != null;

        final String qry0 = qry;

        String t = tbl.fullTableName();

        String from = " ";

        qry = qry.trim();

        String upper = qry.toUpperCase();

        if (upper.startsWith("SELECT")) {
            qry = qry.substring(6).trim();

            final int star = qry.indexOf('*');

            if (star == 0)
                qry = qry.substring(1).trim();
            else if (star > 0) {
                if (F.eq('.', qry.charAt(star - 1))) {
                    t = qry.substring(0, star - 1);

                    qry = qry.substring(star + 1).trim();
                }
                else
                    throw new IgniteCheckedException("Invalid query (missing alias before asterisk): " + qry0);
            }
            else
                throw new IgniteCheckedException("Only queries starting with 'SELECT *' and 'SELECT alias.*' " +
                    "are supported (rewrite your query or use SqlFieldsQuery instead): " + qry0);

            upper = qry.toUpperCase();
        }

        if (!upper.startsWith("FROM"))
            from = " FROM " + t + (tableAlias != null ? " as " + tableAlias : "") +
                (upper.startsWith("WHERE") || upper.startsWith("ORDER") || upper.startsWith("LIMIT") ?
                    " " : " WHERE ");

        if(tableAlias != null)
            t = tableAlias;

        qry = "SELECT " + t + "." + KEY_FIELD_NAME + ", " + t + "." + VAL_FIELD_NAME + from + qry;

        return qry;
    }

    /**
     * Registers new class description.
     *
     * This implementation doesn't support type reregistration.
     *
     * @param type Type description.
     * @throws IgniteCheckedException In case of error.
     */
    @Override public boolean registerType(String spaceName, GridQueryTypeDescriptor type)
        throws IgniteCheckedException {
        validateTypeDescriptor(type);

        String schemaName = schema(spaceName);

        Schema schema = schemas.get(schemaName);

        TableDescriptor tbl = new TableDescriptor(schema, type);

        H2Connection conn = takeConnectionForSchema(schemaName);

        try {
            createTable(spaceName, schema, tbl, conn);

            schema.add(tbl);
        }
        catch (SQLException e) {
            onSqlException(conn);

            throw new IgniteCheckedException("Failed to register query type: " + type, e);
        }
        finally {
            returnToPool(conn);
        }

        return true;
    }

    /**
     * Validates properties described by query types.
     *
     * @param type Type descriptor.
     * @throws IgniteCheckedException If validation failed.
     */
    private void validateTypeDescriptor(GridQueryTypeDescriptor type)
        throws IgniteCheckedException {
        assert type != null;

        Collection<String> names = new HashSet<>();

        names.addAll(type.fields().keySet());

        if (names.size() < type.fields().size())
            throw new IgniteCheckedException("Found duplicated properties with the same name [keyType=" +
                type.keyClass().getName() + ", valueType=" + type.valueClass().getName() + "]");

        String ptrn = "Name ''{0}'' is reserved and cannot be used as a field name [type=" + type.name() + "]";

        for (String name : names) {
            if (name.equalsIgnoreCase(KEY_FIELD_NAME) ||
                name.equalsIgnoreCase(VAL_FIELD_NAME) ||
                name.equalsIgnoreCase(VER_FIELD_NAME))
                throw new IgniteCheckedException(MessageFormat.format(ptrn, name));
        }

        if (type.keyFieldName() != null && !type.fields().containsKey(type.keyFieldName())) {
            throw new IgniteCheckedException(
                    MessageFormat.format("Name ''{0}'' must be amongst fields since it is configured as ''keyFieldName'' [type=" +
                            type.name() + "]", type.keyFieldName()));
        }

        if (type.valueFieldName() != null && !type.fields().containsKey(type.valueFieldName())) {
            throw new IgniteCheckedException(
                    MessageFormat.format("Name ''{0}'' must be amongst fields since it is configured as ''valueFieldName'' [type=" +
                            type.name() + "]", type.valueFieldName()));
        }
    }

    /**
     * Returns empty string, if {@code nullableString} is empty.
     *
     * @param nullableString String for convertion. Could be null.
     * @return Non null string. Could be empty.
     */
    private static String emptyIfNull(String nullableString) {
        return nullableString == null ? "" : nullableString;
    }

    /**
     * Escapes name to be valid SQL identifier. Currently just replaces '.' and '$' sign with '_'.
     *
     * @param name Name.
     * @param escapeAll Escape flag.
     * @return Escaped name.
     */
    public static String escapeName(String name, boolean escapeAll) {
        if (name == null) // It is possible only for a cache name.
            return ESC_STR;

        if (escapeAll)
            return ESC_CH + name + ESC_CH;

        SB sb = null;

        for (int i = 0; i < name.length(); i++) {
            char ch = name.charAt(i);

            if (!Character.isLetter(ch) && !Character.isDigit(ch) && ch != '_' &&
                !(ch == '"' && (i == 0 || i == name.length() - 1)) && ch != '-') {
                // Class name can also contain '$' or '.' - these should be escaped.
                assert ch == '$' || ch == '.';

                if (sb == null)
                    sb = new SB();

                sb.a(name.substring(sb.length(), i));

                // Replace illegal chars with '_'.
                sb.a('_');
            }
        }

        if (sb == null)
            return name;

        sb.a(name.substring(sb.length(), name.length()));

        return sb.toString();
    }

    /**
     * Create db table by using given table descriptor.
     *
     * @param spaceName Space name.
     * @param schema Schema.
     * @param tbl Table descriptor.
     * @param conn Connection.
     * @throws SQLException If failed to create db table.
     * @throws IgniteCheckedException If failed.
     */
    private void createTable(String spaceName, Schema schema, TableDescriptor tbl, H2Connection conn)
        throws SQLException, IgniteCheckedException {
        assert schema != null;
        assert tbl != null;

        boolean escapeAll = schema.escapeAll();

        String keyType = dbTypeFromClass(tbl.type().keyClass());
        String valTypeStr = dbTypeFromClass(tbl.type().valueClass());

        SB sql = new SB();

        String keyValVisibility = tbl.type().fields().isEmpty() ? " VISIBLE" : " INVISIBLE";

        sql.a("CREATE TABLE ").a(tbl.fullTableName()).a(" (")
            .a(KEY_FIELD_NAME).a(' ').a(keyType).a(keyValVisibility).a(" NOT NULL");

        sql.a(',').a(VAL_FIELD_NAME).a(' ').a(valTypeStr).a(keyValVisibility);
        sql.a(',').a(VER_FIELD_NAME).a(" OTHER INVISIBLE");

        for (Map.Entry<String, Class<?>> e : tbl.type().fields().entrySet())
            sql.a(',').a(escapeName(e.getKey(), escapeAll)).a(' ').a(dbTypeFromClass(e.getValue()));

        sql.a(')');

        if (log.isDebugEnabled())
            log.debug("Creating DB table with SQL: " + sql);

        GridH2RowDescriptor rowDesc = new RowDescriptor(tbl.type(), schema);

        H2RowFactory rowFactory = tbl.rowFactory(rowDesc);

        GridH2Table h2Tbl = H2TableEngine.createTable(conn, sql.toString(), rowDesc, rowFactory, tbl);

        for (GridH2IndexBase usrIdx : tbl.createUserIndexes())
            addInitialUserIndex(spaceName, tbl, usrIdx);

        if (dataTables.putIfAbsent(h2Tbl.identifier(), h2Tbl) != null)
            throw new IllegalStateException("Table already exists: " + h2Tbl.identifierString());
    }

    /**
     * Find table by name in given schema.
     *
     * @param schemaName Schema name.
     * @param tblName Table name.
     * @return Table or {@code null} if none found.
     */
    public GridH2Table dataTable(String schemaName, String tblName) {
        return dataTable(new QueryTable(schemaName, tblName));
    }

    /**
     * Find table by it's identifier.
     *
     * @param tbl Identifier.
     * @return Table or {@code null} if none found.
     */
    public GridH2Table dataTable(QueryTable tbl) {
        return dataTables.get(tbl);
    }

    /**
     * Gets corresponding DB type from java class.
     *
     * @param cls Java class.
     * @return DB type name.
     */
    private String dbTypeFromClass(Class<?> cls) {
        return DBTypeEnum.fromClass(cls).dBTypeAsString();
    }

    /**
     * Gets table descriptor by type and space names.
     *
     * @param type Type name.
     * @param space Space name.
     * @return Table descriptor.
     */
    @Nullable private TableDescriptor tableDescriptor(String type, String space) {
        Schema s = schemas.get(schema(space));

        if (s == null)
            return null;

        return s.tbls.get(type);
    }

    /**
     * Gets collection of table for given schema name.
     *
     * @param schema Schema name.
     * @return Collection of table descriptors.
     */
    private Collection<TableDescriptor> tables(String schema) {
        Schema s = schemas.get(schema);

        if (s == null)
            return Collections.emptySet();

        return s.tbls.values();
    }

    /**
     * Gets database schema from space.
     *
     * @param space Space name. {@code null} would be converted to an empty string.
     * @return Schema name. Should not be null since we should not fail for an invalid space name.
     */
    private String schema(String space) {
        return emptyIfNull(space2schema.get(emptyIfNull(space)));
    }

    /** {@inheritDoc} */
    @Override public String space(String schemaName) {
        assert schemaName != null;

        Schema schema = schemas.get(schemaName);

        // For the compatibility with conversion from """" to "" inside h2 lib
        if (schema == null) {
            assert schemaName.isEmpty() || schemaName.charAt(0) != ESC_CH;

            schema = schemas.get(escapeName(schemaName, true));
        }

        return schema.spaceName;
    }

    /**
     * Rebuild indexes from hash index.
     *
     * @param spaceName Space name.
     * @param type Type descriptor.
     * @throws IgniteCheckedException If failed.
     */
    @Override public void rebuildIndexesFromHash(String spaceName,
        GridQueryTypeDescriptor type) throws IgniteCheckedException {
        TableDescriptor tbl = tableDescriptor(type.name(), spaceName);

        if (tbl == null)
            return;

        assert tbl.tbl != null;

        assert tbl.tbl.rebuildFromHashInProgress();

        H2PkHashIndex hashIdx = tbl.pkHashIdx;

        Cursor cursor = hashIdx.find((Session)null, null, null);

        int cacheId = CU.cacheId(tbl.schema.ccfg.getName());

        GridCacheContext cctx = ctx.cache().context().cacheContext(cacheId);

        while (cursor.next()) {
            CacheDataRow dataRow = (CacheDataRow)cursor.get();

            boolean done = false;

            while (!done) {
                GridCacheEntryEx entry = cctx.cache().entryEx(dataRow.key());

                try {
                    synchronized (entry) {
                        // TODO : How to correctly get current value and link here?

                        GridH2Row row = tbl.tbl.rowDescriptor().createRow(entry.key(), entry.partition(),
                            dataRow.value(), entry.version(), entry.expireTime());

                        row.link(dataRow.link());

                        List<Index> indexes = tbl.tbl.getAllIndexes();

                        for (int i = 2; i < indexes.size(); i++) {
                            Index idx = indexes.get(i);

                            if (idx instanceof H2TreeIndex)
                                ((H2TreeIndex)idx).put(row);
                        }

                        done = true;
                    }
                }
                catch (GridCacheEntryRemovedException e) {
                    // No-op
                }
            }

        }

        tbl.tbl.markRebuildFromHashInProgress(false);
    }

    /** {@inheritDoc} */
    @Override public void markForRebuildFromHash(String spaceName, GridQueryTypeDescriptor type) {
        TableDescriptor tbl = tableDescriptor(type.name(), spaceName);

        if (tbl == null)
            return;

        assert tbl.tbl != null;

        tbl.tbl.markRebuildFromHashInProgress(true);
    }

    /**
     * Gets size (for tests only).
     *
     * @param spaceName Space name.
     * @param typeName Type name.
     * @return Size.
     * @throws IgniteCheckedException If failed or {@code -1} if the type is unknown.
     */
    long size(String spaceName, String typeName) throws IgniteCheckedException {
        TableDescriptor tbl = tableDescriptor(typeName, spaceName);

        if (tbl == null)
            return -1;

        H2Connection conn = takeConnectionForSpace(spaceName);

        try {
            conn.setupConnection(false, false);

            try (ResultSet rs = conn.executeQuery("SELECT COUNT(*) FROM " + tbl.fullTableName())) {
                if (!rs.next())
                    throw new IllegalStateException();

                return rs.getLong(1);
            }
        }
        catch (SQLException e) {
            onSqlException(conn);

            throw new IgniteCheckedException(e);
        }
        finally {
            returnToPool(conn);
        }
    }

    /**
     * @return Busy lock.
     */
    public GridSpinBusyLock busyLock() {
        return busyLock;
    }

    /**
     * @return Map query executor.
     */
    public GridMapQueryExecutor mapQueryExecutor() {
        return mapQryExec;
    }

    /**
     * @return Reduce query executor.
     */
    public GridReduceQueryExecutor reduceQueryExecutor() {
        return rdcQryExec;
    }

    /** {@inheritDoc} */
    @SuppressWarnings("NonThreadSafeLazyInitialization")
    @Override public void start(GridKernalContext ctx, GridSpinBusyLock busyLock) throws IgniteCheckedException {
        if (log.isDebugEnabled())
            log.debug("Starting cache query index...");

        this.busyLock = busyLock;

        qryIdGen = new AtomicLong();

        if (SysProperties.serializeJavaObject) {
            U.warn(log, "Serialization of Java objects in H2 was enabled.");

            SysProperties.serializeJavaObject = false;
        }

        String dbName = (ctx != null ? ctx.localNodeId() : UUID.randomUUID()).toString();

        org.h2.Driver.load();

        dbUrl = "jdbc:h2:mem:" + dbName + DB_OPTIONS;
        connPool = new H2ConnectionPool(dbUrl);

        startH2DebugConsole();

        if (ctx == null) {
            // This is allowed in some tests.
            nodeId = UUID.randomUUID();
            marshaller = new JdkMarshaller();
        }
        else {
            this.ctx = ctx;

            nodeId = ctx.localNodeId();
            marshaller = ctx.config().getMarshaller();

            mapQryExec = new GridMapQueryExecutor(busyLock);
            rdcQryExec = new GridReduceQueryExecutor(qryIdGen, busyLock);

            mapQryExec.start(ctx, this);
            rdcQryExec.start(ctx, this);

            dmlProc = new DmlStatementsProcessor();
            ddlProc = new DdlStatementsProcessor();

            dmlProc.start(ctx, this);
            ddlProc.start(ctx, this);
        }

        if (JdbcUtils.serializer != null)
            U.warn(log, "Custom H2 serialization is already configured, will override.");

        JdbcUtils.serializer = h2Serializer();

        // TODO https://issues.apache.org/jira/browse/IGNITE-2139
        // registerMBean(igniteInstanceName, this, GridH2IndexingSpiMBean.class);
    }

    /**
     * @throws IgniteCheckedException If failed.
     */
    private void startH2DebugConsole() throws IgniteCheckedException {
        Connection c = null;

        try {
            if (getString(IGNITE_H2_DEBUG_CONSOLE) != null) {
                c = DriverManager.getConnection(dbUrl);

                int port = getInteger(IGNITE_H2_DEBUG_CONSOLE_PORT, 0);

                WebServer webSrv = new WebServer();
                Server web = new Server(webSrv, "-webPort", Integer.toString(port));
                web.start();
                String url = webSrv.addSession(c);

                U.quietAndInfo(log, "H2 debug console URL: " + url);

                try {
                    Server.openBrowser(url);
                }
                catch (Exception e) {
                    U.warn(log, "Failed to open browser: " + e.getMessage());
                }
            }
        }
        catch (SQLException e) {
            U.close(c, log);

            throw new IgniteCheckedException(e);
        }
    }

    /**
     * @param topic Topic.
     * @param topicOrd Topic ordinal for {@link GridTopic}.
     * @param nodes Nodes.
     * @param msg Message.
     * @param specialize Optional closure to specialize message for each node.
     * @param locNodeHnd Handler for local node.
     * @param plc Policy identifying the executor service which will process message.
     * @param runLocParallel Run local handler in parallel thread.
     * @return {@code true} If all messages sent successfully.
     */
    public boolean send(
        Object topic,
        int topicOrd,
        Collection<ClusterNode> nodes,
        Message msg,
        @Nullable IgniteBiClosure<ClusterNode, Message, Message> specialize,
        @Nullable final IgniteInClosure2X<ClusterNode, Message> locNodeHnd,
        byte plc,
        boolean runLocParallel
    ) {
        boolean ok = true;

        if (specialize == null && msg instanceof GridCacheQueryMarshallable)
            ((GridCacheQueryMarshallable)msg).marshall(marshaller);

        ClusterNode locNode = null;

        for (ClusterNode node : nodes) {
            if (node.isLocal()) {
                if (locNode != null)
                    throw new IllegalStateException();

                locNode = node;

                continue;
            }

            try {
                if (specialize != null) {
                    msg = specialize.apply(node, msg);

                    if (msg instanceof GridCacheQueryMarshallable)
                        ((GridCacheQueryMarshallable)msg).marshall(marshaller);
                }

                ctx.io().sendGeneric(node, topic, topicOrd, msg, plc);
            }
            catch (IgniteCheckedException e) {
                ok = false;

                U.warn(log, "Failed to send message [node=" + node + ", msg=" + msg +
                    ", errMsg=" + e.getMessage() + "]");
            }
        }

        // Local node goes the last to allow parallel execution.
        if (locNode != null) {
            if (specialize != null)
                msg = specialize.apply(locNode, msg);

            if (runLocParallel) {
                final ClusterNode finalLocNode = locNode;
                final Message finalMsg = msg;

                try {
                    // We prefer runLocal to runLocalSafe, because the latter can produce deadlock here.
                    ctx.closure().runLocal(new GridPlainRunnable() {
                        @Override public void run() {
                            if (!busyLock.enterBusy())
                                return;

                            try {
                                locNodeHnd.apply(finalLocNode, finalMsg);
                            }
                            finally {
                                busyLock.leaveBusy();
                            }
                        }
                    }, plc).listen(logger);
                }
                catch (IgniteCheckedException e) {
                    ok = false;

                    U.error(log, "Failed to execute query locally.", e);
                }
            }
            else
                locNodeHnd.apply(locNode, msg);
        }

        return ok;
    }

    /**
     * @return Serializer.
     */
    private JavaObjectSerializer h2Serializer() {
        return new JavaObjectSerializer() {
            @Override public byte[] serialize(Object obj) throws Exception {
                return U.marshal(marshaller, obj);
            }

            @Override public Object deserialize(byte[] bytes) throws Exception {
                ClassLoader clsLdr = ctx != null ? U.resolveClassLoader(ctx.config()) : null;

                return U.unmarshal(marshaller, bytes, clsLdr);
            }
        };
    }

    /**
     * Registers SQL functions.
     *
     * @param schema Schema.
     * @param clss Classes.
     * @throws IgniteCheckedException If failed.
     */
    private void createSqlFunctions(String schema, Class<?>[] clss) throws IgniteCheckedException {
        if (F.isEmpty(clss))
            return;

        for (Class<?> cls : clss) {
            for (Method m : cls.getDeclaredMethods()) {
                QuerySqlFunction ann = m.getAnnotation(QuerySqlFunction.class);

                if (ann != null) {
                    int modifiers = m.getModifiers();

                    if (!Modifier.isStatic(modifiers) || !Modifier.isPublic(modifiers))
                        throw new IgniteCheckedException("Method " + m.getName() + " must be public static.");

                    String alias = ann.alias().isEmpty() ? m.getName() : ann.alias();

                    String clause = "CREATE ALIAS IF NOT EXISTS " + alias + (ann.deterministic() ?
                        " DETERMINISTIC FOR \"" :
                        " FOR \"") +
                        cls.getName() + '.' + m.getName() + '"';

                    executeUpdate(schema, clause);
                }
            }
        }
    }

    /** {@inheritDoc} */
    @Override public void stop() throws IgniteCheckedException {
        if (log.isDebugEnabled())
            log.debug("Stopping cache query index...");

//        unregisterMBean(); TODO https://issues.apache.org/jira/browse/IGNITE-2139
        if (ctx != null && !ctx.cache().context().database().persistenceEnabled()) {
            for (Schema schema : schemas.values())
                schema.onDrop();
        }

        try {
            connPool.close();
        }
        catch (SQLException e) {
            U.error(log, "Failed to close connection pool.", e);
        }

        schemas.clear();
        space2schema.clear();

        H2Connection c = null;

        try {
            c = new H2Connection(null, dbUrl);

            c.executeUpdate("SHUTDOWN");
        }
        catch (SQLException e) {
            U.error(log, "Failed to shutdown database.", e);
        }
        finally {
            if (c != null)
                c.destroy();
        }

        GridH2QueryContext.clearLocalNodeStop(nodeId);

        if (log.isDebugEnabled())
            log.debug("Cache query index stopped.");
    }

    /** {@inheritDoc} */
    @Override public void registerCache(String spaceName, GridCacheContext<?, ?> cctx, CacheConfiguration<?, ?> ccfg)
        throws IgniteCheckedException {
        String schema = schemaNameFromCacheConf(ccfg);

        if (schemas.putIfAbsent(schema, new Schema(spaceName, schema, cctx, ccfg)) != null)
            throw new IgniteCheckedException("Cache already registered: " + U.maskName(spaceName));

        space2schema.put(emptyIfNull(spaceName), schema);

        createSchema(schema);

        createSqlFunctions(schema, ccfg.getSqlFunctionClasses());
    }

    /** {@inheritDoc} */
    @Override public void unregisterCache(String spaceName) {
        String schema = schema(spaceName);
        Schema rmv = schemas.remove(schema);

        if (rmv != null) {
            space2schema.remove(emptyIfNull(rmv.spaceName));
            mapQryExec.onCacheStop(spaceName);
            dmlProc.onCacheStop(spaceName);

            rmv.onDrop();

            try {
                dropSchema(schema);
            }
            catch (IgniteCheckedException e) {
                U.error(log, "Failed to drop schema on cache stop (will ignore): " + U.maskName(spaceName), e);
            }

            for (TableDescriptor tblDesc : rmv.tbls.values())
                for (Index idx : tblDesc.tbl.getIndexes())
                    idx.close(null);

            for (Iterator<Map.Entry<TwoStepCachedQueryKey, TwoStepCachedQuery>> it = twoStepCache.entrySet().iterator();
                it.hasNext(); ) {
                Map.Entry<TwoStepCachedQueryKey, TwoStepCachedQuery> e = it.next();

                if (F.eq(e.getKey().space, spaceName))
                    it.remove();
            }
        }
    }

    /** {@inheritDoc} */
    @Override public IndexingQueryFilter backupFilter(
        @Nullable final AffinityTopologyVersion topVer,
        @Nullable final int[] parts
    ) {
        final AffinityTopologyVersion topVer0 = topVer != null ? topVer : AffinityTopologyVersion.NONE;

        return new IndexingQueryFilter() {
            @Nullable @Override public <K, V> IgniteBiPredicate<K, V> forSpace(String spaceName) {
                final GridCacheAdapter<Object, Object> cache = ctx.cache().internalCache(spaceName);

                if (cache.context().isReplicated())
                    return null;

                final GridCacheAffinityManager aff = cache.context().affinity();

                if (parts != null) {
                    if (parts.length < 64) { // Fast scan for small arrays.
                        return new IgniteBiPredicate<K, V>() {
                            @Override public boolean apply(K k, V v) {
                                int p = aff.partition(k);

                                for (int p0 : parts) {
                                    if (p0 == p)
                                        return true;

                                    if (p0 > p) // Array is sorted.
                                        return false;
                                }

                                return false;
                            }
                        };
                    }

                    return new IgniteBiPredicate<K, V>() {
                        @Override public boolean apply(K k, V v) {
                            int p = aff.partition(k);

                            return Arrays.binarySearch(parts, p) >= 0;
                        }
                    };
                }

                final ClusterNode locNode = ctx.discovery().localNode();

                return new IgniteBiPredicate<K, V>() {
                    @Override public boolean apply(K k, V v) {
                        return aff.primaryByKey(locNode, k, topVer0);
                    }
                };
            }

            @Override public boolean isValueRequired() {
                return false;
            }

            @Override public String toString() {
                return "IndexingQueryFilter [ver=" + topVer + ']';
            }
        };
    }

    /**
     * @return Ready topology version.
     */
    public AffinityTopologyVersion readyTopologyVersion() {
        return ctx.cache().context().exchange().readyAffinityVersion();
    }

    /**
     * @param topVer Topology version.
     * @throws IgniteCheckedException If failed.
     */
    public void awaitForReadyTopologyVersion(AffinityTopologyVersion topVer) throws IgniteCheckedException {
        IgniteInternalFuture<?> fut = ctx.cache().context().exchange().affinityReadyFuture(topVer);

        if (fut != null)
            fut.get();
    }

    /** {@inheritDoc} */
    @Override public void onDisconnected(IgniteFuture<?> reconnectFut) {
        rdcQryExec.onDisconnected(reconnectFut);
    }

    /**
     * Key for cached two-step query.
     */
    private static final class TwoStepCachedQueryKey {
        /** */
        private final String space;

        /** */
        private final String sql;

        /** */
        private final boolean grpByCollocated;

        /** */
        private final boolean distributedJoins;

        /** */
        private final boolean enforceJoinOrder;

        /** */
        private final boolean isLocal;

        /**
         * @param space Space.
         * @param sql Sql.
         * @param grpByCollocated Collocated GROUP BY.
         * @param distributedJoins Distributed joins enabled.
         * @param enforceJoinOrder Enforce join order of tables.
         * @param isLocal Query is local flag.
         */
        private TwoStepCachedQueryKey(String space,
            String sql,
            boolean grpByCollocated,
            boolean distributedJoins,
            boolean enforceJoinOrder,
            boolean isLocal) {
            this.space = space;
            this.sql = sql;
            this.grpByCollocated = grpByCollocated;
            this.distributedJoins = distributedJoins;
            this.enforceJoinOrder = enforceJoinOrder;
            this.isLocal = isLocal;
        }

        /** {@inheritDoc} */
        @Override public boolean equals(Object o) {
            if (this == o)
                return true;

            if (o == null || getClass() != o.getClass())
                return false;

            TwoStepCachedQueryKey that = (TwoStepCachedQueryKey)o;

            if (grpByCollocated != that.grpByCollocated)
                return false;

            if (distributedJoins != that.distributedJoins)
                return false;

            if (enforceJoinOrder != that.enforceJoinOrder)
                return false;

            if (space != null ? !space.equals(that.space) : that.space != null)
                return false;

            return isLocal == that.isLocal && sql.equals(that.sql);
        }

        /** {@inheritDoc} */
        @Override public int hashCode() {
            int res = space != null ? space.hashCode() : 0;
            res = 31 * res + sql.hashCode();
            res = 31 * res + (grpByCollocated ? 1 : 0);
            res = res + (distributedJoins ? 2 : 0);
            res = res + (enforceJoinOrder ? 4 : 0);
            res = res + (isLocal ? 8 : 0);

            return res;
        }
    }

    /**
     * Cached two-step query.
     */
    private static final class TwoStepCachedQuery {
        /** */
        final List<GridQueryFieldMetadata> meta;

        /** */
        final GridCacheTwoStepQuery twoStepQry;

        /**
         * @param meta Fields metadata.
         * @param twoStepQry Query.
         */
        public TwoStepCachedQuery(List<GridQueryFieldMetadata> meta, GridCacheTwoStepQuery twoStepQry) {
            this.meta = meta;
            this.twoStepQry = twoStepQry;
        }

        /** {@inheritDoc} */
        @Override public String toString() {
            return S.toString(TwoStepCachedQuery.class, this);
        }
    }

    /**
     * @param c1 First column.
     * @param c2 Second column.
     * @return {@code true} If they are the same.
     */
    private static boolean equal(IndexColumn c1, IndexColumn c2) {
        return c1.column.getColumnId() == c2.column.getColumnId();
    }

    /**
     * @param cols Columns list.
     * @param col Column to find.
     * @return {@code true} If found.
     */
    private static boolean containsColumn(List<IndexColumn> cols, IndexColumn col) {
        for (int i = cols.size() - 1; i >= 0; i--) {
            if (equal(cols.get(i), col))
                return true;
        }

        return false;
    }

    /**
     * Check whether columns list contains key or key alias column.
     *
     * @param desc Row descriptor.
     * @param cols Columns list.
     * @return Result.
     */
    private static boolean containsKeyColumn(GridH2RowDescriptor desc, List<IndexColumn> cols) {
        for (int i = cols.size() - 1; i >= 0; i--) {
            if (desc.isKeyColumn(cols.get(i).column.getColumnId()))
                return true;
        }

        return false;
    }

    /**
     * @param desc Row descriptor.
     * @param cols Columns list.
     * @param keyCol Primary key column.
     * @param affCol Affinity key column.
     * @return The same list back.
     */
    private static List<IndexColumn> treeIndexColumns(GridH2RowDescriptor desc, List<IndexColumn> cols, IndexColumn keyCol, IndexColumn affCol) {
        assert keyCol != null;

        if (!containsKeyColumn(desc, cols))
            cols.add(keyCol);

        if (affCol != null && !containsColumn(cols, affCol))
            cols.add(affCol);

        return cols;
    }


    /** {@inheritDoc} */
    @Override public Collection<GridRunningQueryInfo> runningQueries(long duration) {
        Collection<GridRunningQueryInfo> res = new ArrayList<>();

        res.addAll(runs.values());
        res.addAll(rdcQryExec.longRunningQueries(duration));

        return res;
    }

    /** {@inheritDoc} */
    @Override public void cancelQueries(Collection<Long> queries) {
        if (!F.isEmpty(queries)) {
            for (Long qryId : queries) {
                GridRunningQueryInfo run = runs.get(qryId);

                if (run != null)
                    run.cancel();
            }

            rdcQryExec.cancelQueries(queries);
        }
    }

    /** {@inheritDoc} */
    @Override public void cancelAllQueries() {
        for (GridRunningQueryInfo run : runs.values())
            run.cancel();

        rdcQryExec.cancelAllQueries();
    }

    /**
     * Enum that helps to map java types to database types.
     */
    private enum DBTypeEnum {
        /** */
        INT("INT"),

        /** */
        BOOL("BOOL"),

        /** */
        TINYINT("TINYINT"),

        /** */
        SMALLINT("SMALLINT"),

        /** */
        BIGINT("BIGINT"),

        /** */
        DECIMAL("DECIMAL"),

        /** */
        DOUBLE("DOUBLE"),

        /** */
        REAL("REAL"),

        /** */
        TIME("TIME"),

        /** */
        TIMESTAMP("TIMESTAMP"),

        /** */
        DATE("DATE"),

        /** */
        VARCHAR("VARCHAR"),

        /** */
        CHAR("CHAR"),

        /** */
        BINARY("BINARY"),

        /** */
        UUID("UUID"),

        /** */
        ARRAY("ARRAY"),

        /** */
        GEOMETRY("GEOMETRY"),

        /** */
        OTHER("OTHER");

        /** Map of Class to enum. */
        private static final Map<Class<?>, DBTypeEnum> map = new HashMap<>();

        /**
         * Initialize map of DB types.
         */
        static {
            map.put(int.class, INT);
            map.put(Integer.class, INT);
            map.put(boolean.class, BOOL);
            map.put(Boolean.class, BOOL);
            map.put(byte.class, TINYINT);
            map.put(Byte.class, TINYINT);
            map.put(short.class, SMALLINT);
            map.put(Short.class, SMALLINT);
            map.put(long.class, BIGINT);
            map.put(Long.class, BIGINT);
            map.put(BigDecimal.class, DECIMAL);
            map.put(double.class, DOUBLE);
            map.put(Double.class, DOUBLE);
            map.put(float.class, REAL);
            map.put(Float.class, REAL);
            map.put(Time.class, TIME);
            map.put(Timestamp.class, TIMESTAMP);
            map.put(java.util.Date.class, TIMESTAMP);
            map.put(java.sql.Date.class, DATE);
            map.put(String.class, VARCHAR);
            map.put(UUID.class, UUID);
            map.put(byte[].class, BINARY);
        }

        /** */
        private final String dbType;

        /**
         * Constructs new instance.
         *
         * @param dbType DB type name.
         */
        DBTypeEnum(String dbType) {
            this.dbType = dbType;
        }

        /**
         * Resolves enum by class.
         *
         * @param cls Class.
         * @return Enum value.
         */
        public static DBTypeEnum fromClass(Class<?> cls) {
            DBTypeEnum res = map.get(cls);

            if (res != null)
                return res;

            if (DataType.isGeometryClass(cls))
                return GEOMETRY;

            return cls.isArray() && !cls.getComponentType().isPrimitive() ? ARRAY : OTHER;
        }

        /**
         * Gets DB type name.
         *
         * @return DB type name.
         */
        public String dBTypeAsString() {
            return dbType;
        }

        /** {@inheritDoc} */
        @Override public String toString() {
            return S.toString(DBTypeEnum.class, this);
        }
    }

    /**
     * Information about table in database.
     */
    private class TableDescriptor implements GridH2SystemIndexFactory {
        /** */
        private final String fullTblName;

        /** */
        private final GridQueryTypeDescriptor type;

        /** */
        private final Schema schema;

        /** */
        private GridH2Table tbl;

        /** */
        private GridLuceneIndex luceneIdx;

        /** */
        private H2PkHashIndex pkHashIdx;

        /**
         * @param schema Schema.
         * @param type Type descriptor.
         */
        TableDescriptor(Schema schema, GridQueryTypeDescriptor type) {
            this.type = type;
            this.schema = schema;

            String tblName = escapeName(type.tableName(), schema.escapeAll());

            fullTblName = schema.schemaName + "." + tblName;
        }

        /**
         * @return Schema name.
         */
        public String schemaName() {
            return schema.schemaName;
        }

        /**
         * @return Database full table name.
         */
        String fullTableName() {
            return fullTblName;
        }

        /**
         * @return type name.
         */
        String typeName() {
            return type.name();
        }

        /**
         * @return Type.
         */
        GridQueryTypeDescriptor type() {
            return type;
        }

        /** {@inheritDoc} */
        @Override public String toString() {
            return S.toString(TableDescriptor.class, this);
        }

        /**
         * Create H2 row factory.
         *
         * @param rowDesc Row descriptor.
         * @return H2 row factory.
         */
        H2RowFactory rowFactory(GridH2RowDescriptor rowDesc) {
            GridCacheContext cctx = schema.cacheContext();

            if (cctx.affinityNode() && cctx.offheapIndex())
                return new H2RowFactory(rowDesc, cctx);

            return null;
        }

        /** {@inheritDoc} */
        @Override public ArrayList<Index> createSystemIndexes(GridH2Table tbl) {
            ArrayList<Index> idxs = new ArrayList<>();

            IndexColumn keyCol = tbl.indexColumn(KEY_COL, SortOrder.ASCENDING);
            IndexColumn affCol = tbl.getAffinityKeyColumn();

            if (affCol != null && equal(affCol, keyCol))
                affCol = null;

            GridH2RowDescriptor desc = tbl.rowDescriptor();

            Index hashIdx = createHashIndex(
                schema,
                tbl,
                "_key_PK_hash",
                treeIndexColumns(desc, new ArrayList<IndexColumn>(2), keyCol, affCol)
            );

            if (hashIdx != null)
                idxs.add(hashIdx);

            // Add primary key index.
            Index pkIdx = createSortedIndex(
                schema,
                "_key_PK",
                tbl,
                true,
                treeIndexColumns(desc, new ArrayList<IndexColumn>(2), keyCol, affCol),
                -1
            );

            idxs.add(pkIdx);

            if (type().valueClass() == String.class) {
                try {
                    luceneIdx = new GridLuceneIndex(ctx, schema.offheap, schema.spaceName, type);
                }
                catch (IgniteCheckedException e1) {
                    throw new IgniteException(e1);
                }
            }

            boolean affIdxFound = false;

            GridQueryIndexDescriptor textIdx = type.textIndex();

            if (textIdx != null) {
                try {
                    luceneIdx = new GridLuceneIndex(ctx, schema.offheap, schema.spaceName, type);
                }
                catch (IgniteCheckedException e1) {
                    throw new IgniteException(e1);
                }
            }

            // Locate index where affinity column is first (if any).
            if (affCol != null) {
                for (GridQueryIndexDescriptor idxDesc : type.indexes().values()) {
                    if (idxDesc.type() != QueryIndexType.SORTED)
                        continue;

                    String firstField = idxDesc.fields().iterator().next();

                    String firstFieldName =
                        schema.escapeAll() ? firstField : escapeName(firstField, false).toUpperCase();

                    Column col = tbl.getColumn(firstFieldName);

                    IndexColumn idxCol = tbl.indexColumn(col.getColumnId(),
                        idxDesc.descending(firstField) ? SortOrder.DESCENDING : SortOrder.ASCENDING);

                    affIdxFound |= equal(idxCol, affCol);
                }
            }

            // Add explicit affinity key index if nothing alike was found.
            if (affCol != null && !affIdxFound) {
                idxs.add(createSortedIndex(schema, "AFFINITY_KEY", tbl, false,
                    treeIndexColumns(desc, new ArrayList<IndexColumn>(2), affCol, keyCol), -1));
            }

            return idxs;
        }

        /**
         * Get collection of user indexes.
         *
         * @return User indexes.
         */
        public Collection<GridH2IndexBase> createUserIndexes() {
            assert tbl != null;

            ArrayList<GridH2IndexBase> res = new ArrayList<>();

            for (GridQueryIndexDescriptor idxDesc : type.indexes().values()) {
                GridH2IndexBase idx = createUserIndex(idxDesc);

                res.add(idx);
            }

            return res;
        }

        /**
         * Create user index.
         *
         * @param idxDesc Index descriptor.
         * @return Index.
         */
        private GridH2IndexBase createUserIndex(GridQueryIndexDescriptor idxDesc) {
            String name = schema.escapeAll() ? idxDesc.name() : escapeName(idxDesc.name(), false).toUpperCase();

            IndexColumn keyCol = tbl.indexColumn(KEY_COL, SortOrder.ASCENDING);
            IndexColumn affCol = tbl.getAffinityKeyColumn();

            List<IndexColumn> cols = new ArrayList<>(idxDesc.fields().size() + 2);

            boolean escapeAll = schema.escapeAll();

            for (String field : idxDesc.fields()) {
                String fieldName = escapeAll ? field : escapeName(field, false).toUpperCase();

                Column col = tbl.getColumn(fieldName);

                cols.add(tbl.indexColumn(col.getColumnId(),
                    idxDesc.descending(field) ? SortOrder.DESCENDING : SortOrder.ASCENDING));
            }

            GridH2RowDescriptor desc = tbl.rowDescriptor();
            if (idxDesc.type() == QueryIndexType.SORTED) {
                cols = treeIndexColumns(desc, cols, keyCol, affCol);
                return createSortedIndex(schema, name, tbl, false, cols, idxDesc.inlineSize());
            }
            else if (idxDesc.type() == QueryIndexType.GEOSPATIAL) {
                return createSpatialIndex(tbl, name, cols.toArray(new IndexColumn[cols.size()]));
            }

            throw new IllegalStateException("Index type: " + idxDesc.type());
        }

        /**
         * Create hash index.
         *
         * @param schema Schema.
         * @param tbl Table.
         * @param idxName Index name.
         * @param cols Columns.
         * @return Index.
         */
        private Index createHashIndex(Schema schema, GridH2Table tbl, String idxName, List<IndexColumn> cols) {
            GridCacheContext cctx = schema.cacheContext();

            if (cctx.affinityNode() && cctx.offheapIndex()) {
                assert pkHashIdx == null : pkHashIdx;

                pkHashIdx = new H2PkHashIndex(cctx, tbl, idxName, cols);

                return pkHashIdx;
            }

            return null;
        }

        /**
         *
         */
        void onDrop() {
            dataTables.remove(tbl.identifier(), tbl);

            tbl.destroy();

            U.closeQuiet(luceneIdx);
        }
    }

    /**
     * Special field set iterator based on database result set.
     */
    public static class FieldsIterator extends GridH2ResultSetIterator<List<?>> {
        /** */
        private static final long serialVersionUID = 0L;

        /**
         * @param data Data.
         * @throws IgniteCheckedException If failed.
         */
        public FieldsIterator(H2ResultSet data) throws IgniteCheckedException {
            super(data);
        }

        /** {@inheritDoc} */
        @Override protected List<?> createRow() {
            ArrayList<Object> res = new ArrayList<>(row.length);

            Collections.addAll(res, row);

            return res;
        }
    }

    /**
     * Special key/value iterator based on database result set.
     */
    private static class KeyValIterator<K, V> extends GridH2ResultSetIterator<IgniteBiTuple<K, V>> {
        /** */
        private static final long serialVersionUID = 0L;

        /**
         * @param data Data array.
         * @throws IgniteCheckedException If failed.
         */
        protected KeyValIterator(H2ResultSet data) throws IgniteCheckedException {
            super(data);
        }

        /** {@inheritDoc} */
        @SuppressWarnings("unchecked")
        @Override protected IgniteBiTuple<K, V> createRow() {
            K key = (K)row[0];
            V val = (V)row[1];

            return new IgniteBiTuple<>(key, val);
        }
    }

    /**
     * Closeable iterator.
     */
    private interface ClIter<X> extends AutoCloseable, Iterator<X> {
        // No-op.
    }

    /**
     * Field descriptor.
     */
    static class SqlFieldMetadata implements GridQueryFieldMetadata {
        /** */
        private static final long serialVersionUID = 0L;

        /** Schema name. */
        private String schemaName;

        /** Type name. */
        private String typeName;

        /** Name. */
        private String name;

        /** Type. */
        private String type;

        /**
         * Required by {@link Externalizable}.
         */
        public SqlFieldMetadata() {
            // No-op
        }

        /**
         * @param schemaName Schema name.
         * @param typeName Type name.
         * @param name Name.
         * @param type Type.
         */
        SqlFieldMetadata(@Nullable String schemaName, @Nullable String typeName, String name, String type) {
            assert name != null && type != null : schemaName + " | " + typeName + " | " + name + " | " + type;

            this.schemaName = schemaName;
            this.typeName = typeName;
            this.name = name;
            this.type = type;
        }

        /** {@inheritDoc} */
        @Override public String schemaName() {
            return schemaName;
        }

        /** {@inheritDoc} */
        @Override public String typeName() {
            return typeName;
        }

        /** {@inheritDoc} */
        @Override public String fieldName() {
            return name;
        }

        /** {@inheritDoc} */
        @Override public String fieldTypeName() {
            return type;
        }

        /** {@inheritDoc} */
        @Override public void writeExternal(ObjectOutput out) throws IOException {
            U.writeString(out, schemaName);
            U.writeString(out, typeName);
            U.writeString(out, name);
            U.writeString(out, type);
        }

        /** {@inheritDoc} */
        @Override public void readExternal(ObjectInput in) throws IOException, ClassNotFoundException {
            schemaName = U.readString(in);
            typeName = U.readString(in);
            name = U.readString(in);
            type = U.readString(in);
        }

        /** {@inheritDoc} */
        @Override public String toString() {
            return S.toString(SqlFieldMetadata.class, this);
        }
    }

    /**
     * Database schema object.
     */
    private class Schema {
        /** */
        private final String spaceName;

        /** */
        private final String schemaName;

        /** */
        private final GridUnsafeMemory offheap = null;

        /** */
        private final ConcurrentMap<String, TableDescriptor> tbls = new ConcurrentHashMap8<>();

        /** Cache for deserialized offheap rows. */
        private final CacheLongKeyLIRS<GridH2Row> rowCache;

        /** */
        private final GridCacheContext<?, ?> cctx;

        /** */
        private final CacheConfiguration<?, ?> ccfg;

        /**
         * @param spaceName Space name.
         * @param schemaName Schema name.
         * @param cctx Cache context.
         * @param ccfg Cache configuration.
         */
        private Schema(String spaceName, String schemaName, GridCacheContext<?, ?> cctx,
            CacheConfiguration<?, ?> ccfg) {
            this.spaceName = spaceName;
            this.cctx = cctx;
            this.schemaName = schemaName;
            this.ccfg = ccfg;

            rowCache = null;
        }

        /**
         * @return Cache context.
         */
        public GridCacheContext cacheContext() {
            return cctx;
        }

        /**
         * @param tbl Table descriptor.
         */
        public void add(TableDescriptor tbl) {
            if (tbls.putIfAbsent(tbl.typeName(), tbl) != null)
                throw new IllegalStateException("Table already registered: " + tbl.fullTableName());
        }

        /**
         * @return Escape all.
         */
        public boolean escapeAll() {
            return ccfg.isSqlEscapeAll();
        }

        /**
         * Called after the schema was dropped.
         */
        public void onDrop() {
            for (TableDescriptor tblDesc : tbls.values())
                tblDesc.onDrop();
        }
    }

    /**
     * Row descriptor.
     */
    private class RowDescriptor implements GridH2RowDescriptor {
        /** */
        private final GridQueryTypeDescriptor type;

        /** */
        private final String[] fields;

        /** */
        private final int[] fieldTypes;

        /** */
        private final int keyType;

        /** */
        private final int valType;

        /** */
        private final Schema schema;

        /** */
        private final GridUnsafeGuard guard;

        /** */
        private final boolean snapshotableIdx;

        /** */
        private final GridQueryProperty[] props;

        /** Id of user-defined key column */
        private final int keyAliasColumnId;

        /** Id of user-defined value column */
        private final int valueAliasColumnId;

        /**
         * @param type Type descriptor.
         * @param schema Schema.
         */
        RowDescriptor(GridQueryTypeDescriptor type, Schema schema) {
            assert type != null;
            assert schema != null;

            this.type = type;
            this.schema = schema;

            guard = schema.offheap == null ? null : new GridUnsafeGuard();

            Map<String, Class<?>> allFields = new LinkedHashMap<>();

            allFields.putAll(type.fields());

            fields = allFields.keySet().toArray(new String[allFields.size()]);

            fieldTypes = new int[fields.length];

            Class[] classes = allFields.values().toArray(new Class[fields.length]);

            for (int i = 0; i < fieldTypes.length; i++)
                fieldTypes[i] = DataType.getTypeFromClass(classes[i]);

            keyType = DataType.getTypeFromClass(type.keyClass());
            valType = DataType.getTypeFromClass(type.valueClass());

            props = new GridQueryProperty[fields.length];

            for (int i = 0; i < fields.length; i++) {
                GridQueryProperty p = type.property(fields[i]);

                assert p != null : fields[i];

                props[i] = p;
            }

            final List<String> fieldsList = Arrays.asList(fields);
            keyAliasColumnId = (type.keyFieldName() != null) ? DEFAULT_COLUMNS_COUNT + fieldsList.indexOf(type.keyFieldName()) : -1;
            valueAliasColumnId = (type.valueFieldName() != null) ? DEFAULT_COLUMNS_COUNT + fieldsList.indexOf(type.valueFieldName()) : -1;

            // Index is not snapshotable in db-x.
            snapshotableIdx = false;
        }

        /** {@inheritDoc} */
        @Override public IgniteH2Indexing indexing() {
            return IgniteH2Indexing.this;
        }

        /** {@inheritDoc} */
        @Override public GridQueryTypeDescriptor type() {
            return type;
        }

        /** {@inheritDoc} */
        @Override public GridCacheContext<?, ?> context() {
            return schema.cacheContext();
        }

        /** {@inheritDoc} */
        @Override public CacheConfiguration configuration() {
            return schema.ccfg;
        }

        /** {@inheritDoc} */
        @Override public GridUnsafeGuard guard() {
            return guard;
        }

        /** {@inheritDoc} */
        @Override public void cache(GridH2Row row) {
            long ptr = row.pointer();

            assert ptr > 0 : ptr;

            schema.rowCache.put(ptr, row);
        }

        /** {@inheritDoc} */
        @Override public void uncache(long ptr) {
            schema.rowCache.remove(ptr);
        }

        /** {@inheritDoc} */
        @Override public GridUnsafeMemory memory() {
            return schema.offheap;
        }

        /** {@inheritDoc} */
        @Override public Value wrap(Object obj, int type) throws IgniteCheckedException {
            if (obj instanceof CacheObject) { // Handle cache object.
                CacheObject co = (CacheObject)obj;

                if (type == Value.JAVA_OBJECT)
                    return new GridH2ValueCacheObject(cacheContext(schema.spaceName), co);

                obj = co.value(objectContext(schema.spaceName), false);
            }

            assert obj != null;

            switch (type) {
                case Value.BOOLEAN:
                    return ValueBoolean.get((Boolean)obj);
                case Value.BYTE:
                    return ValueByte.get((Byte)obj);
                case Value.SHORT:
                    return ValueShort.get((Short)obj);
                case Value.INT:
                    return ValueInt.get((Integer)obj);
                case Value.FLOAT:
                    return ValueFloat.get((Float)obj);
                case Value.LONG:
                    return ValueLong.get((Long)obj);
                case Value.DOUBLE:
                    return ValueDouble.get((Double)obj);
                case Value.UUID:
                    UUID uuid = (UUID)obj;
                    return ValueUuid.get(uuid.getMostSignificantBits(), uuid.getLeastSignificantBits());
                case Value.DATE:
                    return ValueDate.get((Date)obj);
                case Value.TIME:
                    return ValueTime.get((Time)obj);
                case Value.TIMESTAMP:
                    if (obj instanceof java.util.Date && !(obj instanceof Timestamp))
                        obj = new Timestamp(((java.util.Date)obj).getTime());

                    return ValueTimestamp.get((Timestamp)obj);
                case Value.DECIMAL:
                    return ValueDecimal.get((BigDecimal)obj);
                case Value.STRING:
                    return ValueString.get(obj.toString());
                case Value.BYTES:
                    return ValueBytes.get((byte[])obj);
                case Value.JAVA_OBJECT:
                    return ValueJavaObject.getNoCopy(obj, null, null);
                case Value.ARRAY:
                    Object[] arr = (Object[])obj;

                    Value[] valArr = new Value[arr.length];

                    for (int i = 0; i < arr.length; i++) {
                        Object o = arr[i];

                        valArr[i] = o == null ? ValueNull.INSTANCE : wrap(o, DataType.getTypeFromClass(o.getClass()));
                    }

                    return ValueArray.get(valArr);

                case Value.GEOMETRY:
                    return ValueGeometry.getFromGeometry(obj);
            }

            throw new IgniteCheckedException("Failed to wrap value[type=" + type + ", value=" + obj + "]");
        }

        /** {@inheritDoc} */
        @Override public GridH2Row createRow(KeyCacheObject key, int partId, @Nullable CacheObject val,
            GridCacheVersion ver,
            long expirationTime) throws IgniteCheckedException {
            GridH2Row row;

            try {
                if (val == null) // Only can happen for remove operation, can create simple search row.
                    row = GridH2RowFactory.create(wrap(key, keyType));
                else
                    row = schema.offheap == null ?
                        new GridH2KeyValueRowOnheap(this, key, keyType, val, valType, ver, expirationTime) :
                        new GridH2KeyValueRowOffheap(this, key, keyType, val, valType, ver, expirationTime);
            }
            catch (ClassCastException e) {
                throw new IgniteCheckedException("Failed to convert key to SQL type. " +
                    "Please make sure that you always store each value type with the same key type " +
                    "or configure key type as common super class for all actual keys for this value type.", e);
            }

            GridCacheContext cctx = cacheContext(schema.spaceName);

            if (cctx.offheapIndex()) {
                row.ver = ver;

                row.key = key;
                row.val = val;
                row.partId = partId;
            }

            return row;
        }

        /** {@inheritDoc} */
        @Override public int valueType() {
            return valType;
        }

        /** {@inheritDoc} */
        @Override public int fieldsCount() {
            return fields.length;
        }

        /** {@inheritDoc} */
        @Override public int fieldType(int col) {
            return fieldTypes[col];
        }

        /** {@inheritDoc} */
        @Override public Object columnValue(Object key, Object val, int col) {
            try {
                return props[col].value(key, val);
            }
            catch (IgniteCheckedException e) {
                throw DbException.convert(e);
            }
        }

        /** {@inheritDoc} */
        @Override public void setColumnValue(Object key, Object val, Object colVal, int col) {
            try {
                props[col].setValue(key, val, colVal);
            }
            catch (IgniteCheckedException e) {
                throw DbException.convert(e);
            }
        }

        /** {@inheritDoc} */
        @Override public boolean isColumnKeyProperty(int col) {
            return props[col].key();
        }

        /** {@inheritDoc} */
        @Override public GridH2KeyValueRowOffheap createPointer(long ptr) {
            GridH2KeyValueRowOffheap row = (GridH2KeyValueRowOffheap)schema.rowCache.get(ptr);

            if (row != null) {
                assert row.pointer() == ptr : ptr + " " + row.pointer();

                return row;
            }

            return new GridH2KeyValueRowOffheap(this, ptr);
        }

        /** {@inheritDoc} */
        @Override public GridH2Row cachedRow(long link) {
            return schema.rowCache.get(link);
        }

        /** {@inheritDoc} */
        @Override public boolean snapshotableIndex() {
            return snapshotableIdx;
        }

        /** {@inheritDoc} */
        @Override public boolean isKeyColumn(int columnId) {
            assert columnId >= 0;
            return columnId == KEY_COL || columnId == keyAliasColumnId;
        }

        /** {@inheritDoc} */
        @Override public boolean isValueColumn(int columnId) {
            assert columnId >= 0;
            return columnId == VAL_COL || columnId == valueAliasColumnId;
        }

        /** {@inheritDoc} */
        @Override public boolean isKeyValueOrVersionColumn(int columnId) {
            assert columnId >= 0;
            if (columnId < DEFAULT_COLUMNS_COUNT)
                return true;
            if (columnId == keyAliasColumnId)
                return true;
            if (columnId == valueAliasColumnId)
                return true;
            return false;
        }

        /** {@inheritDoc} */
        @Override public boolean checkKeyIndexCondition(int masks[], int mask) {
            assert masks != null;
            assert masks.length > 0;

            if (keyAliasColumnId < 0)
                return (masks[KEY_COL] & mask) != 0;
            else
                return (masks[KEY_COL] & mask) != 0 || (masks[keyAliasColumnId] & mask) != 0;
        }

        /** {@inheritDoc} */
        @Override public void initValueCache(Value valCache[], Value key, Value value, Value version) {
            assert valCache != null;
            assert valCache.length > 0;

            valCache[KEY_COL] = key;
            valCache[VAL_COL] = value;
            valCache[VER_COL] = version;

            if (keyAliasColumnId > 0)
                valCache[keyAliasColumnId] = key;

            if (valueAliasColumnId > 0)
                valCache[valueAliasColumnId] = value;
        }

        /** {@inheritDoc} */
        @Override public SearchRow prepareProxyIndexRow(SearchRow row) {
            if (row == null)
                return null;

            Value[] data = new Value[row.getColumnCount()];
            for (int idx = 0; idx < data.length; idx++)
                data[idx] = row.getValue(idx);

            copyAliasColumnData(data, KEY_COL, keyAliasColumnId);
            copyAliasColumnData(data, VAL_COL, valueAliasColumnId);

            return new SimpleRow(data);
        }

        /**
         * Copies data between original and alias columns
         *
         * @param data Array of values.
         * @param colId Original column id.
         * @param aliasColId Alias column id.
         */
        private void copyAliasColumnData(Value[] data, int colId, int aliasColId) {
            if (aliasColId <= 0)
                return;

            if (data[aliasColId] == null && data[colId] != null)
                data[aliasColId] = data[colId];

            if (data[colId] == null && data[aliasColId] != null)
                data[colId] = data[aliasColId];
        }

        /** {@inheritDoc} */
        @Override public int getAlternativeColumnId(int colId) {
            if (keyAliasColumnId > 0) {
                if (colId == KEY_COL)
                    return keyAliasColumnId;
                else if (colId == keyAliasColumnId)
                    return KEY_COL;
            }
            if (valueAliasColumnId > 0) {
                if (colId == VAL_COL)
                    return valueAliasColumnId;
                else if (colId == valueAliasColumnId)
                    return VAL_COL;
            }

            return colId;
        }
    }

    /**
     * H2 Table engine.
     */
    public static class H2TableEngine implements TableEngine {
        /** */
        private static GridH2RowDescriptor rowDesc0;

        /** */
        private static H2RowFactory rowFactory0;

        /** */
        private static TableDescriptor tblDesc0;

        /** */
        private static GridH2Table resTbl0;

        /**
         * Creates table using given connection, DDL clause for given type descriptor and list of indexes.
         *
         * @param conn Connection.
         * @param sql DDL clause.
         * @param rowDesc Row descriptor.
         * @param rowFactory Row factory.
         * @param tblDesc Table descriptor.
         * @throws SQLException If failed.
         * @return Created table.
         */
        public static synchronized GridH2Table createTable(H2Connection conn, String sql,
            @Nullable GridH2RowDescriptor rowDesc, H2RowFactory rowFactory, TableDescriptor tblDesc)
            throws SQLException {
            rowDesc0 = rowDesc;
            rowFactory0 = rowFactory;
            tblDesc0 = tblDesc;

            try {
                conn.executeUpdate(sql + " engine \"" + H2TableEngine.class.getName() + "\"");

                tblDesc.tbl = resTbl0;

                return resTbl0;
            }
            finally {
                resTbl0 = null;
                tblDesc0 = null;
                rowFactory0 = null;
                rowDesc0 = null;
            }
        }

        /** {@inheritDoc} */
        @Override public TableBase createTable(CreateTableData createTblData) {
            resTbl0 = new GridH2Table(createTblData, rowDesc0, rowFactory0, tblDesc0, tblDesc0.schema.spaceName);

            return resTbl0;
        }
    }
}<|MERGE_RESOLUTION|>--- conflicted
+++ resolved
@@ -270,21 +270,7 @@
     /** */
     private static final String ESC_STR = ESC_CH + "" + ESC_CH;
 
-<<<<<<< HEAD
-    /**
-=======
-    /** The period of clean up the {@link #stmtCache}. */
-    private final Long CLEANUP_STMT_CACHE_PERIOD = Long.getLong(IGNITE_H2_INDEXING_CACHE_CLEANUP_PERIOD, 10_000);
-
-    /** The timeout to remove entry from the {@link #stmtCache} if the thread doesn't perform any queries. */
-    private final Long STATEMENT_CACHE_THREAD_USAGE_TIMEOUT =
-        Long.getLong(IGNITE_H2_INDEXING_CACHE_THREAD_USAGE_TIMEOUT, 600 * 1000);
-
-    /** */
-    private GridTimeoutProcessor.CancelableTask stmtCacheCleanupTask;
-
-    /*
->>>>>>> c5a04da7
+    /**
      * Command in H2 prepared statement.
      */
     static {
@@ -1497,14 +1483,7 @@
                 LinkedHashSet<Integer> caches0 = new LinkedHashSet<>();
 
                 // Setup spaces from schemas.
-<<<<<<< HEAD
-                if (!F.isEmpty(twoStepQry.schemas())) {
-                    Collection<String> spaces = new ArrayList<>(twoStepQry.schemas().size());
-                    caches = new ArrayList<>(twoStepQry.schemas().size() + 1);
-                    caches.add(cctx.cacheId());
-=======
                 assert twoStepQry != null;
->>>>>>> c5a04da7
 
                 int tblCnt = twoStepQry.tablesCount();
 
