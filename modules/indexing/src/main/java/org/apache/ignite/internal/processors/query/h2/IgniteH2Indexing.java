/*
 * Licensed to the Apache Software Foundation (ASF) under one or more
 * contributor license agreements.  See the NOTICE file distributed with
 * this work for additional information regarding copyright ownership.
 * The ASF licenses this file to You under the Apache License, Version 2.0
 * (the "License"); you may not use this file except in compliance with
 * the License.  You may obtain a copy of the License at
 *
 *      http://www.apache.org/licenses/LICENSE-2.0
 *
 * Unless required by applicable law or agreed to in writing, software
 * distributed under the License is distributed on an "AS IS" BASIS,
 * WITHOUT WARRANTIES OR CONDITIONS OF ANY KIND, either express or implied.
 * See the License for the specific language governing permissions and
 * limitations under the License.
 */

package org.apache.ignite.internal.processors.query.h2;

import java.lang.reflect.Method;
import java.lang.reflect.Modifier;
import java.sql.Connection;
import java.sql.DriverManager;
import java.sql.PreparedStatement;
import java.sql.ResultSet;
import java.sql.SQLException;
import java.sql.Statement;
import java.sql.Types;
import java.text.MessageFormat;
import java.util.ArrayList;
import java.util.Arrays;
import java.util.Collection;
import java.util.Collections;
import java.util.HashSet;
import java.util.Iterator;
import java.util.LinkedHashSet;
import java.util.List;
import java.util.Map;
import java.util.UUID;
import java.util.concurrent.ConcurrentHashMap;
import java.util.concurrent.ConcurrentMap;
import java.util.concurrent.TimeUnit;
import java.util.concurrent.atomic.AtomicLong;
import javax.cache.Cache;
import javax.cache.CacheException;
import org.apache.ignite.IgniteCheckedException;
import org.apache.ignite.IgniteDataStreamer;
import org.apache.ignite.IgniteException;
import org.apache.ignite.IgniteLogger;
import org.apache.ignite.cache.query.FieldsQueryCursor;
import org.apache.ignite.cache.query.QueryCancelledException;
import org.apache.ignite.cache.query.QueryCursor;
import org.apache.ignite.cache.query.SqlFieldsQuery;
import org.apache.ignite.cache.query.SqlQuery;
import org.apache.ignite.cache.query.annotations.QuerySqlFunction;
import org.apache.ignite.cluster.ClusterNode;
import org.apache.ignite.configuration.CacheConfiguration;
import org.apache.ignite.internal.GridKernalContext;
import org.apache.ignite.internal.GridTopic;
import org.apache.ignite.internal.IgniteInternalFuture;
import org.apache.ignite.internal.jdbc2.JdbcSqlFieldsQuery;
import org.apache.ignite.internal.processors.affinity.AffinityTopologyVersion;
import org.apache.ignite.internal.processors.cache.CacheEntryImpl;
import org.apache.ignite.internal.processors.cache.CacheObject;
import org.apache.ignite.internal.processors.cache.CacheObjectValueContext;
import org.apache.ignite.internal.processors.cache.GridCacheAdapter;
import org.apache.ignite.internal.processors.cache.GridCacheAffinityManager;
import org.apache.ignite.internal.processors.cache.GridCacheContext;
import org.apache.ignite.internal.processors.cache.GridCacheSharedContext;
import org.apache.ignite.internal.processors.cache.IgniteCacheOffheapManager;
import org.apache.ignite.internal.processors.cache.KeyCacheObject;
import org.apache.ignite.internal.processors.cache.GridCacheEntryEx;
import org.apache.ignite.internal.processors.cache.GridCacheEntryRemovedException;
import org.apache.ignite.internal.processors.cache.QueryCursorImpl;
import org.apache.ignite.internal.processors.cache.database.tree.io.PageIO;
import org.apache.ignite.internal.processors.cache.distributed.dht.GridDhtInvalidPartitionException;
import org.apache.ignite.internal.processors.cache.query.GridCacheQueryMarshallable;
import org.apache.ignite.internal.processors.cache.query.GridCacheTwoStepQuery;
import org.apache.ignite.internal.processors.cache.query.IgniteQueryErrorCode;
import org.apache.ignite.internal.processors.cache.query.QueryTable;
import org.apache.ignite.internal.processors.cache.version.GridCacheVersion;
import org.apache.ignite.internal.processors.query.CacheQueryObjectValueContext;
import org.apache.ignite.internal.processors.query.GridQueryCacheObjectsIterator;
import org.apache.ignite.internal.processors.query.GridQueryCancel;
import org.apache.ignite.internal.processors.query.GridQueryFieldMetadata;
import org.apache.ignite.internal.processors.query.GridQueryFieldsResult;
import org.apache.ignite.internal.processors.query.GridQueryFieldsResultAdapter;
import org.apache.ignite.internal.processors.query.GridQueryIndexing;
import org.apache.ignite.internal.processors.query.GridQueryTypeDescriptor;
import org.apache.ignite.internal.processors.query.GridRunningQueryInfo;
import org.apache.ignite.internal.processors.query.IgniteSQLException;
import org.apache.ignite.internal.processors.query.QueryIndexDescriptorImpl;
import org.apache.ignite.internal.processors.query.h2.ddl.DdlStatementsProcessor;
import org.apache.ignite.internal.processors.query.h2.opt.DistributedJoinMode;
import org.apache.ignite.internal.processors.query.h2.database.H2PkHashIndex;
import org.apache.ignite.internal.processors.query.h2.database.H2RowFactory;
import org.apache.ignite.internal.processors.query.h2.database.H2TreeIndex;
import org.apache.ignite.internal.processors.query.h2.database.io.H2ExtrasInnerIO;
import org.apache.ignite.internal.processors.query.h2.database.io.H2ExtrasLeafIO;
import org.apache.ignite.internal.processors.query.h2.database.io.H2InnerIO;
import org.apache.ignite.internal.processors.query.h2.database.io.H2LeafIO;
import org.apache.ignite.internal.processors.query.h2.opt.GridH2DefaultTableEngine;
import org.apache.ignite.internal.processors.query.h2.opt.GridH2IndexBase;
import org.apache.ignite.internal.processors.query.h2.opt.GridH2QueryContext;
import org.apache.ignite.internal.processors.query.h2.opt.GridH2Row;
import org.apache.ignite.internal.processors.query.h2.opt.GridH2RowDescriptor;
import org.apache.ignite.internal.processors.query.h2.opt.GridH2RowFactory;
import org.apache.ignite.internal.processors.query.h2.opt.GridH2Table;
import org.apache.ignite.internal.processors.query.h2.sql.GridSqlQueryParser;
import org.apache.ignite.internal.processors.query.h2.sql.GridSqlQuerySplitter;
import org.apache.ignite.internal.processors.query.h2.twostep.GridMapQueryExecutor;
import org.apache.ignite.internal.processors.query.h2.twostep.GridReduceQueryExecutor;
import org.apache.ignite.internal.processors.query.schema.SchemaIndexCacheVisitor;
import org.apache.ignite.internal.processors.query.schema.SchemaIndexCacheVisitorClosure;
import org.apache.ignite.internal.processors.timeout.GridTimeoutProcessor;
import org.apache.ignite.internal.util.GridBoundedConcurrentLinkedHashMap;
import org.apache.ignite.internal.util.GridEmptyCloseableIterator;
import org.apache.ignite.internal.util.GridSpinBusyLock;
import org.apache.ignite.internal.util.lang.GridCloseableIterator;
import org.apache.ignite.internal.util.lang.GridPlainRunnable;
import org.apache.ignite.internal.util.lang.IgniteInClosure2X;
import org.apache.ignite.internal.util.typedef.F;
import org.apache.ignite.internal.util.typedef.internal.CU;
import org.apache.ignite.internal.util.typedef.internal.LT;
import org.apache.ignite.internal.util.typedef.internal.SB;
import org.apache.ignite.internal.util.typedef.internal.U;
import org.apache.ignite.lang.IgniteBiClosure;
import org.apache.ignite.lang.IgniteBiPredicate;
import org.apache.ignite.lang.IgniteBiTuple;
import org.apache.ignite.lang.IgniteFuture;
import org.apache.ignite.lang.IgniteInClosure;
import org.apache.ignite.marshaller.Marshaller;
import org.apache.ignite.marshaller.jdk.JdkMarshaller;
import org.apache.ignite.plugin.extensions.communication.Message;
import org.apache.ignite.resources.LoggerResource;
import org.apache.ignite.spi.indexing.IndexingQueryFilter;
import org.h2.api.ErrorCode;
import org.h2.api.JavaObjectSerializer;
import org.h2.command.Prepared;
import org.h2.command.dml.Insert;
import org.h2.engine.SysProperties;
import org.h2.index.Index;
import org.h2.jdbc.JdbcPreparedStatement;
import org.h2.jdbc.JdbcStatement;
import org.h2.server.web.WebServer;
import org.h2.table.IndexColumn;
import org.h2.tools.Server;
import org.h2.util.JdbcUtils;
import org.jetbrains.annotations.Nullable;
import org.jsr166.ConcurrentHashMap8;

import static org.apache.ignite.IgniteSystemProperties.IGNITE_H2_DEBUG_CONSOLE;
import static org.apache.ignite.IgniteSystemProperties.IGNITE_H2_DEBUG_CONSOLE_PORT;
import static org.apache.ignite.IgniteSystemProperties.IGNITE_H2_INDEXING_CACHE_CLEANUP_PERIOD;
import static org.apache.ignite.IgniteSystemProperties.IGNITE_H2_INDEXING_CACHE_THREAD_USAGE_TIMEOUT;
import static org.apache.ignite.IgniteSystemProperties.getInteger;
import static org.apache.ignite.IgniteSystemProperties.getString;
import static org.apache.ignite.internal.processors.cache.query.GridCacheQueryType.SQL;
import static org.apache.ignite.internal.processors.cache.query.GridCacheQueryType.SQL_FIELDS;
import static org.apache.ignite.internal.processors.cache.query.GridCacheQueryType.TEXT;
import static org.apache.ignite.internal.processors.query.QueryUtils.KEY_FIELD_NAME;
import static org.apache.ignite.internal.processors.query.QueryUtils.VAL_FIELD_NAME;
import static org.apache.ignite.internal.processors.query.QueryUtils.VER_FIELD_NAME;
import static org.apache.ignite.internal.processors.query.h2.opt.DistributedJoinMode.OFF;
import static org.apache.ignite.internal.processors.query.h2.opt.DistributedJoinMode.distributedJoinMode;
import static org.apache.ignite.internal.processors.query.h2.opt.GridH2QueryType.LOCAL;
import static org.apache.ignite.internal.processors.query.h2.opt.GridH2QueryType.PREPARE;

/**
 * Indexing implementation based on H2 database engine. In this implementation main query language is SQL,
 * fulltext indexing can be performed using Lucene.
 * <p>
 * For each registered {@link GridQueryTypeDescriptor} this SPI will create respective SQL table with
 * {@code '_key'} and {@code '_val'} fields for key and value, and fields from
 * {@link GridQueryTypeDescriptor#fields()}.
 * For each table it will create indexes declared in {@link GridQueryTypeDescriptor#indexes()}.
 */
@SuppressWarnings({"UnnecessaryFullyQualifiedName", "NonFinalStaticVariableUsedInClassInitialization"})
public class IgniteH2Indexing implements GridQueryIndexing {
    /*
     * Register IO for indexes.
     */
    static {
        PageIO.registerH2(H2InnerIO.VERSIONS, H2LeafIO.VERSIONS);
        H2ExtrasInnerIO.register();
        H2ExtrasLeafIO.register();

        // Initialize system properties for H2.
        System.setProperty("h2.objectCache", "false");
        System.setProperty("h2.serializeJavaObject", "false");
        System.setProperty("h2.objectCacheMaxPerElementSize", "0"); // Avoid ValueJavaObject caching.
    }

    /** Default DB options. */
    private static final String DB_OPTIONS = ";LOCK_MODE=3;MULTI_THREADED=1;DB_CLOSE_ON_EXIT=FALSE" +
        ";DEFAULT_LOCK_TIMEOUT=10000;FUNCTIONS_IN_SCHEMA=true;OPTIMIZE_REUSE_RESULTS=0;QUERY_CACHE_SIZE=0" +
        ";RECOMPILE_ALWAYS=1;MAX_OPERATION_MEMORY=0;NESTED_JOINS=0;BATCH_JOINS=1" +
        ";ROW_FACTORY=\"" + GridH2RowFactory.class.getName() + "\"" +
        ";DEFAULT_TABLE_ENGINE=" + GridH2DefaultTableEngine.class.getName();

        // Uncomment this setting to get debug output from H2 to sysout.
//        ";TRACE_LEVEL_SYSTEM_OUT=3";

    /** Dummy metadata for update result. */
    public static final List<GridQueryFieldMetadata> UPDATE_RESULT_META = Collections.<GridQueryFieldMetadata>
        singletonList(new H2SqlFieldMetadata(null, null, "UPDATED", Long.class.getName()));

    /** */
    private static final int PREPARED_STMT_CACHE_SIZE = 256;

    /** */
    private static final int TWO_STEP_QRY_CACHE_SIZE = 1024;

    /** The period of clean up the {@link #stmtCache}. */
    private final Long CLEANUP_STMT_CACHE_PERIOD = Long.getLong(IGNITE_H2_INDEXING_CACHE_CLEANUP_PERIOD, 10_000);

    /** The timeout to remove entry from the {@link #stmtCache} if the thread doesn't perform any queries. */
    private final Long STATEMENT_CACHE_THREAD_USAGE_TIMEOUT =
        Long.getLong(IGNITE_H2_INDEXING_CACHE_THREAD_USAGE_TIMEOUT, 600 * 1000);

    /** */
    private GridTimeoutProcessor.CancelableTask stmtCacheCleanupTask;

    /** Logger. */
    @LoggerResource
    private IgniteLogger log;

    /** Node ID. */
    private UUID nodeId;

    /** */
    private Marshaller marshaller;

    /** Collection of schemaNames and registered tables. */
    private final ConcurrentMap<String, H2Schema> schemas = new ConcurrentHashMap8<>();

    /** */
    private String dbUrl = "jdbc:h2:mem:";

    /** */
    private final Collection<Connection> conns = Collections.synchronizedCollection(new ArrayList<Connection>());

    /** */
    private GridMapQueryExecutor mapQryExec;

    /** */
    private GridReduceQueryExecutor rdcQryExec;

    /** Cache name -> schema name */
    private final Map<String, String> cacheName2schema = new ConcurrentHashMap8<>();

    /** */
    private AtomicLong qryIdGen;

    /** */
    private GridSpinBusyLock busyLock;

    /** */
    private final ConcurrentMap<Long, GridRunningQueryInfo> runs = new ConcurrentHashMap8<>();

    /** */
    private final ThreadLocal<H2ConnectionWrapper> connCache = new ThreadLocal<H2ConnectionWrapper>() {
        @Nullable @Override public H2ConnectionWrapper get() {
            H2ConnectionWrapper c = super.get();

            boolean reconnect = true;

            try {
                reconnect = c == null || c.connection().isClosed();
            }
            catch (SQLException e) {
                U.warn(log, "Failed to check connection status.", e);
            }

            if (reconnect) {
                c = initialValue();

                set(c);

                // Reset statement cache when new connection is created.
                stmtCache.remove(Thread.currentThread());
            }

            return c;
        }

        @Nullable @Override protected H2ConnectionWrapper initialValue() {
            Connection c;

            try {
                c = DriverManager.getConnection(dbUrl);
            }
            catch (SQLException e) {
                throw new IgniteSQLException("Failed to initialize DB connection: " + dbUrl, e);
            }

            conns.add(c);

            return new H2ConnectionWrapper(c);
        }
    };

    /** */
    protected volatile GridKernalContext ctx;

    /** Cache object value context. */
    protected CacheQueryObjectValueContext valCtx;

    /** */
    private DmlStatementsProcessor dmlProc;

    /** */
    private DdlStatementsProcessor ddlProc;

    /** */
    private final ConcurrentMap<QueryTable, GridH2Table> dataTables = new ConcurrentHashMap8<>();

    /** Statement cache. */
    private final ConcurrentHashMap<Thread, H2StatementCache> stmtCache = new ConcurrentHashMap<>();

    /** */
    private final GridBoundedConcurrentLinkedHashMap<H2TwoStepCachedQueryKey, H2TwoStepCachedQuery> twoStepCache =
        new GridBoundedConcurrentLinkedHashMap<>(TWO_STEP_QRY_CACHE_SIZE);

    /** */
    private final IgniteInClosure<? super IgniteInternalFuture<?>> logger = new IgniteInClosure<IgniteInternalFuture<?>>() {
        @Override public void apply(IgniteInternalFuture<?> fut) {
            try {
                fut.get();
            }
            catch (IgniteCheckedException e) {
                U.error(log, e.getMessage(), e);
            }
        }
    };

    /**
     * @return Kernal context.
     */
    public GridKernalContext kernalContext() {
        return ctx;
    }

    /**
     * @param schema Schema.
     * @return Connection.
     */
    public Connection connectionForSchema(String schema) {
        try {
            return connectionForThread(schema);
        }
        catch (IgniteCheckedException e) {
            throw new IgniteException(e);
        }
    }

    /**
     * @param c Connection.
     * @param sql SQL.
     * @param useStmtCache If {@code true} uses statement cache.
     * @return Prepared statement.
     * @throws SQLException If failed.
     */
    private PreparedStatement prepareStatement(Connection c, String sql, boolean useStmtCache) throws SQLException {
        if (useStmtCache) {
            Thread curThread = Thread.currentThread();

            H2StatementCache cache = stmtCache.get(curThread);

            if (cache == null) {
                H2StatementCache cache0 = new H2StatementCache(PREPARED_STMT_CACHE_SIZE);

                cache = stmtCache.putIfAbsent(curThread, cache0);

                if (cache == null)
                    cache = cache0;
            }

            cache.updateLastUsage();

            PreparedStatement stmt = cache.get(sql);

            if (stmt != null && !stmt.isClosed() && !((JdbcStatement)stmt).isCancelled()) {
                assert stmt.getConnection() == c;

                return stmt;
            }

            stmt = c.prepareStatement(sql);

            cache.put(sql, stmt);

            return stmt;
        }
        else
            return c.prepareStatement(sql);
    }

    /** {@inheritDoc} */
    @Override public PreparedStatement prepareNativeStatement(String cacheName, String sql) throws SQLException {
        String schemaName = schema(cacheName);

        return prepareStatement(connectionForSchema(schemaName), sql, true);
    }

    /** {@inheritDoc} */
    @SuppressWarnings("unchecked")
    @Override public IgniteDataStreamer<?, ?> createStreamer(String cacheName, PreparedStatement nativeStmt,
        long autoFlushFreq, int nodeBufSize, int nodeParOps, boolean allowOverwrite) {
        Prepared prep = GridSqlQueryParser.prepared(nativeStmt);

        if (!(prep instanceof Insert))
            throw new IgniteSQLException("Only INSERT operations are supported in streaming mode",
                IgniteQueryErrorCode.UNSUPPORTED_OPERATION);

        IgniteDataStreamer streamer = ctx.grid().dataStreamer(cacheName);

        streamer.autoFlushFrequency(autoFlushFreq);

        streamer.allowOverwrite(allowOverwrite);

        if (nodeBufSize > 0)
            streamer.perNodeBufferSize(nodeBufSize);

        if (nodeParOps > 0)
            streamer.perNodeParallelOperations(nodeParOps);

        return streamer;
    }

    /**
     * Gets DB connection.
     *
     * @param schema Whether to set schema for connection or not.
     * @return DB connection.
     * @throws IgniteCheckedException In case of error.
     */
    private Connection connectionForThread(@Nullable String schema) throws IgniteCheckedException {
        H2ConnectionWrapper c = connCache.get();

        if (c == null)
            throw new IgniteCheckedException("Failed to get DB connection for thread (check log for details).");

        if (schema != null && !F.eq(c.schema(), schema)) {
            Statement stmt = null;

            try {
                stmt = c.connection().createStatement();

                stmt.executeUpdate("SET SCHEMA " + H2Utils.withQuotes(schema));

                if (log.isDebugEnabled())
                    log.debug("Set schema: " + schema);

                c.schema(schema);
            }
            catch (SQLException e) {
                throw new IgniteSQLException("Failed to set schema for DB connection for thread [schema=" +
                    schema + "]", e);
            }
            finally {
                U.close(stmt, log);
            }
        }

        return c.connection();
    }

    /**
     * Creates DB schema if it has not been created yet.
     *
     * @param schema Schema name.
     * @throws IgniteCheckedException If failed to create db schema.
     */
    private void createSchema(String schema) throws IgniteCheckedException {
        executeStatement("INFORMATION_SCHEMA", "CREATE SCHEMA IF NOT EXISTS " + H2Utils.withQuotes(schema));

        if (log.isDebugEnabled())
            log.debug("Created H2 schema for index database: " + schema);
    }

    /**
     * Creates DB schema if it has not been created yet.
     *
     * @param schema Schema name.
     * @throws IgniteCheckedException If failed to create db schema.
     */
    private void dropSchema(String schema) throws IgniteCheckedException {
        executeStatement("INFORMATION_SCHEMA", "DROP SCHEMA IF EXISTS " + H2Utils.withQuotes(schema));

        if (log.isDebugEnabled())
            log.debug("Dropped H2 schema for index database: " + schema);
    }

    /**
     * @param schema Schema
     * @param sql SQL statement.
     * @throws IgniteCheckedException If failed.
     */
    public void executeStatement(String schema, String sql) throws IgniteCheckedException {
        Statement stmt = null;

        try {
            Connection c = connectionForThread(schema);

            stmt = c.createStatement();

            stmt.executeUpdate(sql);
        }
        catch (SQLException e) {
            onSqlException();

            throw new IgniteSQLException("Failed to execute statement: " + sql, e);
        }
        finally {
            U.close(stmt, log);
        }
    }

    /**
     * Binds object to prepared statement.
     *
     * @param stmt SQL statement.
     * @param idx Index.
     * @param obj Value to store.
     * @throws IgniteCheckedException If failed.
     */
    private void bindObject(PreparedStatement stmt, int idx, @Nullable Object obj) throws IgniteCheckedException {
        try {
            if (obj == null)
                stmt.setNull(idx, Types.VARCHAR);
            else
                stmt.setObject(idx, obj);
        }
        catch (SQLException e) {
            throw new IgniteCheckedException("Failed to bind parameter [idx=" + idx + ", obj=" + obj + ", stmt=" +
                stmt + ']', e);
        }
    }

    /**
     * Handles SQL exception.
     */
    private void onSqlException() {
        Connection conn = connCache.get().connection();

        connCache.set(null);

        if (conn != null) {
            conns.remove(conn);

            // Reset connection to receive new one at next call.
            U.close(conn, log);
        }
    }

    /** {@inheritDoc} */
    @Override public void store(String cacheName,
        GridQueryTypeDescriptor type,
        KeyCacheObject k,
        int partId,
        CacheObject v,
        GridCacheVersion ver,
        long expirationTime,
        long link) throws IgniteCheckedException {
        H2TableDescriptor tbl = tableDescriptor(type.name(), cacheName);

        if (tbl == null)
            return; // Type was rejected.

        if (expirationTime == 0)
            expirationTime = Long.MAX_VALUE;

        tbl.table().update(k, partId, v, ver, expirationTime, false, link);

        if (tbl.luceneIndex() != null)
            tbl.luceneIndex().store(k, v, ver, expirationTime);
    }

    /** {@inheritDoc} */
    @Override public void remove(String cacheName,
        GridQueryTypeDescriptor type,
        KeyCacheObject key,
        int partId,
        CacheObject val,
        GridCacheVersion ver) throws IgniteCheckedException {
        if (log.isDebugEnabled())
            log.debug("Removing key from cache query index [locId=" + nodeId + ", key=" + key + ", val=" + val + ']');

        H2TableDescriptor tbl = tableDescriptor(type.name(), cacheName);

        if (tbl == null)
            return;

        if (tbl.table().update(key, partId, val, ver, 0, true, 0)) {
            if (tbl.luceneIndex() != null)
                tbl.luceneIndex().remove(key);
        }
    }

    /**
     * Drops table form h2 database and clear all related indexes (h2 text, lucene).
     *
     * @param tbl Table to unregister.
     * @throws IgniteCheckedException If failed to unregister.
     */
    private void removeTable(H2TableDescriptor tbl) throws IgniteCheckedException {
        assert tbl != null;

        if (log.isDebugEnabled())
            log.debug("Removing query index table: " + tbl.fullTableName());

        Connection c = connectionForThread(tbl.schemaName());

        Statement stmt = null;

        try {
            // NOTE: there is no method dropIndex() for lucene engine correctly working.
            // So we have to drop all lucene index.
            // FullTextLucene.dropAll(c); TODO: GG-4015: fix this

            stmt = c.createStatement();

            String sql = "DROP TABLE IF EXISTS " + tbl.fullTableName();

            if (log.isDebugEnabled())
                log.debug("Dropping database index table with SQL: " + sql);

            stmt.executeUpdate(sql);
        }
        catch (SQLException e) {
            onSqlException();

            throw new IgniteSQLException("Failed to drop database index table [type=" + tbl.type().name() +
                ", table=" + tbl.fullTableName() + "]", IgniteQueryErrorCode.TABLE_DROP_FAILED, e);
        }
        finally {
            U.close(stmt, log);
        }

        tbl.onDrop();

        tbl.schema().remove(tbl);
    }

    /**
     * Add initial user index.
     *
     * @param schemaName Schema name.
     * @param desc Table descriptor.
     * @param h2Idx User index.
     * @throws IgniteCheckedException If failed.
     */
    private void addInitialUserIndex(String schemaName, H2TableDescriptor desc, GridH2IndexBase h2Idx)
        throws IgniteCheckedException {
        GridH2Table h2Tbl = desc.table();

        h2Tbl.proposeUserIndex(h2Idx);

        try {
            String sql = H2Utils.indexCreateSql(desc.fullTableName(), h2Idx, false);

            executeSql(schemaName, sql);
        }
        catch (Exception e) {
            // Rollback and re-throw.
            h2Tbl.rollbackUserIndex(h2Idx.getName());

            throw e;
        }
    }

    /** {@inheritDoc} */
    @Override public void dynamicIndexCreate(final String schemaName, final String tblName,
        final QueryIndexDescriptorImpl idxDesc, boolean ifNotExists, SchemaIndexCacheVisitor cacheVisitor)
        throws IgniteCheckedException {
        // Locate table.
        H2Schema schema = schemas.get(schemaName);

        H2TableDescriptor desc = (schema != null ? schema.tableByName(tblName) : null);

        if (desc == null)
            throw new IgniteCheckedException("Table not found in internal H2 database [schemaName=" + schemaName +
                ", tblName=" + tblName + ']');

        GridH2Table h2Tbl = desc.table();

        // Create index.
        final GridH2IndexBase h2Idx = desc.createUserIndex(idxDesc);

        h2Tbl.proposeUserIndex(h2Idx);

        try {
            // Populate index with existing cache data.
            final GridH2RowDescriptor rowDesc = h2Tbl.rowDescriptor();

            SchemaIndexCacheVisitorClosure clo = new SchemaIndexCacheVisitorClosure() {
                @Override public void apply(KeyCacheObject key, int part, CacheObject val, GridCacheVersion ver,
                    long expTime, long link) throws IgniteCheckedException {
                    if (expTime == 0L)
                        expTime = Long.MAX_VALUE;

                    GridH2Row row = rowDesc.createRow(key, part, val, ver, expTime);

                    row.link(link);

                    h2Idx.put(row);
                }
            };

            cacheVisitor.visit(clo);

            // At this point index is in consistent state, promote it through H2 SQL statement, so that cached
            // prepared statements are re-built.
            String sql = H2Utils.indexCreateSql(desc.fullTableName(), h2Idx, ifNotExists);

            executeSql(schemaName, sql);
        }
        catch (Exception e) {
            // Rollback and re-throw.
            h2Tbl.rollbackUserIndex(h2Idx.getName());

            throw e;
        }
    }

    /** {@inheritDoc} */
    @SuppressWarnings("SynchronizationOnLocalVariableOrMethodParameter")
    @Override public void dynamicIndexDrop(final String schemaName, String idxName, boolean ifExists)
        throws IgniteCheckedException{
        String sql = H2Utils.indexDropSql(schemaName, idxName, ifExists);

        executeSql(schemaName, sql);
    }

    /**
     * Execute DDL command.
     *
     * @param schemaName Schema name.
     * @param sql SQL.
     * @throws IgniteCheckedException If failed.
     */
    private void executeSql(String schemaName, String sql) throws IgniteCheckedException {
        try {
            Connection conn = connectionForSchema(schemaName);

            try (PreparedStatement stmt = prepareStatement(conn, sql, false)) {
                stmt.execute();
            }
        }
        catch (Exception e) {
            throw new IgniteCheckedException("Failed to execute SQL statement on internal H2 database: " + sql, e);
        }
    }

    /**
     * Create sorted index.
     *
     * @param schema Schema.
     * @param name Index name,
     * @param tbl Table.
     * @param pk Primary key flag.
     * @param cols Columns.
     * @return Index.
     */
    public GridH2IndexBase createSortedIndex(H2Schema schema, String name, GridH2Table tbl, boolean pk,
        List<IndexColumn> cols, int inlineSize) {
        try {
            GridCacheContext cctx = schema.cacheContext();

            if (log.isDebugEnabled())
                log.debug("Creating cache index [cacheId=" + cctx.cacheId() + ", idxName=" + name + ']');

            final int segments = tbl.rowDescriptor().configuration().getQueryParallelism();

            return new H2TreeIndex(cctx, tbl, name, pk, cols, inlineSize, segments);
        }
        catch (IgniteCheckedException e) {
            throw new IgniteException(e);
        }
    }

    @SuppressWarnings("unchecked")
    @Override public <K, V> GridCloseableIterator<IgniteBiTuple<K, V>> queryLocalText(
        String cacheName, String qry, String typeName,
        IndexingQueryFilter filters) throws IgniteCheckedException {
        H2TableDescriptor tbl = tableDescriptor(typeName, cacheName);

        if (tbl != null && tbl.luceneIndex() != null) {
            GridRunningQueryInfo run = new GridRunningQueryInfo(qryIdGen.incrementAndGet(), qry, TEXT, cacheName,
                U.currentTimeMillis(), null, true);

            try {
                runs.put(run.id(), run);

                return tbl.luceneIndex().query(qry, filters);
            }
            finally {
                runs.remove(run.id());
            }
        }

        return new GridEmptyCloseableIterator<>();
    }

    /** {@inheritDoc} */
    @Override public void unregisterType(String cacheName, String typeName)
        throws IgniteCheckedException {
        H2TableDescriptor tbl = tableDescriptor(typeName, cacheName);

        if (tbl != null)
            removeTable(tbl);
    }

    /**
     * Queries individual fields (generally used by JDBC drivers).
     *
     * @param cacheName Cache name.
     * @param qry Query.
     * @param params Query parameters.
     * @param filter Cache name and key filter.
     * @param enforceJoinOrder Enforce join order of tables in the query.
     * @param timeout Query timeout in milliseconds.
     * @param cancel Query cancel.
     * @return Query result.
     * @throws IgniteCheckedException If failed.
     */
    @SuppressWarnings("unchecked")
    public GridQueryFieldsResult queryLocalSqlFields(final String cacheName, final String qry,
        @Nullable final Collection<Object> params, final IndexingQueryFilter filter, boolean enforceJoinOrder,
        final int timeout, final GridQueryCancel cancel) throws IgniteCheckedException {
        final String schema = schema(cacheName);

        final Connection conn = connectionForSchema(schema);

        H2Utils.setupConnection(conn, false, enforceJoinOrder);

        final PreparedStatement stmt = preparedStatementWithParams(conn, qry, params, true);

        Prepared p = GridSqlQueryParser.prepared(stmt);

        if (DmlStatementsProcessor.isDmlStatement(p)) {
            SqlFieldsQuery fldsQry = new SqlFieldsQuery(qry);

            if (params != null)
                fldsQry.setArgs(params.toArray());

            fldsQry.setEnforceJoinOrder(enforceJoinOrder);
            fldsQry.setTimeout(timeout, TimeUnit.MILLISECONDS);

            return dmlProc.updateSqlFieldsLocal(schema, stmt, fldsQry, filter, cancel);
        }
        else if (DdlStatementsProcessor.isDdlStatement(p))
            throw new IgniteSQLException("DDL statements are supported for the whole cluster only",
                IgniteQueryErrorCode.UNSUPPORTED_OPERATION);

        List<GridQueryFieldMetadata> meta;

        try {
            meta = H2Utils.meta(stmt.getMetaData());
        }
        catch (SQLException e) {
            throw new IgniteCheckedException("Cannot prepare query metadata", e);
        }

        final GridH2QueryContext ctx = new GridH2QueryContext(nodeId, nodeId, 0, LOCAL)
            .filter(filter).distributedJoinMode(OFF);

        return new GridQueryFieldsResultAdapter(meta, null) {
            @Override public GridCloseableIterator<List<?>> iterator() throws IgniteCheckedException {
                assert GridH2QueryContext.get() == null;

                GridH2QueryContext.set(ctx);

                GridRunningQueryInfo run = new GridRunningQueryInfo(qryIdGen.incrementAndGet(), qry, SQL_FIELDS,
                    cacheName, U.currentTimeMillis(), cancel, true);

                runs.putIfAbsent(run.id(), run);

                try {
                    ResultSet rs = executeSqlQueryWithTimer(schema, stmt, conn, qry, params, timeout, cancel);

                    return new H2FieldsIterator(rs);
                }
                finally {
                    GridH2QueryContext.clearThreadLocal();

                    runs.remove(run.id());
                }
            }
        };
    }

    /** {@inheritDoc} */
    @Override public long streamUpdateQuery(String cacheName, String qry,
        @Nullable Object[] params, IgniteDataStreamer<?, ?> streamer) throws IgniteCheckedException {
        String schemaName = schema(cacheName);

        final Connection conn = connectionForSchema(schemaName);

        final PreparedStatement stmt;

        try {
            stmt = prepareStatement(conn, qry, true);
        }
        catch (SQLException e) {
            throw new IgniteSQLException(e);
        }

        return dmlProc.streamUpdateQuery(streamer, stmt, params);
    }

    /**
     * Prepares sql statement.
     *
     * @param conn Connection.
     * @param sql Sql.
     * @param params Params.
     * @param useStmtCache If {@code true} use stmt cache.
     * @return Prepared statement with set parameters.
     * @throws IgniteCheckedException If failed.
     */
    private PreparedStatement preparedStatementWithParams(Connection conn, String sql, Collection<Object> params,
        boolean useStmtCache) throws IgniteCheckedException {
        final PreparedStatement stmt;

        try {
            stmt = prepareStatement(conn, sql, useStmtCache);
        }
        catch (SQLException e) {
            throw new IgniteCheckedException("Failed to parse SQL query: " + sql, e);
        }

        bindParameters(stmt, params);

        return stmt;
    }

    /**
     * Executes sql query statement.
     *
     * @param conn Connection,.
     * @param stmt Statement.
     * @param cancel Query cancel.
     * @return Result.
     * @throws IgniteCheckedException If failed.
     */
    private ResultSet executeSqlQuery(final Connection conn, final PreparedStatement stmt,
        int timeoutMillis, @Nullable GridQueryCancel cancel)
        throws IgniteCheckedException {

        if (cancel != null) {
            cancel.set(new Runnable() {
                @Override public void run() {
                    try {
                        stmt.cancel();
                    }
                    catch (SQLException ignored) {
                        // No-op.
                    }
                }
            });
        }

        if (timeoutMillis > 0)
            H2Utils.session(conn).setQueryTimeout(timeoutMillis);

        try {
            return stmt.executeQuery();
        }
        catch (SQLException e) {
            // Throw special exception.
            if (e.getErrorCode() == ErrorCode.STATEMENT_WAS_CANCELED)
                throw new QueryCancelledException();

            throw new IgniteCheckedException("Failed to execute SQL query.", e);
        }
        finally {
            if (timeoutMillis > 0)
                H2Utils.session(conn).setQueryTimeout(0);
        }
    }

    /**
     * Executes sql query and prints warning if query is too slow..
     *
     * @param schema Schema.
     * @param conn Connection,.
     * @param sql Sql query.
     * @param params Parameters.
     * @param useStmtCache If {@code true} uses stmt cache.
     * @param cancel Query cancel.
     * @return Result.
     * @throws IgniteCheckedException If failed.
     */
    public ResultSet executeSqlQueryWithTimer(String schema,
        Connection conn,
        String sql,
        @Nullable Collection<Object> params,
        boolean useStmtCache,
        int timeoutMillis,
        @Nullable GridQueryCancel cancel) throws IgniteCheckedException {
        return executeSqlQueryWithTimer(schema, preparedStatementWithParams(conn, sql, params, useStmtCache),
            conn, sql, params, timeoutMillis, cancel);
    }

    /**
     * Executes sql query and prints warning if query is too slow.
     *
     * @param schema Schema.
     * @param stmt Prepared statement for query.
     * @param conn Connection.
     * @param sql Sql query.
     * @param params Parameters.
     * @param cancel Query cancel.
     * @return Result.
     * @throws IgniteCheckedException If failed.
     */
    private ResultSet executeSqlQueryWithTimer(String schema, PreparedStatement stmt,
        Connection conn,
        String sql,
        @Nullable Collection<Object> params,
        int timeoutMillis,
        @Nullable GridQueryCancel cancel) throws IgniteCheckedException {
        long start = U.currentTimeMillis();

        try {
            ResultSet rs = executeSqlQuery(conn, stmt, timeoutMillis, cancel);

            long time = U.currentTimeMillis() - start;

            long longQryExecTimeout = schemas.get(schema).cacheContext().config().getLongQueryWarningTimeout();

            if (time > longQryExecTimeout) {
                String msg = "Query execution is too long (" + time + " ms): " + sql;

                ResultSet plan = executeSqlQuery(conn, preparedStatementWithParams(conn, "EXPLAIN " + sql,
                    params, false), 0, null);

                plan.next();

                // Add SQL explain result message into log.
                String longMsg = "Query execution is too long [time=" + time + " ms, sql='" + sql + '\'' +
                    ", plan=" + U.nl() + plan.getString(1) + U.nl() + ", parameters=" + params + "]";

                LT.warn(log, longMsg, msg);
            }

            return rs;
        }
        catch (SQLException e) {
            onSqlException();

            throw new IgniteCheckedException(e);
        }
    }

    /**
     * Binds parameters to prepared statement.
     *
     * @param stmt Prepared statement.
     * @param params Parameters collection.
     * @throws IgniteCheckedException If failed.
     */
    public void bindParameters(PreparedStatement stmt,
        @Nullable Collection<Object> params) throws IgniteCheckedException {
        if (!F.isEmpty(params)) {
            int idx = 1;

            for (Object arg : params)
                bindObject(stmt, idx++, arg);
        }
    }

    /** {@inheritDoc} */
    @Override public FieldsQueryCursor<List<?>> queryLocalSqlFields(final GridCacheContext<?, ?> cctx,
        final SqlFieldsQuery qry, final boolean keepBinary, final IndexingQueryFilter filter,
        final GridQueryCancel cancel) throws IgniteCheckedException {

        if (cctx.config().getQueryParallelism() > 1) {
            qry.setDistributedJoins(true);

            assert qry.isLocal();

            return queryDistributedSqlFields(cctx, qry, keepBinary, cancel);
        }
        else {
            final String cacheName = cctx.name();
            final String sql = qry.getSql();
            final Object[] args = qry.getArgs();

            final GridQueryFieldsResult res = queryLocalSqlFields(cacheName, sql, F.asList(args), filter,
                qry.isEnforceJoinOrder(), qry.getTimeout(), cancel);

            QueryCursorImpl<List<?>> cursor = new QueryCursorImpl<>(new Iterable<List<?>>() {
                @Override public Iterator<List<?>> iterator() {
                    try {
                        return new GridQueryCacheObjectsIterator(res.iterator(), objectContext(), keepBinary);
                    }
                    catch (IgniteCheckedException e) {
                        throw new IgniteException(e);
                    }
                }
            }, cancel);

            cursor.fieldsMeta(res.metaData());

            return cursor;
        }
    }

    /** {@inheritDoc} */
    @SuppressWarnings("unchecked")
    @Override public <K, V> QueryCursor<Cache.Entry<K,V>> queryLocalSql(final GridCacheContext<?, ?> cctx,
        final SqlQuery qry, final IndexingQueryFilter filter, final boolean keepBinary) throws IgniteCheckedException {
        if (cctx.config().getQueryParallelism() > 1) {
            qry.setDistributedJoins(true);

            assert qry.isLocal();

            return queryDistributedSql(cctx, qry, keepBinary);
        }
        else {
            String cacheName = cctx.name();
            String type = qry.getType();
            String sqlQry = qry.getSql();
            String alias = qry.getAlias();
            Object[] params = qry.getArgs();

            GridQueryCancel cancel = new GridQueryCancel();

            final GridCloseableIterator<IgniteBiTuple<K, V>> i = queryLocalSql(cacheName, sqlQry, alias,
                F.asList(params), type, filter, cancel);

            return new QueryCursorImpl<>(new Iterable<Cache.Entry<K, V>>() {
                @Override public Iterator<Cache.Entry<K, V>> iterator() {
                    return new ClIter<Cache.Entry<K, V>>() {
                        @Override public void close() throws Exception {
                            i.close();
                        }

                        @Override public boolean hasNext() {
                            return i.hasNext();
                        }

                        @Override public Cache.Entry<K, V> next() {
                            IgniteBiTuple<K, V> t = i.next();

                            return new CacheEntryImpl<>(
                                (K)cctx.unwrapBinaryIfNeeded(t.get1(), keepBinary, false),
                                (V)cctx.unwrapBinaryIfNeeded(t.get2(), keepBinary, false));
                        }

                        @Override public void remove() {
                            throw new UnsupportedOperationException();
                        }
                    };
                }
            }, cancel);
        }
    }

    /**
     * Executes regular query.
     *
     * @param cacheName Cache name.
     * @param qry Query.
     * @param alias Table alias.
     * @param params Query parameters.
     * @param type Query return type.
     * @param filter Cache name and key filter.
     * @return Queried rows.
     * @throws IgniteCheckedException If failed.
     */
    @SuppressWarnings("unchecked")
    public <K, V> GridCloseableIterator<IgniteBiTuple<K, V>> queryLocalSql(String cacheName,
        final String qry, String alias, @Nullable final Collection<Object> params, String type,
        final IndexingQueryFilter filter, GridQueryCancel cancel) throws IgniteCheckedException {
        final H2TableDescriptor tbl = tableDescriptor(type, cacheName);

        if (tbl == null)
            throw new IgniteSQLException("Failed to find SQL table for type: " + type,
                IgniteQueryErrorCode.TABLE_NOT_FOUND);

        String sql = generateQuery(qry, alias, tbl);

        Connection conn = connectionForThread(tbl.schemaName());

        H2Utils.setupConnection(conn, false, false);

        GridH2QueryContext.set(new GridH2QueryContext(nodeId, nodeId, 0, LOCAL).filter(filter)
            .distributedJoinMode(OFF));

        GridRunningQueryInfo run = new GridRunningQueryInfo(qryIdGen.incrementAndGet(), qry, SQL, cacheName,
            U.currentTimeMillis(), null, true);

        runs.put(run.id(), run);

        try {
            ResultSet rs = executeSqlQueryWithTimer(schema(cacheName), conn, sql, params, true, 0, cancel);

            return new H2KeyValueIterator(rs);
        }
        finally {
            GridH2QueryContext.clearThreadLocal();

            runs.remove(run.id());
        }
    }

    /**
     * @param schemaName Schema name.
     * @param qry Query.
     * @param keepCacheObj Flag to keep cache object.
     * @param enforceJoinOrder Enforce join order of tables.
     * @param parts Partitions.
     * @return Iterable result.
     */
    private Iterable<List<?>> runQueryTwoStep(
        final String schemaName,
        final GridCacheTwoStepQuery qry,
        final boolean keepCacheObj,
        final boolean enforceJoinOrder,
        final int timeoutMillis,
        final GridQueryCancel cancel,
        final Object[] params,
        final int[] parts
    ) {
        return new Iterable<List<?>>() {
            @Override public Iterator<List<?>> iterator() {
                return rdcQryExec.query(schemaName, qry, keepCacheObj, enforceJoinOrder, timeoutMillis, cancel, params,
                    parts);
            }
        };
    }

    /** {@inheritDoc} */
    @SuppressWarnings("unchecked")
    @Override public <K, V> QueryCursor<Cache.Entry<K, V>> queryDistributedSql(GridCacheContext<?, ?> cctx,
        SqlQuery qry, boolean keepBinary) {
        String type = qry.getType();
        String cacheName = cctx.name();

        H2TableDescriptor tblDesc = tableDescriptor(type, cacheName);

        if (tblDesc == null)
            throw new IgniteSQLException("Failed to find SQL table for type: " + type,
                IgniteQueryErrorCode.TABLE_NOT_FOUND);

        String sql;

        try {
            sql = generateQuery(qry.getSql(), qry.getAlias(), tblDesc);
        }
        catch (IgniteCheckedException e) {
            throw new IgniteException(e);
        }

        SqlFieldsQuery fqry = new SqlFieldsQuery(sql);

        fqry.setArgs(qry.getArgs());
        fqry.setPageSize(qry.getPageSize());
        fqry.setDistributedJoins(qry.isDistributedJoins());
        fqry.setPartitions(qry.getPartitions());
        fqry.setLocal(qry.isLocal());

        if (qry.getTimeout() > 0)
            fqry.setTimeout(qry.getTimeout(), TimeUnit.MILLISECONDS);

        final QueryCursor<List<?>> res = queryDistributedSqlFields(cctx, fqry, keepBinary, null);

        final Iterable<Cache.Entry<K, V>> converted = new Iterable<Cache.Entry<K, V>>() {
            @Override public Iterator<Cache.Entry<K, V>> iterator() {
                final Iterator<List<?>> iter0 = res.iterator();

                return new Iterator<Cache.Entry<K, V>>() {
                    @Override public boolean hasNext() {
                        return iter0.hasNext();
                    }

                    @Override public Cache.Entry<K, V> next() {
                        List<?> l = iter0.next();

                        return new CacheEntryImpl<>((K)l.get(0), (V)l.get(1));
                    }

                    @Override public void remove() {
                        throw new UnsupportedOperationException();
                    }
                };
            }
        };

        // No metadata for SQL queries.
        return new QueryCursorImpl<Cache.Entry<K, V>>(converted) {
            @Override public void close() {
                res.close();
            }
        };
    }

    /** {@inheritDoc} */
    @Override public FieldsQueryCursor<List<?>> queryDistributedSqlFields(GridCacheContext<?, ?> cctx,
        SqlFieldsQuery qry, boolean keepBinary, GridQueryCancel cancel) {
        final String sqlQry = qry.getSql();

        String schemaName = schema(cctx.name());

        Connection c = connectionForSchema(schemaName);

        final boolean enforceJoinOrder = qry.isEnforceJoinOrder();
        final boolean distributedJoins = qry.isDistributedJoins();
        final boolean grpByCollocated = qry.isCollocated();

        final DistributedJoinMode distributedJoinMode = distributedJoinMode(qry.isLocal(), distributedJoins);

        GridCacheTwoStepQuery twoStepQry = null;
        List<GridQueryFieldMetadata> meta;

        final H2TwoStepCachedQueryKey cachedQryKey = new H2TwoStepCachedQueryKey(schemaName, sqlQry, grpByCollocated,
            distributedJoins, enforceJoinOrder, qry.isLocal());
        H2TwoStepCachedQuery cachedQry = twoStepCache.get(cachedQryKey);

        if (cachedQry != null) {
            twoStepQry = cachedQry.query().copy();
            meta = cachedQry.meta();
        }
        else {
            final UUID locNodeId = ctx.localNodeId();

            // Here we will just parse the statement, no need to optimize it at all.
            H2Utils.setupConnection(c, /*distributedJoins*/false, /*enforceJoinOrder*/true);

            GridH2QueryContext.set(new GridH2QueryContext(locNodeId, locNodeId, 0, PREPARE)
                .distributedJoinMode(distributedJoinMode));

            PreparedStatement stmt = null;
            Prepared prepared;

            boolean cachesCreated = false;

            try {
                try {
                    while (true) {
                        try {
                            // Do not cache this statement because the whole query object will be cached later on.
                            stmt = prepareStatement(c, sqlQry, false);

                            break;
                        }
                        catch (SQLException e) {
                            if (!cachesCreated && (
                                e.getErrorCode() == ErrorCode.SCHEMA_NOT_FOUND_1 ||
                                e.getErrorCode() == ErrorCode.TABLE_OR_VIEW_NOT_FOUND_1 ||
                                e.getErrorCode() == ErrorCode.INDEX_NOT_FOUND_1)
                            ) {
                                try {
                                    ctx.cache().createMissingQueryCaches();
                                }
                                catch (IgniteCheckedException ignored) {
                                    throw new CacheException("Failed to create missing caches.", e);
                                }

                                cachesCreated = true;
                            }
                            else
                                throw new IgniteSQLException("Failed to parse query: " + sqlQry,
                                    IgniteQueryErrorCode.PARSING, e);
                        }
                    }

                    prepared = GridSqlQueryParser.prepared(stmt);

                    if (qry instanceof JdbcSqlFieldsQuery && ((JdbcSqlFieldsQuery) qry).isQuery() != prepared.isQuery())
                        throw new IgniteSQLException("Given statement type does not match that declared by JDBC driver",
                            IgniteQueryErrorCode.STMT_TYPE_MISMATCH);

                    if (prepared.isQuery()) {
                        bindParameters(stmt, F.asList(qry.getArgs()));

                        twoStepQry = GridSqlQuerySplitter.split((JdbcPreparedStatement)stmt, qry.getArgs(),
                            grpByCollocated, distributedJoins, enforceJoinOrder, this);

                        assert twoStepQry != null;
                    }
                }
                finally {
                    GridH2QueryContext.clearThreadLocal();
                }

                // It is a DML statement if we did not create a twoStepQuery.
                if (twoStepQry == null) {
                    if (DmlStatementsProcessor.isDmlStatement(prepared)) {
                        try {
                            return dmlProc.updateSqlFieldsDistributed(schemaName, stmt, qry, cancel);
                        }
                        catch (IgniteCheckedException e) {
                            throw new IgniteSQLException("Failed to execute DML statement [stmt=" + sqlQry +
                                ", params=" + Arrays.deepToString(qry.getArgs()) + "]", e);
                        }
                    }

                    if (DdlStatementsProcessor.isDdlStatement(prepared)) {
                        try {
                            return ddlProc.runDdlStatement(sqlQry, stmt);
                        }
                        catch (IgniteCheckedException e) {
                            throw new IgniteSQLException("Failed to execute DDL statement [stmt=" + sqlQry + ']', e);
                        }
                    }
                }

                LinkedHashSet<Integer> caches0 = new LinkedHashSet<>();

                // Setup caches from schemas.
                assert twoStepQry != null;

                int tblCnt = twoStepQry.tablesCount();

                if (tblCnt > 0) {
                    caches0.add(cctx.cacheId());

                    for (QueryTable tblKey : twoStepQry.tables()) {
                        GridH2Table tbl = dataTable(tblKey);

                        int cacheId = CU.cacheId(tbl.cacheName());

                        caches0.add(cacheId);
                    }
                }
                else
                    caches0.add(cctx.cacheId());

                //Prohibit usage indices with different numbers of segments in same query.
                List<Integer> cacheIds = new ArrayList<>(caches0);

                checkCacheIndexSegmentation(cacheIds);

                twoStepQry.cacheIds(cacheIds);
                twoStepQry.local(qry.isLocal());

                meta = H2Utils.meta(stmt.getMetaData());
            }
            catch (IgniteCheckedException e) {
                throw new CacheException("Failed to bind parameters: [qry=" + sqlQry + ", params=" +
                    Arrays.deepToString(qry.getArgs()) + "]", e);
            }
            catch (SQLException e) {
                throw new IgniteSQLException(e);
            }
            finally {
                U.close(stmt, log);
            }
        }

        if (log.isDebugEnabled())
            log.debug("Parsed query: `" + sqlQry + "` into two step query: " + twoStepQry);

        twoStepQry.pageSize(qry.getPageSize());

        if (cancel == null)
            cancel = new GridQueryCancel();

        QueryCursorImpl<List<?>> cursor = new QueryCursorImpl<>(
            runQueryTwoStep(schemaName, twoStepQry, keepBinary, enforceJoinOrder, qry.getTimeout(), cancel,
                qry.getArgs(), qry.getPartitions()), cancel);

        cursor.fieldsMeta(meta);

        if (cachedQry == null && !twoStepQry.explain()) {
            cachedQry = new H2TwoStepCachedQuery(meta, twoStepQry.copy());
            twoStepCache.putIfAbsent(cachedQryKey, cachedQry);
        }

        return cursor;
    }

    /**
     * @throws IllegalStateException if segmented indices used with non-segmented indices.
     */
    private void checkCacheIndexSegmentation(List<Integer> cacheIds) {
        if (cacheIds.isEmpty())
            return; // Nothing to check

        GridCacheSharedContext sharedCtx = ctx.cache().context();

        int expectedParallelism = 0;

        for (Integer cacheId : cacheIds) {
            GridCacheContext cctx = sharedCtx.cacheContext(cacheId);

            assert cctx != null;

            if (!cctx.isPartitioned())
                continue;

            if (expectedParallelism == 0)
                expectedParallelism = cctx.config().getQueryParallelism();
            else if (cctx.config().getQueryParallelism() != expectedParallelism) {
                throw new IllegalStateException("Using indexes with different parallelism levels in same query is " +
                    "forbidden.");
            }
        }
    }

    /**
     * Prepares statement for query.
     *
     * @param qry Query string.
     * @param tableAlias table alias.
     * @param tbl Table to use.
     * @return Prepared statement.
     * @throws IgniteCheckedException In case of error.
     */
    private String generateQuery(String qry, String tableAlias, H2TableDescriptor tbl) throws IgniteCheckedException {
        assert tbl != null;

        final String qry0 = qry;

        String t = tbl.fullTableName();

        String from = " ";

        qry = qry.trim();

        String upper = qry.toUpperCase();

        if (upper.startsWith("SELECT")) {
            qry = qry.substring(6).trim();

            final int star = qry.indexOf('*');

            if (star == 0)
                qry = qry.substring(1).trim();
            else if (star > 0) {
                if (F.eq('.', qry.charAt(star - 1))) {
                    t = qry.substring(0, star - 1);

                    qry = qry.substring(star + 1).trim();
                }
                else
                    throw new IgniteCheckedException("Invalid query (missing alias before asterisk): " + qry0);
            }
            else
                throw new IgniteCheckedException("Only queries starting with 'SELECT *' and 'SELECT alias.*' " +
                    "are supported (rewrite your query or use SqlFieldsQuery instead): " + qry0);

            upper = qry.toUpperCase();
        }

        if (!upper.startsWith("FROM"))
            from = " FROM " + t + (tableAlias != null ? " as " + tableAlias : "") +
                (upper.startsWith("WHERE") || upper.startsWith("ORDER") || upper.startsWith("LIMIT") ?
                    " " : " WHERE ");

        if(tableAlias != null)
            t = tableAlias;

        qry = "SELECT " + t + "." + KEY_FIELD_NAME + ", " + t + "." + VAL_FIELD_NAME + from + qry;

        return qry;
    }

    /**
     * Registers new class description.
     *
     * This implementation doesn't support type reregistration.
     *
     * @param type Type description.
     * @throws IgniteCheckedException In case of error.
     */
    @Override public boolean registerType(String cacheName, GridQueryTypeDescriptor type)
        throws IgniteCheckedException {
        validateTypeDescriptor(type);

        String schemaName = schema(cacheName);

        H2Schema schema = schemas.get(schemaName);

        H2TableDescriptor tbl = new H2TableDescriptor(this, schema, type, cacheName);

        try {
            Connection conn = connectionForThread(schemaName);

            createTable(schemaName, schema, tbl, conn);

            schema.add(tbl);
        }
        catch (SQLException e) {
            onSqlException();

            throw new IgniteCheckedException("Failed to register query type: " + type, e);
        }

        return true;
    }

    /**
     * Validates properties described by query types.
     *
     * @param type Type descriptor.
     * @throws IgniteCheckedException If validation failed.
     */
    private void validateTypeDescriptor(GridQueryTypeDescriptor type)
        throws IgniteCheckedException {
        assert type != null;

        Collection<String> names = new HashSet<>();

        names.addAll(type.fields().keySet());

        if (names.size() < type.fields().size())
            throw new IgniteCheckedException("Found duplicated properties with the same name [keyType=" +
                type.keyClass().getName() + ", valueType=" + type.valueClass().getName() + "]");

        String ptrn = "Name ''{0}'' is reserved and cannot be used as a field name [type=" + type.name() + "]";

        for (String name : names) {
            if (name.equalsIgnoreCase(KEY_FIELD_NAME) ||
                name.equalsIgnoreCase(VAL_FIELD_NAME) ||
                name.equalsIgnoreCase(VER_FIELD_NAME))
                throw new IgniteCheckedException(MessageFormat.format(ptrn, name));
        }
    }

    /**
     * Create db table by using given table descriptor.
     *
     * @param schemaName Schema name.
     * @param schema Schema.
     * @param tbl Table descriptor.
     * @param conn Connection.
     * @throws SQLException If failed to create db table.
     * @throws IgniteCheckedException If failed.
     */
    private void createTable(String schemaName, H2Schema schema, H2TableDescriptor tbl, Connection conn)
        throws SQLException, IgniteCheckedException {
        assert schema != null;
        assert tbl != null;

        String keyType = dbTypeFromClass(tbl.type().keyClass());
        String valTypeStr = dbTypeFromClass(tbl.type().valueClass());

        SB sql = new SB();

        String keyValVisibility = tbl.type().fields().isEmpty() ? " VISIBLE" : " INVISIBLE";

        sql.a("CREATE TABLE ").a(tbl.fullTableName()).a(" (")
            .a(KEY_FIELD_NAME).a(' ').a(keyType).a(keyValVisibility).a(" NOT NULL");

        sql.a(',').a(VAL_FIELD_NAME).a(' ').a(valTypeStr).a(keyValVisibility);
        sql.a(',').a(VER_FIELD_NAME).a(" OTHER INVISIBLE");

        for (Map.Entry<String, Class<?>> e : tbl.type().fields().entrySet())
            sql.a(',').a(H2Utils.withQuotes(e.getKey())).a(' ').a(dbTypeFromClass(e.getValue()));

        sql.a(')');

        if (log.isDebugEnabled())
            log.debug("Creating DB table with SQL: " + sql);

        GridH2RowDescriptor rowDesc = new H2RowDescriptor(this, tbl.type(), schema);

        H2RowFactory rowFactory = tbl.rowFactory(rowDesc);

        GridH2Table h2Tbl = H2TableEngine.createTable(conn, sql.toString(), rowDesc, rowFactory, tbl);

        for (GridH2IndexBase usrIdx : tbl.createUserIndexes())
            addInitialUserIndex(schemaName, tbl, usrIdx);

        if (dataTables.putIfAbsent(h2Tbl.identifier(), h2Tbl) != null)
            throw new IllegalStateException("Table already exists: " + h2Tbl.identifierString());
    }

    /**
     * Find table by name in given schema.
     *
     * @param schemaName Schema name.
     * @param tblName Table name.
     * @return Table or {@code null} if none found.
     */
    public GridH2Table dataTable(String schemaName, String tblName) {
        return dataTable(new QueryTable(schemaName, tblName));
    }

    /**
     * Find table by it's identifier.
     *
     * @param tbl Identifier.
     * @return Table or {@code null} if none found.
     */
    public GridH2Table dataTable(QueryTable tbl) {
        return dataTables.get(tbl);
    }

    /**
     * @param h2Tbl Remove data table.
     */
    public void removeDataTable(GridH2Table h2Tbl) {
        dataTables.remove(h2Tbl.identifier(), h2Tbl);
    }

    /**
     * Find table for index.
     *
     * @param schemaName Schema name.
     * @param idxName Index name.
     * @return Table or {@code null} if index is not found.
     */
    public GridH2Table dataTableForIndex(String schemaName, String idxName) {
        for (Map.Entry<QueryTable, GridH2Table> dataTableEntry : dataTables.entrySet()) {
            if (F.eq(dataTableEntry.getKey().schema(), schemaName)) {
                GridH2Table h2Tbl = dataTableEntry.getValue();

                if (h2Tbl.containsUserIndex(idxName))
                    return h2Tbl;
            }
        }

        return null;
    }

    /**
     * Gets corresponding DB type from java class.
     *
     * @param cls Java class.
     * @return DB type name.
     */
    private String dbTypeFromClass(Class<?> cls) {
        return H2DatabaseType.fromClass(cls).dBTypeAsString();
    }

    /**
     * Gets table descriptor by type and cache names.
     *
     * @param type Type name.
     * @param cacheName Cache name.
     * @return Table descriptor.
     */
    @Nullable private H2TableDescriptor tableDescriptor(String type, String cacheName) {
        String schemaName = schema(cacheName);

        H2Schema schema = schemas.get(schemaName);

        if (schema == null)
            return null;

        return schema.tableByTypeName(type);
    }

    /**
     * Gets database schema from cache name.
     *
     * @param cacheName Cache name. {@code null} would be converted to an empty string.
     * @return Schema name. Should not be null since we should not fail for an invalid cache name.
     */
    public String schema(String cacheName) {
        String res = cacheName2schema.get(cacheName);

        if (res == null)
            res = "";

        return res;
    }

    /**
     * Gets collection of table for given schema name.
     *
     * @param cacheName Schema name.
     * @return Collection of table descriptors.
     */
    private Collection<H2TableDescriptor> tables(String cacheName) {
        H2Schema s = schemas.get(schema(cacheName));

        if (s == null)
            return Collections.emptySet();

        return s.tables().values();
    }

    /**
     * Called periodically by {@link GridTimeoutProcessor} to clean up the {@link #stmtCache}.
     */
    private void cleanupStatementCache() {
        long cur = U.currentTimeMillis();

        for (Iterator<Map.Entry<Thread, H2StatementCache>> it = stmtCache.entrySet().iterator(); it.hasNext(); ) {
            Map.Entry<Thread, H2StatementCache> entry = it.next();

            Thread t = entry.getKey();

            if (t.getState() == Thread.State.TERMINATED
                || cur - entry.getValue().lastUsage() > STATEMENT_CACHE_THREAD_USAGE_TIMEOUT)
                it.remove();
        }
    }

    /** {@inheritDoc} */
    @Override public String cacheName(String schemaName) {
        assert schemaName != null;

        H2Schema schema = schemas.get(schemaName);

        assert schema != null;

        return schema.cacheName();
    }

    /**
     * Rebuild indexes from hash index.
     *
     * @param cacheName Cache name.
     * @throws IgniteCheckedException If failed.
     */
<<<<<<< HEAD
    @Override public void rebuildIndexesFromHash(String cacheName) throws IgniteCheckedException {
=======
    @SuppressWarnings("SynchronizationOnLocalVariableOrMethodParameter")
    @Override public void rebuildIndexesFromHash(String cacheName,
        GridQueryTypeDescriptor type) throws IgniteCheckedException {
        H2TableDescriptor tbl = tableDescriptor(type.name(), cacheName);

        if (tbl == null)
            return;

        assert tbl.table() != null;

        assert tbl.table().rebuildFromHashInProgress();

        H2PkHashIndex hashIdx = tbl.primaryKeyHashIndex();

        Cursor cursor = hashIdx.find((Session)null, null, null);

>>>>>>> 6250119e
        int cacheId = CU.cacheId(cacheName);

        GridCacheContext cctx = ctx.cache().context().cacheContext(cacheId);

        IgniteCacheOffheapManager offheapMgr = cctx.isNear() ? cctx.near().dht().context().offheap() : cctx.offheap();

        for (int p = 0; p < cctx.affinity().partitions(); p++) {
            try (GridCloseableIterator<KeyCacheObject> keyIter = offheapMgr.cacheKeysIterator(cctx.cacheId(), p)) {
                while (keyIter.hasNext()) {
                    cctx.shared().database().checkpointReadLock();

                    try {
                        KeyCacheObject key = keyIter.next();

                        while (true) {
                            try {
                                GridCacheEntryEx entry = cctx.isNear() ?
                                    cctx.near().dht().entryEx(key) : cctx.cache().entryEx(key);

                                entry.ensureIndexed();

                                break;
                            }
                            catch (GridCacheEntryRemovedException ignore) {
                                // Retry.
                            }
                            catch (GridDhtInvalidPartitionException ignore) {
                                break;
                            }
                        }
                    }
                    finally {
                        cctx.shared().database().checkpointReadUnlock();
                    }
                }
            }
        }

        for (H2TableDescriptor tblDesc : tables(cacheName))
            tblDesc.table().markRebuildFromHashInProgress(false);
    }

    /** {@inheritDoc} */
    @Override public void markForRebuildFromHash(String cacheName) {
        for (H2TableDescriptor tblDesc : tables(cacheName)) {
            assert tblDesc.table() != null;

            tblDesc.table().markRebuildFromHashInProgress(true);
        }
    }

    /**
     * Gets size (for tests only).
     *
     * @param cacheName Cache name.
     * @param typeName Type name.
     * @return Size.
     * @throws IgniteCheckedException If failed or {@code -1} if the type is unknown.
     */
    long size(String cacheName, String typeName) throws IgniteCheckedException {
        String schemaName = schema(cacheName);

        H2TableDescriptor tbl = tableDescriptor(typeName, cacheName);

        if (tbl == null)
            return -1;

        Connection conn = connectionForSchema(schemaName);

        H2Utils.setupConnection(conn, false, false);

        try {
            ResultSet rs = executeSqlQuery(conn, prepareStatement(conn, "SELECT COUNT(*) FROM " + tbl.fullTableName(),
                false), 0, null);

            if (!rs.next())
                throw new IllegalStateException();

            return rs.getLong(1);
        }
        catch (SQLException e) {
            throw new IgniteCheckedException(e);
        }
    }

    /**
     * @return Busy lock.
     */
    public GridSpinBusyLock busyLock() {
        return busyLock;
    }

    /**
     * @return Map query executor.
     */
    public GridMapQueryExecutor mapQueryExecutor() {
        return mapQryExec;
    }

    /**
     * @return Reduce query executor.
     */
    public GridReduceQueryExecutor reduceQueryExecutor() {
        return rdcQryExec;
    }

    /** {@inheritDoc} */
    @SuppressWarnings("NonThreadSafeLazyInitialization")
    @Override public void start(GridKernalContext ctx, GridSpinBusyLock busyLock) throws IgniteCheckedException {
        if (log.isDebugEnabled())
            log.debug("Starting cache query index...");

        this.busyLock = busyLock;

        qryIdGen = new AtomicLong();

        if (SysProperties.serializeJavaObject) {
            U.warn(log, "Serialization of Java objects in H2 was enabled.");

            SysProperties.serializeJavaObject = false;
        }

        String dbName = (ctx != null ? ctx.localNodeId() : UUID.randomUUID()).toString();

        dbUrl = "jdbc:h2:mem:" + dbName + DB_OPTIONS;

        org.h2.Driver.load();

        try {
            if (getString(IGNITE_H2_DEBUG_CONSOLE) != null) {
                Connection c = DriverManager.getConnection(dbUrl);

                int port = getInteger(IGNITE_H2_DEBUG_CONSOLE_PORT, 0);

                WebServer webSrv = new WebServer();
                Server web = new Server(webSrv, "-webPort", Integer.toString(port));
                web.start();
                String url = webSrv.addSession(c);

                U.quietAndInfo(log, "H2 debug console URL: " + url);

                try {
                    Server.openBrowser(url);
                }
                catch (Exception e) {
                    U.warn(log, "Failed to open browser: " + e.getMessage());
                }
            }
        }
        catch (SQLException e) {
            throw new IgniteCheckedException(e);
        }

        if (ctx == null) {
            // This is allowed in some tests.
            nodeId = UUID.randomUUID();
            marshaller = new JdkMarshaller();
        }
        else {
            this.ctx = ctx;

            valCtx = new CacheQueryObjectValueContext(ctx);

            nodeId = ctx.localNodeId();
            marshaller = ctx.config().getMarshaller();

            mapQryExec = new GridMapQueryExecutor(busyLock);
            rdcQryExec = new GridReduceQueryExecutor(qryIdGen, busyLock);

            mapQryExec.start(ctx, this);
            rdcQryExec.start(ctx, this);

            stmtCacheCleanupTask = ctx.timeout().schedule(new Runnable() {
                @Override public void run() {
                    cleanupStatementCache();
                }
            }, CLEANUP_STMT_CACHE_PERIOD, CLEANUP_STMT_CACHE_PERIOD);

            dmlProc = new DmlStatementsProcessor();
            ddlProc = new DdlStatementsProcessor();

            dmlProc.start(ctx, this);
            ddlProc.start(ctx, this);
        }

        if (JdbcUtils.serializer != null)
            U.warn(log, "Custom H2 serialization is already configured, will override.");

        JdbcUtils.serializer = h2Serializer();

        // TODO https://issues.apache.org/jira/browse/IGNITE-2139
        // registerMBean(igniteInstanceName, this, GridH2IndexingSpiMBean.class);
    }

    /**
     * @return Value object context.
     */
    public CacheObjectValueContext objectContext() {
        return ctx.query().objectContext();
    }

    /**
     * @param topic Topic.
     * @param topicOrd Topic ordinal for {@link GridTopic}.
     * @param nodes Nodes.
     * @param msg Message.
     * @param specialize Optional closure to specialize message for each node.
     * @param locNodeHnd Handler for local node.
     * @param plc Policy identifying the executor service which will process message.
     * @param runLocParallel Run local handler in parallel thread.
     * @return {@code true} If all messages sent successfully.
     */
    public boolean send(
        Object topic,
        int topicOrd,
        Collection<ClusterNode> nodes,
        Message msg,
        @Nullable IgniteBiClosure<ClusterNode, Message, Message> specialize,
        @Nullable final IgniteInClosure2X<ClusterNode, Message> locNodeHnd,
        byte plc,
        boolean runLocParallel
    ) {
        boolean ok = true;

        if (specialize == null && msg instanceof GridCacheQueryMarshallable)
            ((GridCacheQueryMarshallable)msg).marshall(marshaller);

        ClusterNode locNode = null;

        for (ClusterNode node : nodes) {
            if (node.isLocal()) {
                if (locNode != null)
                    throw new IllegalStateException();

                locNode = node;

                continue;
            }

            try {
                if (specialize != null) {
                    msg = specialize.apply(node, msg);

                    if (msg instanceof GridCacheQueryMarshallable)
                        ((GridCacheQueryMarshallable)msg).marshall(marshaller);
                }

                ctx.io().sendGeneric(node, topic, topicOrd, msg, plc);
            }
            catch (IgniteCheckedException e) {
                ok = false;

                U.warn(log, "Failed to send message [node=" + node + ", msg=" + msg +
                    ", errMsg=" + e.getMessage() + "]");
            }
        }

        // Local node goes the last to allow parallel execution.
        if (locNode != null) {
            assert locNodeHnd != null;

            if (specialize != null)
                msg = specialize.apply(locNode, msg);

            if (runLocParallel) {
                final ClusterNode finalLocNode = locNode;
                final Message finalMsg = msg;

                try {
                    // We prefer runLocal to runLocalSafe, because the latter can produce deadlock here.
                    ctx.closure().runLocal(new GridPlainRunnable() {
                        @Override public void run() {
                            if (!busyLock.enterBusy())
                                return;

                            try {
                                locNodeHnd.apply(finalLocNode, finalMsg);
                            }
                            finally {
                                busyLock.leaveBusy();
                            }
                        }
                    }, plc).listen(logger);
                }
                catch (IgniteCheckedException e) {
                    ok = false;

                    U.error(log, "Failed to execute query locally.", e);
                }
            }
            else
                locNodeHnd.apply(locNode, msg);
        }

        return ok;
    }

    /**
     * @return Serializer.
     */
    private JavaObjectSerializer h2Serializer() {
        return new JavaObjectSerializer() {
            @Override public byte[] serialize(Object obj) throws Exception {
                return U.marshal(marshaller, obj);
            }

            @Override public Object deserialize(byte[] bytes) throws Exception {
                ClassLoader clsLdr = ctx != null ? U.resolveClassLoader(ctx.config()) : null;

                return U.unmarshal(marshaller, bytes, clsLdr);
            }
        };
    }

    /**
     * Registers SQL functions.
     *
     * @param schema Schema.
     * @param clss Classes.
     * @throws IgniteCheckedException If failed.
     */
    private void createSqlFunctions(String schema, Class<?>[] clss) throws IgniteCheckedException {
        if (F.isEmpty(clss))
            return;

        for (Class<?> cls : clss) {
            for (Method m : cls.getDeclaredMethods()) {
                QuerySqlFunction ann = m.getAnnotation(QuerySqlFunction.class);

                if (ann != null) {
                    int modifiers = m.getModifiers();

                    if (!Modifier.isStatic(modifiers) || !Modifier.isPublic(modifiers))
                        throw new IgniteCheckedException("Method " + m.getName() + " must be public static.");

                    String alias = ann.alias().isEmpty() ? m.getName() : ann.alias();

                    String clause = "CREATE ALIAS IF NOT EXISTS " + alias + (ann.deterministic() ?
                        " DETERMINISTIC FOR \"" :
                        " FOR \"") +
                        cls.getName() + '.' + m.getName() + '"';

                    executeStatement(schema, clause);
                }
            }
        }
    }

    /** {@inheritDoc} */
    @Override public void stop() throws IgniteCheckedException {
        if (log.isDebugEnabled())
            log.debug("Stopping cache query index...");

//        unregisterMBean(); TODO https://issues.apache.org/jira/browse/IGNITE-2139
        if (ctx != null && !ctx.cache().context().database().persistenceEnabled()) {
            for (H2Schema schema : schemas.values())
                schema.onDrop();
        }

        for (Connection c : conns)
            U.close(c, log);

        conns.clear();
        schemas.clear();
        cacheName2schema.clear();

        try (Connection c = DriverManager.getConnection(dbUrl);
             Statement s = c.createStatement()) {
            s.execute("SHUTDOWN");
        }
        catch (SQLException e) {
            U.error(log, "Failed to shutdown database.", e);
        }

        if (stmtCacheCleanupTask != null)
            stmtCacheCleanupTask.close();

        GridH2QueryContext.clearLocalNodeStop(nodeId);

        if (log.isDebugEnabled())
            log.debug("Cache query index stopped.");
    }

    /** {@inheritDoc} */
    @Override public void registerCache(String cacheName, String schemaName, GridCacheContext<?, ?> cctx,
        CacheConfiguration<?, ?> ccfg) throws IgniteCheckedException {
        if (schemas.putIfAbsent(schemaName, new H2Schema(cacheName, schemaName, cctx)) != null)
            throw new IgniteCheckedException("Cache already registered: " + U.maskName(cacheName));

        cacheName2schema.put(cacheName, schemaName);

        createSchema(schemaName);

        createSqlFunctions(schemaName, ccfg.getSqlFunctionClasses());
    }

    /** {@inheritDoc} */
    @Override public void unregisterCache(String cacheName) {
        String schema = schema(cacheName);
        H2Schema rmv = schemas.remove(schema);

        if (rmv != null) {
            cacheName2schema.remove(cacheName);
            mapQryExec.onCacheStop(cacheName);
            dmlProc.onCacheStop(cacheName);

            rmv.onDrop();

            try {
                dropSchema(schema);
            }
            catch (IgniteCheckedException e) {
                U.error(log, "Failed to drop schema on cache stop (will ignore): " + cacheName, e);
            }

            for (H2TableDescriptor tblDesc : rmv.tables())
                for (Index idx : tblDesc.table().getIndexes())
                    idx.close(null);

            int cacheId = CU.cacheId(cacheName);

            for (Iterator<Map.Entry<H2TwoStepCachedQueryKey, H2TwoStepCachedQuery>> it =
                twoStepCache.entrySet().iterator(); it.hasNext();) {
                Map.Entry<H2TwoStepCachedQueryKey, H2TwoStepCachedQuery> e = it.next();

                GridCacheTwoStepQuery qry = e.getValue().query();

                if (!F.isEmpty(qry.cacheIds()) && qry.cacheIds().contains(cacheId))
                    it.remove();
            }
        }
    }

    /** {@inheritDoc} */
    @Override public IndexingQueryFilter backupFilter(@Nullable final AffinityTopologyVersion topVer,
        @Nullable final int[] parts) {
        final AffinityTopologyVersion topVer0 = topVer != null ? topVer : AffinityTopologyVersion.NONE;

        return new IndexingQueryFilter() {
            @Nullable @Override public <K, V> IgniteBiPredicate<K, V> forCache(String cacheName) {
                final GridCacheAdapter<Object, Object> cache = ctx.cache().internalCache(cacheName);

                if (cache.context().isReplicated())
                    return null;

                final GridCacheAffinityManager aff = cache.context().affinity();

                if (parts != null) {
                    if (parts.length < 64) { // Fast scan for small arrays.
                        return new IgniteBiPredicate<K, V>() {
                            @Override public boolean apply(K k, V v) {
                                int p = aff.partition(k);

                                for (int p0 : parts) {
                                    if (p0 == p)
                                        return true;

                                    if (p0 > p) // Array is sorted.
                                        return false;
                                }

                                return false;
                            }
                        };
                    }

                    return new IgniteBiPredicate<K, V>() {
                        @Override public boolean apply(K k, V v) {
                            int p = aff.partition(k);

                            return Arrays.binarySearch(parts, p) >= 0;
                        }
                    };
                }

                final ClusterNode locNode = ctx.discovery().localNode();

                return new IgniteBiPredicate<K, V>() {
                    @Override public boolean apply(K k, V v) {
                        return aff.primaryByKey(locNode, k, topVer0);
                    }
                };
            }

            @Override public boolean isValueRequired() {
                return false;
            }

            @Override public String toString() {
                return "IndexingQueryFilter [ver=" + topVer + ']';
            }
        };
    }

    /**
     * @return Ready topology version.
     */
    public AffinityTopologyVersion readyTopologyVersion() {
        return ctx.cache().context().exchange().readyAffinityVersion();
    }

    /**
     * @param topVer Topology version.
     * @throws IgniteCheckedException If failed.
     */
    public void awaitForReadyTopologyVersion(AffinityTopologyVersion topVer) throws IgniteCheckedException {
        IgniteInternalFuture<?> fut = ctx.cache().context().exchange().affinityReadyFuture(topVer);

        if (fut != null)
            fut.get();
    }

    /** {@inheritDoc} */
    @Override public void onDisconnected(IgniteFuture<?> reconnectFut) {
        rdcQryExec.onDisconnected(reconnectFut);
    }

    /** {@inheritDoc} */
    @Override public Collection<GridRunningQueryInfo> runningQueries(long duration) {
        Collection<GridRunningQueryInfo> res = new ArrayList<>();

        res.addAll(runs.values());
        res.addAll(rdcQryExec.longRunningQueries(duration));

        return res;
    }

    /** {@inheritDoc} */
    @Override public void cancelQueries(Collection<Long> queries) {
        if (!F.isEmpty(queries)) {
            for (Long qryId : queries) {
                GridRunningQueryInfo run = runs.get(qryId);

                if (run != null)
                    run.cancel();
            }

            rdcQryExec.cancelQueries(queries);
        }
    }

    /** {@inheritDoc} */
    @Override public void cancelAllQueries() {
        for (Connection conn : conns)
            U.close(conn, log);
    }

    /**
     * Closeable iterator.
     */
    private interface ClIter<X> extends AutoCloseable, Iterator<X> {
        // No-op.
    }

}<|MERGE_RESOLUTION|>--- conflicted
+++ resolved
@@ -1812,26 +1812,7 @@
      * @param cacheName Cache name.
      * @throws IgniteCheckedException If failed.
      */
-<<<<<<< HEAD
     @Override public void rebuildIndexesFromHash(String cacheName) throws IgniteCheckedException {
-=======
-    @SuppressWarnings("SynchronizationOnLocalVariableOrMethodParameter")
-    @Override public void rebuildIndexesFromHash(String cacheName,
-        GridQueryTypeDescriptor type) throws IgniteCheckedException {
-        H2TableDescriptor tbl = tableDescriptor(type.name(), cacheName);
-
-        if (tbl == null)
-            return;
-
-        assert tbl.table() != null;
-
-        assert tbl.table().rebuildFromHashInProgress();
-
-        H2PkHashIndex hashIdx = tbl.primaryKeyHashIndex();
-
-        Cursor cursor = hashIdx.find((Session)null, null, null);
-
->>>>>>> 6250119e
         int cacheId = CU.cacheId(cacheName);
 
         GridCacheContext cctx = ctx.cache().context().cacheContext(cacheId);
