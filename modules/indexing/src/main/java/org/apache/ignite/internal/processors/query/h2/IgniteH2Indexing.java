--- conflicted
+++ resolved
@@ -1706,8 +1706,6 @@
         return s.tables();
     }
 
-<<<<<<< HEAD
-=======
     /** {@inheritDoc} */
     @Override public boolean isInsertStatement(PreparedStatement nativeStmt) {
         Prepared prep = GridSqlQueryParser.prepared(nativeStmt);
@@ -1715,7 +1713,6 @@
         return prep instanceof Insert;
     }
 
->>>>>>> 9d75ff8c
     /**
      * Called periodically by {@link GridTimeoutProcessor} to clean up the {@link #stmtCache}.
      */
@@ -1747,11 +1744,7 @@
         IgniteCacheOffheapManager offheapMgr = cctx.isNear() ? cctx.near().dht().context().offheap() : cctx.offheap();
 
         for (int p = 0; p < cctx.affinity().partitions(); p++) {
-<<<<<<< HEAD
             try (GridCloseableIterator<KeyCacheObject> keyIter = offheapMgr.cacheKeysIterator(cctx.cacheId(), p)) {
-=======
-            try (GridCloseableIterator<KeyCacheObject> keyIter = offheapMgr.keysIterator(p)) {
->>>>>>> 9d75ff8c
                 while (keyIter.hasNext()) {
                     cctx.shared().database().checkpointReadLock();
 
@@ -1792,43 +1785,6 @@
             assert tblDesc.table() != null;
 
             tblDesc.table().markRebuildFromHashInProgress(true);
-<<<<<<< HEAD
-        }
-    }
-
-    /**
-     * Gets size (for tests only).
-     *
-     * @param cacheName Cache name.
-     * @param typeName Type name.
-     * @return Size.
-     * @throws IgniteCheckedException If failed or {@code -1} if the type is unknown.
-     */
-    long size(String cacheName, String typeName) throws IgniteCheckedException {
-        String schemaName = schema(cacheName);
-
-        H2TableDescriptor tbl = tableDescriptor(typeName, cacheName);
-
-        if (tbl == null)
-            return -1;
-
-        Connection conn = connectionForSchema(schemaName);
-
-        H2Utils.setupConnection(conn, false, false);
-
-        try {
-            ResultSet rs = executeSqlQuery(conn, prepareStatement(conn, "SELECT COUNT(*) FROM " + tbl.fullTableName(),
-                false), 0, null);
-
-            if (!rs.next())
-                throw new IllegalStateException();
-
-            return rs.getLong(1);
-        }
-        catch (SQLException e) {
-            throw new IgniteCheckedException(e);
-=======
->>>>>>> 9d75ff8c
         }
     }
 
