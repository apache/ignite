--- conflicted
+++ resolved
@@ -2025,37 +2025,6 @@
         boolean failed = true;
 
         try {
-<<<<<<< HEAD
-            // TODO: Use intersection (https://issues.apache.org/jira/browse/IGNITE-10567)
-            int partitions[] = qry.getPartitions();
-
-            if (partitions == null && twoStepQry.derivedPartitions() != null) {
-                try {
-                    PartitionNode partTree = twoStepQry.derivedPartitions().tree();
-
-                    Collection<Integer> partitions0 = partTree.apply(qry.getArgs());
-
-                    if (F.isEmpty(partitions0))
-                        partitions = new int[0];
-                    else {
-                        partitions = new int[partitions0.size()];
-
-                        int i = 0;
-
-                        for (Integer part : partitions0)
-                            partitions[i++] = part;
-                    }
-
-                    if (partitions.length == 0) { //here we know that result of requested query is empty
-                        failed = false;
-
-                        return new QueryCursorImpl<List<?>>(new Iterable<List<?>>() {
-                            @Override public Iterator<List<?>> iterator() {
-                                return new Iterator<List<?>>() {
-                                    @Override public boolean hasNext() {
-                                        return false;
-                                    }
-=======
             // When explicit partitions are set, there must be an owning cache they should be applied to.
             int explicitParts[] = qry.getPartitions();
             PartitionResult derivedParts = twoStepQry.derivedPartitions();
@@ -2063,13 +2032,14 @@
             int parts[] = calculatePartitions(explicitParts, derivedParts, qry.getArgs());
 
             if (parts != null && parts.length == 0) {
+                failed = false;
+
                 return new QueryCursorImpl<>(new Iterable<List<?>>() {
                     @Override public Iterator<List<?>> iterator() {
                         return new Iterator<List<?>>() {
                             @Override public boolean hasNext() {
                                 return false;
                             }
->>>>>>> c7961dbd
 
                             @SuppressWarnings("IteratorNextCanNotThrowNoSuchElementException")
                             @Override public List<?> next() {
@@ -2444,11 +2414,8 @@
         dmlProc = new DmlStatementsProcessor(ctx, this);
         ddlProc = new DdlStatementsProcessor(ctx, schemaMgr);
 
-<<<<<<< HEAD
+        partExtractor = new PartitionExtractor(this);
         runningQueryMgr = new RunningQueryManager(ctx);
-=======
-        partExtractor = new PartitionExtractor(this);
->>>>>>> c7961dbd
 
         if (JdbcUtils.serializer != null)
             U.warn(log, "Custom H2 serialization is already configured, will override.");
