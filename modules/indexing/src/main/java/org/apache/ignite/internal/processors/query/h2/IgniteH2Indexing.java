/*
 * Licensed to the Apache Software Foundation (ASF) under one or more
 * contributor license agreements.  See the NOTICE file distributed with
 * this work for additional information regarding copyright ownership.
 * The ASF licenses this file to You under the Apache License, Version 2.0
 * (the "License"); you may not use this file except in compliance with
 * the License.  You may obtain a copy of the License at
 *
 *      http://www.apache.org/licenses/LICENSE-2.0
 *
 * Unless required by applicable law or agreed to in writing, software
 * distributed under the License is distributed on an "AS IS" BASIS,
 * WITHOUT WARRANTIES OR CONDITIONS OF ANY KIND, either express or implied.
 * See the License for the specific language governing permissions and
 * limitations under the License.
 */

package org.apache.ignite.internal.processors.query.h2;

import java.lang.reflect.Method;
import java.lang.reflect.Modifier;
import java.sql.Connection;
import java.sql.DriverManager;
import java.sql.PreparedStatement;
import java.sql.ResultSet;
import java.sql.SQLException;
import java.sql.Statement;
import java.sql.Types;
import java.text.MessageFormat;
import java.util.ArrayList;
import java.util.Arrays;
import java.util.Collection;
import java.util.Collections;
import java.util.HashSet;
import java.util.Iterator;
import java.util.LinkedHashSet;
import java.util.List;
import java.util.Map;
import java.util.UUID;
import java.util.concurrent.ConcurrentHashMap;
import java.util.concurrent.ConcurrentMap;
import java.util.concurrent.TimeUnit;
import java.util.concurrent.atomic.AtomicLong;
import javax.cache.Cache;
import javax.cache.CacheException;
import org.apache.ignite.IgniteCheckedException;
import org.apache.ignite.IgniteDataStreamer;
import org.apache.ignite.IgniteException;
import org.apache.ignite.IgniteLogger;
import org.apache.ignite.cache.query.FieldsQueryCursor;
import org.apache.ignite.cache.query.QueryCancelledException;
import org.apache.ignite.cache.query.QueryCursor;
import org.apache.ignite.cache.query.SqlFieldsQuery;
import org.apache.ignite.cache.query.SqlQuery;
import org.apache.ignite.cache.query.annotations.QuerySqlFunction;
import org.apache.ignite.cluster.ClusterNode;
import org.apache.ignite.configuration.CacheConfiguration;
import org.apache.ignite.internal.GridKernalContext;
import org.apache.ignite.internal.GridTopic;
import org.apache.ignite.internal.IgniteInternalFuture;
import org.apache.ignite.internal.jdbc2.JdbcSqlFieldsQuery;
import org.apache.ignite.internal.processors.affinity.AffinityTopologyVersion;
import org.apache.ignite.internal.processors.cache.CacheEntryImpl;
import org.apache.ignite.internal.processors.cache.CacheObject;
import org.apache.ignite.internal.processors.cache.CacheObjectContext;
import org.apache.ignite.internal.processors.cache.GridCacheAdapter;
import org.apache.ignite.internal.processors.cache.GridCacheAffinityManager;
import org.apache.ignite.internal.processors.cache.GridCacheContext;
import org.apache.ignite.internal.processors.cache.GridCacheSharedContext;
import org.apache.ignite.internal.processors.cache.KeyCacheObject;
import org.apache.ignite.internal.processors.cache.GridCacheEntryEx;
import org.apache.ignite.internal.processors.cache.GridCacheEntryRemovedException;
import org.apache.ignite.internal.processors.cache.QueryCursorImpl;
import org.apache.ignite.internal.processors.cache.database.CacheDataRow;
import org.apache.ignite.internal.processors.cache.database.tree.io.PageIO;
import org.apache.ignite.internal.processors.cache.query.GridCacheQueryMarshallable;
import org.apache.ignite.internal.processors.cache.query.GridCacheTwoStepQuery;
import org.apache.ignite.internal.processors.cache.query.IgniteQueryErrorCode;
import org.apache.ignite.internal.processors.cache.query.QueryTable;
import org.apache.ignite.internal.processors.cache.version.GridCacheVersion;
import org.apache.ignite.internal.processors.query.GridQueryCacheObjectsIterator;
import org.apache.ignite.internal.processors.query.GridQueryCancel;
import org.apache.ignite.internal.processors.query.GridQueryFieldMetadata;
import org.apache.ignite.internal.processors.query.GridQueryFieldsResult;
import org.apache.ignite.internal.processors.query.GridQueryFieldsResultAdapter;
import org.apache.ignite.internal.processors.query.GridQueryIndexing;
import org.apache.ignite.internal.processors.query.GridQueryTypeDescriptor;
import org.apache.ignite.internal.processors.query.GridRunningQueryInfo;
import org.apache.ignite.internal.processors.query.IgniteSQLException;
import org.apache.ignite.internal.processors.query.QueryIndexDescriptorImpl;
import org.apache.ignite.internal.processors.query.h2.ddl.DdlStatementsProcessor;
import org.apache.ignite.internal.processors.query.h2.opt.DistributedJoinMode;
import org.apache.ignite.internal.processors.query.h2.database.H2PkHashIndex;
import org.apache.ignite.internal.processors.query.h2.database.H2RowFactory;
import org.apache.ignite.internal.processors.query.h2.database.H2TreeIndex;
import org.apache.ignite.internal.processors.query.h2.database.io.H2ExtrasInnerIO;
import org.apache.ignite.internal.processors.query.h2.database.io.H2ExtrasLeafIO;
import org.apache.ignite.internal.processors.query.h2.database.io.H2InnerIO;
import org.apache.ignite.internal.processors.query.h2.database.io.H2LeafIO;
import org.apache.ignite.internal.processors.query.h2.opt.GridH2DefaultTableEngine;
import org.apache.ignite.internal.processors.query.h2.opt.GridH2IndexBase;
import org.apache.ignite.internal.processors.query.h2.opt.GridH2QueryContext;
import org.apache.ignite.internal.processors.query.h2.opt.GridH2Row;
import org.apache.ignite.internal.processors.query.h2.opt.GridH2RowDescriptor;
import org.apache.ignite.internal.processors.query.h2.opt.GridH2RowFactory;
import org.apache.ignite.internal.processors.query.h2.opt.GridH2Table;
import org.apache.ignite.internal.processors.query.h2.sql.GridSqlQueryParser;
import org.apache.ignite.internal.processors.query.h2.sql.GridSqlQuerySplitter;
import org.apache.ignite.internal.processors.query.h2.twostep.GridMapQueryExecutor;
import org.apache.ignite.internal.processors.query.h2.twostep.GridReduceQueryExecutor;
import org.apache.ignite.internal.processors.query.schema.SchemaIndexCacheVisitor;
import org.apache.ignite.internal.processors.query.schema.SchemaIndexCacheVisitorClosure;
import org.apache.ignite.internal.processors.timeout.GridTimeoutProcessor;
import org.apache.ignite.internal.util.GridBoundedConcurrentLinkedHashMap;
import org.apache.ignite.internal.util.GridEmptyCloseableIterator;
import org.apache.ignite.internal.util.GridSpinBusyLock;
import org.apache.ignite.internal.util.lang.GridCloseableIterator;
import org.apache.ignite.internal.util.lang.GridPlainRunnable;
import org.apache.ignite.internal.util.lang.IgniteInClosure2X;
import org.apache.ignite.internal.util.typedef.F;
import org.apache.ignite.internal.util.typedef.internal.CU;
import org.apache.ignite.internal.util.typedef.internal.LT;
import org.apache.ignite.internal.util.typedef.internal.SB;
import org.apache.ignite.internal.util.typedef.internal.U;
import org.apache.ignite.lang.IgniteBiClosure;
import org.apache.ignite.lang.IgniteBiPredicate;
import org.apache.ignite.lang.IgniteBiTuple;
import org.apache.ignite.lang.IgniteFuture;
import org.apache.ignite.lang.IgniteInClosure;
import org.apache.ignite.marshaller.Marshaller;
import org.apache.ignite.marshaller.jdk.JdkMarshaller;
import org.apache.ignite.plugin.extensions.communication.Message;
import org.apache.ignite.resources.LoggerResource;
import org.apache.ignite.spi.indexing.IndexingQueryFilter;
import org.h2.api.ErrorCode;
import org.h2.api.JavaObjectSerializer;
import org.h2.command.Prepared;
import org.h2.command.dml.Insert;
import org.h2.engine.Session;
import org.h2.engine.SysProperties;
import org.h2.index.Cursor;
import org.h2.index.Index;
import org.h2.jdbc.JdbcPreparedStatement;
import org.h2.jdbc.JdbcStatement;
import org.h2.server.web.WebServer;
import org.h2.table.IndexColumn;
import org.h2.tools.Server;
import org.h2.util.JdbcUtils;
import org.jetbrains.annotations.Nullable;
import org.jsr166.ConcurrentHashMap8;

import static org.apache.ignite.IgniteSystemProperties.IGNITE_H2_DEBUG_CONSOLE;
import static org.apache.ignite.IgniteSystemProperties.IGNITE_H2_DEBUG_CONSOLE_PORT;
import static org.apache.ignite.IgniteSystemProperties.IGNITE_H2_INDEXING_CACHE_CLEANUP_PERIOD;
import static org.apache.ignite.IgniteSystemProperties.IGNITE_H2_INDEXING_CACHE_THREAD_USAGE_TIMEOUT;
import static org.apache.ignite.IgniteSystemProperties.getInteger;
import static org.apache.ignite.IgniteSystemProperties.getString;
import static org.apache.ignite.internal.processors.cache.query.GridCacheQueryType.SQL;
import static org.apache.ignite.internal.processors.cache.query.GridCacheQueryType.SQL_FIELDS;
import static org.apache.ignite.internal.processors.cache.query.GridCacheQueryType.TEXT;
import static org.apache.ignite.internal.processors.query.QueryUtils.KEY_FIELD_NAME;
import static org.apache.ignite.internal.processors.query.QueryUtils.VAL_FIELD_NAME;
import static org.apache.ignite.internal.processors.query.QueryUtils.VER_FIELD_NAME;
import static org.apache.ignite.internal.processors.query.h2.opt.DistributedJoinMode.OFF;
import static org.apache.ignite.internal.processors.query.h2.opt.DistributedJoinMode.distributedJoinMode;
import static org.apache.ignite.internal.processors.query.h2.opt.GridH2QueryType.LOCAL;
import static org.apache.ignite.internal.processors.query.h2.opt.GridH2QueryType.PREPARE;

/**
 * Indexing implementation based on H2 database engine. In this implementation main query language is SQL,
 * fulltext indexing can be performed using Lucene.
 * <p>
 * For each registered {@link GridQueryTypeDescriptor} this SPI will create respective SQL table with
 * {@code '_key'} and {@code '_val'} fields for key and value, and fields from
 * {@link GridQueryTypeDescriptor#fields()}.
 * For each table it will create indexes declared in {@link GridQueryTypeDescriptor#indexes()}.
 */
@SuppressWarnings({"UnnecessaryFullyQualifiedName", "NonFinalStaticVariableUsedInClassInitialization"})
public class IgniteH2Indexing implements GridQueryIndexing {
    /*
     * Register IO for indexes.
     */
    static {
        PageIO.registerH2(H2InnerIO.VERSIONS, H2LeafIO.VERSIONS);
        H2ExtrasInnerIO.register();
        H2ExtrasLeafIO.register();

        // Initialize system properties for H2.
        System.setProperty("h2.objectCache", "false");
        System.setProperty("h2.serializeJavaObject", "false");
        System.setProperty("h2.objectCacheMaxPerElementSize", "0"); // Avoid ValueJavaObject caching.
    }

    /** Default DB options. */
    private static final String DB_OPTIONS = ";LOCK_MODE=3;MULTI_THREADED=1;DB_CLOSE_ON_EXIT=FALSE" +
        ";DEFAULT_LOCK_TIMEOUT=10000;FUNCTIONS_IN_SCHEMA=true;OPTIMIZE_REUSE_RESULTS=0;QUERY_CACHE_SIZE=0" +
        ";RECOMPILE_ALWAYS=1;MAX_OPERATION_MEMORY=0;NESTED_JOINS=0;BATCH_JOINS=1" +
        ";ROW_FACTORY=\"" + GridH2RowFactory.class.getName() + "\"" +
        ";DEFAULT_TABLE_ENGINE=" + GridH2DefaultTableEngine.class.getName();

        // Uncomment this setting to get debug output from H2 to sysout.
//        ";TRACE_LEVEL_SYSTEM_OUT=3";

    /** Dummy metadata for update result. */
    public static final List<GridQueryFieldMetadata> UPDATE_RESULT_META = Collections.<GridQueryFieldMetadata>
        singletonList(new H2SqlFieldMetadata(null, null, "UPDATED", Long.class.getName()));

    /** */
    private static final int PREPARED_STMT_CACHE_SIZE = 256;

    /** */
    private static final int TWO_STEP_QRY_CACHE_SIZE = 1024;

    /** The period of clean up the {@link #stmtCache}. */
    private final Long CLEANUP_STMT_CACHE_PERIOD = Long.getLong(IGNITE_H2_INDEXING_CACHE_CLEANUP_PERIOD, 10_000);

    /** The timeout to remove entry from the {@link #stmtCache} if the thread doesn't perform any queries. */
    private final Long STATEMENT_CACHE_THREAD_USAGE_TIMEOUT =
        Long.getLong(IGNITE_H2_INDEXING_CACHE_THREAD_USAGE_TIMEOUT, 600 * 1000);

    /** */
    private GridTimeoutProcessor.CancelableTask stmtCacheCleanupTask;

    /** Logger. */
    @LoggerResource
    private IgniteLogger log;

    /** Node ID. */
    private UUID nodeId;

    /** */
    private Marshaller marshaller;

    /** Collection of schemaNames and registered tables. */
    private final ConcurrentMap<String, H2Schema> schemas = new ConcurrentHashMap8<>();

    /** */
    private String dbUrl = "jdbc:h2:mem:";

    /** */
    private final Collection<Connection> conns = Collections.synchronizedCollection(new ArrayList<Connection>());

    /** */
    private GridMapQueryExecutor mapQryExec;

    /** */
    private GridReduceQueryExecutor rdcQryExec;

    /** Cache name -> schema name */
    private final Map<String, String> cacheName2schema = new ConcurrentHashMap8<>();

    /** */
    private AtomicLong qryIdGen;

    /** */
    private GridSpinBusyLock busyLock;

    /** */
    private final ConcurrentMap<Long, GridRunningQueryInfo> runs = new ConcurrentHashMap8<>();

    /** */
    private final ThreadLocal<H2ConnectionWrapper> connCache = new ThreadLocal<H2ConnectionWrapper>() {
        @Nullable @Override public H2ConnectionWrapper get() {
            H2ConnectionWrapper c = super.get();

            boolean reconnect = true;

            try {
                reconnect = c == null || c.connection().isClosed();
            }
            catch (SQLException e) {
                U.warn(log, "Failed to check connection status.", e);
            }

            if (reconnect) {
                c = initialValue();

                set(c);

                // Reset statement cache when new connection is created.
                stmtCache.remove(Thread.currentThread());
            }

            return c;
        }

        @Nullable @Override protected H2ConnectionWrapper initialValue() {
            Connection c;

            try {
                c = DriverManager.getConnection(dbUrl);
            }
            catch (SQLException e) {
                throw new IgniteSQLException("Failed to initialize DB connection: " + dbUrl, e);
            }

            conns.add(c);

            return new H2ConnectionWrapper(c);
        }
    };

    /** */
    protected volatile GridKernalContext ctx;

    /** */
    private DmlStatementsProcessor dmlProc;

    /** */
    private DdlStatementsProcessor ddlProc;

    /** */
    private final ConcurrentMap<QueryTable, GridH2Table> dataTables = new ConcurrentHashMap8<>();

    /** Statement cache. */
    private final ConcurrentHashMap<Thread, H2StatementCache> stmtCache = new ConcurrentHashMap<>();

    /** */
    private final GridBoundedConcurrentLinkedHashMap<H2TwoStepCachedQueryKey, H2TwoStepCachedQuery> twoStepCache =
        new GridBoundedConcurrentLinkedHashMap<>(TWO_STEP_QRY_CACHE_SIZE);

    /** */
    private final IgniteInClosure<? super IgniteInternalFuture<?>> logger = new IgniteInClosure<IgniteInternalFuture<?>>() {
        @Override public void apply(IgniteInternalFuture<?> fut) {
            try {
                fut.get();
            }
            catch (IgniteCheckedException e) {
                U.error(log, e.getMessage(), e);
            }
        }
    };

    /**
     * @return Kernal context.
     */
    public GridKernalContext kernalContext() {
        return ctx;
    }

    /**
     * @param cacheName Cache name.
     * @return Connection.
     */
    public Connection connectionForCache(String cacheName) {
        return connectionForSchema(schema(cacheName));
    }

    /**
     * @param schema Schema.
     * @return Connection.
     */
    public Connection connectionForSchema(String schema) {
        try {
            return connectionForThread(schema);
        }
        catch (IgniteCheckedException e) {
            throw new IgniteException(e);
        }
    }

    /**
     * @param c Connection.
     * @param sql SQL.
     * @param useStmtCache If {@code true} uses statement cache.
     * @return Prepared statement.
     * @throws SQLException If failed.
     */
    private PreparedStatement prepareStatement(Connection c, String sql, boolean useStmtCache) throws SQLException {
        if (useStmtCache) {
            Thread curThread = Thread.currentThread();

            H2StatementCache cache = stmtCache.get(curThread);

            if (cache == null) {
                H2StatementCache cache0 = new H2StatementCache(PREPARED_STMT_CACHE_SIZE);

                cache = stmtCache.putIfAbsent(curThread, cache0);

                if (cache == null)
                    cache = cache0;
            }

            cache.updateLastUsage();

            PreparedStatement stmt = cache.get(sql);

            if (stmt != null && !stmt.isClosed() && !((JdbcStatement)stmt).isCancelled()) {
                assert stmt.getConnection() == c;

                return stmt;
            }

            stmt = c.prepareStatement(sql);

            cache.put(sql, stmt);

            return stmt;
        }
        else
            return c.prepareStatement(sql);
    }

    /** {@inheritDoc} */
    @Override public PreparedStatement prepareNativeStatement(String cacheName, String sql) throws SQLException {
        return prepareStatement(connectionForCache(cacheName), sql, true);
    }

    /** {@inheritDoc} */
    @SuppressWarnings("unchecked")
    @Override public IgniteDataStreamer<?, ?> createStreamer(String cacheName, PreparedStatement nativeStmt,
        long autoFlushFreq, int nodeBufSize, int nodeParOps, boolean allowOverwrite) {
        Prepared prep = GridSqlQueryParser.prepared(nativeStmt);

        if (!(prep instanceof Insert))
            throw new IgniteSQLException("Only INSERT operations are supported in streaming mode",
                IgniteQueryErrorCode.UNSUPPORTED_OPERATION);

        IgniteDataStreamer streamer = ctx.grid().dataStreamer(cacheName);

        streamer.autoFlushFrequency(autoFlushFreq);

        streamer.allowOverwrite(allowOverwrite);

        if (nodeBufSize > 0)
            streamer.perNodeBufferSize(nodeBufSize);

        if (nodeParOps > 0)
            streamer.perNodeParallelOperations(nodeParOps);

        return streamer;
    }

    /**
     * Gets DB connection.
     *
     * @param schema Whether to set schema for connection or not.
     * @return DB connection.
     * @throws IgniteCheckedException In case of error.
     */
    private Connection connectionForThread(@Nullable String schema) throws IgniteCheckedException {
        H2ConnectionWrapper c = connCache.get();

        if (c == null)
            throw new IgniteCheckedException("Failed to get DB connection for thread (check log for details).");

        if (schema != null && !F.eq(c.schema(), schema)) {
            Statement stmt = null;

            try {
                stmt = c.connection().createStatement();

                stmt.executeUpdate("SET SCHEMA " + schema);

                if (log.isDebugEnabled())
                    log.debug("Set schema: " + schema);

                c.schema(schema);
            }
            catch (SQLException e) {
                throw new IgniteSQLException("Failed to set schema for DB connection for thread [schema=" +
                    schema + "]", e);
            }
            finally {
                U.close(stmt, log);
            }
        }

        return c.connection();
    }

    /**
     * Creates DB schema if it has not been created yet.
     *
     * @param schema Schema name.
     * @throws IgniteCheckedException If failed to create db schema.
     */
    private void createSchema(String schema) throws IgniteCheckedException {
        executeStatement("INFORMATION_SCHEMA", "CREATE SCHEMA IF NOT EXISTS " + schema);

        if (log.isDebugEnabled())
            log.debug("Created H2 schema for index database: " + schema);
    }

    /**
     * Creates DB schema if it has not been created yet.
     *
     * @param schema Schema name.
     * @throws IgniteCheckedException If failed to create db schema.
     */
    private void dropSchema(String schema) throws IgniteCheckedException {
        executeStatement("INFORMATION_SCHEMA", "DROP SCHEMA IF EXISTS " + schema);

        if (log.isDebugEnabled())
            log.debug("Dropped H2 schema for index database: " + schema);
    }

    /**
     * @param schema Schema
     * @param sql SQL statement.
     * @throws IgniteCheckedException If failed.
     */
    public void executeStatement(String schema, String sql) throws IgniteCheckedException {
        Statement stmt = null;

        try {
            Connection c = connectionForThread(schema);

            stmt = c.createStatement();

            stmt.executeUpdate(sql);
        }
        catch (SQLException e) {
            onSqlException();

            throw new IgniteSQLException("Failed to execute statement: " + sql, e);
        }
        finally {
            U.close(stmt, log);
        }
    }

    /**
     * Binds object to prepared statement.
     *
     * @param stmt SQL statement.
     * @param idx Index.
     * @param obj Value to store.
     * @throws IgniteCheckedException If failed.
     */
    private void bindObject(PreparedStatement stmt, int idx, @Nullable Object obj) throws IgniteCheckedException {
        try {
            if (obj == null)
                stmt.setNull(idx, Types.VARCHAR);
            else
                stmt.setObject(idx, obj);
        }
        catch (SQLException e) {
            throw new IgniteCheckedException("Failed to bind parameter [idx=" + idx + ", obj=" + obj + ", stmt=" +
                stmt + ']', e);
        }
    }

    /**
     * Handles SQL exception.
     */
    private void onSqlException() {
        Connection conn = connCache.get().connection();

        connCache.set(null);

        if (conn != null) {
            conns.remove(conn);

            // Reset connection to receive new one at next call.
            U.close(conn, log);
        }
    }

    /** {@inheritDoc} */
    @Override public void store(String cacheName,
        String typeName,
        KeyCacheObject k,
        int partId,
        CacheObject v,
        GridCacheVersion ver,
        long expirationTime,
        long link) throws IgniteCheckedException {
        H2TableDescriptor tbl = tableDescriptor(typeName, cacheName);

        if (tbl == null)
            return; // Type was rejected.

        if (expirationTime == 0)
            expirationTime = Long.MAX_VALUE;

        tbl.table().update(k, partId, v, ver, expirationTime, false, link);

        if (tbl.luceneIndex() != null)
            tbl.luceneIndex().store(k, v, ver, expirationTime);
    }

    /**
     * @param cacheName Cache name.
     * @return Cache object context.
     */
    public CacheObjectContext objectContext(String cacheName) {
        GridCacheContext cctx = cacheContext(cacheName);

        return cctx != null ? cctx.cacheObjectContext() : null;
    }

    /**
     * @param cacheName Cache name.
     * @return Cache object context.
     */
    public GridCacheContext cacheContext(String cacheName) {
        if (ctx == null)
            return null;

        return ctx.cache().internalCache(cacheName).context();
    }

    /** {@inheritDoc} */
    @Override public void remove(String cacheName,
        GridQueryTypeDescriptor type,
        KeyCacheObject key,
        int partId,
        CacheObject val,
        GridCacheVersion ver) throws IgniteCheckedException {
        if (log.isDebugEnabled())
            log.debug("Removing key from cache query index [locId=" + nodeId + ", key=" + key + ", val=" + val + ']');

        H2TableDescriptor tbl = tableDescriptor(type.name(), cacheName);

        if (tbl == null)
            return;

        if (tbl.table().update(key, partId, val, ver, 0, true, 0)) {
            if (tbl.luceneIndex() != null)
                tbl.luceneIndex().remove(key);
        }
    }

    /**
     * Drops table form h2 database and clear all related indexes (h2 text, lucene).
     *
     * @param tbl Table to unregister.
     * @throws IgniteCheckedException If failed to unregister.
     */
    private void removeTable(H2TableDescriptor tbl) throws IgniteCheckedException {
        assert tbl != null;

        if (log.isDebugEnabled())
            log.debug("Removing query index table: " + tbl.fullTableName());

        Connection c = connectionForThread(tbl.schemaName());

        Statement stmt = null;

        try {
            // NOTE: there is no method dropIndex() for lucene engine correctly working.
            // So we have to drop all lucene index.
            // FullTextLucene.dropAll(c); TODO: GG-4015: fix this

            stmt = c.createStatement();

            String sql = "DROP TABLE IF EXISTS " + tbl.fullTableName();

            if (log.isDebugEnabled())
                log.debug("Dropping database index table with SQL: " + sql);

            stmt.executeUpdate(sql);
        }
        catch (SQLException e) {
            onSqlException();

            throw new IgniteSQLException("Failed to drop database index table [type=" + tbl.type().name() +
                ", table=" + tbl.fullTableName() + "]", IgniteQueryErrorCode.TABLE_DROP_FAILED, e);
        }
        finally {
            U.close(stmt, log);
        }

        tbl.onDrop();

        tbl.schema().tables().remove(tbl.typeName());
    }

    /**
     * Add initial user index.
     *
     * @param cacheName Cache name.
     * @param desc Table descriptor.
     * @param h2Idx User index.
     * @throws IgniteCheckedException If failed.
     */
    private void addInitialUserIndex(String cacheName, H2TableDescriptor desc, GridH2IndexBase h2Idx)
        throws IgniteCheckedException {
        GridH2Table h2Tbl = desc.table();

        h2Tbl.proposeUserIndex(h2Idx);

        try {
            String sql = H2Utils.indexCreateSql(desc.fullTableName(), h2Idx, false, desc.schema().escapeAll());

            executeSql(cacheName, sql);
        }
        catch (Exception e) {
            // Rollback and re-throw.
            h2Tbl.rollbackUserIndex(h2Idx.getName());

            throw e;
        }
    }

    /** {@inheritDoc} */
    @Override public void dynamicIndexCreate(final String cacheName, final String tblName,
        final QueryIndexDescriptorImpl idxDesc, boolean ifNotExists, SchemaIndexCacheVisitor cacheVisitor)
        throws IgniteCheckedException {
        // Locate table.
        String schemaName = schema(cacheName);

        H2Schema schema = schemas.get(schemaName);

        H2TableDescriptor desc = (schema != null ? schema.tables().get(tblName) : null);

        if (desc == null)
            throw new IgniteCheckedException("Table not found in internal H2 database [schemaName=" + schemaName +
                ", tblName=" + tblName + ']');

        GridH2Table h2Tbl = desc.table();

        // Create index.
        final GridH2IndexBase h2Idx = desc.createUserIndex(idxDesc);

        h2Tbl.proposeUserIndex(h2Idx);

        try {
            // Populate index with existing cache data.
            final GridH2RowDescriptor rowDesc = h2Tbl.rowDescriptor();

            SchemaIndexCacheVisitorClosure clo = new SchemaIndexCacheVisitorClosure() {
                @Override public void apply(KeyCacheObject key, int part, CacheObject val, GridCacheVersion ver,
                    long expTime, long link) throws IgniteCheckedException {
                    if (expTime == 0L)
                        expTime = Long.MAX_VALUE;

                    GridH2Row row = rowDesc.createRow(key, part, val, ver, expTime);

                    row.link(link);

                    h2Idx.put(row);
                }
            };

            cacheVisitor.visit(clo);

            // At this point index is in consistent state, promote it through H2 SQL statement, so that cached
            // prepared statements are re-built.
            String sql = H2Utils.indexCreateSql(desc.fullTableName(), h2Idx, ifNotExists, schema.escapeAll());

            executeSql(cacheName, sql);
        }
        catch (Exception e) {
            // Rollback and re-throw.
            h2Tbl.rollbackUserIndex(h2Idx.getName());

            throw e;
        }
    }

    /** {@inheritDoc} */
    @SuppressWarnings("SynchronizationOnLocalVariableOrMethodParameter")
    @Override public void dynamicIndexDrop(final String cacheName, String idxName, boolean ifExists)
        throws IgniteCheckedException{
        String schemaName = schema(cacheName);

        H2Schema schema = schemas.get(schemaName);

        String sql = H2Utils.indexDropSql(schemaName, idxName, ifExists, schema.escapeAll());

        executeSql(cacheName, sql);
    }

    /**
     * Execute DDL command.
     *
     * @param cacheName Cache name.
     * @param sql SQL.
     * @throws IgniteCheckedException If failed.
     */
    private void executeSql(String cacheName, String sql) throws IgniteCheckedException {
        try {
            Connection conn = connectionForCache(cacheName);

            try (PreparedStatement stmt = prepareStatement(conn, sql, false)) {
                stmt.execute();
            }
        }
        catch (Exception e) {
            throw new IgniteCheckedException("Failed to execute SQL statement on internal H2 database: " + sql, e);
        }
    }

    /**
     * Create sorted index.
     *
     * @param schema Schema.
     * @param name Index name,
     * @param tbl Table.
     * @param pk Primary key flag.
     * @param cols Columns.
     * @return Index.
     */
    public GridH2IndexBase createSortedIndex(H2Schema schema, String name, GridH2Table tbl, boolean pk,
        List<IndexColumn> cols, int inlineSize) {
        try {
            GridCacheContext cctx = schema.cacheContext();

            if (log.isDebugEnabled())
                log.debug("Creating cache index [cacheId=" + cctx.cacheId() + ", idxName=" + name + ']');

            final int segments = tbl.rowDescriptor().configuration().getQueryParallelism();

            return new H2TreeIndex(cctx, tbl, name, pk, cols, inlineSize, segments);
        }
        catch (IgniteCheckedException e) {
            throw new IgniteException(e);
        }
    }

    @SuppressWarnings("unchecked")
    @Override public <K, V> GridCloseableIterator<IgniteBiTuple<K, V>> queryLocalText(
        String cacheName, String qry, String typeName,
        IndexingQueryFilter filters) throws IgniteCheckedException {
        H2TableDescriptor tbl = tableDescriptor(typeName, cacheName);

        if (tbl != null && tbl.luceneIndex() != null) {
            GridRunningQueryInfo run = new GridRunningQueryInfo(qryIdGen.incrementAndGet(), qry, TEXT, cacheName,
                U.currentTimeMillis(), null, true);

            try {
                runs.put(run.id(), run);

                return tbl.luceneIndex().query(qry, filters);
            }
            finally {
                runs.remove(run.id());
            }
        }

        return new GridEmptyCloseableIterator<>();
    }

    /** {@inheritDoc} */
    @Override public void unregisterType(String cacheName, String typeName)
        throws IgniteCheckedException {
        H2TableDescriptor tbl = tableDescriptor(typeName, cacheName);

        if (tbl != null)
            removeTable(tbl);
    }

    /**
     * Queries individual fields (generally used by JDBC drivers).
     *
     * @param cacheName Cache name.
     * @param qry Query.
     * @param params Query parameters.
     * @param filter Cache name and key filter.
     * @param enforceJoinOrder Enforce join order of tables in the query.
     * @param timeout Query timeout in milliseconds.
     * @param cancel Query cancel.
     * @return Query result.
     * @throws IgniteCheckedException If failed.
     */
    @SuppressWarnings("unchecked")
    public GridQueryFieldsResult queryLocalSqlFields(final String cacheName, final String qry,
<<<<<<< HEAD
        @Nullable final Collection<Object> params, final IndexingQueryFilter filter,
        boolean enforceJoinOrder, final int timeout, final GridQueryCancel cancel) throws IgniteCheckedException {
        final String schema = schema(cacheName);
=======
        @Nullable final Collection<Object> params, final IndexingQueryFilter filter, boolean enforceJoinOrder,
        final int timeout, final GridQueryCancel cancel) throws IgniteCheckedException {
        final Connection conn = connectionForCache(cacheName);
>>>>>>> 33cb5e89

        final Connection conn = connectionForSchema(schema);

        H2Utils.setupConnection(conn, false, enforceJoinOrder);

        final PreparedStatement stmt = preparedStatementWithParams(conn, qry, params, true);

        Prepared p = GridSqlQueryParser.prepared(stmt);

        if (DmlStatementsProcessor.isDmlStatement(p)) {
            SqlFieldsQuery fldsQry = new SqlFieldsQuery(qry);

            if (params != null)
                fldsQry.setArgs(params.toArray());

            fldsQry.setEnforceJoinOrder(enforceJoinOrder);
            fldsQry.setTimeout(timeout, TimeUnit.MILLISECONDS);

<<<<<<< HEAD
            return dmlProc.updateSqlFieldsLocal(schema, stmt, fldsQry, filter, cancel);
=======
            return dmlProc.updateSqlFieldsLocal(cacheName, stmt, fldsQry, filter, cancel);
>>>>>>> 33cb5e89
        }
        else if (DdlStatementsProcessor.isDdlStatement(p))
            throw new IgniteSQLException("DDL statements are supported for the whole cluster only",
                IgniteQueryErrorCode.UNSUPPORTED_OPERATION);

        List<GridQueryFieldMetadata> meta;

        try {
            meta = H2Utils.meta(stmt.getMetaData());
        }
        catch (SQLException e) {
            throw new IgniteCheckedException("Cannot prepare query metadata", e);
        }

        final GridH2QueryContext ctx = new GridH2QueryContext(nodeId, nodeId, 0, LOCAL)
            .filter(filter).distributedJoinMode(OFF);

        return new GridQueryFieldsResultAdapter(meta, null) {
            @Override public GridCloseableIterator<List<?>> iterator() throws IgniteCheckedException {
                assert GridH2QueryContext.get() == null;

                GridH2QueryContext.set(ctx);

                GridRunningQueryInfo run = new GridRunningQueryInfo(qryIdGen.incrementAndGet(), qry, SQL_FIELDS,
                    cacheName, U.currentTimeMillis(), cancel, true);

                runs.putIfAbsent(run.id(), run);

                try {
                    ResultSet rs = executeSqlQueryWithTimer(schema, stmt, conn, qry, params, timeout, cancel);

                    return new H2FieldsIterator(rs);
                }
                finally {
                    GridH2QueryContext.clearThreadLocal();

                    runs.remove(run.id());
                }
            }
        };
    }

    /** {@inheritDoc} */
    @Override public long streamUpdateQuery(String cacheName, String qry,
        @Nullable Object[] params, IgniteDataStreamer<?, ?> streamer) throws IgniteCheckedException {
        final Connection conn = connectionForCache(cacheName);

        final PreparedStatement stmt;

        try {
            stmt = prepareStatement(conn, qry, true);
        }
        catch (SQLException e) {
            throw new IgniteSQLException(e);
        }

        return dmlProc.streamUpdateQuery(streamer, stmt, params);
    }

    /**
     * Prepares sql statement.
     *
     * @param conn Connection.
     * @param sql Sql.
     * @param params Params.
     * @param useStmtCache If {@code true} use stmt cache.
     * @return Prepared statement with set parameters.
     * @throws IgniteCheckedException If failed.
     */
    private PreparedStatement preparedStatementWithParams(Connection conn, String sql, Collection<Object> params,
        boolean useStmtCache) throws IgniteCheckedException {
        final PreparedStatement stmt;

        try {
            stmt = prepareStatement(conn, sql, useStmtCache);
        }
        catch (SQLException e) {
            throw new IgniteCheckedException("Failed to parse SQL query: " + sql, e);
        }

        bindParameters(stmt, params);

        return stmt;
    }

    /**
     * Executes sql query statement.
     *
     * @param conn Connection,.
     * @param stmt Statement.
     * @param cancel Query cancel.
     * @return Result.
     * @throws IgniteCheckedException If failed.
     */
    private ResultSet executeSqlQuery(final Connection conn, final PreparedStatement stmt,
        int timeoutMillis, @Nullable GridQueryCancel cancel)
        throws IgniteCheckedException {

        if (cancel != null) {
            cancel.set(new Runnable() {
                @Override public void run() {
                    try {
                        stmt.cancel();
                    }
                    catch (SQLException ignored) {
                        // No-op.
                    }
                }
            });
        }

        if (timeoutMillis > 0)
            H2Utils.session(conn).setQueryTimeout(timeoutMillis);

        try {
            return stmt.executeQuery();
        }
        catch (SQLException e) {
            // Throw special exception.
            if (e.getErrorCode() == ErrorCode.STATEMENT_WAS_CANCELED)
                throw new QueryCancelledException();

            throw new IgniteCheckedException("Failed to execute SQL query.", e);
        }
        finally {
            if (timeoutMillis > 0)
                H2Utils.session(conn).setQueryTimeout(0);
        }
    }

    /**
     * Executes sql query and prints warning if query is too slow..
     *
     * @param schema Schema.
     * @param conn Connection,.
     * @param sql Sql query.
     * @param params Parameters.
     * @param useStmtCache If {@code true} uses stmt cache.
     * @param cancel Query cancel.
     * @return Result.
     * @throws IgniteCheckedException If failed.
     */
    public ResultSet executeSqlQueryWithTimer(String schema,
        Connection conn,
        String sql,
        @Nullable Collection<Object> params,
        boolean useStmtCache,
        int timeoutMillis,
        @Nullable GridQueryCancel cancel) throws IgniteCheckedException {
        return executeSqlQueryWithTimer(schema, preparedStatementWithParams(conn, sql, params, useStmtCache),
            conn, sql, params, timeoutMillis, cancel);
    }

    /**
     * Executes sql query and prints warning if query is too slow.
     *
     * @param schema Schema.
     * @param stmt Prepared statement for query.
     * @param conn Connection.
     * @param sql Sql query.
     * @param params Parameters.
     * @param cancel Query cancel.
     * @return Result.
     * @throws IgniteCheckedException If failed.
     */
    private ResultSet executeSqlQueryWithTimer(String schema, PreparedStatement stmt,
        Connection conn,
        String sql,
        @Nullable Collection<Object> params,
        int timeoutMillis,
        @Nullable GridQueryCancel cancel) throws IgniteCheckedException {
        long start = U.currentTimeMillis();

        try {
            ResultSet rs = executeSqlQuery(conn, stmt, timeoutMillis, cancel);

            long time = U.currentTimeMillis() - start;

            long longQryExecTimeout = schemas.get(schema).cacheContext().config().getLongQueryWarningTimeout();

            if (time > longQryExecTimeout) {
                String msg = "Query execution is too long (" + time + " ms): " + sql;

                ResultSet plan = executeSqlQuery(conn, preparedStatementWithParams(conn, "EXPLAIN " + sql,
                    params, false), 0, null);

                plan.next();

                // Add SQL explain result message into log.
                String longMsg = "Query execution is too long [time=" + time + " ms, sql='" + sql + '\'' +
                    ", plan=" + U.nl() + plan.getString(1) + U.nl() + ", parameters=" + params + "]";

                LT.warn(log, longMsg, msg);
            }

            return rs;
        }
        catch (SQLException e) {
            onSqlException();

            throw new IgniteCheckedException(e);
        }
    }

    /**
     * Binds parameters to prepared statement.
     *
     * @param stmt Prepared statement.
     * @param params Parameters collection.
     * @throws IgniteCheckedException If failed.
     */
    public void bindParameters(PreparedStatement stmt,
        @Nullable Collection<Object> params) throws IgniteCheckedException {
        if (!F.isEmpty(params)) {
            int idx = 1;

            for (Object arg : params)
                bindObject(stmt, idx++, arg);
        }
    }

    /** {@inheritDoc} */
    @Override public FieldsQueryCursor<List<?>> queryLocalSqlFields(final GridCacheContext<?, ?> cctx,
        final SqlFieldsQuery qry, final boolean keepBinary, final IndexingQueryFilter filter,
        final GridQueryCancel cancel) throws IgniteCheckedException {

        if (cctx.config().getQueryParallelism() > 1) {
            qry.setDistributedJoins(true);

            assert qry.isLocal();

            return queryDistributedSqlFields(cctx, qry, keepBinary, cancel);
        }
        else {
            final String cacheName = cctx.name();
            final String sql = qry.getSql();
            final Object[] args = qry.getArgs();

            final GridQueryFieldsResult res = queryLocalSqlFields(cacheName, sql, F.asList(args), filter,
                qry.isEnforceJoinOrder(), qry.getTimeout(), cancel);

            QueryCursorImpl<List<?>> cursor = new QueryCursorImpl<>(new Iterable<List<?>>() {
                @Override public Iterator<List<?>> iterator() {
                    try {
                        return new GridQueryCacheObjectsIterator(res.iterator(), cctx, keepBinary);
                    }
                    catch (IgniteCheckedException e) {
                        throw new IgniteException(e);
                    }
                }
            }, cancel);

            cursor.fieldsMeta(res.metaData());

            return cursor;
        }
    }

    /** {@inheritDoc} */
    @SuppressWarnings("unchecked")
    @Override public <K, V> QueryCursor<Cache.Entry<K,V>> queryLocalSql(final GridCacheContext<?, ?> cctx,
        final SqlQuery qry, final IndexingQueryFilter filter, final boolean keepBinary) throws IgniteCheckedException {
        if (cctx.config().getQueryParallelism() > 1) {
            qry.setDistributedJoins(true);

            assert qry.isLocal();

            return queryDistributedSql(cctx, qry, keepBinary);
        }
        else {
            String cacheName = cctx.name();
            String type = qry.getType();
            String sqlQry = qry.getSql();
            String alias = qry.getAlias();
            Object[] params = qry.getArgs();

            GridQueryCancel cancel = new GridQueryCancel();

            final GridCloseableIterator<IgniteBiTuple<K, V>> i = queryLocalSql(cacheName, sqlQry, alias,
                F.asList(params), type, filter, cancel);

            return new QueryCursorImpl<>(new Iterable<Cache.Entry<K, V>>() {
                @Override public Iterator<Cache.Entry<K, V>> iterator() {
                    return new ClIter<Cache.Entry<K, V>>() {
                        @Override public void close() throws Exception {
                            i.close();
                        }

                        @Override public boolean hasNext() {
                            return i.hasNext();
                        }

                        @Override public Cache.Entry<K, V> next() {
                            IgniteBiTuple<K, V> t = i.next();

                            return new CacheEntryImpl<>(
                                (K)cctx.unwrapBinaryIfNeeded(t.get1(), keepBinary, false),
                                (V)cctx.unwrapBinaryIfNeeded(t.get2(), keepBinary, false));
                        }

                        @Override public void remove() {
                            throw new UnsupportedOperationException();
                        }
                    };
                }
            }, cancel);
        }
    }

    /**
     * Executes regular query.
     *
     * @param cacheName Cache name.
     * @param qry Query.
     * @param alias Table alias.
     * @param params Query parameters.
     * @param type Query return type.
     * @param filter Cache name and key filter.
     * @return Queried rows.
     * @throws IgniteCheckedException If failed.
     */
    @SuppressWarnings("unchecked")
    public <K, V> GridCloseableIterator<IgniteBiTuple<K, V>> queryLocalSql(String cacheName,
        final String qry, String alias, @Nullable final Collection<Object> params, String type,
        final IndexingQueryFilter filter, GridQueryCancel cancel) throws IgniteCheckedException {
        final H2TableDescriptor tbl = tableDescriptor(type, cacheName);

        if (tbl == null)
            throw new IgniteSQLException("Failed to find SQL table for type: " + type,
                IgniteQueryErrorCode.TABLE_NOT_FOUND);

        String sql = generateQuery(qry, alias, tbl);

        Connection conn = connectionForThread(tbl.schemaName());

        H2Utils.setupConnection(conn, false, false);

        GridH2QueryContext.set(new GridH2QueryContext(nodeId, nodeId, 0, LOCAL).filter(filter)
            .distributedJoinMode(OFF));

        GridRunningQueryInfo run = new GridRunningQueryInfo(qryIdGen.incrementAndGet(), qry, SQL, cacheName,
            U.currentTimeMillis(), null, true);

        runs.put(run.id(), run);

        try {
            ResultSet rs = executeSqlQueryWithTimer(schema(cacheName), conn, sql, params, true, 0, cancel);

            return new H2KeyValueIterator(rs);
        }
        finally {
            GridH2QueryContext.clearThreadLocal();

            runs.remove(run.id());
        }
    }

    /**
     * @param cctx Cache context.
     * @param qry Query.
     * @param keepCacheObj Flag to keep cache object.
     * @param enforceJoinOrder Enforce join order of tables.
     * @param parts Partitions.
     * @return Iterable result.
     */
    private Iterable<List<?>> runQueryTwoStep(
        final GridCacheContext<?,?> cctx,
        final GridCacheTwoStepQuery qry,
        final boolean keepCacheObj,
        final boolean enforceJoinOrder,
        final int timeoutMillis,
        final GridQueryCancel cancel,
        final Object[] params,
        final int[] parts
    ) {
        return new Iterable<List<?>>() {
            @Override public Iterator<List<?>> iterator() {
                return rdcQryExec.query(cctx, qry, keepCacheObj, enforceJoinOrder, timeoutMillis, cancel, params,
                    parts);
            }
        };
    }

    /** {@inheritDoc} */
    @SuppressWarnings("unchecked")
    @Override public <K, V> QueryCursor<Cache.Entry<K, V>> queryDistributedSql(GridCacheContext<?, ?> cctx,
        SqlQuery qry, boolean keepBinary) {
        String type = qry.getType();
        String cacheName = cctx.name();

        H2TableDescriptor tblDesc = tableDescriptor(type, cacheName);

        if (tblDesc == null)
            throw new IgniteSQLException("Failed to find SQL table for type: " + type,
                IgniteQueryErrorCode.TABLE_NOT_FOUND);

        String sql;

        try {
            sql = generateQuery(qry.getSql(), qry.getAlias(), tblDesc);
        }
        catch (IgniteCheckedException e) {
            throw new IgniteException(e);
        }

        SqlFieldsQuery fqry = new SqlFieldsQuery(sql);

        fqry.setArgs(qry.getArgs());
        fqry.setPageSize(qry.getPageSize());
        fqry.setDistributedJoins(qry.isDistributedJoins());
        fqry.setPartitions(qry.getPartitions());
        fqry.setLocal(qry.isLocal());

        if (qry.getTimeout() > 0)
            fqry.setTimeout(qry.getTimeout(), TimeUnit.MILLISECONDS);

        final QueryCursor<List<?>> res = queryDistributedSqlFields(cctx, fqry, keepBinary, null);

        final Iterable<Cache.Entry<K, V>> converted = new Iterable<Cache.Entry<K, V>>() {
            @Override public Iterator<Cache.Entry<K, V>> iterator() {
                final Iterator<List<?>> iter0 = res.iterator();

                return new Iterator<Cache.Entry<K, V>>() {
                    @Override public boolean hasNext() {
                        return iter0.hasNext();
                    }

                    @Override public Cache.Entry<K, V> next() {
                        List<?> l = iter0.next();

                        return new CacheEntryImpl<>((K)l.get(0), (V)l.get(1));
                    }

                    @Override public void remove() {
                        throw new UnsupportedOperationException();
                    }
                };
            }
        };

        // No metadata for SQL queries.
        return new QueryCursorImpl<Cache.Entry<K, V>>(converted) {
            @Override public void close() {
                res.close();
            }
        };
    }

    /** {@inheritDoc} */
<<<<<<< HEAD
    @Override public FieldsQueryCursor<List<?>> queryDistributedSqlFields(GridCacheContext<?, ?> cctx,
        SqlFieldsQuery qry, boolean keepBinary, GridQueryCancel cancel) {
=======
    @Override public FieldsQueryCursor<List<?>> queryDistributedSqlFields(GridCacheContext<?, ?> cctx, SqlFieldsQuery qry,
        boolean keepBinary, GridQueryCancel cancel) {
>>>>>>> 33cb5e89
        final String cacheName = cctx.name();
        final String sqlQry = qry.getSql();

        String schema = schema(cctx.name());

        Connection c = connectionForSchema(schema);

        final boolean enforceJoinOrder = qry.isEnforceJoinOrder();
        final boolean distributedJoins = qry.isDistributedJoins();
        final boolean grpByCollocated = qry.isCollocated();

        final DistributedJoinMode distributedJoinMode = distributedJoinMode(qry.isLocal(), distributedJoins);

        GridCacheTwoStepQuery twoStepQry = null;
        List<GridQueryFieldMetadata> meta;

        final H2TwoStepCachedQueryKey cachedQryKey = new H2TwoStepCachedQueryKey(cacheName, sqlQry, grpByCollocated,
            distributedJoins, enforceJoinOrder, qry.isLocal());
        H2TwoStepCachedQuery cachedQry = twoStepCache.get(cachedQryKey);

        if (cachedQry != null) {
            twoStepQry = cachedQry.twoStepQry.copy();
            meta = cachedQry.meta;
        }
        else {
            final UUID locNodeId = ctx.localNodeId();

            // Here we will just parse the statement, no need to optimize it at all.
            H2Utils.setupConnection(c, /*distributedJoins*/false, /*enforceJoinOrder*/true);

            GridH2QueryContext.set(new GridH2QueryContext(locNodeId, locNodeId, 0, PREPARE)
                .distributedJoinMode(distributedJoinMode));

            PreparedStatement stmt = null;
            Prepared prepared;

            boolean cachesCreated = false;

            try {
                try {
                    while (true) {
                        try {
                            // Do not cache this statement because the whole query object will be cached later on.
                            stmt = prepareStatement(c, sqlQry, false);

                            break;
                        }
                        catch (SQLException e) {
                            if (!cachesCreated && (
                                e.getErrorCode() == ErrorCode.SCHEMA_NOT_FOUND_1 ||
                                e.getErrorCode() == ErrorCode.TABLE_OR_VIEW_NOT_FOUND_1 ||
                                e.getErrorCode() == ErrorCode.INDEX_NOT_FOUND_1)
                            ) {
                                try {
                                    ctx.cache().createMissingQueryCaches();
                                }
                                catch (IgniteCheckedException ignored) {
                                    throw new CacheException("Failed to create missing caches.", e);
                                }

                                cachesCreated = true;
                            }
                            else
                                throw new IgniteSQLException("Failed to parse query: " + sqlQry,
                                    IgniteQueryErrorCode.PARSING, e);
                        }
                    }

                    prepared = GridSqlQueryParser.prepared(stmt);

                    if (qry instanceof JdbcSqlFieldsQuery && ((JdbcSqlFieldsQuery) qry).isQuery() != prepared.isQuery())
                        throw new IgniteSQLException("Given statement type does not match that declared by JDBC driver",
                            IgniteQueryErrorCode.STMT_TYPE_MISMATCH);

                    if (prepared.isQuery()) {
                        bindParameters(stmt, F.asList(qry.getArgs()));

                        twoStepQry = GridSqlQuerySplitter.split((JdbcPreparedStatement)stmt, qry.getArgs(),
                            grpByCollocated, distributedJoins, enforceJoinOrder, this);

                        assert twoStepQry != null;
                    }
                }
                finally {
                    GridH2QueryContext.clearThreadLocal();
                }

                // It is a DML statement if we did not create a twoStepQuery.
                if (twoStepQry == null) {
                    if (DmlStatementsProcessor.isDmlStatement(prepared)) {
                        try {
<<<<<<< HEAD
                            return dmlProc.updateSqlFieldsDistributed(schema, stmt, qry, cancel);
=======
                            return dmlProc.updateSqlFieldsDistributed(cctx.name(), stmt, qry, cancel);
>>>>>>> 33cb5e89
                        }
                        catch (IgniteCheckedException e) {
                            throw new IgniteSQLException("Failed to execute DML statement [stmt=" + sqlQry +
                                ", params=" + Arrays.deepToString(qry.getArgs()) + "]", e);
                        }
                    }

                    if (DdlStatementsProcessor.isDdlStatement(prepared)) {
                        try {
                            return ddlProc.runDdlStatement(sqlQry, stmt);
                        }
                        catch (IgniteCheckedException e) {
                            throw new IgniteSQLException("Failed to execute DDL statement [stmt=" + sqlQry + ']', e);
                        }
                    }
                }

                LinkedHashSet<Integer> caches0 = new LinkedHashSet<>();

                // Setup caches from schemas.
                assert twoStepQry != null;

                int tblCnt = twoStepQry.tablesCount();

                if (tblCnt > 0) {
                    caches0.add(cctx.cacheId());

                    for (QueryTable table : twoStepQry.tables()) {
                        String tblCacheName = cacheNameForSchemaAndTable(table.schema(), table.table());

                        int cacheId = CU.cacheId(tblCacheName);

                        caches0.add(cacheId);
                    }
                }
                else
                    caches0.add(cctx.cacheId());

                //Prohibit usage indices with different numbers of segments in same query.
                List<Integer> cacheIds = new ArrayList<>(caches0);

                checkCacheIndexSegmentation(cacheIds);

                twoStepQry.cacheIds(cacheIds);
                twoStepQry.local(qry.isLocal());

                meta = H2Utils.meta(stmt.getMetaData());
            }
            catch (IgniteCheckedException e) {
                throw new CacheException("Failed to bind parameters: [qry=" + sqlQry + ", params=" +
                    Arrays.deepToString(qry.getArgs()) + "]", e);
            }
            catch (SQLException e) {
                throw new IgniteSQLException(e);
            }
            finally {
                U.close(stmt, log);
            }
        }

        if (log.isDebugEnabled())
            log.debug("Parsed query: `" + sqlQry + "` into two step query: " + twoStepQry);

        twoStepQry.pageSize(qry.getPageSize());

        if (cancel == null)
            cancel = new GridQueryCancel();

        QueryCursorImpl<List<?>> cursor = new QueryCursorImpl<>(
            runQueryTwoStep(cctx, twoStepQry, keepBinary, enforceJoinOrder, qry.getTimeout(), cancel,
                qry.getArgs(), qry.getPartitions()), cancel);

        cursor.fieldsMeta(meta);

        if (cachedQry == null && !twoStepQry.explain()) {
            cachedQry = new H2TwoStepCachedQuery(meta, twoStepQry.copy());
            twoStepCache.putIfAbsent(cachedQryKey, cachedQry);
        }

        return cursor;
    }

    /**
     * Get cache for schema and table.
     *
     * @param schemaName Schema name.
     * @param tblName Table name.
     * @return Cache name.
     */
    private String cacheNameForSchemaAndTable(String schemaName, String tblName) {
        return cacheName(schemaName);
    }

    /**
     * @throws IllegalStateException if segmented indices used with non-segmented indices.
     */
    private void checkCacheIndexSegmentation(List<Integer> cacheIds) {
        if (cacheIds.isEmpty())
            return; // Nothing to check

        GridCacheSharedContext sharedCtx = ctx.cache().context();

        int expectedParallelism = 0;

        for (Integer cacheId : cacheIds) {
            GridCacheContext cctx = sharedCtx.cacheContext(cacheId);

            assert cctx != null;

            if (!cctx.isPartitioned())
                continue;

            if (expectedParallelism == 0)
                expectedParallelism = cctx.config().getQueryParallelism();
            else if (cctx.config().getQueryParallelism() != expectedParallelism) {
                throw new IllegalStateException("Using indexes with different parallelism levels in same query is " +
                    "forbidden.");
            }
        }
    }

    /**
     * Prepares statement for query.
     *
     * @param qry Query string.
     * @param tableAlias table alias.
     * @param tbl Table to use.
     * @return Prepared statement.
     * @throws IgniteCheckedException In case of error.
     */
    private String generateQuery(String qry, String tableAlias, H2TableDescriptor tbl) throws IgniteCheckedException {
        assert tbl != null;

        final String qry0 = qry;

        String t = tbl.fullTableName();

        String from = " ";

        qry = qry.trim();

        String upper = qry.toUpperCase();

        if (upper.startsWith("SELECT")) {
            qry = qry.substring(6).trim();

            final int star = qry.indexOf('*');

            if (star == 0)
                qry = qry.substring(1).trim();
            else if (star > 0) {
                if (F.eq('.', qry.charAt(star - 1))) {
                    t = qry.substring(0, star - 1);

                    qry = qry.substring(star + 1).trim();
                }
                else
                    throw new IgniteCheckedException("Invalid query (missing alias before asterisk): " + qry0);
            }
            else
                throw new IgniteCheckedException("Only queries starting with 'SELECT *' and 'SELECT alias.*' " +
                    "are supported (rewrite your query or use SqlFieldsQuery instead): " + qry0);

            upper = qry.toUpperCase();
        }

        if (!upper.startsWith("FROM"))
            from = " FROM " + t + (tableAlias != null ? " as " + tableAlias : "") +
                (upper.startsWith("WHERE") || upper.startsWith("ORDER") || upper.startsWith("LIMIT") ?
                    " " : " WHERE ");

        if(tableAlias != null)
            t = tableAlias;

        qry = "SELECT " + t + "." + KEY_FIELD_NAME + ", " + t + "." + VAL_FIELD_NAME + from + qry;

        return qry;
    }

    /**
     * Registers new class description.
     *
     * This implementation doesn't support type reregistration.
     *
     * @param type Type description.
     * @throws IgniteCheckedException In case of error.
     */
    @Override public boolean registerType(String cacheName, GridQueryTypeDescriptor type)
        throws IgniteCheckedException {
        validateTypeDescriptor(type);

        String schemaName = schema(cacheName);

        H2Schema schema = schemas.get(schemaName);

        H2TableDescriptor tbl = new H2TableDescriptor(this, schema, type);

        try {
            Connection conn = connectionForThread(schemaName);

            createTable(cacheName, schema, tbl, conn);

            schema.add(tbl);
        }
        catch (SQLException e) {
            onSqlException();

            throw new IgniteCheckedException("Failed to register query type: " + type, e);
        }

        return true;
    }

    /**
     * Validates properties described by query types.
     *
     * @param type Type descriptor.
     * @throws IgniteCheckedException If validation failed.
     */
    private void validateTypeDescriptor(GridQueryTypeDescriptor type)
        throws IgniteCheckedException {
        assert type != null;

        Collection<String> names = new HashSet<>();

        names.addAll(type.fields().keySet());

        if (names.size() < type.fields().size())
            throw new IgniteCheckedException("Found duplicated properties with the same name [keyType=" +
                type.keyClass().getName() + ", valueType=" + type.valueClass().getName() + "]");

        String ptrn = "Name ''{0}'' is reserved and cannot be used as a field name [type=" + type.name() + "]";

        for (String name : names) {
            if (name.equalsIgnoreCase(KEY_FIELD_NAME) ||
                name.equalsIgnoreCase(VAL_FIELD_NAME) ||
                name.equalsIgnoreCase(VER_FIELD_NAME))
                throw new IgniteCheckedException(MessageFormat.format(ptrn, name));
        }

        if (type.keyFieldName() != null && !type.fields().containsKey(type.keyFieldName())) {
            throw new IgniteCheckedException(MessageFormat.format("Name ''{0}'' must be amongst fields since it " +
                "is configured as ''keyFieldName'' [type=" + type.name() + "]", type.keyFieldName()));
        }

        if (type.valueFieldName() != null && !type.fields().containsKey(type.valueFieldName())) {
            throw new IgniteCheckedException(MessageFormat.format("Name ''{0}'' must be amongst fields since it " +
                "is configured as ''valueFieldName'' [type=" + type.name() + "]", type.valueFieldName()));
        }
    }

    /**
     * Create db table by using given table descriptor.
     *
     * @param cacheName Cache name.
     * @param schema Schema.
     * @param tbl Table descriptor.
     * @param conn Connection.
     * @throws SQLException If failed to create db table.
     * @throws IgniteCheckedException If failed.
     */
    private void createTable(String cacheName, H2Schema schema, H2TableDescriptor tbl, Connection conn)
        throws SQLException, IgniteCheckedException {
        assert schema != null;
        assert tbl != null;

        boolean escapeAll = schema.escapeAll();

        String keyType = dbTypeFromClass(tbl.type().keyClass());
        String valTypeStr = dbTypeFromClass(tbl.type().valueClass());

        SB sql = new SB();

        String keyValVisibility = tbl.type().fields().isEmpty() ? " VISIBLE" : " INVISIBLE";

        sql.a("CREATE TABLE ").a(tbl.fullTableName()).a(" (")
            .a(KEY_FIELD_NAME).a(' ').a(keyType).a(keyValVisibility).a(" NOT NULL");

        sql.a(',').a(VAL_FIELD_NAME).a(' ').a(valTypeStr).a(keyValVisibility);
        sql.a(',').a(VER_FIELD_NAME).a(" OTHER INVISIBLE");

        for (Map.Entry<String, Class<?>> e : tbl.type().fields().entrySet())
            sql.a(',').a(H2Utils.escapeName(e.getKey(), escapeAll)).a(' ').a(dbTypeFromClass(e.getValue()));

        sql.a(')');

        if (log.isDebugEnabled())
            log.debug("Creating DB table with SQL: " + sql);

        GridH2RowDescriptor rowDesc = new H2RowDescriptor(this, tbl.type(), schema);

        H2RowFactory rowFactory = tbl.rowFactory(rowDesc);

        GridH2Table h2Tbl = H2TableEngine.createTable(conn, sql.toString(), rowDesc, rowFactory, tbl);

        for (GridH2IndexBase usrIdx : tbl.createUserIndexes())
            addInitialUserIndex(cacheName, tbl, usrIdx);

        if (dataTables.putIfAbsent(h2Tbl.identifier(), h2Tbl) != null)
            throw new IllegalStateException("Table already exists: " + h2Tbl.identifierString());
    }

    /**
     * Find table by name in given schema.
     *
     * @param schemaName Schema name.
     * @param tblName Table name.
     * @return Table or {@code null} if none found.
     */
    public GridH2Table dataTable(String schemaName, String tblName) {
        return dataTable(new QueryTable(schemaName, tblName));
    }

    /**
     * Find table by it's identifier.
     *
     * @param tbl Identifier.
     * @return Table or {@code null} if none found.
     */
    public GridH2Table dataTable(QueryTable tbl) {
        return dataTables.get(tbl);
    }

    /**
     * @param h2Tbl Remove data table.
     */
    public void removeDataTable(GridH2Table h2Tbl) {
        dataTables.remove(h2Tbl.identifier(), h2Tbl);
    }

    /**
     * Find table for index.
     *
     * @param schemaName Schema name.
     * @param idxName Index name.
     * @return Table or {@code null} if index is not found.
     */
    public GridH2Table dataTableForIndex(String schemaName, String idxName) {
        for (Map.Entry<QueryTable, GridH2Table> dataTableEntry : dataTables.entrySet()) {
            if (F.eq(dataTableEntry.getKey().schema(), schemaName)) {
                GridH2Table h2Tbl = dataTableEntry.getValue();

                if (h2Tbl.containsUserIndex(idxName))
                    return h2Tbl;
            }
        }

        return null;
    }

    /**
     * Gets corresponding DB type from java class.
     *
     * @param cls Java class.
     * @return DB type name.
     */
    private String dbTypeFromClass(Class<?> cls) {
        return H2DatabaseType.fromClass(cls).dBTypeAsString();
    }

    /**
     * Gets table descriptor by type and cache names.
     *
     * @param type Type name.
     * @param cacheName Cache name.
     * @return Table descriptor.
     */
    @Nullable private H2TableDescriptor tableDescriptor(String type, String cacheName) {
        String schemaName = schema(cacheName);

        H2Schema schema = schemas.get(schemaName);

        if (schema == null)
            return null;

        return schema.tables().get(type);
    }

    /**
     * Gets database schema from cache name.
     *
     * @param cacheName Cache name. {@code null} would be converted to an empty string.
     * @return Schema name. Should not be null since we should not fail for an invalid cache name.
     */
    public String schema(String cacheName) {
        String res = cacheName2schema.get(cacheName);

        if (res == null)
            res = "";

        return res;
    }

    /**
     * Called periodically by {@link GridTimeoutProcessor} to clean up the {@link #stmtCache}.
     */
    private void cleanupStatementCache() {
        long cur = U.currentTimeMillis();

        for (Iterator<Map.Entry<Thread, H2StatementCache>> it = stmtCache.entrySet().iterator(); it.hasNext(); ) {
            Map.Entry<Thread, H2StatementCache> entry = it.next();

            Thread t = entry.getKey();

            if (t.getState() == Thread.State.TERMINATED
                || cur - entry.getValue().lastUsage() > STATEMENT_CACHE_THREAD_USAGE_TIMEOUT)
                it.remove();
        }
    }

    /** {@inheritDoc} */
    @Override public String cacheName(String schemaName) {
        assert schemaName != null;

        H2Schema schema = schemas.get(schemaName);

        // For the compatibility with conversion from """" to "" inside h2 lib
        if (schema == null) {
            assert schemaName.isEmpty() || schemaName.charAt(0) != H2Utils.ESC_CH;

            schema = schemas.get(H2Utils.escapeName(schemaName, true));
        }

        return schema.cacheName();
    }

    /**
     * Rebuild indexes from hash index.
     *
     * @param cacheName Cache name.
     * @param type Type descriptor.
     * @throws IgniteCheckedException If failed.
     */
    @SuppressWarnings("SynchronizationOnLocalVariableOrMethodParameter")
    @Override public void rebuildIndexesFromHash(String cacheName,
        GridQueryTypeDescriptor type) throws IgniteCheckedException {
        H2TableDescriptor tbl = tableDescriptor(type.name(), cacheName);

        if (tbl == null)
            return;

        assert tbl.table() != null;

        assert tbl.table().rebuildFromHashInProgress();

        H2PkHashIndex hashIdx = tbl.primaryKeyHashIndex();

        Cursor cursor = hashIdx.find((Session)null, null, null);

        int cacheId = CU.cacheId(tbl.schema().cacheName());

        GridCacheContext cctx = ctx.cache().context().cacheContext(cacheId);

        while (cursor.next()) {
            CacheDataRow dataRow = (CacheDataRow)cursor.get();

            boolean done = false;

            while (!done) {
                GridCacheEntryEx entry = cctx.cache().entryEx(dataRow.key());

                try {
                    synchronized (entry) {
                        // TODO : How to correctly get current value and link here?

                        GridH2Row row = tbl.table().rowDescriptor().createRow(entry.key(), entry.partition(),
                            dataRow.value(), entry.version(), entry.expireTime());

                        row.link(dataRow.link());

                        List<Index> indexes = tbl.table().getAllIndexes();

                        for (int i = 2; i < indexes.size(); i++) {
                            Index idx = indexes.get(i);

                            if (idx instanceof H2TreeIndex)
                                ((H2TreeIndex)idx).put(row);
                        }

                        done = true;
                    }
                }
                catch (GridCacheEntryRemovedException e) {
                    // No-op
                }
            }

        }

        tbl.table().markRebuildFromHashInProgress(false);
    }

    /** {@inheritDoc} */
    @Override public void markForRebuildFromHash(String cacheName, GridQueryTypeDescriptor type) {
        H2TableDescriptor tbl = tableDescriptor(type.name(), cacheName);

        if (tbl == null)
            return;

        assert tbl.table() != null;

        tbl.table().markRebuildFromHashInProgress(true);
    }

    /**
     * Gets size (for tests only).
     *
     * @param cacheName Cache name.
     * @param typeName Type name.
     * @return Size.
     * @throws IgniteCheckedException If failed or {@code -1} if the type is unknown.
     */
    long size(String cacheName, String typeName) throws IgniteCheckedException {
        H2TableDescriptor tbl = tableDescriptor(typeName, cacheName);

        if (tbl == null)
            return -1;

        Connection conn = connectionForCache(cacheName);

        H2Utils.setupConnection(conn, false, false);

        try {
            ResultSet rs = executeSqlQuery(conn, prepareStatement(conn, "SELECT COUNT(*) FROM " + tbl.fullTableName(),
                false), 0, null);

            if (!rs.next())
                throw new IllegalStateException();

            return rs.getLong(1);
        }
        catch (SQLException e) {
            throw new IgniteCheckedException(e);
        }
    }

    /**
     * @return Busy lock.
     */
    public GridSpinBusyLock busyLock() {
        return busyLock;
    }

    /**
     * @return Map query executor.
     */
    public GridMapQueryExecutor mapQueryExecutor() {
        return mapQryExec;
    }

    /**
     * @return Reduce query executor.
     */
    public GridReduceQueryExecutor reduceQueryExecutor() {
        return rdcQryExec;
    }

    /** {@inheritDoc} */
    @SuppressWarnings("NonThreadSafeLazyInitialization")
    @Override public void start(GridKernalContext ctx, GridSpinBusyLock busyLock) throws IgniteCheckedException {
        if (log.isDebugEnabled())
            log.debug("Starting cache query index...");

        this.busyLock = busyLock;

        qryIdGen = new AtomicLong();

        if (SysProperties.serializeJavaObject) {
            U.warn(log, "Serialization of Java objects in H2 was enabled.");

            SysProperties.serializeJavaObject = false;
        }

        String dbName = (ctx != null ? ctx.localNodeId() : UUID.randomUUID()).toString();

        dbUrl = "jdbc:h2:mem:" + dbName + DB_OPTIONS;

        org.h2.Driver.load();

        try {
            if (getString(IGNITE_H2_DEBUG_CONSOLE) != null) {
                Connection c = DriverManager.getConnection(dbUrl);

                int port = getInteger(IGNITE_H2_DEBUG_CONSOLE_PORT, 0);

                WebServer webSrv = new WebServer();
                Server web = new Server(webSrv, "-webPort", Integer.toString(port));
                web.start();
                String url = webSrv.addSession(c);

                U.quietAndInfo(log, "H2 debug console URL: " + url);

                try {
                    Server.openBrowser(url);
                }
                catch (Exception e) {
                    U.warn(log, "Failed to open browser: " + e.getMessage());
                }
            }
        }
        catch (SQLException e) {
            throw new IgniteCheckedException(e);
        }

        if (ctx == null) {
            // This is allowed in some tests.
            nodeId = UUID.randomUUID();
            marshaller = new JdkMarshaller();
        }
        else {
            this.ctx = ctx;

            nodeId = ctx.localNodeId();
            marshaller = ctx.config().getMarshaller();

            mapQryExec = new GridMapQueryExecutor(busyLock);
            rdcQryExec = new GridReduceQueryExecutor(qryIdGen, busyLock);

            mapQryExec.start(ctx, this);
            rdcQryExec.start(ctx, this);

            stmtCacheCleanupTask = ctx.timeout().schedule(new Runnable() {
                @Override public void run() {
                    cleanupStatementCache();
                }
            }, CLEANUP_STMT_CACHE_PERIOD, CLEANUP_STMT_CACHE_PERIOD);

            dmlProc = new DmlStatementsProcessor();
            ddlProc = new DdlStatementsProcessor();

            dmlProc.start(ctx, this);
            ddlProc.start(ctx, this);
        }

        if (JdbcUtils.serializer != null)
            U.warn(log, "Custom H2 serialization is already configured, will override.");

        JdbcUtils.serializer = h2Serializer();

        // TODO https://issues.apache.org/jira/browse/IGNITE-2139
        // registerMBean(igniteInstanceName, this, GridH2IndexingSpiMBean.class);
    }

    /**
     * @param topic Topic.
     * @param topicOrd Topic ordinal for {@link GridTopic}.
     * @param nodes Nodes.
     * @param msg Message.
     * @param specialize Optional closure to specialize message for each node.
     * @param locNodeHnd Handler for local node.
     * @param plc Policy identifying the executor service which will process message.
     * @param runLocParallel Run local handler in parallel thread.
     * @return {@code true} If all messages sent successfully.
     */
    public boolean send(
        Object topic,
        int topicOrd,
        Collection<ClusterNode> nodes,
        Message msg,
        @Nullable IgniteBiClosure<ClusterNode, Message, Message> specialize,
        @Nullable final IgniteInClosure2X<ClusterNode, Message> locNodeHnd,
        byte plc,
        boolean runLocParallel
    ) {
        boolean ok = true;

        if (specialize == null && msg instanceof GridCacheQueryMarshallable)
            ((GridCacheQueryMarshallable)msg).marshall(marshaller);

        ClusterNode locNode = null;

        for (ClusterNode node : nodes) {
            if (node.isLocal()) {
                if (locNode != null)
                    throw new IllegalStateException();

                locNode = node;

                continue;
            }

            try {
                if (specialize != null) {
                    msg = specialize.apply(node, msg);

                    if (msg instanceof GridCacheQueryMarshallable)
                        ((GridCacheQueryMarshallable)msg).marshall(marshaller);
                }

                ctx.io().sendGeneric(node, topic, topicOrd, msg, plc);
            }
            catch (IgniteCheckedException e) {
                ok = false;

                U.warn(log, "Failed to send message [node=" + node + ", msg=" + msg +
                    ", errMsg=" + e.getMessage() + "]");
            }
        }

        // Local node goes the last to allow parallel execution.
        if (locNode != null) {
            assert locNodeHnd != null;

            if (specialize != null)
                msg = specialize.apply(locNode, msg);

            if (runLocParallel) {
                final ClusterNode finalLocNode = locNode;
                final Message finalMsg = msg;

                try {
                    // We prefer runLocal to runLocalSafe, because the latter can produce deadlock here.
                    ctx.closure().runLocal(new GridPlainRunnable() {
                        @Override public void run() {
                            if (!busyLock.enterBusy())
                                return;

                            try {
                                locNodeHnd.apply(finalLocNode, finalMsg);
                            }
                            finally {
                                busyLock.leaveBusy();
                            }
                        }
                    }, plc).listen(logger);
                }
                catch (IgniteCheckedException e) {
                    ok = false;

                    U.error(log, "Failed to execute query locally.", e);
                }
            }
            else
                locNodeHnd.apply(locNode, msg);
        }

        return ok;
    }

    /**
     * @return Serializer.
     */
    private JavaObjectSerializer h2Serializer() {
        return new JavaObjectSerializer() {
            @Override public byte[] serialize(Object obj) throws Exception {
                return U.marshal(marshaller, obj);
            }

            @Override public Object deserialize(byte[] bytes) throws Exception {
                ClassLoader clsLdr = ctx != null ? U.resolveClassLoader(ctx.config()) : null;

                return U.unmarshal(marshaller, bytes, clsLdr);
            }
        };
    }

    /**
     * Registers SQL functions.
     *
     * @param schema Schema.
     * @param clss Classes.
     * @throws IgniteCheckedException If failed.
     */
    private void createSqlFunctions(String schema, Class<?>[] clss) throws IgniteCheckedException {
        if (F.isEmpty(clss))
            return;

        for (Class<?> cls : clss) {
            for (Method m : cls.getDeclaredMethods()) {
                QuerySqlFunction ann = m.getAnnotation(QuerySqlFunction.class);

                if (ann != null) {
                    int modifiers = m.getModifiers();

                    if (!Modifier.isStatic(modifiers) || !Modifier.isPublic(modifiers))
                        throw new IgniteCheckedException("Method " + m.getName() + " must be public static.");

                    String alias = ann.alias().isEmpty() ? m.getName() : ann.alias();

                    String clause = "CREATE ALIAS IF NOT EXISTS " + alias + (ann.deterministic() ?
                        " DETERMINISTIC FOR \"" :
                        " FOR \"") +
                        cls.getName() + '.' + m.getName() + '"';

                    executeStatement(schema, clause);
                }
            }
        }
    }

    /** {@inheritDoc} */
    @Override public void stop() throws IgniteCheckedException {
        if (log.isDebugEnabled())
            log.debug("Stopping cache query index...");

//        unregisterMBean(); TODO https://issues.apache.org/jira/browse/IGNITE-2139
        if (ctx != null && !ctx.cache().context().database().persistenceEnabled()) {
            for (H2Schema schema : schemas.values())
                schema.onDrop();
        }

        for (Connection c : conns)
            U.close(c, log);

        conns.clear();
        schemas.clear();
        cacheName2schema.clear();

        try (Connection c = DriverManager.getConnection(dbUrl);
             Statement s = c.createStatement()) {
            s.execute("SHUTDOWN");
        }
        catch (SQLException e) {
            U.error(log, "Failed to shutdown database.", e);
        }

        if (stmtCacheCleanupTask != null)
            stmtCacheCleanupTask.close();

        GridH2QueryContext.clearLocalNodeStop(nodeId);

        if (log.isDebugEnabled())
            log.debug("Cache query index stopped.");
    }

    /** {@inheritDoc} */
    @Override public void registerCache(String cacheName, GridCacheContext<?, ?> cctx, CacheConfiguration<?, ?> ccfg)
        throws IgniteCheckedException {
        String schema = H2Utils.schemaNameFromCacheConfiguration(ccfg);

        if (schemas.putIfAbsent(schema, new H2Schema(cacheName, schema, cctx, ccfg)) != null)
            throw new IgniteCheckedException("Cache already registered: " + U.maskName(cacheName));

        cacheName2schema.put(cacheName, schema);

        createSchema(schema);

        createSqlFunctions(schema, ccfg.getSqlFunctionClasses());
    }

    /** {@inheritDoc} */
    @Override public void unregisterCache(String cacheName) {
        String schema = schema(cacheName);
        H2Schema rmv = schemas.remove(schema);

        if (rmv != null) {
            cacheName2schema.remove(rmv.cacheName());
            mapQryExec.onCacheStop(cacheName);
            dmlProc.onCacheStop(cacheName);

            rmv.onDrop();

            try {
                dropSchema(schema);
            }
            catch (IgniteCheckedException e) {
                U.error(log, "Failed to drop schema on cache stop (will ignore): " + cacheName, e);
            }

            for (H2TableDescriptor tblDesc : rmv.tables().values())
                for (Index idx : tblDesc.table().getIndexes())
                    idx.close(null);

            for (Iterator<Map.Entry<H2TwoStepCachedQueryKey, H2TwoStepCachedQuery>> it =
                twoStepCache.entrySet().iterator(); it.hasNext();) {
                Map.Entry<H2TwoStepCachedQueryKey, H2TwoStepCachedQuery> e = it.next();

                if (F.eq(e.getKey().cacheName(), cacheName))
                    it.remove();
            }
        }
    }

    /** {@inheritDoc} */
    @Override public IndexingQueryFilter backupFilter(@Nullable final AffinityTopologyVersion topVer,
        @Nullable final int[] parts) {
        final AffinityTopologyVersion topVer0 = topVer != null ? topVer : AffinityTopologyVersion.NONE;

        return new IndexingQueryFilter() {
            @Nullable @Override public <K, V> IgniteBiPredicate<K, V> forCache(String cacheName) {
                final GridCacheAdapter<Object, Object> cache = ctx.cache().internalCache(cacheName);

                if (cache.context().isReplicated())
                    return null;

                final GridCacheAffinityManager aff = cache.context().affinity();

                if (parts != null) {
                    if (parts.length < 64) { // Fast scan for small arrays.
                        return new IgniteBiPredicate<K, V>() {
                            @Override public boolean apply(K k, V v) {
                                int p = aff.partition(k);

                                for (int p0 : parts) {
                                    if (p0 == p)
                                        return true;

                                    if (p0 > p) // Array is sorted.
                                        return false;
                                }

                                return false;
                            }
                        };
                    }

                    return new IgniteBiPredicate<K, V>() {
                        @Override public boolean apply(K k, V v) {
                            int p = aff.partition(k);

                            return Arrays.binarySearch(parts, p) >= 0;
                        }
                    };
                }

                final ClusterNode locNode = ctx.discovery().localNode();

                return new IgniteBiPredicate<K, V>() {
                    @Override public boolean apply(K k, V v) {
                        return aff.primaryByKey(locNode, k, topVer0);
                    }
                };
            }

            @Override public boolean isValueRequired() {
                return false;
            }

            @Override public String toString() {
                return "IndexingQueryFilter [ver=" + topVer + ']';
            }
        };
    }

    /**
     * @return Ready topology version.
     */
    public AffinityTopologyVersion readyTopologyVersion() {
        return ctx.cache().context().exchange().readyAffinityVersion();
    }

    /**
     * @param topVer Topology version.
     * @throws IgniteCheckedException If failed.
     */
    public void awaitForReadyTopologyVersion(AffinityTopologyVersion topVer) throws IgniteCheckedException {
        IgniteInternalFuture<?> fut = ctx.cache().context().exchange().affinityReadyFuture(topVer);

        if (fut != null)
            fut.get();
    }

    /** {@inheritDoc} */
    @Override public void onDisconnected(IgniteFuture<?> reconnectFut) {
        rdcQryExec.onDisconnected(reconnectFut);
    }

    /** {@inheritDoc} */
    @Override public Collection<GridRunningQueryInfo> runningQueries(long duration) {
        Collection<GridRunningQueryInfo> res = new ArrayList<>();

        res.addAll(runs.values());
        res.addAll(rdcQryExec.longRunningQueries(duration));

        return res;
    }

    /** {@inheritDoc} */
    @Override public void cancelQueries(Collection<Long> queries) {
        if (!F.isEmpty(queries)) {
            for (Long qryId : queries) {
                GridRunningQueryInfo run = runs.get(qryId);

                if (run != null)
                    run.cancel();
            }

            rdcQryExec.cancelQueries(queries);
        }
    }

    /** {@inheritDoc} */
    @Override public void cancelAllQueries() {
        for (Connection conn : conns)
            U.close(conn, log);
    }

    /**
     * Closeable iterator.
     */
    private interface ClIter<X> extends AutoCloseable, Iterator<X> {
        // No-op.
    }

}<|MERGE_RESOLUTION|>--- conflicted
+++ resolved
@@ -857,15 +857,9 @@
      */
     @SuppressWarnings("unchecked")
     public GridQueryFieldsResult queryLocalSqlFields(final String cacheName, final String qry,
-<<<<<<< HEAD
-        @Nullable final Collection<Object> params, final IndexingQueryFilter filter,
-        boolean enforceJoinOrder, final int timeout, final GridQueryCancel cancel) throws IgniteCheckedException {
-        final String schema = schema(cacheName);
-=======
         @Nullable final Collection<Object> params, final IndexingQueryFilter filter, boolean enforceJoinOrder,
         final int timeout, final GridQueryCancel cancel) throws IgniteCheckedException {
-        final Connection conn = connectionForCache(cacheName);
->>>>>>> 33cb5e89
+        final String schema = schema(cacheName);
 
         final Connection conn = connectionForSchema(schema);
 
@@ -884,11 +878,7 @@
             fldsQry.setEnforceJoinOrder(enforceJoinOrder);
             fldsQry.setTimeout(timeout, TimeUnit.MILLISECONDS);
 
-<<<<<<< HEAD
             return dmlProc.updateSqlFieldsLocal(schema, stmt, fldsQry, filter, cancel);
-=======
-            return dmlProc.updateSqlFieldsLocal(cacheName, stmt, fldsQry, filter, cancel);
->>>>>>> 33cb5e89
         }
         else if (DdlStatementsProcessor.isDdlStatement(p))
             throw new IgniteSQLException("DDL statements are supported for the whole cluster only",
@@ -1338,13 +1328,8 @@
     }
 
     /** {@inheritDoc} */
-<<<<<<< HEAD
     @Override public FieldsQueryCursor<List<?>> queryDistributedSqlFields(GridCacheContext<?, ?> cctx,
         SqlFieldsQuery qry, boolean keepBinary, GridQueryCancel cancel) {
-=======
-    @Override public FieldsQueryCursor<List<?>> queryDistributedSqlFields(GridCacheContext<?, ?> cctx, SqlFieldsQuery qry,
-        boolean keepBinary, GridQueryCancel cancel) {
->>>>>>> 33cb5e89
         final String cacheName = cctx.name();
         final String sqlQry = qry.getSql();
 
@@ -1436,11 +1421,7 @@
                 if (twoStepQry == null) {
                     if (DmlStatementsProcessor.isDmlStatement(prepared)) {
                         try {
-<<<<<<< HEAD
                             return dmlProc.updateSqlFieldsDistributed(schema, stmt, qry, cancel);
-=======
-                            return dmlProc.updateSqlFieldsDistributed(cctx.name(), stmt, qry, cancel);
->>>>>>> 33cb5e89
                         }
                         catch (IgniteCheckedException e) {
                             throw new IgniteSQLException("Failed to execute DML statement [stmt=" + sqlQry +
