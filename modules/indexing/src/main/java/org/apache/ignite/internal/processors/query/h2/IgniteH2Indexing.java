--- conflicted
+++ resolved
@@ -98,11 +98,8 @@
 import org.apache.ignite.internal.processors.query.h2.database.io.H2InnerIO;
 import org.apache.ignite.internal.processors.query.h2.database.io.H2LeafIO;
 import org.apache.ignite.internal.processors.query.h2.ddl.DdlStatementsProcessor;
-<<<<<<< HEAD
-=======
 import org.apache.ignite.internal.processors.query.h2.dml.DmlUtils;
 import org.apache.ignite.internal.processors.query.h2.opt.DistributedJoinMode;
->>>>>>> e02a8d26
 import org.apache.ignite.internal.processors.query.h2.opt.GridH2DefaultTableEngine;
 import org.apache.ignite.internal.processors.query.h2.opt.GridH2IndexBase;
 import org.apache.ignite.internal.processors.query.h2.opt.GridH2PlainRowFactory;
@@ -1643,6 +1640,15 @@
                 }
             }
 
+            if (prepared instanceof NoOperation) {
+                QueryCursorImpl<List<?>> resCur = (QueryCursorImpl<List<?>>)new QueryCursorImpl(
+                        Collections.singletonList(Collections.singletonList(0L)), null, false);
+
+                resCur.fieldsMeta(UPDATE_RESULT_META);
+
+                return resCur;
+            }
+
             throw new IgniteSQLException("Unsupported DDL/DML operation: " + prepared.getClass().getName());
         }
 
@@ -1655,7 +1661,6 @@
             return doRunDistributedQuery(schemaName, qry, twoStepQry, meta, keepBinary, cancel);
         }
 
-<<<<<<< HEAD
         // We've encountered a local query, let's just run it.
         try {
             return queryLocalSqlFields(schemaName, qry, keepBinary, filter, cancel);
@@ -1665,13 +1670,6 @@
                 ", params=" + Arrays.deepToString(qry.getArgs()) + "]", e);
         }
     }
-=======
-                    if (!DmlUtils.isBatched(qry) && paramsCnt > 0) {
-                        if (argsOrig == null || argsOrig.length < firstArg + paramsCnt) {
-                            throw new IgniteException("Invalid number of query parameters. " +
-                                "Cannot find " + (argsOrig.length + 1 - firstArg) + " parameter.");
-                        }
->>>>>>> e02a8d26
 
     /**
      * Parse and split query if needed, cache either two-step query or statement.
@@ -1708,28 +1706,17 @@
 
         Object[] argsOrig = qry.getArgs();
 
-<<<<<<< HEAD
         Object[] args = null;
-=======
-                // It is a DML statement if we did not create a twoStepQuery.
-                if (twoStepQry == null) {
-                    if (DmlStatementsProcessor.isDmlStatement(prepared)) {
-                        try {
-                            res.addAll(dmlProc.updateSqlFieldsDistributed(schemaName, c, prepared,
-                                qry.copy().setSql(sqlQry).setArgs(args), cancel));
->>>>>>> e02a8d26
-
-        if (paramsCnt > 0) {
+
+        if (!DmlUtils.isBatched(qry) && paramsCnt > 0) {
             if (argsOrig == null || argsOrig.length < firstArg + paramsCnt) {
                 throw new IgniteException("Invalid number of query parameters. " +
-                    "Cannot find " + (argsOrig != null ? (argsOrig.length + 1 - firstArg) : paramsCnt) +
-                    " parameter(s).");
+                    "Cannot find " + (argsOrig.length + 1 - firstArg) + " parameter.");
             }
 
             args = Arrays.copyOfRange(argsOrig, firstArg, firstArg + paramsCnt);
         }
 
-<<<<<<< HEAD
        if (prepared.isQuery()) {
             try {
                 bindParameters(stmt, F.asList(args));
@@ -1741,9 +1728,9 @@
                     Arrays.deepToString(args) + "]", IgniteQueryErrorCode.PARSING, e);
             }
 
-           GridSqlQueryParser parser = null;
-
-           if (!loc) {
+            GridSqlQueryParser parser = null;
+
+            if (!loc) {
                 parser = new GridSqlQueryParser(false);
 
                 GridSqlStatement parsedStmt = parser.parse(prepared);
@@ -1759,25 +1746,6 @@
                     parser = new GridSqlQueryParser(false);
 
                     parser.parse(prepared);
-=======
-                            continue;
-                        }
-                        catch (IgniteCheckedException e) {
-                            throw new IgniteSQLException("Failed to execute DDL statement [stmt=" + sqlQry + ']', e);
-                        }
-                    }
-
-                    if (prepared instanceof NoOperation) {
-                        QueryCursorImpl<List<?>> resCur = (QueryCursorImpl<List<?>>)new QueryCursorImpl(
-                            Collections.singletonList(Collections.singletonList(0L)), null, false);
-
-                        resCur.fieldsMeta(UPDATE_RESULT_META);
-
-                        res.add(resCur);
-
-                        continue;
-                    }
->>>>>>> e02a8d26
                 }
 
                 GridCacheContext cctx = parser.getFirstPartitionedCache();
