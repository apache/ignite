/*
 * Licensed to the Apache Software Foundation (ASF) under one or more
 * contributor license agreements.  See the NOTICE file distributed with
 * this work for additional information regarding copyright ownership.
 * The ASF licenses this file to You under the Apache License, Version 2.0
 * (the "License"); you may not use this file except in compliance with
 * the License.  You may obtain a copy of the License at
 *
 *      http://www.apache.org/licenses/LICENSE-2.0
 *
 * Unless required by applicable law or agreed to in writing, software
 * distributed under the License is distributed on an "AS IS" BASIS,
 * WITHOUT WARRANTIES OR CONDITIONS OF ANY KIND, either express or implied.
 * See the License for the specific language governing permissions and
 * limitations under the License.
 */

package org.apache.ignite.internal.processors.query.h2;

import java.io.Externalizable;
import java.io.IOException;
import java.io.ObjectInput;
import java.io.ObjectOutput;
import java.lang.reflect.Constructor;
import java.lang.reflect.Field;
import java.lang.reflect.Method;
import java.lang.reflect.Modifier;
import java.math.BigDecimal;
import java.sql.Connection;
import java.sql.Date;
import java.sql.DriverManager;
import java.sql.PreparedStatement;
import java.sql.ResultSet;
import java.sql.ResultSetMetaData;
import java.sql.SQLException;
import java.sql.Statement;
import java.sql.Time;
import java.sql.Timestamp;
import java.sql.Types;
import java.text.MessageFormat;
import java.util.ArrayList;
import java.util.Arrays;
import java.util.Collection;
import java.util.Collections;
import java.util.HashMap;
import java.util.HashSet;
import java.util.Iterator;
import java.util.LinkedHashMap;
import java.util.List;
import java.util.Map;
import java.util.UUID;
import java.util.concurrent.ConcurrentHashMap;
import java.util.concurrent.ConcurrentMap;
import java.util.concurrent.TimeUnit;
import java.util.concurrent.atomic.AtomicLong;
import javax.cache.Cache;
import javax.cache.CacheException;
import org.apache.ignite.IgniteCheckedException;
import org.apache.ignite.IgniteDataStreamer;
import org.apache.ignite.IgniteException;
import org.apache.ignite.IgniteLogger;
<<<<<<< HEAD
import org.apache.ignite.cache.CacheMemoryMode;
import org.apache.ignite.cache.QueryIndex;
=======
>>>>>>> 428f66d3
import org.apache.ignite.cache.QueryIndexType;
import org.apache.ignite.cache.query.QueryCancelledException;
import org.apache.ignite.cache.query.QueryCursor;
import org.apache.ignite.cache.query.SqlFieldsQuery;
import org.apache.ignite.cache.query.SqlQuery;
import org.apache.ignite.cache.query.annotations.QuerySqlFunction;
import org.apache.ignite.cluster.ClusterNode;
import org.apache.ignite.configuration.CacheConfiguration;
import org.apache.ignite.internal.GridKernalContext;
import org.apache.ignite.internal.GridTopic;
import org.apache.ignite.internal.IgniteInternalFuture;
import org.apache.ignite.internal.jdbc2.JdbcSqlFieldsQuery;
import org.apache.ignite.internal.processors.affinity.AffinityTopologyVersion;
import org.apache.ignite.internal.processors.cache.CacheEntryImpl;
import org.apache.ignite.internal.processors.cache.CacheObject;
import org.apache.ignite.internal.processors.cache.CacheObjectContext;
import org.apache.ignite.internal.processors.cache.GridCacheAdapter;
import org.apache.ignite.internal.processors.cache.GridCacheAffinityManager;
import org.apache.ignite.internal.processors.cache.GridCacheContext;
import org.apache.ignite.internal.processors.cache.GridCacheSharedContext;
<<<<<<< HEAD
import org.apache.ignite.internal.processors.cache.IgniteInternalCache;
=======
import org.apache.ignite.internal.processors.cache.GridCacheEntryEx;
import org.apache.ignite.internal.processors.cache.GridCacheEntryRemovedException;
import org.apache.ignite.internal.processors.cache.GridCacheSharedContext;
>>>>>>> 428f66d3
import org.apache.ignite.internal.processors.cache.KeyCacheObject;
import org.apache.ignite.internal.processors.cache.QueryCursorImpl;
import org.apache.ignite.internal.processors.cache.database.CacheDataRow;
import org.apache.ignite.internal.processors.cache.database.tree.io.PageIO;
import org.apache.ignite.internal.processors.cache.query.GridCacheQueryMarshallable;
import org.apache.ignite.internal.processors.cache.query.GridCacheTwoStepQuery;
import org.apache.ignite.internal.processors.cache.query.IgniteQueryErrorCode;
import org.apache.ignite.internal.processors.cache.version.GridCacheVersion;
import org.apache.ignite.internal.processors.query.GridQueryCacheObjectsIterator;
import org.apache.ignite.internal.processors.query.GridQueryCancel;
import org.apache.ignite.internal.processors.query.GridQueryFieldMetadata;
import org.apache.ignite.internal.processors.query.GridQueryFieldsResult;
import org.apache.ignite.internal.processors.query.GridQueryFieldsResultAdapter;
import org.apache.ignite.internal.processors.query.GridQueryIndexDescriptor;
import org.apache.ignite.internal.processors.query.GridQueryIndexing;
import org.apache.ignite.internal.processors.query.GridQueryProperty;
import org.apache.ignite.internal.processors.query.GridQueryTypeDescriptor;
import org.apache.ignite.internal.processors.query.GridRunningQueryInfo;
import org.apache.ignite.internal.processors.query.IgniteSQLException;
import org.apache.ignite.internal.processors.query.h2.ddl.DdlStatementsProcessor;
import org.apache.ignite.internal.processors.query.h2.opt.DistributedJoinMode;
import org.apache.ignite.internal.processors.query.h2.database.H2PkHashIndex;
import org.apache.ignite.internal.processors.query.h2.database.H2RowFactory;
import org.apache.ignite.internal.processors.query.h2.database.H2TreeIndex;
import org.apache.ignite.internal.processors.query.h2.database.io.H2ExtrasInnerIO;
import org.apache.ignite.internal.processors.query.h2.database.io.H2ExtrasLeafIO;
import org.apache.ignite.internal.processors.query.h2.database.io.H2InnerIO;
import org.apache.ignite.internal.processors.query.h2.database.io.H2LeafIO;
import org.apache.ignite.internal.processors.query.h2.opt.GridH2DefaultTableEngine;
import org.apache.ignite.internal.processors.query.h2.opt.GridH2IndexBase;
import org.apache.ignite.internal.processors.query.h2.opt.GridH2KeyValueRowOffheap;
import org.apache.ignite.internal.processors.query.h2.opt.GridH2KeyValueRowOnheap;
import org.apache.ignite.internal.processors.query.h2.opt.GridH2QueryContext;
import org.apache.ignite.internal.processors.query.h2.opt.GridH2Row;
import org.apache.ignite.internal.processors.query.h2.opt.GridH2RowDescriptor;
import org.apache.ignite.internal.processors.query.h2.opt.GridH2RowFactory;
import org.apache.ignite.internal.processors.query.h2.opt.GridH2Table;
import org.apache.ignite.internal.processors.query.h2.opt.GridH2TreeIndex;
import org.apache.ignite.internal.processors.query.h2.opt.GridH2ValueCacheObject;
import org.apache.ignite.internal.processors.query.h2.opt.GridLuceneIndex;
import org.apache.ignite.internal.processors.query.h2.sql.GridSqlQueryParser;
import org.apache.ignite.internal.processors.query.h2.sql.GridSqlQuerySplitter;
import org.apache.ignite.internal.processors.query.h2.twostep.GridMapQueryExecutor;
import org.apache.ignite.internal.processors.query.h2.twostep.GridReduceQueryExecutor;
import org.apache.ignite.internal.processors.query.schema.SchemaIndexCacheVisitor;
import org.apache.ignite.internal.processors.query.schema.SchemaIndexCacheVisitorClosure;
import org.apache.ignite.internal.processors.timeout.GridTimeoutProcessor;
import org.apache.ignite.internal.util.GridBoundedConcurrentLinkedHashMap;
import org.apache.ignite.internal.util.GridEmptyCloseableIterator;
import org.apache.ignite.internal.util.GridSpinBusyLock;
import org.apache.ignite.internal.util.lang.GridCloseableIterator;
import org.apache.ignite.internal.util.lang.GridPlainRunnable;
import org.apache.ignite.internal.util.lang.IgniteInClosure2X;
import org.apache.ignite.internal.util.offheap.unsafe.GridUnsafeGuard;
import org.apache.ignite.internal.util.offheap.unsafe.GridUnsafeMemory;
import org.apache.ignite.internal.util.typedef.F;
import org.apache.ignite.internal.util.typedef.internal.CU;
import org.apache.ignite.internal.util.typedef.internal.LT;
import org.apache.ignite.internal.util.typedef.internal.S;
import org.apache.ignite.internal.util.typedef.internal.SB;
import org.apache.ignite.internal.util.typedef.internal.U;
import org.apache.ignite.lang.IgniteBiClosure;
import org.apache.ignite.lang.IgniteBiPredicate;
import org.apache.ignite.lang.IgniteBiTuple;
import org.apache.ignite.lang.IgniteFuture;
import org.apache.ignite.lang.IgniteInClosure;
import org.apache.ignite.marshaller.Marshaller;
import org.apache.ignite.marshaller.jdk.JdkMarshaller;
import org.apache.ignite.plugin.extensions.communication.Message;
import org.apache.ignite.resources.LoggerResource;
import org.apache.ignite.spi.indexing.IndexingQueryFilter;
import org.h2.api.ErrorCode;
import org.h2.api.JavaObjectSerializer;
import org.h2.command.CommandInterface;
import org.h2.command.Prepared;
import org.h2.command.dml.Insert;
import org.h2.engine.Session;
import org.h2.engine.SysProperties;
import org.h2.index.Cursor;
import org.h2.index.Index;
import org.h2.index.SpatialIndex;
import org.h2.jdbc.JdbcConnection;
import org.h2.jdbc.JdbcPreparedStatement;
import org.h2.jdbc.JdbcStatement;
import org.h2.message.DbException;
import org.h2.mvstore.cache.CacheLongKeyLIRS;
import org.h2.result.SortOrder;
import org.h2.server.web.WebServer;
import org.h2.table.Column;
import org.h2.table.IndexColumn;
import org.h2.table.Table;
import org.h2.tools.Server;
import org.h2.util.JdbcUtils;
import org.h2.value.DataType;
import org.h2.value.Value;
import org.h2.value.ValueArray;
import org.h2.value.ValueBoolean;
import org.h2.value.ValueByte;
import org.h2.value.ValueBytes;
import org.h2.value.ValueDate;
import org.h2.value.ValueDecimal;
import org.h2.value.ValueDouble;
import org.h2.value.ValueFloat;
import org.h2.value.ValueGeometry;
import org.h2.value.ValueInt;
import org.h2.value.ValueJavaObject;
import org.h2.value.ValueLong;
import org.h2.value.ValueNull;
import org.h2.value.ValueShort;
import org.h2.value.ValueString;
import org.h2.value.ValueTime;
import org.h2.value.ValueTimestamp;
import org.h2.value.ValueUuid;
import org.jetbrains.annotations.Nullable;
import org.jsr166.ConcurrentHashMap8;

import static org.apache.ignite.IgniteSystemProperties.IGNITE_H2_DEBUG_CONSOLE;
import static org.apache.ignite.IgniteSystemProperties.IGNITE_H2_DEBUG_CONSOLE_PORT;
import static org.apache.ignite.IgniteSystemProperties.IGNITE_H2_INDEXING_CACHE_CLEANUP_PERIOD;
import static org.apache.ignite.IgniteSystemProperties.IGNITE_H2_INDEXING_CACHE_THREAD_USAGE_TIMEOUT;
import static org.apache.ignite.IgniteSystemProperties.getInteger;
import static org.apache.ignite.IgniteSystemProperties.getString;
import static org.apache.ignite.internal.processors.cache.query.GridCacheQueryType.SQL;
import static org.apache.ignite.internal.processors.cache.query.GridCacheQueryType.SQL_FIELDS;
import static org.apache.ignite.internal.processors.cache.query.GridCacheQueryType.TEXT;
import static org.apache.ignite.internal.processors.query.h2.opt.DistributedJoinMode.OFF;
import static org.apache.ignite.internal.processors.query.h2.opt.DistributedJoinMode.distributedJoinMode;
import static org.apache.ignite.internal.processors.query.h2.opt.GridH2AbstractKeyValueRow.KEY_COL;
import static org.apache.ignite.internal.processors.query.h2.opt.GridH2QueryType.LOCAL;
import static org.apache.ignite.internal.processors.query.h2.opt.GridH2QueryType.PREPARE;

/**
 * Indexing implementation based on H2 database engine. In this implementation main query language is SQL,
 * fulltext indexing can be performed using Lucene. For each registered space
 * the SPI will create respective schema, for default space (where space name is null) schema
 * with name {@code ""} will be used. To avoid name conflicts user should not explicitly name
 * a schema {@code ""}.
 * <p>
 * For each registered {@link GridQueryTypeDescriptor} this SPI will create respective SQL table with
 * {@code '_key'} and {@code '_val'} fields for key and value, and fields from
 * {@link GridQueryTypeDescriptor#fields()}.
 * For each table it will create indexes declared in {@link GridQueryTypeDescriptor#indexes()}.
 */
@SuppressWarnings({"UnnecessaryFullyQualifiedName", "NonFinalStaticVariableUsedInClassInitialization"})
public class IgniteH2Indexing implements GridQueryIndexing {

    /**
     * Register IO for indexes.
     */
    static {
        PageIO.registerH2(H2InnerIO.VERSIONS, H2LeafIO.VERSIONS);
        H2ExtrasInnerIO.register();
        H2ExtrasLeafIO.register();
    }

    /** Default DB options. */
    private static final String DB_OPTIONS = ";LOCK_MODE=3;MULTI_THREADED=1;DB_CLOSE_ON_EXIT=FALSE" +
        ";DEFAULT_LOCK_TIMEOUT=10000;FUNCTIONS_IN_SCHEMA=true;OPTIMIZE_REUSE_RESULTS=0;QUERY_CACHE_SIZE=0" +
        ";RECOMPILE_ALWAYS=1;MAX_OPERATION_MEMORY=0;NESTED_JOINS=0;BATCH_JOINS=1" +
        ";ROW_FACTORY=\"" + GridH2RowFactory.class.getName() + "\"" +
        ";DEFAULT_TABLE_ENGINE=" + GridH2DefaultTableEngine.class.getName();

        // Uncomment this setting to get debug output from H2 to sysout.
//        ";TRACE_LEVEL_SYSTEM_OUT=3";

    /** Dummy metadata for update result. */
    public static final List<GridQueryFieldMetadata> UPDATE_RESULT_META = Collections.<GridQueryFieldMetadata>
        singletonList(new SqlFieldMetadata(null, null, "UPDATED", Long.class.getName()));

    /** */
    private static final int PREPARED_STMT_CACHE_SIZE = 256;

    /** */
    private static final int TWO_STEP_QRY_CACHE_SIZE = 1024;

    /** Field name for key. */
    public static final String KEY_FIELD_NAME = "_KEY";

    /** Field name for value. */
    public static final String VAL_FIELD_NAME = "_VAL";

    /** */
    private static final Field COMMAND_FIELD;

    /** */
    private static final char ESC_CH = '\"';

    /** */
    private static final String ESC_STR = ESC_CH + "" + ESC_CH;

    /** The period of clean up the {@link #stmtCache}. */
    private final Long CLEANUP_STMT_CACHE_PERIOD = Long.getLong(IGNITE_H2_INDEXING_CACHE_CLEANUP_PERIOD, 10_000);

    /** The timeout to remove entry from the {@link #stmtCache} if the thread doesn't perform any queries. */
    private final Long STATEMENT_CACHE_THREAD_USAGE_TIMEOUT =
        Long.getLong(IGNITE_H2_INDEXING_CACHE_THREAD_USAGE_TIMEOUT, 600 * 1000);

    /** */
    private GridTimeoutProcessor.CancelableTask stmtCacheCleanupTask;

    /**
     * Command in H2 prepared statement.
     */
    static {
        // Initialize system properties for H2.
        System.setProperty("h2.objectCache", "false");
        System.setProperty("h2.serializeJavaObject", "false");
        System.setProperty("h2.objectCacheMaxPerElementSize", "0"); // Avoid ValueJavaObject caching.

        try {
            COMMAND_FIELD = JdbcPreparedStatement.class.getDeclaredField("command");

            COMMAND_FIELD.setAccessible(true);
        }
        catch (NoSuchFieldException e) {
            throw new IllegalStateException("Check H2 version in classpath.", e);
        }
    }

    /** Logger. */
    @LoggerResource
    private IgniteLogger log;

    /** Node ID. */
    private UUID nodeId;

    /** */
    private Marshaller marshaller;

    /** Collection of schemaNames and registered tables. */
    private final ConcurrentMap<String, Schema> schemas = new ConcurrentHashMap8<>();

    /** */
    private String dbUrl = "jdbc:h2:mem:";

    /** */
    private final Collection<Connection> conns = Collections.synchronizedCollection(new ArrayList<Connection>());

    /** */
    private GridMapQueryExecutor mapQryExec;

    /** */
    private GridReduceQueryExecutor rdcQryExec;

    /** space name -> schema name */
    private final Map<String, String> space2schema = new ConcurrentHashMap8<>();

    /** */
    private AtomicLong qryIdGen;

    /** */
    private GridSpinBusyLock busyLock;

    /** */
    private final ConcurrentMap<Long, GridRunningQueryInfo> runs = new ConcurrentHashMap8<>();

    /** */
    private final ThreadLocal<ConnectionWrapper> connCache = new ThreadLocal<ConnectionWrapper>() {
        @Nullable @Override public ConnectionWrapper get() {
            ConnectionWrapper c = super.get();

            boolean reconnect = true;

            try {
                reconnect = c == null || c.connection().isClosed();
            }
            catch (SQLException e) {
                U.warn(log, "Failed to check connection status.", e);
            }

            if (reconnect) {
                c = initialValue();

                set(c);

                // Reset statement cache when new connection is created.
                stmtCache.remove(Thread.currentThread());
            }

            return c;
        }

        @Nullable @Override protected ConnectionWrapper initialValue() {
            Connection c;

            try {
                c = DriverManager.getConnection(dbUrl);
            }
            catch (SQLException e) {
                throw new IgniteSQLException("Failed to initialize DB connection: " + dbUrl, e);
            }

            conns.add(c);

            return new ConnectionWrapper(c);
        }
    };

    /** */
    protected volatile GridKernalContext ctx;

    /** */
    private final DmlStatementsProcessor dmlProc = new DmlStatementsProcessor();

    /** */
    private DdlStatementsProcessor ddlProc;

    /** */
    private final ConcurrentMap<String, GridH2Table> dataTables = new ConcurrentHashMap8<>();

    /** Statement cache. */
    private final ConcurrentHashMap<Thread, StatementCache> stmtCache = new ConcurrentHashMap<>();

    /** */
    private final GridBoundedConcurrentLinkedHashMap<TwoStepCachedQueryKey, TwoStepCachedQuery> twoStepCache =
        new GridBoundedConcurrentLinkedHashMap<>(TWO_STEP_QRY_CACHE_SIZE);

    /** */
    private final IgniteInClosure<? super IgniteInternalFuture<?>> logger = new IgniteInClosure<IgniteInternalFuture<?>>() {
        @Override public void apply(IgniteInternalFuture<?> fut) {
            try {
                fut.get();
            }
            catch (IgniteCheckedException e) {
                U.error(log, e.getMessage(), e);
            }
        }
    };

    /**
     * @return Kernal context.
     */
    public GridKernalContext kernalContext() {
        return ctx;
    }

    /**
     * @param space Space.
     * @return Connection.
     */
    public Connection connectionForSpace(@Nullable String space) {
        try {
            return connectionForThread(schema(space));
        }
        catch (IgniteCheckedException e) {
            throw new IgniteException(e);
        }
    }

    /**
     * @param c Connection.
     * @param sql SQL.
     * @param useStmtCache If {@code true} uses statement cache.
     * @return Prepared statement.
     * @throws SQLException If failed.
     */
    private PreparedStatement prepareStatement(Connection c, String sql, boolean useStmtCache) throws SQLException {
        if (useStmtCache) {
            Thread curThread = Thread.currentThread();

            StatementCache cache = stmtCache.get(curThread);

            if (cache == null) {
                StatementCache cache0 = new StatementCache(PREPARED_STMT_CACHE_SIZE);

                cache = stmtCache.putIfAbsent(curThread, cache0);

                if (cache == null)
                    cache = cache0;
            }

            cache.updateLastUsage();

            PreparedStatement stmt = cache.get(sql);

            if (stmt != null && !stmt.isClosed() && !((JdbcStatement)stmt).wasCancelled()) {
                assert stmt.getConnection() == c;

                return stmt;
            }

            stmt = c.prepareStatement(sql);

            cache.put(sql, stmt);

            return stmt;
        }
        else
            return c.prepareStatement(sql);
    }

    /** {@inheritDoc} */
    @Override public PreparedStatement prepareNativeStatement(String space, String sql) throws SQLException {
        return prepareStatement(connectionForSpace(space), sql, true);
    }

    /** {@inheritDoc} */
    @SuppressWarnings("unchecked")
    @Override public IgniteDataStreamer<?, ?> createStreamer(String spaceName, PreparedStatement nativeStmt,
        long autoFlushFreq, int nodeBufSize, int nodeParOps, boolean allowOverwrite) {
        Prepared prep = GridSqlQueryParser.prepared(nativeStmt);

        if (!(prep instanceof Insert))
            throw new IgniteSQLException("Only INSERT operations are supported in streaming mode",
                IgniteQueryErrorCode.UNSUPPORTED_OPERATION);

        IgniteDataStreamer streamer = ctx.grid().dataStreamer(spaceName);

        streamer.autoFlushFrequency(autoFlushFreq);

        streamer.allowOverwrite(allowOverwrite);

        if (nodeBufSize > 0)
            streamer.perNodeBufferSize(nodeBufSize);

        if (nodeParOps > 0)
            streamer.perNodeParallelOperations(nodeParOps);

        return streamer;
    }

    /**
     * Gets DB connection.
     *
     * @param schema Whether to set schema for connection or not.
     * @return DB connection.
     * @throws IgniteCheckedException In case of error.
     */
    private Connection connectionForThread(@Nullable String schema) throws IgniteCheckedException {
        ConnectionWrapper c = connCache.get();

        if (c == null)
            throw new IgniteCheckedException("Failed to get DB connection for thread (check log for details).");

        if (schema != null && !F.eq(c.schema(), schema)) {
            Statement stmt = null;

            try {
                stmt = c.connection().createStatement();

                stmt.executeUpdate("SET SCHEMA " + schema);

                if (log.isDebugEnabled())
                    log.debug("Set schema: " + schema);

                c.schema(schema);
            }
            catch (SQLException e) {
                throw new IgniteSQLException("Failed to set schema for DB connection for thread [schema=" +
                    schema + "]", e);
            }
            finally {
                U.close(stmt, log);
            }
        }

        return c.connection();
    }

    /**
     * Creates DB schema if it has not been created yet.
     *
     * @param schema Schema name.
     * @throws IgniteCheckedException If failed to create db schema.
     */
    private void createSchema(String schema) throws IgniteCheckedException {
        executeStatement("INFORMATION_SCHEMA", "CREATE SCHEMA IF NOT EXISTS " + schema);

        if (log.isDebugEnabled())
            log.debug("Created H2 schema for index database: " + schema);
    }

    /**
     * Creates DB schema if it has not been created yet.
     *
     * @param schema Schema name.
     * @throws IgniteCheckedException If failed to create db schema.
     */
    private void dropSchema(String schema) throws IgniteCheckedException {
        executeStatement("INFORMATION_SCHEMA", "DROP SCHEMA IF EXISTS " + schema);

        if (log.isDebugEnabled())
            log.debug("Dropped H2 schema for index database: " + schema);
    }

    /**
     * @param schema Schema
     * @param sql SQL statement.
     * @throws IgniteCheckedException If failed.
     */
    public void executeStatement(String schema, String sql) throws IgniteCheckedException {
        Statement stmt = null;

        try {
            Connection c = connectionForThread(schema);

            stmt = c.createStatement();

            stmt.executeUpdate(sql);
        }
        catch (SQLException e) {
            onSqlException();

            throw new IgniteSQLException("Failed to execute statement: " + sql, e);
        }
        finally {
            U.close(stmt, log);
        }
    }

    /**
     * Binds object to prepared statement.
     *
     * @param stmt SQL statement.
     * @param idx Index.
     * @param obj Value to store.
     * @throws IgniteCheckedException If failed.
     */
    private void bindObject(PreparedStatement stmt, int idx, @Nullable Object obj) throws IgniteCheckedException {
        try {
            if (obj == null)
                stmt.setNull(idx, Types.VARCHAR);
            else
                stmt.setObject(idx, obj);
        }
        catch (SQLException e) {
            throw new IgniteCheckedException("Failed to bind parameter [idx=" + idx + ", obj=" + obj + ", stmt=" +
                stmt + ']', e);
        }
    }

    /**
     * Handles SQL exception.
     */
    private void onSqlException() {
        Connection conn = connCache.get().connection();

        connCache.set(null);

        if (conn != null) {
            conns.remove(conn);

            // Reset connection to receive new one at next call.
            U.close(conn, log);
        }
    }

    /** {@inheritDoc} */
<<<<<<< HEAD
    @Override public void store(@Nullable String spaceName, String typeName, CacheObject k, CacheObject v,
        byte[] ver, long expirationTime) throws IgniteCheckedException {
        TableDescriptor tbl = tableDescriptor(typeName, spaceName);
=======
    @Override public void store(@Nullable String spaceName,
        GridQueryTypeDescriptor type,
        KeyCacheObject k,
        int partId,
        CacheObject v,
        GridCacheVersion ver,
        long expirationTime,
        long link) throws IgniteCheckedException {
        TableDescriptor tbl = tableDescriptor(spaceName, type);
>>>>>>> 428f66d3

        if (tbl == null)
            return; // Type was rejected.

        if (expirationTime == 0)
            expirationTime = Long.MAX_VALUE;

        tbl.tbl.update(k, partId, v, ver, expirationTime, false, link);

        if (tbl.luceneIdx != null)
            tbl.luceneIdx.store(k, v, ver, expirationTime);
    }

    /**
     * @param o Object.
     * @return {@code true} If it is a binary object.
     */
    private boolean isBinary(CacheObject o) {
        if (ctx == null)
            return false;

        return ctx.cacheObjects().isBinaryObject(o);
    }

    /**
     * @param coctx Cache object context.
     * @param o Object.
     * @return Object class.
     */
    private Class<?> getClass(CacheObjectContext coctx, CacheObject o) {
        return isBinary(o) ?
            Object.class :
            o.value(coctx, false).getClass();
    }

    /**
     * @param space Space.
     * @return Cache object context.
     */
    private CacheObjectContext objectContext(String space) {
        if (ctx == null)
            return null;

        return ctx.cache().internalCache(space).context().cacheObjectContext();
    }

    /**
     * @param space Space.
     * @return Cache object context.
     */
    private GridCacheContext cacheContext(String space) {
        if (ctx == null)
            return null;

        return ctx.cache().internalCache(space).context();
    }

    /** {@inheritDoc} */
    @Override public void remove(@Nullable String spaceName,
        GridQueryTypeDescriptor type,
        KeyCacheObject key,
        int partId,
        CacheObject val,
        GridCacheVersion ver) throws IgniteCheckedException {
        if (log.isDebugEnabled())
            log.debug("Removing key from cache query index [locId=" + nodeId + ", key=" + key + ", val=" + val + ']');

        TableDescriptor tbl = tableDescriptor(spaceName, type);

        if (tbl == null)
            return;

        if (tbl.tbl.update(key, partId, val, ver, 0, true, 0)) {
            if (tbl.luceneIdx != null)
                tbl.luceneIdx.remove(key);
        }
    }

    /** {@inheritDoc} */
    @Override public void onSwap(@Nullable String spaceName, KeyCacheObject key,
        int partId) throws IgniteCheckedException {
        Schema schema = schemas.get(schema(spaceName));

        if (schema == null)
            return;

        Class<?> keyCls = getClass(objectContext(spaceName), key);

        for (TableDescriptor tbl : schema.tbls.values()) {
            if (tbl.type().keyClass().isAssignableFrom(keyCls)) {
                try {
                    if (tbl.tbl.onSwap(key, partId))
                        return;
                }
                catch (IgniteCheckedException e) {
                    throw new IgniteCheckedException(e);
                }
            }
        }
    }

    /** {@inheritDoc} */
    @Override public void onUnswap(@Nullable String spaceName, KeyCacheObject key, int partId, CacheObject val)
        throws IgniteCheckedException {
        assert val != null;

        CacheObjectContext coctx = objectContext(spaceName);

        Class<?> keyCls = getClass(coctx, key);
        Class<?> valCls = getClass(coctx, val);

        for (TableDescriptor tbl : tables(schema(spaceName))) {
            if (tbl.type().keyClass().isAssignableFrom(keyCls)
                && tbl.type().valueClass().isAssignableFrom(valCls)) {
                try {
                    if (tbl.tbl.onUnswap(key, partId, val))
                        return;
                }
                catch (IgniteCheckedException e) {
                    throw new IgniteCheckedException(e);
                }
            }
        }
    }

    /**
     * Drops table form h2 database and clear all related indexes (h2 text, lucene).
     *
     * @param tbl Table to unregister.
     * @throws IgniteCheckedException If failed to unregister.
     */
    private void removeTable(TableDescriptor tbl) throws IgniteCheckedException {
        assert tbl != null;

        if (log.isDebugEnabled())
            log.debug("Removing query index table: " + tbl.fullTableName());

        Connection c = connectionForThread(tbl.schemaName());

        Statement stmt = null;

        try {
            // NOTE: there is no method dropIndex() for lucene engine correctly working.
            // So we have to drop all lucene index.
            // FullTextLucene.dropAll(c); TODO: GG-4015: fix this

            stmt = c.createStatement();

            String sql = "DROP TABLE IF EXISTS " + tbl.fullTableName();

            if (log.isDebugEnabled())
                log.debug("Dropping database index table with SQL: " + sql);

            stmt.executeUpdate(sql);
        }
        catch (SQLException e) {
            onSqlException();

            throw new IgniteSQLException("Failed to drop database index table [type=" + tbl.type().name() +
                ", table=" + tbl.fullTableName() + "]", IgniteQueryErrorCode.TABLE_DROP_FAILED, e);
        }
        finally {
            U.close(stmt, log);
        }

        tbl.onDrop();

        tbl.schema.tbls.remove(tbl.typeName());
    }

    /** {@inheritDoc} */
    @Override public void createIndex(@Nullable final String spaceName, final String tblName, final QueryIndex idx,
        boolean ifNotExists, SchemaIndexCacheVisitor cacheVisitor) throws IgniteCheckedException {
        String schemaName = schema(spaceName);

        Schema schema = schemas.get(schemaName);

        TableDescriptor desc = (schema != null ? schema.tbls.get(tblName) : null);

        if (desc == null)
            throw new IgniteSQLException("Table not found [schemaName=" + schemaName + ", " +
                "tblName=" + tblName + ']', IgniteQueryErrorCode.TABLE_NOT_FOUND);

        GridH2Table tbl = desc.tbl;

        Index exIdx = findIndexInSchema(schemaName, idx.getName(), true);

        if (exIdx != null) {
            if (!ifNotExists)
                throw new IgniteSQLException("Index already exists or is being built [idxName=" + idx.getName() + ']',
                    IgniteQueryErrorCode.INDEX_ALREADY_EXISTS);
            else
                return;
        }

        final GridH2IndexBase idx0 = createIndex(tbl, idx, schema.escapeAll());

        tbl.addTempIndex(idx0);

        final GridH2RowDescriptor rowDesc = tbl.rowDescriptor();

        SchemaIndexCacheVisitorClosure clo = new SchemaIndexCacheVisitorClosure() {
            @Override public void apply(KeyCacheObject key, CacheObject val, long expTime)
                throws IgniteCheckedException {
                if (expTime == 0L)
                    expTime = Long.MAX_VALUE;

                GridH2Row row = rowDesc.createRow(key, val, expTime);

                idx0.put(row);
            }
        };

        try {
            cacheVisitor.visit(clo);

            tbl.promoteTempIndex(idx.getName());
        }
        catch (Exception e) {
            tbl.removeTempIndex(idx.getName());

            throw e;
        }
    }

    /** {@inheritDoc} */
    @SuppressWarnings("SynchronizationOnLocalVariableOrMethodParameter")
    @Override public void dropIndex(@Nullable final String spaceName, String idxName, boolean ifExists) {
        String schemaName = schema(spaceName);

        GridH2IndexBase idx = findIndexInSchema(schemaName, idxName, false);

        if (idx == null) {
            if (!ifExists)
                throw new IgniteSQLException("Index not found [idxName=" + idxName + ']',
                    IgniteQueryErrorCode.INDEX_NOT_FOUND);
            else
                return;
        }

        GridH2Table tbl = idx.getTable();

        tbl.removeIndex(idxName);
    }

    /**
     * Instantiate new index object.
     *
     * @param tbl Table to create index on.
     * @param idx Index params.
     * @param escapeAll Escape flag.
     * @return new index object.
     */
    private static GridH2IndexBase createIndex(GridH2Table tbl, QueryIndex idx, boolean escapeAll) {
        IndexColumn keyCol = tbl.indexColumn(KEY_COL, SortOrder.ASCENDING);
        IndexColumn affCol = tbl.getAffinityKeyColumn();

        List<IndexColumn> cols = new ArrayList<>(idx.getFieldNames().size() + 2);

        for (Map.Entry<String, Boolean> field : idx.getFields().entrySet()) {
            // We have to return to column names instead of property names.
            String colName = escapeAll ? field.getKey() : escapeName(field.getKey(), false).toUpperCase();

            Column col = tbl.getColumn(colName);

            cols.add(tbl.indexColumn(col.getColumnId(), field.getValue() ? SortOrder.ASCENDING : SortOrder.DESCENDING));
        }

        cols = IgniteH2Indexing.treeIndexColumns(cols, keyCol, affCol);

        if (idx.getIndexType() == QueryIndexType.SORTED)
            return new GridH2TreeIndex(idx.getName(), tbl, false, cols);
        else
            return (GridH2IndexBase)createH2SpatialIndex(tbl, idx.getName(),
                cols.toArray(new IndexColumn[0]));

    }

    @SuppressWarnings("unchecked")
    @Override public <K, V> GridCloseableIterator<IgniteBiTuple<K, V>> queryLocalText(
        @Nullable String spaceName, String qry, String typeName,
        IndexingQueryFilter filters) throws IgniteCheckedException {
        TableDescriptor tbl = tableDescriptor(typeName, spaceName);

        if (tbl != null && tbl.luceneIdx != null) {
            GridRunningQueryInfo run = new GridRunningQueryInfo(qryIdGen.incrementAndGet(), qry, TEXT, spaceName,
                U.currentTimeMillis(), null, true);

            try {
                runs.put(run.id(), run);

                return tbl.luceneIdx.query(qry, filters);
            }
            finally {
                runs.remove(run.id());
            }
        }

        return new GridEmptyCloseableIterator<>();
    }

    /** {@inheritDoc} */
    @Override public void unregisterType(@Nullable String spaceName, String typeName)
        throws IgniteCheckedException {
        TableDescriptor tbl = tableDescriptor(typeName, spaceName);

        if (tbl != null)
            removeTable(tbl);
    }

    /**
     * Queries individual fields (generally used by JDBC drivers).
     *
     * @param spaceName Space name.
     * @param qry Query.
     * @param params Query parameters.
     * @param filter Space name and key filter.
     * @param enforceJoinOrder Enforce join order of tables in the query.
     * @param timeout Query timeout in milliseconds.
     * @param cancel Query cancel.
     * @return Query result.
     * @throws IgniteCheckedException If failed.
     */
    @SuppressWarnings("unchecked")
    public GridQueryFieldsResult queryLocalSqlFields(@Nullable final String spaceName, final String qry,
        @Nullable final Collection<Object> params, final IndexingQueryFilter filter, boolean enforceJoinOrder,
        final int timeout, final GridQueryCancel cancel)
        throws IgniteCheckedException {
        final Connection conn = connectionForSpace(spaceName);

        setupConnection(conn, false, enforceJoinOrder);

        final PreparedStatement stmt = preparedStatementWithParams(conn, qry, params, true);

        Prepared p = GridSqlQueryParser.prepared(stmt);

        if (DmlStatementsProcessor.isDmlStatement(p)) {
            SqlFieldsQuery fldsQry = new SqlFieldsQuery(qry);

            if (params != null)
                fldsQry.setArgs(params.toArray());

            fldsQry.setEnforceJoinOrder(enforceJoinOrder);
            fldsQry.setTimeout(timeout, TimeUnit.MILLISECONDS);

            return dmlProc.updateLocalSqlFields(spaceName, stmt, fldsQry, filter, cancel);
        }
        else if (DdlStatementsProcessor.isDdlStatement(p))
            throw new IgniteSQLException("DDL statements are supported for the whole cluster only",
                IgniteQueryErrorCode.UNSUPPORTED_OPERATION);

        List<GridQueryFieldMetadata> meta;

        try {
            meta = meta(stmt.getMetaData());
        }
        catch (SQLException e) {
            throw new IgniteCheckedException("Cannot prepare query metadata", e);
        }

        final GridH2QueryContext ctx = new GridH2QueryContext(nodeId, nodeId, 0, LOCAL)
            .filter(filter).distributedJoinMode(OFF);

        return new GridQueryFieldsResultAdapter(meta, null) {
            @Override public GridCloseableIterator<List<?>> iterator() throws IgniteCheckedException {
                assert GridH2QueryContext.get() == null;

                GridH2QueryContext.set(ctx);

                GridRunningQueryInfo run = new GridRunningQueryInfo(qryIdGen.incrementAndGet(), qry, SQL_FIELDS,
                    spaceName, U.currentTimeMillis(), cancel, true);

                runs.putIfAbsent(run.id(), run);

                try {
                    ResultSet rs = executeSqlQueryWithTimer(spaceName, stmt, conn, qry, params, timeout, cancel);

                    return new FieldsIterator(rs);
                }
                finally {
                    GridH2QueryContext.clearThreadLocal();

                    runs.remove(run.id());
                }
            }
        };
    }

    /** {@inheritDoc} */
    @Override public long streamUpdateQuery(@Nullable String spaceName, String qry,
        @Nullable Object[] params, IgniteDataStreamer<?, ?> streamer) throws IgniteCheckedException {
        final Connection conn = connectionForSpace(spaceName);

        final PreparedStatement stmt;

        try {
            stmt = prepareStatement(conn, qry, true);
        }
        catch (SQLException e) {
            throw new IgniteSQLException(e);
        }

        return dmlProc.streamUpdateQuery(streamer, stmt, params);
    }

    /**
     * @param rsMeta Metadata.
     * @return List of fields metadata.
     * @throws SQLException If failed.
     */
    private static List<GridQueryFieldMetadata> meta(ResultSetMetaData rsMeta) throws SQLException {
        List<GridQueryFieldMetadata> meta = new ArrayList<>(rsMeta.getColumnCount());

        for (int i = 1; i <= rsMeta.getColumnCount(); i++) {
            String schemaName = rsMeta.getSchemaName(i);
            String typeName = rsMeta.getTableName(i);
            String name = rsMeta.getColumnLabel(i);
            String type = rsMeta.getColumnClassName(i);

            if (type == null) // Expression always returns NULL.
                type = Void.class.getName();

            meta.add(new SqlFieldMetadata(schemaName, typeName, name, type));
        }

        return meta;
    }

    /**
     * @param stmt Prepared statement.
     * @return Command type.
     */
    private static int commandType(PreparedStatement stmt) {
        try {
            return ((CommandInterface)COMMAND_FIELD.get(stmt)).getCommandType();
        }
        catch (IllegalAccessException e) {
            throw new IllegalStateException(e);
        }
    }

    /**
     * Stores rule for constructing schemaName according to cache configuration.
     *
     * @param ccfg Cache configuration.
     * @return Proper schema name according to ANSI-99 standard.
     */
    private static String schemaNameFromCacheConf(CacheConfiguration<?, ?> ccfg) {
        if (ccfg.getSqlSchema() == null)
            return escapeName(ccfg.getName(), true);

        if (ccfg.getSqlSchema().charAt(0) == ESC_CH)
            return ccfg.getSqlSchema();

        return ccfg.isSqlEscapeAll() ? escapeName(ccfg.getSqlSchema(), true) : ccfg.getSqlSchema().toUpperCase();
    }

    /**
     * Prepares sql statement.
     *
     * @param conn Connection.
     * @param sql Sql.
     * @param params Params.
     * @param useStmtCache If {@code true} use stmt cache.
     * @return Prepared statement with set parameters.
     * @throws IgniteCheckedException If failed.
     */
    private PreparedStatement preparedStatementWithParams(Connection conn, String sql, Collection<Object> params,
        boolean useStmtCache) throws IgniteCheckedException {
        final PreparedStatement stmt;

        try {
            stmt = prepareStatement(conn, sql, useStmtCache);
        }
        catch (SQLException e) {
            throw new IgniteCheckedException("Failed to parse SQL query: " + sql, e);
        }

        bindParameters(stmt, params);

        return stmt;
    }

    /**
     * Executes sql query statement.
     *
     * @param conn Connection,.
     * @param stmt Statement.
     * @param cancel Query cancel.
     * @return Result.
     * @throws IgniteCheckedException If failed.
     */
    private ResultSet executeSqlQuery(final Connection conn, final PreparedStatement stmt,
        int timeoutMillis, @Nullable GridQueryCancel cancel)
        throws IgniteCheckedException {

        if (cancel != null) {
            cancel.set(new Runnable() {
                @Override public void run() {
                    try {
                        stmt.cancel();
                    }
                    catch (SQLException ignored) {
                        // No-op.
                    }
                }
            });
        }

        if (timeoutMillis > 0)
            session(conn).setQueryTimeout(timeoutMillis);

        try {
            return stmt.executeQuery();
        }
        catch (SQLException e) {
            // Throw special exception.
            if (e.getErrorCode() == ErrorCode.STATEMENT_WAS_CANCELED)
                throw new QueryCancelledException();

            throw new IgniteCheckedException("Failed to execute SQL query.", e);
        }
        finally {
            if (timeoutMillis > 0)
                session(conn).setQueryTimeout(0);
        }
    }

    /**
     * Executes sql query and prints warning if query is too slow..
     *
     * @param space Space name.
     * @param conn Connection,.
     * @param sql Sql query.
     * @param params Parameters.
     * @param useStmtCache If {@code true} uses stmt cache.
     * @param cancel Query cancel.
     * @return Result.
     * @throws IgniteCheckedException If failed.
     */
    public ResultSet executeSqlQueryWithTimer(String space,
        Connection conn,
        String sql,
        @Nullable Collection<Object> params,
        boolean useStmtCache,
        int timeoutMillis,
        @Nullable GridQueryCancel cancel) throws IgniteCheckedException {
        return executeSqlQueryWithTimer(space, preparedStatementWithParams(conn, sql, params, useStmtCache),
            conn, sql, params, timeoutMillis, cancel);
    }

    /**
     * Executes sql query and prints warning if query is too slow.
     *
     * @param space Space name.
     * @param stmt Prepared statement for query.
     * @param conn Connection.
     * @param sql Sql query.
     * @param params Parameters.
     * @param cancel Query cancel.
     * @return Result.
     * @throws IgniteCheckedException If failed.
     */
    private ResultSet executeSqlQueryWithTimer(String space, PreparedStatement stmt,
        Connection conn,
        String sql,
        @Nullable Collection<Object> params,
        int timeoutMillis,
        @Nullable GridQueryCancel cancel) throws IgniteCheckedException {
        long start = U.currentTimeMillis();

        try {
            ResultSet rs = executeSqlQuery(conn, stmt, timeoutMillis, cancel);

            long time = U.currentTimeMillis() - start;

            long longQryExecTimeout = schemas.get(schema(space)).ccfg.getLongQueryWarningTimeout();

            if (time > longQryExecTimeout) {
                String msg = "Query execution is too long (" + time + " ms): " + sql;

                ResultSet plan = executeSqlQuery(conn, preparedStatementWithParams(conn, "EXPLAIN " + sql,
                    params, false), 0, null);

                plan.next();

                // Add SQL explain result message into log.
                String longMsg = "Query execution is too long [time=" + time + " ms, sql='" + sql + '\'' +
                    ", plan=" + U.nl() + plan.getString(1) + U.nl() + ", parameters=" + params + "]";

                LT.warn(log, longMsg, msg);
            }

            return rs;
        }
        catch (SQLException e) {
            onSqlException();

            throw new IgniteCheckedException(e);
        }
    }

    /**
     * Binds parameters to prepared statement.
     *
     * @param stmt Prepared statement.
     * @param params Parameters collection.
     * @throws IgniteCheckedException If failed.
     */
    public void bindParameters(PreparedStatement stmt,
        @Nullable Collection<Object> params) throws IgniteCheckedException {
        if (!F.isEmpty(params)) {
            int idx = 1;

            for (Object arg : params)
                bindObject(stmt, idx++, arg);
        }
    }

    /**
     * @param conn Connection to use.
     * @param distributedJoins If distributed joins are enabled.
     * @param enforceJoinOrder Enforce join order of tables.
     */
    public static void setupConnection(Connection conn, boolean distributedJoins, boolean enforceJoinOrder) {
        Session s = session(conn);

        s.setForceJoinOrder(enforceJoinOrder);
        s.setJoinBatchEnabled(distributedJoins);
    }

    /** {@inheritDoc} */
    @Override public <K, V> QueryCursor<List<?>> queryLocalSqlFields(final GridCacheContext<?, ?> cctx,
        final SqlFieldsQuery qry, final IndexingQueryFilter filter, final GridQueryCancel cancel)
        throws IgniteCheckedException {

        if (cctx.config().getQueryParallelism() > 1) {
            qry.setDistributedJoins(true);

            assert qry.isLocal();

            return queryTwoStep(cctx, qry, cancel);
        }
        else {
            final boolean keepBinary = cctx.keepBinary();

            final String space = cctx.name();
            final String sql = qry.getSql();
            final Object[] args = qry.getArgs();

            final GridQueryFieldsResult res = queryLocalSqlFields(space, sql, F.asList(args), filter,
                qry.isEnforceJoinOrder(), qry.getTimeout(), cancel);

            QueryCursorImpl<List<?>> cursor = new QueryCursorImpl<>(new Iterable<List<?>>() {
                @Override public Iterator<List<?>> iterator() {
                    try {
                        return new GridQueryCacheObjectsIterator(res.iterator(), cctx, keepBinary);
                    }
                    catch (IgniteCheckedException e) {
                        throw new IgniteException(e);
                    }
                }
            }, cancel);

            cursor.fieldsMeta(res.metaData());

            return cursor;
        }
    }

    /** {@inheritDoc} */
    @Override public <K, V> QueryCursor<Cache.Entry<K,V>> queryLocalSql(final GridCacheContext<?, ?> cctx,
        final SqlQuery qry, final IndexingQueryFilter filter, final boolean keepBinary) throws IgniteCheckedException {
        if (cctx.config().getQueryParallelism() > 1) {
            qry.setDistributedJoins(true);

            assert qry.isLocal();

            return queryTwoStep(cctx, qry);
        }
        else {
            String space = cctx.name();
            String type = qry.getType();
            String sqlQry = qry.getSql();
            String alias = qry.getAlias();
            Object[] params = qry.getArgs();

            GridQueryCancel cancel = new GridQueryCancel();

            final GridCloseableIterator<IgniteBiTuple<K, V>> i = queryLocalSql(space, sqlQry, alias,
                F.asList(params), type, filter, cancel);

            return new QueryCursorImpl<Cache.Entry<K, V>>(new Iterable<Cache.Entry<K, V>>() {
                @Override public Iterator<Cache.Entry<K, V>> iterator() {
                    return new ClIter<Cache.Entry<K, V>>() {
                        @Override public void close() throws Exception {
                            i.close();
                        }

                        @Override public boolean hasNext() {
                            return i.hasNext();
                        }

                        @Override public Cache.Entry<K, V> next() {
                            IgniteBiTuple<K, V> t = i.next();

                            return new CacheEntryImpl<>(
                                (K)cctx.unwrapBinaryIfNeeded(t.get1(), keepBinary, false),
                                (V)cctx.unwrapBinaryIfNeeded(t.get2(), keepBinary, false));
                        }

                        @Override public void remove() {
                            throw new UnsupportedOperationException();
                        }
                    };
                }
            }, cancel);
        }
    }

    /**
     * Executes regular query.
     *
     * @param spaceName Space name.
     * @param qry Query.
     * @param alias Table alias.
     * @param params Query parameters.
     * @param type Query return type.
     * @param filter Space name and key filter.
     * @return Queried rows.
     * @throws IgniteCheckedException If failed.
     */
    public <K, V> GridCloseableIterator<IgniteBiTuple<K, V>> queryLocalSql(@Nullable String spaceName,
        final String qry, String alias, @Nullable final Collection<Object> params, String type,
        final IndexingQueryFilter filter, GridQueryCancel cancel) throws IgniteCheckedException {
        final TableDescriptor tbl = tableDescriptor(type, spaceName);

        if (tbl == null)
            throw new IgniteSQLException("Failed to find SQL table for type: " + type,
                IgniteQueryErrorCode.TABLE_NOT_FOUND);

        String sql = generateQuery(qry, alias, tbl);

        Connection conn = connectionForThread(tbl.schemaName());

        setupConnection(conn, false, false);

        GridH2QueryContext.set(new GridH2QueryContext(nodeId, nodeId, 0, LOCAL).filter(filter)
            .distributedJoinMode(OFF));

        GridRunningQueryInfo run = new GridRunningQueryInfo(qryIdGen.incrementAndGet(), qry, SQL, spaceName,
            U.currentTimeMillis(), null, true);

        runs.put(run.id(), run);

        try {
            ResultSet rs = executeSqlQueryWithTimer(spaceName, conn, sql, params, true, 0, cancel);

            return new KeyValIterator(rs);
        }
        finally {
            GridH2QueryContext.clearThreadLocal();

            runs.remove(run.id());
        }
    }

    /**
     * @param cctx Cache context.
     * @param qry Query.
     * @param keepCacheObj Flag to keep cache object.
     * @param enforceJoinOrder Enforce join order of tables.
     * @return Iterable result.
     */
    private Iterable<List<?>> runQueryTwoStep(final GridCacheContext<?,?> cctx, final GridCacheTwoStepQuery qry,
        final boolean keepCacheObj, final boolean enforceJoinOrder,
        final int timeoutMillis,
        final GridQueryCancel cancel) {
        return new Iterable<List<?>>() {
            @Override public Iterator<List<?>> iterator() {
                return rdcQryExec.query(cctx, qry, keepCacheObj, enforceJoinOrder, timeoutMillis, cancel);
            }
        };
    }

    /** {@inheritDoc} */
    @SuppressWarnings("unchecked")
    @Override public <K, V> QueryCursor<Cache.Entry<K, V>> queryTwoStep(GridCacheContext<?, ?> cctx, SqlQuery qry) {
        String type = qry.getType();
        String space = cctx.name();

        TableDescriptor tblDesc = tableDescriptor(type, space);

        if (tblDesc == null)
            throw new IgniteSQLException("Failed to find SQL table for type: " + type,
                IgniteQueryErrorCode.TABLE_NOT_FOUND);

        String sql;

        try {
            sql = generateQuery(qry.getSql(), qry.getAlias(), tblDesc);
        }
        catch (IgniteCheckedException e) {
            throw new IgniteException(e);
        }

        SqlFieldsQuery fqry = new SqlFieldsQuery(sql);

        fqry.setArgs(qry.getArgs());
        fqry.setPageSize(qry.getPageSize());
        fqry.setDistributedJoins(qry.isDistributedJoins());
        fqry.setLocal(qry.isLocal());

        if (qry.getTimeout() > 0)
            fqry.setTimeout(qry.getTimeout(), TimeUnit.MILLISECONDS);

        final QueryCursor<List<?>> res = queryTwoStep(cctx, fqry, null);

        final Iterable<Cache.Entry<K, V>> converted = new Iterable<Cache.Entry<K, V>>() {
            @Override public Iterator<Cache.Entry<K, V>> iterator() {
                final Iterator<List<?>> iter0 = res.iterator();

                return new Iterator<Cache.Entry<K, V>>() {
                    @Override public boolean hasNext() {
                        return iter0.hasNext();
                    }

                    @Override public Cache.Entry<K, V> next() {
                        List<?> l = iter0.next();

                        return new CacheEntryImpl<>((K)l.get(0), (V)l.get(1));
                    }

                    @Override public void remove() {
                        throw new UnsupportedOperationException();
                    }
                };
            }
        };

        // No metadata for SQL queries.
        return new QueryCursorImpl<Cache.Entry<K, V>>(converted) {
            @Override public void close() {
                res.close();
            }
        };
    }

    /**
     * @param c Connection.
     * @return Session.
     */
    public static Session session(Connection c) {
        return (Session)((JdbcConnection)c).getSession();
    }

    /** {@inheritDoc} */
    @Override public QueryCursor<List<?>> queryTwoStep(GridCacheContext<?, ?> cctx, SqlFieldsQuery qry,
        GridQueryCancel cancel) {
        final String space = cctx.name();
        final String sqlQry = qry.getSql();

        Connection c = connectionForSpace(space);

        final boolean enforceJoinOrder = qry.isEnforceJoinOrder();
        final boolean distributedJoins = qry.isDistributedJoins() && cctx.isPartitioned();
        final boolean grpByCollocated = qry.isCollocated();

        final DistributedJoinMode distributedJoinMode = distributedJoinMode(qry.isLocal(), distributedJoins);

        GridCacheTwoStepQuery twoStepQry = null;
        List<GridQueryFieldMetadata> meta;

        final TwoStepCachedQueryKey cachedQryKey = new TwoStepCachedQueryKey(space, sqlQry, grpByCollocated,
            distributedJoins, enforceJoinOrder, qry.isLocal());
        TwoStepCachedQuery cachedQry = twoStepCache.get(cachedQryKey);

        if (cachedQry != null) {
            twoStepQry = cachedQry.twoStepQry.copy(qry.getArgs());
            meta = cachedQry.meta;
        }
        else {
            final UUID locNodeId = ctx.localNodeId();

            // Here we will just parse the statement, no need to optimize it at all.
            setupConnection(c, /*distributedJoins*/false, /*enforceJoinOrder*/true);

            GridH2QueryContext.set(new GridH2QueryContext(locNodeId, locNodeId, 0, PREPARE)
                .distributedJoinMode(distributedJoinMode));

            PreparedStatement stmt = null;
            Prepared prepared;

            boolean cachesCreated = false;

            try {
                try {
                    while (true) {
                        try {
                            // Do not cache this statement because the whole two step query object will be cached later on.
                            stmt = prepareStatement(c, sqlQry, false);

                            break;
                        }
                        catch (SQLException e) {
                            if (!cachesCreated && e.getErrorCode() == ErrorCode.SCHEMA_NOT_FOUND_1) {
                                try {
                                    ctx.cache().createMissingQueryCaches();
                                }
                                catch (IgniteCheckedException ignored) {
                                    throw new CacheException("Failed to create missing caches.", e);
                                }

                                cachesCreated = true;
                            }
                            else
                                throw new IgniteSQLException("Failed to parse query: " + sqlQry,
                                    IgniteQueryErrorCode.PARSING, e);
                        }
                    }


                    prepared = GridSqlQueryParser.prepared(stmt);

                    if (qry instanceof JdbcSqlFieldsQuery && ((JdbcSqlFieldsQuery) qry).isQuery() != prepared.isQuery())
                        throw new IgniteSQLException("Given statement type does not match that declared by JDBC driver",
                            IgniteQueryErrorCode.STMT_TYPE_MISMATCH);

                    if (prepared.isQuery()) {
                        bindParameters(stmt, F.asList(qry.getArgs()));

                        twoStepQry = GridSqlQuerySplitter.split((JdbcPreparedStatement)stmt, qry.getArgs(), grpByCollocated,
                            distributedJoins, enforceJoinOrder, this);

                        assert twoStepQry != null;
                    }
                }
                finally {
                    GridH2QueryContext.clearThreadLocal();
                }

                // It is a DML statement if we did not create a twoStepQuery.
                if (twoStepQry == null) {
                    if (DmlStatementsProcessor.isDmlStatement(prepared)) {
                        try {
                            return dmlProc.updateSqlFieldsTwoStep(cctx.namexx(), stmt, qry, cancel);
                        }
                        catch (IgniteCheckedException e) {
                            throw new IgniteSQLException("Failed to execute DML statement [stmt=" + sqlQry +
                                ", params=" + Arrays.deepToString(qry.getArgs()) + "]", e);
                        }
                    }

                    if (DdlStatementsProcessor.isDdlStatement(prepared)) {
                        try {
                            return ddlProc.runDdlStatement(cctx.name(), stmt);
                        }
                        catch (IgniteCheckedException e) {
                            throw new IgniteSQLException("Failed to execute DDL statement [stmt=" + sqlQry + ']', e);
                        }
                    }
                }

                List<Integer> caches;
                List<Integer> extraCaches = null;

                // Setup spaces from schemas.
                if (!twoStepQry.schemas().isEmpty()) {
                    Collection<String> spaces = new ArrayList<>(twoStepQry.schemas().size());
                    caches = new ArrayList<>(twoStepQry.schemas().size() + 1);
                    caches.add(cctx.cacheId());

                    for (String schema : twoStepQry.schemas()) {
                        String space0 = space(schema);

                        spaces.add(space0);

                        if (!F.eq(space0, space)) {
                            int cacheId = CU.cacheId(space0);

                            caches.add(cacheId);

                            if (extraCaches == null)
                                extraCaches = new ArrayList<>();

                            extraCaches.add(cacheId);
                        }
                    }

                    twoStepQry.spaces(spaces);
                }
                else {
                    caches = Collections.singletonList(cctx.cacheId());
                    extraCaches = null;
                }

                //Prohibit usage indices with different numbers of segments in same query.
                checkCacheIndexSegmentation(caches);

                twoStepQry.caches(caches);
                twoStepQry.extraCaches(extraCaches);
                twoStepQry.local(qry.isLocal());

                meta = meta(stmt.getMetaData());
            }
            catch (IgniteCheckedException e) {
                throw new CacheException("Failed to bind parameters: [qry=" + sqlQry + ", params=" +
                    Arrays.deepToString(qry.getArgs()) + "]", e);
            }
            catch (SQLException e) {
                throw new IgniteSQLException(e);
            }
            finally {
                U.close(stmt, log);
            }
        }

        if (log.isDebugEnabled())
            log.debug("Parsed query: `" + sqlQry + "` into two step query: " + twoStepQry);

        twoStepQry.pageSize(qry.getPageSize());

        if (cancel == null)
            cancel = new GridQueryCancel();

        QueryCursorImpl<List<?>> cursor = new QueryCursorImpl<>(
            runQueryTwoStep(cctx, twoStepQry, cctx.keepBinary(), enforceJoinOrder, qry.getTimeout(), cancel), cancel);

        cursor.fieldsMeta(meta);

        if (cachedQry == null && !twoStepQry.explain()) {
            cachedQry = new TwoStepCachedQuery(meta, twoStepQry.copy(null));
            twoStepCache.putIfAbsent(cachedQryKey, cachedQry);
        }

        return cursor;
    }

    /**
     * @throws IllegalStateException if segmented indices used with non-segmented indices.
     */
    private void checkCacheIndexSegmentation(List<Integer> caches) {
        if (caches.isEmpty())
            return; //Nnothing to check

        GridCacheSharedContext sharedContext = ctx.cache().context();

        int expectedParallelism = 0;

        for (int i = 0; i < caches.size(); i++) {
            GridCacheContext cctx = sharedContext.cacheContext(caches.get(i));

            assert cctx != null;

            if(!cctx.isPartitioned())
                continue;

            if(expectedParallelism == 0)
                expectedParallelism = cctx.config().getQueryParallelism();
            else if (expectedParallelism != 0 && cctx.config().getQueryParallelism() != expectedParallelism)
                throw new IllegalStateException("Using indexes with different parallelism levels in same query is forbidden.");
        }
    }

    /**
     * Prepares statement for query.
     *
     * @param qry Query string.
     * @param tableAlias table alias.
     * @param tbl Table to use.
     * @return Prepared statement.
     * @throws IgniteCheckedException In case of error.
     */
    private String generateQuery(String qry, String tableAlias, TableDescriptor tbl) throws IgniteCheckedException {
        assert tbl != null;

        final String qry0 = qry;

        String t = tbl.fullTableName();

        String from = " ";

        qry = qry.trim();

        String upper = qry.toUpperCase();

        if (upper.startsWith("SELECT")) {
            qry = qry.substring(6).trim();

            final int star = qry.indexOf('*');

            if (star == 0)
                qry = qry.substring(1).trim();
            else if (star > 0) {
                if (F.eq('.', qry.charAt(star - 1))) {
                    t = qry.substring(0, star - 1);

                    qry = qry.substring(star + 1).trim();
                }
                else
                    throw new IgniteCheckedException("Invalid query (missing alias before asterisk): " + qry0);
            }
            else
                throw new IgniteCheckedException("Only queries starting with 'SELECT *' and 'SELECT alias.*' " +
                    "are supported (rewrite your query or use SqlFieldsQuery instead): " + qry0);

            upper = qry.toUpperCase();
        }

        if (!upper.startsWith("FROM"))
            from = " FROM " + t + (tableAlias != null ? " as " + tableAlias : "") +
                (upper.startsWith("WHERE") || upper.startsWith("ORDER") || upper.startsWith("LIMIT") ?
                    " " : " WHERE ");

        if(tableAlias != null)
            t = tableAlias;

        qry = "SELECT " + t + "." + KEY_FIELD_NAME + ", " + t + "." + VAL_FIELD_NAME + from + qry;

        return qry;
    }

    /**
     * Registers new class description.
     *
     * This implementation doesn't support type reregistration.
     *
     * @param type Type description.
     * @throws IgniteCheckedException In case of error.
     */
    @Override public boolean registerType(@Nullable String spaceName, GridQueryTypeDescriptor type)
        throws IgniteCheckedException {
        validateTypeDescriptor(type);

        String schemaName = schema(spaceName);

        Schema schema = schemas.get(schemaName);

        TableDescriptor tbl = new TableDescriptor(schema, type);

        try {
            Connection conn = connectionForThread(schemaName);

            createTable(schema, tbl, conn);

            schema.add(tbl);
        }
        catch (SQLException e) {
            onSqlException();

            throw new IgniteCheckedException("Failed to register query type: " + type, e);
        }

        return true;
    }

    /**
     * Validates properties described by query types.
     *
     * @param type Type descriptor.
     * @throws IgniteCheckedException If validation failed.
     */
    private void validateTypeDescriptor(GridQueryTypeDescriptor type)
        throws IgniteCheckedException {
        assert type != null;

        Collection<String> names = new HashSet<>();

        names.addAll(type.fields().keySet());

        if (names.size() < type.fields().size())
            throw new IgniteCheckedException("Found duplicated properties with the same name [keyType=" +
                type.keyClass().getName() + ", valueType=" + type.valueClass().getName() + "]");

        String ptrn = "Name ''{0}'' is reserved and cannot be used as a field name [type=" + type.name() + "]";

        for (String name : names) {
            if (name.equalsIgnoreCase(KEY_FIELD_NAME) || name.equalsIgnoreCase(VAL_FIELD_NAME))
                throw new IgniteCheckedException(MessageFormat.format(ptrn, name));
        }
    }

    /**
     * Search for index with matching name in all schema's tables.
     *
     * @param schemaName Schema name.
     * @param idxName Index name.
     * @param incTemp Whether indexes that are being built should be considered.
     * @return Index with given name or {@code null} if none found.
     */
    @SuppressWarnings("ForLoopReplaceableByForEach")
    private GridH2IndexBase findIndexInSchema(String schemaName, String idxName, boolean incTemp) {
        for (TableDescriptor desc : tables(schemaName)) {
            assert desc.tbl != null;

            Index idx = desc.tbl.findIndex(idxName, incTemp);

            if (idx != null) {
                assert idx instanceof GridH2IndexBase;

                return (GridH2IndexBase)idx;
            }
        }

        return null;
    }

    /**
     * Returns empty string, if {@code nullableString} is empty.
     *
     * @param nullableString String for convertion. Could be null.
     * @return Non null string. Could be empty.
     */
    private static String emptyIfNull(String nullableString) {
        return nullableString == null ? "" : nullableString;
    }

    /**
     * Escapes name to be valid SQL identifier. Currently just replaces '.' and '$' sign with '_'.
     *
     * @param name Name.
     * @param escapeAll Escape flag.
     * @return Escaped name.
     */
    public static String escapeName(String name, boolean escapeAll) {
        if (name == null) // It is possible only for a cache name.
            return ESC_STR;

        if (escapeAll)
            return ESC_CH + name + ESC_CH;

        SB sb = null;

        for (int i = 0; i < name.length(); i++) {
            char ch = name.charAt(i);

            if (!Character.isLetter(ch) && !Character.isDigit(ch) && ch != '_' &&
                !(ch == '"' && (i == 0 || i == name.length() - 1)) && ch != '-') {
                // Class name can also contain '$' or '.' - these should be escaped.
                assert ch == '$' || ch == '.';

                if (sb == null)
                    sb = new SB();

                sb.a(name.substring(sb.length(), i));

                // Replace illegal chars with '_'.
                sb.a('_');
            }
        }

        if (sb == null)
            return name;

        sb.a(name.substring(sb.length(), name.length()));

        return sb.toString();
    }

    /**
     * Create db table by using given table descriptor.
     *
     * @param schema Schema.
     * @param tbl Table descriptor.
     * @param conn Connection.
     * @throws SQLException If failed to create db table.
     */
    private void createTable(Schema schema, TableDescriptor tbl, Connection conn) throws SQLException {
        assert schema != null;
        assert tbl != null;

        boolean escapeAll = schema.escapeAll();

        String keyType = dbTypeFromClass(tbl.type().keyClass());
        String valTypeStr = dbTypeFromClass(tbl.type().valueClass());

        SB sql = new SB();

        sql.a("CREATE TABLE ").a(tbl.fullTableName()).a(" (")
            .a(KEY_FIELD_NAME).a(' ').a(keyType).a(" NOT NULL");

        sql.a(',').a(VAL_FIELD_NAME).a(' ').a(valTypeStr);

        for (Map.Entry<String, Class<?>> e : tbl.type().fields().entrySet())
            sql.a(',').a(escapeName(e.getKey(), escapeAll)).a(' ').a(dbTypeFromClass(e.getValue()));

        sql.a(')');

        if (log.isDebugEnabled())
            log.debug("Creating DB table with SQL: " + sql);

        GridH2RowDescriptor desc = new RowDescriptor(tbl.type(), schema);

        GridH2Table res = GridH2Table.Engine.createTable(conn, sql.toString(), desc, tbl, tbl.schema.spaceName);

        if (dataTables.putIfAbsent(res.identifier(), res) != null)
            throw new IllegalStateException("Table already exists: " + res.identifier());
    }

    /**
     * @param identifier Table identifier.
     * @return Data table.
     */
    public GridH2Table dataTable(String identifier) {
        return dataTables.get(identifier);
    }

    /**
     * Find table by name in given schema.
     *
     * @param schemaName Schema name.
     * @param tblName Table name.
     * @return Table or {@code null} if none found.
     */
    public GridH2Table dataTable(String schemaName, String tblName) {
        for (GridH2Table tbl : dataTables.values()) {
            if (tbl.getSchema().getName().equals(schemaName) && tbl.getName().equals(tblName))
                return tbl;
        }

        return null;
    }

    /**
     * Gets corresponding DB type from java class.
     *
     * @param cls Java class.
     * @return DB type name.
     */
    private String dbTypeFromClass(Class<?> cls) {
        return DBTypeEnum.fromClass(cls).dBTypeAsString();
    }

    /**
     * Gets table descriptor by type and space names.
     *
     * @param type Type name.
     * @param space Space name.
     * @return Table descriptor.
     */
    @Nullable private TableDescriptor tableDescriptor(String type, @Nullable String space) {
        Schema s = schemas.get(schema(space));

        if (s == null)
            return null;

        return s.tbls.get(type);
    }

    /**
     * Gets collection of table for given schema name.
     *
     * @param schema Schema name.
     * @return Collection of table descriptors.
     */
    private Collection<TableDescriptor> tables(String schema) {
        Schema s = schemas.get(schema);

        if (s == null)
            return Collections.emptySet();

        return s.tbls.values();
    }

    /**
     * Gets database schema from space.
     *
     * @param space Space name. {@code null} would be converted to an empty string.
     * @return Schema name. Should not be null since we should not fail for an invalid space name.
     */
    private String schema(@Nullable String space) {
        return emptyIfNull(space2schema.get(emptyIfNull(space)));
    }

    /**
     * Called periodically by {@link GridTimeoutProcessor} to clean up the {@link #stmtCache}.
     */
    private void cleanupStatementCache() {
        long cur = U.currentTimeMillis();

        for (Iterator<Map.Entry<Thread, StatementCache>> it = stmtCache.entrySet().iterator(); it.hasNext(); ) {
            Map.Entry<Thread, StatementCache> entry = it.next();

            Thread t = entry.getKey();

            if (t.getState() == Thread.State.TERMINATED
                || cur - entry.getValue().lastUsage() > STATEMENT_CACHE_THREAD_USAGE_TIMEOUT)
                it.remove();
        }
    }

    /** {@inheritDoc} */
    @Override public String space(String schemaName) {
        assert schemaName != null;

        Schema schema = schemas.get(schemaName);

        // For the compatibility with conversion from """" to "" inside h2 lib
        if (schema == null) {
            assert schemaName.isEmpty() || schemaName.charAt(0) != ESC_CH;

            schema = schemas.get(escapeName(schemaName, true));
        }

        return schema.spaceName;
    }

    /**
     * Rebuild indexes from hash index.
     *
     * @param spaceName Space name.
     * @param type Type descriptor.
     * @throws IgniteCheckedException If failed.
     */
    @Override public void rebuildIndexesFromHash(@Nullable String spaceName,
        GridQueryTypeDescriptor type) throws IgniteCheckedException {
        TableDescriptor tbl = tableDescriptor(spaceName, type);

        if (tbl == null)
            return;

        assert tbl.tbl != null;

        assert tbl.tbl.rebuildFromHashInProgress();

        H2PkHashIndex hashIdx = tbl.pkHashIdx;

        Cursor cursor = hashIdx.find((Session)null, null, null);

        int cacheId = CU.cacheId(tbl.schema.ccfg.getName());

        GridCacheContext cctx = ctx.cache().context().cacheContext(cacheId);

        while (cursor.next()) {
            CacheDataRow dataRow = (CacheDataRow)cursor.get();

            boolean done = false;

            while (!done) {
                GridCacheEntryEx entry = cctx.cache().entryEx(dataRow.key());

                try {
                    synchronized (entry) {
                        // TODO : How to correctly get current value and link here?

                        GridH2Row row = tbl.tbl.rowDescriptor().createRow(entry.key(), entry.partition(),
                            dataRow.value(), entry.version(), entry.expireTime());

                        row.link(dataRow.link());

                        List<Index> indexes = tbl.tbl.getAllIndexes();

                        for (int i = 2; i < indexes.size(); i++) {
                            Index idx = indexes.get(i);

                            if (idx instanceof H2TreeIndex)
                                ((H2TreeIndex)idx).put(row);
                        }

                        done = true;
                    }
                }
                catch (GridCacheEntryRemovedException e) {
                    // No-op
                }
            }

        }

        tbl.tbl.markRebuildFromHashInProgress(false);
    }

    /** {@inheritDoc} */
    @Override public void markForRebuildFromHash(@Nullable String spaceName, GridQueryTypeDescriptor type) {
        TableDescriptor tbl = tableDescriptor(spaceName, type);

        if (tbl == null)
            return;

        assert tbl.tbl != null;

        tbl.tbl.markRebuildFromHashInProgress(true);
    }

    /**
     * Gets size (for tests only).
     *
     * @param spaceName Space name.
     * @param typeName Type name.
     * @return Size.
     * @throws IgniteCheckedException If failed or {@code -1} if the type is unknown.
     */
    long size(@Nullable String spaceName, String typeName) throws IgniteCheckedException {
        TableDescriptor tbl = tableDescriptor(typeName, spaceName);

        if (tbl == null)
            return -1;

        Connection conn = connectionForSpace(spaceName);

        setupConnection(conn, false, false);

        try {
            ResultSet rs = executeSqlQuery(conn, prepareStatement(conn, "SELECT COUNT(*) FROM " + tbl.fullTableName(), false),
                0, null);

            if (!rs.next())
                throw new IllegalStateException();

            return rs.getLong(1);
        }
        catch (SQLException e) {
            throw new IgniteCheckedException(e);
        }
    }

    /**
     * @return Busy lock.
     */
    public GridSpinBusyLock busyLock() {
        return busyLock;
    }

    /**
     * @return Map query executor.
     */
    public GridMapQueryExecutor mapQueryExecutor() {
        return mapQryExec;
    }

    /**
     * @return Reduce query executor.
     */
    public GridReduceQueryExecutor reduceQueryExecutor() {
        return rdcQryExec;
    }

    /** {@inheritDoc} */
    @SuppressWarnings("NonThreadSafeLazyInitialization")
    @Override public void start(GridKernalContext ctx, GridSpinBusyLock busyLock) throws IgniteCheckedException {
        if (log.isDebugEnabled())
            log.debug("Starting cache query index...");

        this.busyLock = busyLock;

        qryIdGen = new AtomicLong();

        if (SysProperties.serializeJavaObject) {
            U.warn(log, "Serialization of Java objects in H2 was enabled.");

            SysProperties.serializeJavaObject = false;
        }

        String dbName = (ctx != null ? ctx.localNodeId() : UUID.randomUUID()).toString();

        dbUrl = "jdbc:h2:mem:" + dbName + DB_OPTIONS;

        org.h2.Driver.load();

        try {
            if (getString(IGNITE_H2_DEBUG_CONSOLE) != null) {
                Connection c = DriverManager.getConnection(dbUrl);

                int port = getInteger(IGNITE_H2_DEBUG_CONSOLE_PORT, 0);

                WebServer webSrv = new WebServer();
                Server web = new Server(webSrv, "-webPort", Integer.toString(port));
                web.start();
                String url = webSrv.addSession(c);

                U.quietAndInfo(log, "H2 debug console URL: " + url);

                try {
                    Server.openBrowser(url);
                }
                catch (Exception e) {
                    U.warn(log, "Failed to open browser: " + e.getMessage());
                }
            }
        }
        catch (SQLException e) {
            throw new IgniteCheckedException(e);
        }

        if (ctx == null) {
            // This is allowed in some tests.
            nodeId = UUID.randomUUID();
            marshaller = new JdkMarshaller();
        }
        else {
            this.ctx = ctx;

            nodeId = ctx.localNodeId();
            marshaller = ctx.config().getMarshaller();

            mapQryExec = new GridMapQueryExecutor(busyLock);
            rdcQryExec = new GridReduceQueryExecutor(qryIdGen, busyLock);

            mapQryExec.start(ctx, this);
            rdcQryExec.start(ctx, this);

            stmtCacheCleanupTask = ctx.timeout().schedule(new Runnable() {
                @Override public void run() {
                    cleanupStatementCache();
                }
            }, CLEANUP_STMT_CACHE_PERIOD, CLEANUP_STMT_CACHE_PERIOD);

            ddlProc = new DdlStatementsProcessor();

            dmlProc.start(ctx, this);
            ddlProc.start(ctx, this);
        }

        if (JdbcUtils.serializer != null)
            U.warn(log, "Custom H2 serialization is already configured, will override.");

        JdbcUtils.serializer = h2Serializer();

        // TODO https://issues.apache.org/jira/browse/IGNITE-2139
        // registerMBean(igniteInstanceName, this, GridH2IndexingSpiMBean.class);
    }

    /**
     * @param topic Topic.
     * @param topicOrd Topic ordinal for {@link GridTopic}.
     * @param nodes Nodes.
     * @param msg Message.
     * @param specialize Optional closure to specialize message for each node.
     * @param locNodeHnd Handler for local node.
     * @param plc Policy identifying the executor service which will process message.
     * @param runLocParallel Run local handler in parallel thread.
     * @return {@code true} If all messages sent successfully.
     */
    public boolean send(
        Object topic,
        int topicOrd,
        Collection<ClusterNode> nodes,
        Message msg,
        @Nullable IgniteBiClosure<ClusterNode, Message, Message> specialize,
        @Nullable final IgniteInClosure2X<ClusterNode, Message> locNodeHnd,
        byte plc,
        boolean runLocParallel
    ) {
        boolean ok = true;

        if (specialize == null && msg instanceof GridCacheQueryMarshallable)
            ((GridCacheQueryMarshallable)msg).marshall(marshaller);

        ClusterNode locNode = null;

        for (ClusterNode node : nodes) {
            if (node.isLocal()) {
                if (locNode != null)
                    throw new IllegalStateException();

                locNode = node;

                continue;
            }

            try {
                if (specialize != null) {
                    msg = specialize.apply(node, msg);

                    if (msg instanceof GridCacheQueryMarshallable)
                        ((GridCacheQueryMarshallable)msg).marshall(marshaller);
                }

                ctx.io().sendGeneric(node, topic, topicOrd, msg, plc);
            }
            catch (IgniteCheckedException e) {
                ok = false;

                U.warn(log, "Failed to send message [node=" + node + ", msg=" + msg +
                    ", errMsg=" + e.getMessage() + "]");
            }
        }

        // Local node goes the last to allow parallel execution.
        if (locNode != null) {
            if (specialize != null)
                msg = specialize.apply(locNode, msg);

            if (runLocParallel) {
                final ClusterNode finalLocNode = locNode;
                final Message finalMsg = msg;

                try {
                    // We prefer runLocal to runLocalSafe, because the latter can produce deadlock here.
                    ctx.closure().runLocal(new GridPlainRunnable() {
                        @Override public void run() {
                            if (!busyLock.enterBusy())
                                return;

                            try {
                                locNodeHnd.apply(finalLocNode, finalMsg);
                            }
                            finally {
                                busyLock.leaveBusy();
                            }
                        }
                    }, plc).listen(logger);
                }
                catch (IgniteCheckedException e) {
                    ok = false;

                    U.error(log, "Failed to execute query locally.", e);
                }
            }
            else
                locNodeHnd.apply(locNode, msg);
        }

        return ok;
    }

    /**
     * @return Serializer.
     */
    private JavaObjectSerializer h2Serializer() {
        return new JavaObjectSerializer() {
            @Override public byte[] serialize(Object obj) throws Exception {
                return U.marshal(marshaller, obj);
            }

            @Override public Object deserialize(byte[] bytes) throws Exception {
                ClassLoader clsLdr = ctx != null ? U.resolveClassLoader(ctx.config()) : null;

                return U.unmarshal(marshaller, bytes, clsLdr);
            }
        };
    }

    /**
     * Registers SQL functions.
     *
     * @param schema Schema.
     * @param clss Classes.
     * @throws IgniteCheckedException If failed.
     */
    private void createSqlFunctions(String schema, Class<?>[] clss) throws IgniteCheckedException {
        if (F.isEmpty(clss))
            return;

        for (Class<?> cls : clss) {
            for (Method m : cls.getDeclaredMethods()) {
                QuerySqlFunction ann = m.getAnnotation(QuerySqlFunction.class);

                if (ann != null) {
                    int modifiers = m.getModifiers();

                    if (!Modifier.isStatic(modifiers) || !Modifier.isPublic(modifiers))
                        throw new IgniteCheckedException("Method " + m.getName() + " must be public static.");

                    String alias = ann.alias().isEmpty() ? m.getName() : ann.alias();

                    String clause = "CREATE ALIAS IF NOT EXISTS " + alias + (ann.deterministic() ?
                        " DETERMINISTIC FOR \"" :
                        " FOR \"") +
                        cls.getName() + '.' + m.getName() + '"';

                    executeStatement(schema, clause);
                }
            }
        }
    }

    /** {@inheritDoc} */
    @Override public void stop() throws IgniteCheckedException {
        if (log.isDebugEnabled())
            log.debug("Stopping cache query index...");

//        unregisterMBean(); TODO https://issues.apache.org/jira/browse/IGNITE-2139
<<<<<<< HEAD
        for (Schema schema : schemas.values())
            schema.onDrop();
=======

        if (ctx != null && !ctx.cache().context().database().persistenceEnabled()) {
            for (Schema schema : schemas.values())
                schema.onDrop();
        }
>>>>>>> 428f66d3

        for (Connection c : conns)
            U.close(c, log);

        conns.clear();
        schemas.clear();
        space2schema.clear();

        try (Connection c = DriverManager.getConnection(dbUrl);
             Statement s = c.createStatement()) {
            s.execute("SHUTDOWN");
        }
        catch (SQLException e) {
            U.error(log, "Failed to shutdown database.", e);
        }

        if (stmtCacheCleanupTask != null)
            stmtCacheCleanupTask.close();

        GridH2QueryContext.clearLocalNodeStop(nodeId);

        if (log.isDebugEnabled())
            log.debug("Cache query index stopped.");
    }

    /** {@inheritDoc} */
    @Override public void registerCache(String spaceName, GridCacheContext<?, ?> cctx, CacheConfiguration<?, ?> ccfg)
        throws IgniteCheckedException {
        String schema = schemaNameFromCacheConf(ccfg);

        if (schemas.putIfAbsent(schema, new Schema(spaceName, schema, cctx, ccfg)) != null)
            throw new IgniteCheckedException("Cache already registered: " + U.maskName(spaceName));

        space2schema.put(emptyIfNull(spaceName), schema);

        createSchema(schema);

        createSqlFunctions(schema, ccfg.getSqlFunctionClasses());
    }

    /** {@inheritDoc} */
    @Override public void unregisterCache(String spaceName) {
        String schema = schema(spaceName);
        Schema rmv = schemas.remove(schema);

        if (rmv != null) {
            space2schema.remove(emptyIfNull(rmv.spaceName));
            mapQryExec.onCacheStop(spaceName);

            rmv.onDrop();

            try {
                dropSchema(schema);
            }
            catch (IgniteCheckedException e) {
                U.error(log, "Failed to drop schema on cache stop (will ignore): " + U.maskName(spaceName), e);
            }

            for (TableDescriptor tblDesc : rmv.tbls.values())
                for (Index idx : tblDesc.tbl.getIndexes())
                    idx.close(null);

            for (Iterator<Map.Entry<TwoStepCachedQueryKey, TwoStepCachedQuery>> it = twoStepCache.entrySet().iterator();
                it.hasNext(); ) {
                Map.Entry<TwoStepCachedQueryKey, TwoStepCachedQuery> e = it.next();

                if (F.eq(e.getKey().space, spaceName))
                    it.remove();
            }
        }
    }

    /** {@inheritDoc} */
    @Override public IndexingQueryFilter backupFilter(
        @Nullable final AffinityTopologyVersion topVer,
        @Nullable final int[] parts
    ) {
        final AffinityTopologyVersion topVer0 = topVer != null ? topVer : AffinityTopologyVersion.NONE;

        return new IndexingQueryFilter() {
            @Nullable @Override public <K, V> IgniteBiPredicate<K, V> forSpace(String spaceName) {
                final GridCacheAdapter<Object, Object> cache = ctx.cache().internalCache(spaceName);

                if (cache.context().isReplicated())
                    return null;

                final GridCacheAffinityManager aff = cache.context().affinity();

                if (parts != null) {
                    if (parts.length < 64) { // Fast scan for small arrays.
                        return new IgniteBiPredicate<K, V>() {
                            @Override public boolean apply(K k, V v) {
                                int p = aff.partition(k);

                                for (int p0 : parts) {
                                    if (p0 == p)
                                        return true;

                                    if (p0 > p) // Array is sorted.
                                        return false;
                                }

                                return false;
                            }
                        };
                    }

                    return new IgniteBiPredicate<K, V>() {
                        @Override public boolean apply(K k, V v) {
                            int p = aff.partition(k);

                            return Arrays.binarySearch(parts, p) >= 0;
                        }
                    };
                }

                final ClusterNode locNode = ctx.discovery().localNode();

                return new IgniteBiPredicate<K, V>() {
                    @Override public boolean apply(K k, V v) {
                        return aff.primaryByKey(locNode, k, topVer0);
                    }
                };
            }

            @Override public boolean isValueRequired() {
                return false;
            }

            @Override public String toString() {
                return "IndexingQueryFilter [ver=" + topVer + ']';
            }
        };
    }

    /**
     * @return Ready topology version.
     */
    public AffinityTopologyVersion readyTopologyVersion() {
        return ctx.cache().context().exchange().readyAffinityVersion();
    }

    /**
     * @param topVer Topology version.
     * @throws IgniteCheckedException If failed.
     */
    public void awaitForReadyTopologyVersion(AffinityTopologyVersion topVer) throws IgniteCheckedException {
        IgniteInternalFuture<?> fut = ctx.cache().context().exchange().affinityReadyFuture(topVer);

        if (fut != null)
            fut.get();
    }

    /** {@inheritDoc} */
    @Override public void onDisconnected(IgniteFuture<?> reconnectFut) {
        rdcQryExec.onDisconnected(reconnectFut);
    }

    /**
     * Key for cached two-step query.
     */
    private static final class TwoStepCachedQueryKey {
        /** */
        private final String space;

        /** */
        private final String sql;

        /** */
        private final boolean grpByCollocated;

        /** */
        private final boolean distributedJoins;

        /** */
        private final boolean enforceJoinOrder;

        /** */
        private final boolean isLocal;

        /**
         * @param space Space.
         * @param sql Sql.
         * @param grpByCollocated Collocated GROUP BY.
         * @param distributedJoins Distributed joins enabled.
         * @param enforceJoinOrder Enforce join order of tables.
         * @param isLocal Query is local flag.
         */
        private TwoStepCachedQueryKey(String space,
            String sql,
            boolean grpByCollocated,
            boolean distributedJoins,
            boolean enforceJoinOrder,
            boolean isLocal) {
            this.space = space;
            this.sql = sql;
            this.grpByCollocated = grpByCollocated;
            this.distributedJoins = distributedJoins;
            this.enforceJoinOrder = enforceJoinOrder;
            this.isLocal = isLocal;
        }

        /** {@inheritDoc} */
        @Override public boolean equals(Object o) {
            if (this == o)
                return true;

            if (o == null || getClass() != o.getClass())
                return false;

            TwoStepCachedQueryKey that = (TwoStepCachedQueryKey)o;

            if (grpByCollocated != that.grpByCollocated)
                return false;

            if (distributedJoins != that.distributedJoins)
                return false;

            if (enforceJoinOrder != that.enforceJoinOrder)
                return false;

            if (space != null ? !space.equals(that.space) : that.space != null)
                return false;

            return isLocal == that.isLocal && sql.equals(that.sql);
        }

        /** {@inheritDoc} */
        @Override public int hashCode() {
            int res = space != null ? space.hashCode() : 0;
            res = 31 * res + sql.hashCode();
            res = 31 * res + (grpByCollocated ? 1 : 0);
            res = res + (distributedJoins ? 2 : 0);
            res = res + (enforceJoinOrder ? 4 : 0);
            res = res + (isLocal ? 8 : 0);

            return res;
        }
    }

    /**
     * Cached two-step query.
     */
    private static final class TwoStepCachedQuery {
        /** */
        final List<GridQueryFieldMetadata> meta;

        /** */
        final GridCacheTwoStepQuery twoStepQry;

        /**
         * @param meta Fields metadata.
         * @param twoStepQry Query.
         */
        public TwoStepCachedQuery(List<GridQueryFieldMetadata> meta, GridCacheTwoStepQuery twoStepQry) {
            this.meta = meta;
            this.twoStepQry = twoStepQry;
        }

        /** {@inheritDoc} */
        @Override public String toString() {
            return S.toString(TwoStepCachedQuery.class, this);
        }
    }

    /**
     * @param c1 First column.
     * @param c2 Second column.
     * @return {@code true} If they are the same.
     */
    private static boolean equal(IndexColumn c1, IndexColumn c2) {
        return c1.column.getColumnId() == c2.column.getColumnId();
    }

    /**
     * @param cols Columns list.
     * @param col Column to find.
     * @return {@code true} If found.
     */
    private static boolean containsColumn(List<IndexColumn> cols, IndexColumn col) {
        for (int i = cols.size() - 1; i >= 0; i--) {
            if (equal(cols.get(i), col))
                return true;
        }

        return false;
    }

    /**
     * @param cols Columns list.
     * @param keyCol Primary key column.
     * @param affCol Affinity key column.
     * @return The same list back.
     */
    private static List<IndexColumn> treeIndexColumns(List<IndexColumn> cols, IndexColumn keyCol, IndexColumn affCol) {
        assert keyCol != null;

        if (!containsColumn(cols, keyCol))
            cols.add(keyCol);

        if (affCol != null && !containsColumn(cols, affCol))
            cols.add(affCol);

        return cols;
    }


    /** {@inheritDoc} */
    @Override public Collection<GridRunningQueryInfo> runningQueries(long duration) {
        Collection<GridRunningQueryInfo> res = new ArrayList<>();

        res.addAll(runs.values());
        res.addAll(rdcQryExec.longRunningQueries(duration));

        return res;
    }

    /** {@inheritDoc} */
    @Override public void cancelQueries(Collection<Long> queries) {
        if (!F.isEmpty(queries)) {
            for (Long qryId : queries) {
                GridRunningQueryInfo run = runs.get(qryId);

                if (run != null)
                    run.cancel();
            }

            rdcQryExec.cancelQueries(queries);
        }
    }

    /** {@inheritDoc} */
    @Override public void cancelAllQueries() {
        for (Connection conn : conns)
            U.close(conn, log);
    }

    /**
     * @param tbl Table.
     * @param idxName Index name.
     * @param cols Columns.
     */
    private static SpatialIndex createH2SpatialIndex(
        Table tbl,
        String idxName,
        IndexColumn[] cols
    ) {
        String clsName = "org.apache.ignite.internal.processors.query.h2.opt.GridH2SpatialIndex";

        try {
            Class<?> cls = Class.forName(clsName);

            Constructor<?> ctor = cls.getConstructor(
                Table.class,
                String.class,
                IndexColumn[].class);

            if (!ctor.isAccessible())
                ctor.setAccessible(true);

            return (SpatialIndex)ctor.newInstance(tbl, idxName, cols);
        }
        catch (Exception e) {
            throw new IgniteException("Failed to instantiate: " + clsName, e);
        }
    }

    /**
     * Wrapper to store connection and flag is schema set or not.
     */
    private static class ConnectionWrapper {
        /** */
        private Connection conn;

        /** */
        private volatile String schema;

        /**
         * @param conn Connection to use.
         */
        ConnectionWrapper(Connection conn) {
            this.conn = conn;
        }

        /**
         * @return Schema name if schema is set, null otherwise.
         */
        public String schema() {
            return schema;
        }

        /**
         * @param schema Schema name set on this connection.
         */
        public void schema(@Nullable String schema) {
            this.schema = schema;
        }

        /**
         * @return Connection.
         */
        public Connection connection() {
            return conn;
        }

        /** {@inheritDoc} */
        @Override public String toString() {
            return S.toString(ConnectionWrapper.class, this);
        }
    }

    /**
     * Enum that helps to map java types to database types.
     */
    private enum DBTypeEnum {
        /** */
        INT("INT"),

        /** */
        BOOL("BOOL"),

        /** */
        TINYINT("TINYINT"),

        /** */
        SMALLINT("SMALLINT"),

        /** */
        BIGINT("BIGINT"),

        /** */
        DECIMAL("DECIMAL"),

        /** */
        DOUBLE("DOUBLE"),

        /** */
        REAL("REAL"),

        /** */
        TIME("TIME"),

        /** */
        TIMESTAMP("TIMESTAMP"),

        /** */
        DATE("DATE"),

        /** */
        VARCHAR("VARCHAR"),

        /** */
        CHAR("CHAR"),

        /** */
        BINARY("BINARY"),

        /** */
        UUID("UUID"),

        /** */
        ARRAY("ARRAY"),

        /** */
        GEOMETRY("GEOMETRY"),

        /** */
        OTHER("OTHER");

        /** Map of Class to enum. */
        private static final Map<Class<?>, DBTypeEnum> map = new HashMap<>();

        /**
         * Initialize map of DB types.
         */
        static {
            map.put(int.class, INT);
            map.put(Integer.class, INT);
            map.put(boolean.class, BOOL);
            map.put(Boolean.class, BOOL);
            map.put(byte.class, TINYINT);
            map.put(Byte.class, TINYINT);
            map.put(short.class, SMALLINT);
            map.put(Short.class, SMALLINT);
            map.put(long.class, BIGINT);
            map.put(Long.class, BIGINT);
            map.put(BigDecimal.class, DECIMAL);
            map.put(double.class, DOUBLE);
            map.put(Double.class, DOUBLE);
            map.put(float.class, REAL);
            map.put(Float.class, REAL);
            map.put(Time.class, TIME);
            map.put(Timestamp.class, TIMESTAMP);
            map.put(java.util.Date.class, TIMESTAMP);
            map.put(java.sql.Date.class, DATE);
            map.put(String.class, VARCHAR);
            map.put(UUID.class, UUID);
            map.put(byte[].class, BINARY);
        }

        /** */
        private final String dbType;

        /**
         * Constructs new instance.
         *
         * @param dbType DB type name.
         */
        DBTypeEnum(String dbType) {
            this.dbType = dbType;
        }

        /**
         * Resolves enum by class.
         *
         * @param cls Class.
         * @return Enum value.
         */
        public static DBTypeEnum fromClass(Class<?> cls) {
            DBTypeEnum res = map.get(cls);

            if (res != null)
                return res;

            if (DataType.isGeometryClass(cls))
                return GEOMETRY;

            return cls.isArray() && !cls.getComponentType().isPrimitive() ? ARRAY : OTHER;
        }

        /**
         * Gets DB type name.
         *
         * @return DB type name.
         */
        public String dBTypeAsString() {
            return dbType;
        }

        /** {@inheritDoc} */
        @Override public String toString() {
            return S.toString(DBTypeEnum.class, this);
        }
    }

    /**
     * Information about table in database.
     */
    private class TableDescriptor implements GridH2Table.IndexesFactory {
        /** */
        private final String fullTblName;

        /** */
        private final GridQueryTypeDescriptor type;

        /** */
        private final Schema schema;

        /** */
        private GridH2Table tbl;

        /** */
        private GridLuceneIndex luceneIdx;

        /** */
        private Index pkTreeIdx;

        /** */
        private H2PkHashIndex pkHashIdx;

        /**
         * @param schema Schema.
         * @param type Type descriptor.
         */
        TableDescriptor(Schema schema, GridQueryTypeDescriptor type) {
            this.type = type;
            this.schema = schema;

            String tblName = escapeName(type.tableName(), schema.escapeAll());

            fullTblName = schema.schemaName + "." + tblName;
        }

        /**
         * @return Schema name.
         */
        public String schemaName() {
            return schema.schemaName;
        }

        /**
         * @return Database full table name.
         */
        String fullTableName() {
            return fullTblName;
        }

        /**
         * @return type name.
         */
        String typeName() {
            return type.name();
        }

        /**
         * @return Type.
         */
        GridQueryTypeDescriptor type() {
            return type;
        }

        /** {@inheritDoc} */
        @Override public String toString() {
            return S.toString(TableDescriptor.class, this);
        }

        /** {@inheritDoc} */
        @Override public H2RowFactory createRowFactory(GridH2Table tbl) {
            int cacheId = CU.cacheId(schema.ccfg.getName());

            GridCacheContext cctx = ctx.cache().context().cacheContext(cacheId);

            if (cctx.affinityNode() && cctx.offheapIndex())
                return new H2RowFactory(tbl.rowDescriptor(), cctx);

            return null;
        }

        /** {@inheritDoc} */
        @Override public ArrayList<Index> createIndexes(GridH2Table tbl) {
            this.tbl = tbl;

            ArrayList<Index> idxs = new ArrayList<>();

            IndexColumn keyCol = tbl.indexColumn(KEY_COL, SortOrder.ASCENDING);
            IndexColumn affCol = tbl.getAffinityKeyColumn();

            if (affCol != null && equal(affCol, keyCol))
                affCol = null;

            int cacheId = CU.cacheId(schema.ccfg.getName());

            Index hashIdx = createHashIndex(
                    cacheId,
                    "_key_PK_hash",
                    tbl,
                    treeIndexColumns(new ArrayList<IndexColumn>(2), keyCol, affCol));

            if (hashIdx != null)
                idxs.add(hashIdx);

            // Add primary key index.
            idxs.add(createSortedIndex(
                cacheId,
                "_key_PK",
                tbl,
                true,
                treeIndexColumns(new ArrayList<IndexColumn>(2), keyCol, affCol),
                -1));

            if (type().valueClass() == String.class) {
                try {
                    luceneIdx = new GridLuceneIndex(ctx, schema.offheap, schema.spaceName, type);
                }
                catch (IgniteCheckedException e1) {
                    throw new IgniteException(e1);
                }
            }

            boolean affIdxFound = false;

            GridQueryIndexDescriptor textIdx = type.textIndex();

            if (textIdx != null) {
                try {
                    luceneIdx = new GridLuceneIndex(ctx, schema.offheap, schema.spaceName, type);
                }
                catch (IgniteCheckedException e1) {
                    throw new IgniteException(e1);
                }
            }

            for (Map.Entry<String, GridQueryIndexDescriptor> e : type.indexes().entrySet()) {
                String name = e.getKey();
                GridQueryIndexDescriptor idx = e.getValue();

                List<IndexColumn> cols = new ArrayList<>(idx.fields().size() + 2);

                boolean escapeAll = schema.escapeAll();

                for (String field : idx.fields()) {
                    String fieldName = escapeAll ? field : escapeName(field, false).toUpperCase();

                    Column col = tbl.getColumn(fieldName);

                    cols.add(tbl.indexColumn(col.getColumnId(),
                        idx.descending(field) ? SortOrder.DESCENDING : SortOrder.ASCENDING));
                }

                if (idx.type() == QueryIndexType.SORTED) {
                    // We don't care about number of fields in affinity index, just affinity key must be the first.
                    affIdxFound |= affCol != null && equal(cols.get(0), affCol);

                    cols = treeIndexColumns(cols, keyCol, affCol);

<<<<<<< HEAD
                    idxs.add(createTreeIndex(name, tbl, false, cols));
=======
                        idxs.add(createSortedIndex(cacheId, name, tbl, false, cols, idx.inlineSize()));
                    }
                    else if (idx.type() == QueryIndexType.GEOSPATIAL)
                        idxs.add(createH2SpatialIndex(tbl, name, cols.toArray(new IndexColumn[cols.size()])));
                    else
                        throw new IllegalStateException("Index type: " + idx.type());
>>>>>>> 428f66d3
                }
                else if (idx.type() == QueryIndexType.GEOSPATIAL)
                    idxs.add(createH2SpatialIndex(tbl, name, cols.toArray(new IndexColumn[cols.size()])));
                else
                    throw new IllegalStateException("Index type: " + idx.type());
            }

            // Add explicit affinity key index if nothing alike was found.
            if (affCol != null && !affIdxFound) {
                idxs.add(createSortedIndex(cacheId, "AFFINITY_KEY", tbl, false,
                    treeIndexColumns(new ArrayList<IndexColumn>(2), affCol, keyCol), -1));
            }

            return idxs;
        }

        /**
         * @param cacheId Cache ID.
         * @param name Index name,
         * @param tbl Table.
         * @param pk Primary key flag.
         * @param cols Columns.
         * @return Index.
         */
        private Index createSortedIndex(
            int cacheId,
            String name,
            GridH2Table tbl,
            boolean pk,
            List<IndexColumn> cols,
            int inlineSize
        ) {
            try {
                GridCacheSharedContext<Object, Object> scctx = ctx.cache().context();

                GridCacheContext cctx = scctx.cacheContext(cacheId);

                if (log.isInfoEnabled())
                    log.info("Creating cache index [cacheId=" + cctx.cacheId() + ", idxName=" + name + ']');

                final int segments = tbl.rowDescriptor().configuration().getQueryParallelism();

                return new H2TreeIndex(cctx, tbl, name, pk, cols, inlineSize, segments);
            }
            catch (IgniteCheckedException e) {
                throw new IgniteException(e);
            }
        }

        /**
         * @return Index.
         */
        private Index createHashIndex(
            int cacheId,
            String name,
            GridH2Table tbl,
            List<IndexColumn> cols
        ) {
            GridCacheSharedContext<Object, Object> scctx = ctx.cache().context();

            GridCacheContext cctx = scctx.cacheContext(cacheId);

            if (cctx.affinityNode() && cctx.offheapIndex()) {
                assert pkHashIdx == null : pkHashIdx;

                pkHashIdx = new H2PkHashIndex(
                    cctx,
                    tbl,
                    name,
                    cols);

                return pkHashIdx;
            }

            return null;
        }

        /**
         *
         */
        void onDrop() {
            dataTables.remove(tbl.identifier(), tbl);

            tbl.destroy();

            U.closeQuiet(luceneIdx);
        }

        /**
         * @param tbl Table.
         * @param idxName Index name.
         * @param cols Columns.
         */
        private SpatialIndex createH2SpatialIndex(
            GridH2Table tbl,
            String idxName,
            IndexColumn[] cols
        ) {
            String className = "org.apache.ignite.internal.processors.query.h2.opt.GridH2SpatialIndex";

            try {
                Class<?> cls = Class.forName(className);

                Constructor<?> ctor = cls.getConstructor(
                    GridH2Table.class,
                    String.class,
                    Integer.TYPE,
                    IndexColumn[].class);

                if (!ctor.isAccessible())
                    ctor.setAccessible(true);

                final int segments = tbl.rowDescriptor().configuration().getQueryParallelism();

                return (SpatialIndex)ctor.newInstance(tbl, idxName, segments, cols);
            }
            catch (Exception e) {
                throw new IgniteException("Failed to instantiate: " + className, e);
            }
        }

        /**
         * @param idxName Index name.
         * @param tbl Table.
         * @param pk Primary key flag.
         * @param columns Index column list.
         * @return
         */
        private Index createTreeIndex(String idxName, GridH2Table tbl, boolean pk, List<IndexColumn> columns) {
            final int segments = tbl.rowDescriptor().configuration().getQueryParallelism();

            return new GridH2TreeIndex(idxName, tbl, pk, columns, segments);
        }
    }

    /**
     * Special field set iterator based on database result set.
     */
    public static class FieldsIterator extends GridH2ResultSetIterator<List<?>> {
        /** */
        private static final long serialVersionUID = 0L;

        /**
         * @param data Data.
         * @throws IgniteCheckedException If failed.
         */
        public FieldsIterator(ResultSet data) throws IgniteCheckedException {
            super(data, false, true);
        }

        /** {@inheritDoc} */
        @Override protected List<?> createRow() {
            ArrayList<Object> res = new ArrayList<>(row.length);

            Collections.addAll(res, row);

            return res;
        }
    }

    /**
     * Special key/value iterator based on database result set.
     */
    private static class KeyValIterator<K, V> extends GridH2ResultSetIterator<IgniteBiTuple<K, V>> {
        /** */
        private static final long serialVersionUID = 0L;

        /**
         * @param data Data array.
         * @throws IgniteCheckedException If failed.
         */
        protected KeyValIterator(ResultSet data) throws IgniteCheckedException {
            super(data, false, true);
        }

        /** {@inheritDoc} */
        @SuppressWarnings("unchecked")
        @Override protected IgniteBiTuple<K, V> createRow() {
            K key = (K)row[0];
            V val = (V)row[1];

            return new IgniteBiTuple<>(key, val);
        }
    }

    /**
     * Closeable iterator.
     */
    private interface ClIter<X> extends AutoCloseable, Iterator<X> {
        // No-op.
    }

    /**
     * Field descriptor.
     */
    static class SqlFieldMetadata implements GridQueryFieldMetadata {
        /** */
        private static final long serialVersionUID = 0L;

        /** Schema name. */
        private String schemaName;

        /** Type name. */
        private String typeName;

        /** Name. */
        private String name;

        /** Type. */
        private String type;

        /**
         * Required by {@link Externalizable}.
         */
        public SqlFieldMetadata() {
            // No-op
        }

        /**
         * @param schemaName Schema name.
         * @param typeName Type name.
         * @param name Name.
         * @param type Type.
         */
        SqlFieldMetadata(@Nullable String schemaName, @Nullable String typeName, String name, String type) {
            assert name != null && type != null : schemaName + " | " + typeName + " | " + name + " | " + type;

            this.schemaName = schemaName;
            this.typeName = typeName;
            this.name = name;
            this.type = type;
        }

        /** {@inheritDoc} */
        @Override public String schemaName() {
            return schemaName;
        }

        /** {@inheritDoc} */
        @Override public String typeName() {
            return typeName;
        }

        /** {@inheritDoc} */
        @Override public String fieldName() {
            return name;
        }

        /** {@inheritDoc} */
        @Override public String fieldTypeName() {
            return type;
        }

        /** {@inheritDoc} */
        @Override public void writeExternal(ObjectOutput out) throws IOException {
            U.writeString(out, schemaName);
            U.writeString(out, typeName);
            U.writeString(out, name);
            U.writeString(out, type);
        }

        /** {@inheritDoc} */
        @Override public void readExternal(ObjectInput in) throws IOException, ClassNotFoundException {
            schemaName = U.readString(in);
            typeName = U.readString(in);
            name = U.readString(in);
            type = U.readString(in);
        }

        /** {@inheritDoc} */
        @Override public String toString() {
            return S.toString(SqlFieldMetadata.class, this);
        }
    }

    /**
     * Database schema object.
     */
    private class Schema {
        /** */
        private final String spaceName;

        /** */
        private final String schemaName;

        /** */
        private final GridUnsafeMemory offheap = null;

        /** */
        private final ConcurrentMap<String, TableDescriptor> tbls = new ConcurrentHashMap8<>();

        /** Cache for deserialized offheap rows. */
        private final CacheLongKeyLIRS<GridH2Row> rowCache;

        /** */
        private final GridCacheContext<?, ?> cctx;

        /** */
        private final CacheConfiguration<?, ?> ccfg;

        /**
         * @param spaceName Space name.
         * @param schemaName Schema name.
         * @param cctx Cache context.
         * @param ccfg Cache configuration.
         */
        private Schema(String spaceName, String schemaName, GridCacheContext<?, ?> cctx,
            CacheConfiguration<?, ?> ccfg) {
            this.spaceName = spaceName;
            this.cctx = cctx;
            this.schemaName = schemaName;
            this.ccfg = ccfg;

            rowCache = null;
        }

        /**
         * @param tbl Table descriptor.
         */
        public void add(TableDescriptor tbl) {
            if (tbls.putIfAbsent(tbl.typeName(), tbl) != null)
                throw new IllegalStateException("Table already registered: " + tbl.fullTableName());
        }

        /**
         * @return Escape all.
         */
        public boolean escapeAll() {
            return ccfg.isSqlEscapeAll();
        }

        /**
         * Called after the schema was dropped.
         */
        public void onDrop() {
            for (TableDescriptor tblDesc : tbls.values())
                tblDesc.onDrop();
        }
    }

    /**
     * Row descriptor.
     */
    private class RowDescriptor implements GridH2RowDescriptor {
        /** */
        private final GridQueryTypeDescriptor type;

        /** */
        private final String[] fields;

        /** */
        private final int[] fieldTypes;

        /** */
        private final int keyType;

        /** */
        private final int valType;

        /** */
        private final Schema schema;

        /** */
        private final GridUnsafeGuard guard;

        /** */
        private final boolean preferSwapVal;

        /** */
        private final boolean snapshotableIdx;

        /** */
        private final GridQueryProperty[] props;

        /**
         * @param type Type descriptor.
         * @param schema Schema.
         */
        RowDescriptor(GridQueryTypeDescriptor type, Schema schema) {
            assert type != null;
            assert schema != null;

            this.type = type;
            this.schema = schema;

            guard = schema.offheap == null ? null : new GridUnsafeGuard();

            Map<String, Class<?>> allFields = new LinkedHashMap<>();

            allFields.putAll(type.fields());

            fields = allFields.keySet().toArray(new String[allFields.size()]);

            fieldTypes = new int[fields.length];

            Class[] classes = allFields.values().toArray(new Class[fields.length]);

            for (int i = 0; i < fieldTypes.length; i++)
                fieldTypes[i] = DataType.getTypeFromClass(classes[i]);

            keyType = DataType.getTypeFromClass(type.keyClass());
            valType = DataType.getTypeFromClass(type.valueClass());

            props = new GridQueryProperty[fields.length];

            for (int i = 0; i < fields.length; i++) {
                GridQueryProperty p = type.property(fields[i]);

                assert p != null : fields[i];

                props[i] = p;
            }

            // TODO GG-10884.
//            preferSwapVal = schema.ccfg.getMemoryMode() == CacheMemoryMode.OFFHEAP_TIERED;
            preferSwapVal = true;

            // Index is not snapshotable in db-x.
            snapshotableIdx = false;
        }

        /** {@inheritDoc} */
        @Override public IgniteH2Indexing indexing() {
            return IgniteH2Indexing.this;
        }

        /** {@inheritDoc} */
        @Override public GridQueryTypeDescriptor type() {
            return type;
        }

        /** {@inheritDoc} */
        @Override public GridCacheContext<?, ?> context() {
            return schema.cctx;
        }

        /** {@inheritDoc} */
        @Override public CacheConfiguration configuration() {
            return schema.ccfg;
        }

        /** {@inheritDoc} */
        @Override public GridUnsafeGuard guard() {
            return guard;
        }

        /** {@inheritDoc} */
        @Override public void cache(GridH2Row row) {
            long ptr = row.pointer();

            assert ptr > 0 : ptr;

            schema.rowCache.put(ptr, row);
        }

        /** {@inheritDoc} */
        @Override public void uncache(long ptr) {
            schema.rowCache.remove(ptr);
        }

        /** {@inheritDoc} */
        @Override public GridUnsafeMemory memory() {
            return schema.offheap;
        }

        /** {@inheritDoc} */
        @Override public Value wrap(Object obj, int type) throws IgniteCheckedException {
            assert obj != null;

            if (obj instanceof CacheObject) { // Handle cache object.
                CacheObject co = (CacheObject)obj;

                if (type == Value.JAVA_OBJECT)
                    return new GridH2ValueCacheObject(cacheContext(schema.spaceName), co);

                obj = co.value(objectContext(schema.spaceName), false);
            }

            switch (type) {
                case Value.BOOLEAN:
                    return ValueBoolean.get((Boolean)obj);
                case Value.BYTE:
                    return ValueByte.get((Byte)obj);
                case Value.SHORT:
                    return ValueShort.get((Short)obj);
                case Value.INT:
                    return ValueInt.get((Integer)obj);
                case Value.FLOAT:
                    return ValueFloat.get((Float)obj);
                case Value.LONG:
                    return ValueLong.get((Long)obj);
                case Value.DOUBLE:
                    return ValueDouble.get((Double)obj);
                case Value.UUID:
                    UUID uuid = (UUID)obj;
                    return ValueUuid.get(uuid.getMostSignificantBits(), uuid.getLeastSignificantBits());
                case Value.DATE:
                    return ValueDate.get((Date)obj);
                case Value.TIME:
                    return ValueTime.get((Time)obj);
                case Value.TIMESTAMP:
                    if (obj instanceof java.util.Date && !(obj instanceof Timestamp))
                        obj = new Timestamp(((java.util.Date)obj).getTime());

                    return ValueTimestamp.get((Timestamp)obj);
                case Value.DECIMAL:
                    return ValueDecimal.get((BigDecimal)obj);
                case Value.STRING:
                    return ValueString.get(obj.toString());
                case Value.BYTES:
                    return ValueBytes.get((byte[])obj);
                case Value.JAVA_OBJECT:
                    return ValueJavaObject.getNoCopy(obj, null, null);
                case Value.ARRAY:
                    Object[] arr = (Object[])obj;

                    Value[] valArr = new Value[arr.length];

                    for (int i = 0; i < arr.length; i++) {
                        Object o = arr[i];

                        valArr[i] = o == null ? ValueNull.INSTANCE : wrap(o, DataType.getTypeFromClass(o.getClass()));
                    }

                    return ValueArray.get(valArr);

                case Value.GEOMETRY:
                    return ValueGeometry.getFromGeometry(obj);
            }

            throw new IgniteCheckedException("Failed to wrap value[type=" + type + ", value=" + obj + "]");
        }

        /** {@inheritDoc} */
        @Override public GridH2Row createRow(KeyCacheObject key, int partId, @Nullable CacheObject val,
            GridCacheVersion ver,
            long expirationTime) throws IgniteCheckedException {
            GridH2Row row;

            try {
                if (val == null) // Only can happen for remove operation, can create simple search row.
                    row = GridH2RowFactory.create(wrap(key, keyType));
                else
                    row = schema.offheap == null ?
                        new GridH2KeyValueRowOnheap(this, key, keyType, val, valType, expirationTime) :
                        new GridH2KeyValueRowOffheap(this, key, keyType, val, valType, expirationTime);
            }
            catch (ClassCastException e) {
                throw new IgniteCheckedException("Failed to convert key to SQL type. " +
                    "Please make sure that you always store each value type with the same key type " +
                    "or configure key type as common super class for all actual keys for this value type.", e);
            }

            GridCacheContext cctx = cacheContext(schema.spaceName);

            if (cctx.offheapIndex()) {
                row.ver = ver;

                row.key = key;
                row.val = val;
                row.partId = partId;
            }

            return row;
        }

        /** {@inheritDoc} */
        @SuppressWarnings("unchecked")
        @Override public Object readFromSwap(Object key) throws IgniteCheckedException {
            assert false : "'readFromSwap' to be removed";

            return null;
        }

        /** {@inheritDoc} */
        @Override public int valueType() {
            return valType;
        }

        /** {@inheritDoc} */
        @Override public int fieldsCount() {
            return fields.length;
        }

        /** {@inheritDoc} */
        @Override public int fieldType(int col) {
            return fieldTypes[col];
        }

        /** {@inheritDoc} */
        @Override public Object columnValue(Object key, Object val, int col) {
            try {
                return props[col].value(key, val);
            }
            catch (IgniteCheckedException e) {
                throw DbException.convert(e);
            }
        }

        /** {@inheritDoc} */
        @Override public void setColumnValue(Object key, Object val, Object colVal, int col) {
            try {
                props[col].setValue(key, val, colVal);
            }
            catch (IgniteCheckedException e) {
                throw DbException.convert(e);
            }
        }

        /** {@inheritDoc} */
        @Override public boolean isColumnKeyProperty(int col) {
            return props[col].key();
        }

        /** {@inheritDoc} */
        @Override public GridH2KeyValueRowOffheap createPointer(long ptr) {
            GridH2KeyValueRowOffheap row = (GridH2KeyValueRowOffheap)schema.rowCache.get(ptr);

            if (row != null) {
                assert row.pointer() == ptr : ptr + " " + row.pointer();

                return row;
            }

            return new GridH2KeyValueRowOffheap(this, ptr);
        }

        /** {@inheritDoc} */
        @Override public GridH2Row cachedRow(long link) {
            return schema.rowCache.get(link);
        }

        /** {@inheritDoc} */
        @Override public boolean preferSwapValue() {
            return preferSwapVal;
        }

        /** {@inheritDoc} */
        @Override public boolean snapshotableIndex() {
            return snapshotableIdx;
        }
    }

    /**
     * Statement cache.
     */
    private static class StatementCache extends LinkedHashMap<String, PreparedStatement> {
        /** */
        private int size;

        /** Last usage. */
        private volatile long lastUsage;

        /**
         * @param size Size.
         */
        private StatementCache(int size) {
            super(size, (float)0.75, true);

            this.size = size;
        }

        /** {@inheritDoc} */
        @Override protected boolean removeEldestEntry(Map.Entry<String, PreparedStatement> eldest) {
            boolean rmv = size() > size;

            if (rmv) {
                PreparedStatement stmt = eldest.getValue();

                U.closeQuiet(stmt);
            }

            return rmv;
        }

        /**
         * The timestamp of the last usage of the cache. Used by {@link #cleanupStatementCache()} to remove unused caches.
         * @return last usage timestamp
         */
        private long lastUsage() {
            return lastUsage;
        }

        /**
         * Updates the {@link #lastUsage} timestamp by current time.
         */
        private void updateLastUsage() {
            lastUsage = U.currentTimeMillis();
        }
    }
}<|MERGE_RESOLUTION|>--- conflicted
+++ resolved
@@ -59,11 +59,8 @@
 import org.apache.ignite.IgniteDataStreamer;
 import org.apache.ignite.IgniteException;
 import org.apache.ignite.IgniteLogger;
-<<<<<<< HEAD
 import org.apache.ignite.cache.CacheMemoryMode;
 import org.apache.ignite.cache.QueryIndex;
-=======
->>>>>>> 428f66d3
 import org.apache.ignite.cache.QueryIndexType;
 import org.apache.ignite.cache.query.QueryCancelledException;
 import org.apache.ignite.cache.query.QueryCursor;
@@ -84,13 +81,11 @@
 import org.apache.ignite.internal.processors.cache.GridCacheAffinityManager;
 import org.apache.ignite.internal.processors.cache.GridCacheContext;
 import org.apache.ignite.internal.processors.cache.GridCacheSharedContext;
-<<<<<<< HEAD
 import org.apache.ignite.internal.processors.cache.IgniteInternalCache;
-=======
+import org.apache.ignite.internal.processors.cache.KeyCacheObject;
 import org.apache.ignite.internal.processors.cache.GridCacheEntryEx;
 import org.apache.ignite.internal.processors.cache.GridCacheEntryRemovedException;
 import org.apache.ignite.internal.processors.cache.GridCacheSharedContext;
->>>>>>> 428f66d3
 import org.apache.ignite.internal.processors.cache.KeyCacheObject;
 import org.apache.ignite.internal.processors.cache.QueryCursorImpl;
 import org.apache.ignite.internal.processors.cache.database.CacheDataRow;
@@ -639,21 +634,15 @@
     }
 
     /** {@inheritDoc} */
-<<<<<<< HEAD
-    @Override public void store(@Nullable String spaceName, String typeName, CacheObject k, CacheObject v,
-        byte[] ver, long expirationTime) throws IgniteCheckedException {
-        TableDescriptor tbl = tableDescriptor(typeName, spaceName);
-=======
     @Override public void store(@Nullable String spaceName,
-        GridQueryTypeDescriptor type,
+        String typeName,
         KeyCacheObject k,
         int partId,
         CacheObject v,
         GridCacheVersion ver,
         long expirationTime,
         long link) throws IgniteCheckedException {
-        TableDescriptor tbl = tableDescriptor(spaceName, type);
->>>>>>> 428f66d3
+        TableDescriptor tbl = tableDescriptor(typeName, spaceName);
 
         if (tbl == null)
             return; // Type was rejected.
@@ -2427,16 +2416,10 @@
             log.debug("Stopping cache query index...");
 
 //        unregisterMBean(); TODO https://issues.apache.org/jira/browse/IGNITE-2139
-<<<<<<< HEAD
-        for (Schema schema : schemas.values())
-            schema.onDrop();
-=======
-
         if (ctx != null && !ctx.cache().context().database().persistenceEnabled()) {
             for (Schema schema : schemas.values())
                 schema.onDrop();
         }
->>>>>>> 428f66d3
 
         for (Connection c : conns)
             U.close(c, log);
@@ -3142,16 +3125,7 @@
 
                     cols = treeIndexColumns(cols, keyCol, affCol);
 
-<<<<<<< HEAD
-                    idxs.add(createTreeIndex(name, tbl, false, cols));
-=======
-                        idxs.add(createSortedIndex(cacheId, name, tbl, false, cols, idx.inlineSize()));
-                    }
-                    else if (idx.type() == QueryIndexType.GEOSPATIAL)
-                        idxs.add(createH2SpatialIndex(tbl, name, cols.toArray(new IndexColumn[cols.size()])));
-                    else
-                        throw new IllegalStateException("Index type: " + idx.type());
->>>>>>> 428f66d3
+                    idxs.add(createSortedIndex(cacheId, name, tbl, false, cols, idx.inlineSize()));
                 }
                 else if (idx.type() == QueryIndexType.GEOSPATIAL)
                     idxs.add(createH2SpatialIndex(tbl, name, cols.toArray(new IndexColumn[cols.size()])));
