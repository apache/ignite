/*
 * Licensed to the Apache Software Foundation (ASF) under one or more
 * contributor license agreements.  See the NOTICE file distributed with
 * this work for additional information regarding copyright ownership.
 * The ASF licenses this file to You under the Apache License, Version 2.0
 * (the "License"); you may not use this file except in compliance with
 * the License.  You may obtain a copy of the License at
 *
 *      http://www.apache.org/licenses/LICENSE-2.0
 *
 * Unless required by applicable law or agreed to in writing, software
 * distributed under the License is distributed on an "AS IS" BASIS,
 * WITHOUT WARRANTIES OR CONDITIONS OF ANY KIND, either express or implied.
 * See the License for the specific language governing permissions and
 * limitations under the License.
 */

package org.apache.ignite.internal.processors.query.h2;

import java.sql.BatchUpdateException;
import java.sql.PreparedStatement;
import java.sql.ResultSet;
import java.sql.SQLException;
import java.sql.Statement;
import java.util.ArrayList;
import java.util.Arrays;
import java.util.Collection;
import java.util.Collections;
import java.util.HashMap;
import java.util.HashSet;
import java.util.Iterator;
import java.util.LinkedHashMap;
import java.util.List;
import java.util.Map;
import java.util.Objects;
import java.util.Set;
import java.util.UUID;
import java.util.concurrent.TimeUnit;
import java.util.stream.Stream;
import javax.cache.CacheException;
import org.apache.ignite.IgniteCheckedException;
import org.apache.ignite.IgniteDataStreamer;
import org.apache.ignite.IgniteException;
import org.apache.ignite.IgniteLogger;
import org.apache.ignite.IgniteSystemProperties;
import org.apache.ignite.cache.CacheServerNotFoundException;
import org.apache.ignite.cache.query.FieldsQueryCursor;
import org.apache.ignite.cache.query.QueryCancelledException;
import org.apache.ignite.cache.query.SqlFieldsQuery;
import org.apache.ignite.cache.query.SqlQuery;
import org.apache.ignite.cluster.ClusterNode;
import org.apache.ignite.events.DiscoveryEvent;
import org.apache.ignite.events.EventType;
import org.apache.ignite.events.SqlQueryExecutionEvent;
import org.apache.ignite.internal.GridKernalContext;
import org.apache.ignite.internal.GridTopic;
import org.apache.ignite.internal.IgniteInternalFuture;
<<<<<<< HEAD
=======
import org.apache.ignite.internal.binary.BinaryMarshaller;
import org.apache.ignite.internal.binary.BinaryUtils;
>>>>>>> 9cf06362
import org.apache.ignite.internal.cache.query.index.IndexName;
import org.apache.ignite.internal.cache.query.index.sorted.IndexKeyTypes;
import org.apache.ignite.internal.cache.query.index.sorted.inline.InlineIndex;
import org.apache.ignite.internal.cache.query.index.sorted.inline.InlineIndexFactory;
import org.apache.ignite.internal.cache.query.index.sorted.inline.InlineIndexImpl;
import org.apache.ignite.internal.cache.query.index.sorted.keys.IndexKeyFactory;
import org.apache.ignite.internal.cluster.ClusterTopologyServerNotFoundException;
import org.apache.ignite.internal.managers.IgniteMBeansManager;
import org.apache.ignite.internal.managers.communication.GridMessageListener;
import org.apache.ignite.internal.managers.eventstorage.GridLocalEventListener;
import org.apache.ignite.internal.mxbean.SqlQueryMXBean;
import org.apache.ignite.internal.mxbean.SqlQueryMXBeanImpl;
import org.apache.ignite.internal.processors.affinity.AffinityTopologyVersion;
import org.apache.ignite.internal.processors.cache.CacheGroupDescriptor;
import org.apache.ignite.internal.processors.cache.CacheObjectValueContext;
import org.apache.ignite.internal.processors.cache.CacheOperationContext;
import org.apache.ignite.internal.processors.cache.DynamicCacheDescriptor;
import org.apache.ignite.internal.processors.cache.GridCacheContext;
import org.apache.ignite.internal.processors.cache.GridCacheContextInfo;
import org.apache.ignite.internal.processors.cache.KeyCacheObject;
import org.apache.ignite.internal.processors.cache.QueryCursorImpl;
import org.apache.ignite.internal.processors.cache.distributed.dht.IgniteClusterReadOnlyException;
import org.apache.ignite.internal.processors.cache.distributed.dht.preloader.GridDhtPartitionsExchangeFuture;
import org.apache.ignite.internal.processors.cache.distributed.near.GridNearTxLocal;
import org.apache.ignite.internal.processors.cache.mvcc.MvccQueryTracker;
import org.apache.ignite.internal.processors.cache.mvcc.MvccSnapshot;
import org.apache.ignite.internal.processors.cache.mvcc.MvccUtils;
import org.apache.ignite.internal.processors.cache.mvcc.StaticMvccQueryTracker;
import org.apache.ignite.internal.processors.cache.persistence.CacheDataRow;
import org.apache.ignite.internal.processors.cache.query.GridCacheQueryMarshallable;
import org.apache.ignite.internal.processors.cache.query.GridCacheQueryType;
import org.apache.ignite.internal.processors.cache.query.GridCacheTwoStepQuery;
import org.apache.ignite.internal.processors.cache.query.IgniteQueryErrorCode;
import org.apache.ignite.internal.processors.cache.query.RegisteredQueryCursor;
import org.apache.ignite.internal.processors.cache.transactions.IgniteTxAdapter;
import org.apache.ignite.internal.processors.cache.tree.CacheDataTree;
import org.apache.ignite.internal.processors.odbc.SqlStateCode;
import org.apache.ignite.internal.processors.odbc.jdbc.JdbcParameterMeta;
import org.apache.ignite.internal.processors.query.ColumnInformation;
import org.apache.ignite.internal.processors.query.EnlistOperation;
import org.apache.ignite.internal.processors.query.GridQueryCacheObjectsIterator;
import org.apache.ignite.internal.processors.query.GridQueryCancel;
import org.apache.ignite.internal.processors.query.GridQueryFieldMetadata;
import org.apache.ignite.internal.processors.query.GridQueryFieldsResult;
import org.apache.ignite.internal.processors.query.GridQueryFieldsResultAdapter;
import org.apache.ignite.internal.processors.query.GridQueryIndexing;
import org.apache.ignite.internal.processors.query.GridQueryProperty;
import org.apache.ignite.internal.processors.query.GridQueryTypeDescriptor;
import org.apache.ignite.internal.processors.query.GridRunningQueryInfo;
import org.apache.ignite.internal.processors.query.IgniteSQLException;
import org.apache.ignite.internal.processors.query.QueryField;
import org.apache.ignite.internal.processors.query.QueryIndexDescriptorImpl;
import org.apache.ignite.internal.processors.query.QueryUtils;
import org.apache.ignite.internal.processors.query.RunningQueryManager;
import org.apache.ignite.internal.processors.query.SqlClientContext;
import org.apache.ignite.internal.processors.query.TableInformation;
import org.apache.ignite.internal.processors.query.UpdateSourceIterator;
import org.apache.ignite.internal.processors.query.h2.affinity.H2PartitionResolver;
import org.apache.ignite.internal.processors.query.h2.affinity.PartitionExtractor;
import org.apache.ignite.internal.processors.query.h2.database.H2TreeClientIndex;
import org.apache.ignite.internal.processors.query.h2.database.H2TreeIndex;
import org.apache.ignite.internal.processors.query.h2.database.H2TreeIndexBase;
import org.apache.ignite.internal.processors.query.h2.dml.DmlDistributedPlanInfo;
import org.apache.ignite.internal.processors.query.h2.dml.DmlUpdateResultsIterator;
import org.apache.ignite.internal.processors.query.h2.dml.DmlUpdateSingleEntryIterator;
import org.apache.ignite.internal.processors.query.h2.dml.DmlUtils;
import org.apache.ignite.internal.processors.query.h2.dml.UpdateMode;
import org.apache.ignite.internal.processors.query.h2.dml.UpdatePlan;
import org.apache.ignite.internal.processors.query.h2.index.QueryIndexDefinition;
import org.apache.ignite.internal.processors.query.h2.index.client.ClientIndexDefinition;
import org.apache.ignite.internal.processors.query.h2.index.client.ClientIndexFactory;
import org.apache.ignite.internal.processors.query.h2.index.keys.DateIndexKey;
import org.apache.ignite.internal.processors.query.h2.index.keys.TimeIndexKey;
import org.apache.ignite.internal.processors.query.h2.index.keys.TimestampIndexKey;
<<<<<<< HEAD
=======
import org.apache.ignite.internal.processors.query.h2.maintenance.RebuildIndexWorkflowCallback;
>>>>>>> 9cf06362
import org.apache.ignite.internal.processors.query.h2.opt.GridH2IndexBase;
import org.apache.ignite.internal.processors.query.h2.opt.GridH2Table;
import org.apache.ignite.internal.processors.query.h2.opt.QueryContext;
import org.apache.ignite.internal.processors.query.h2.opt.QueryContextRegistry;
import org.apache.ignite.internal.processors.query.h2.sql.GridSqlConst;
import org.apache.ignite.internal.processors.query.h2.sql.GridSqlStatement;
import org.apache.ignite.internal.processors.query.h2.twostep.GridMapQueryExecutor;
import org.apache.ignite.internal.processors.query.h2.twostep.GridReduceQueryExecutor;
import org.apache.ignite.internal.processors.query.h2.twostep.PartitionReservationManager;
import org.apache.ignite.internal.processors.query.h2.twostep.messages.GridQueryCancelRequest;
import org.apache.ignite.internal.processors.query.h2.twostep.messages.GridQueryFailResponse;
import org.apache.ignite.internal.processors.query.h2.twostep.messages.GridQueryNextPageRequest;
import org.apache.ignite.internal.processors.query.h2.twostep.messages.GridQueryNextPageResponse;
import org.apache.ignite.internal.processors.query.h2.twostep.msg.GridH2DmlRequest;
import org.apache.ignite.internal.processors.query.h2.twostep.msg.GridH2DmlResponse;
import org.apache.ignite.internal.processors.query.h2.twostep.msg.GridH2QueryRequest;
import org.apache.ignite.internal.processors.query.schema.SchemaIndexCacheVisitor;
import org.apache.ignite.internal.processors.query.stat.IgniteStatisticsManager;
import org.apache.ignite.internal.processors.query.stat.IgniteStatisticsManagerImpl;
import org.apache.ignite.internal.processors.tracing.MTC;
import org.apache.ignite.internal.processors.tracing.MTC.TraceSurroundings;
import org.apache.ignite.internal.processors.tracing.Span;
import org.apache.ignite.internal.sql.command.SqlCommand;
import org.apache.ignite.internal.sql.command.SqlCommitTransactionCommand;
import org.apache.ignite.internal.sql.command.SqlRollbackTransactionCommand;
import org.apache.ignite.internal.sql.optimizer.affinity.PartitionResult;
import org.apache.ignite.internal.util.GridEmptyCloseableIterator;
import org.apache.ignite.internal.util.GridSpinBusyLock;
import org.apache.ignite.internal.util.IgniteUtils;
import org.apache.ignite.internal.util.lang.GridCloseableIterator;
import org.apache.ignite.internal.util.lang.GridPlainRunnable;
import org.apache.ignite.internal.util.lang.IgniteInClosure2X;
import org.apache.ignite.internal.util.lang.IgniteSingletonIterator;
import org.apache.ignite.internal.util.typedef.F;
import org.apache.ignite.internal.util.typedef.X;
import org.apache.ignite.internal.util.typedef.internal.CU;
import org.apache.ignite.internal.util.typedef.internal.U;
import org.apache.ignite.lang.IgniteBiClosure;
import org.apache.ignite.lang.IgniteBiTuple;
import org.apache.ignite.lang.IgniteFuture;
import org.apache.ignite.lang.IgniteInClosure;
import org.apache.ignite.marshaller.Marshaller;
import org.apache.ignite.plugin.extensions.communication.Message;
import org.apache.ignite.plugin.security.SecurityPermission;
import org.apache.ignite.resources.LoggerResource;
import org.apache.ignite.spi.indexing.IndexingQueryFilter;
import org.apache.ignite.spi.indexing.IndexingQueryFilterImpl;
import org.h2.api.ErrorCode;
import org.h2.api.JavaObjectSerializer;
import org.h2.engine.Session;
import org.h2.engine.SysProperties;
import org.h2.index.Index;
import org.h2.index.IndexType;
import org.h2.table.Column;
import org.h2.table.IndexColumn;
import org.h2.table.TableType;
import org.h2.util.JdbcUtils;
import org.h2.value.DataType;
import org.jetbrains.annotations.Nullable;

import static java.lang.Math.max;
import static java.lang.Math.min;
import static java.util.Collections.singletonList;
import static org.apache.ignite.IgniteSystemProperties.IGNITE_MVCC_TX_SIZE_CACHING_THRESHOLD;
import static org.apache.ignite.events.EventType.EVT_SQL_QUERY_EXECUTION;
<<<<<<< HEAD
=======
import static org.apache.ignite.internal.cache.query.index.sorted.maintenance.MaintenanceRebuildIndexUtils.INDEX_REBUILD_MNTC_TASK_NAME;
import static org.apache.ignite.internal.cache.query.index.sorted.maintenance.MaintenanceRebuildIndexUtils.parseMaintenanceTaskParameters;
>>>>>>> 9cf06362
import static org.apache.ignite.internal.processors.cache.mvcc.MvccCachingManager.TX_SIZE_THRESHOLD;
import static org.apache.ignite.internal.processors.cache.mvcc.MvccUtils.checkActive;
import static org.apache.ignite.internal.processors.cache.mvcc.MvccUtils.mvccEnabled;
import static org.apache.ignite.internal.processors.cache.mvcc.MvccUtils.requestSnapshot;
import static org.apache.ignite.internal.processors.cache.mvcc.MvccUtils.tx;
import static org.apache.ignite.internal.processors.cache.mvcc.MvccUtils.txStart;
import static org.apache.ignite.internal.processors.cache.query.GridCacheQueryType.TEXT;
import static org.apache.ignite.internal.processors.query.QueryUtils.matches;
import static org.apache.ignite.internal.processors.query.h2.H2Utils.UPDATE_RESULT_META;
import static org.apache.ignite.internal.processors.query.h2.H2Utils.generateFieldsQueryString;
import static org.apache.ignite.internal.processors.query.h2.H2Utils.session;
import static org.apache.ignite.internal.processors.query.h2.H2Utils.validateTypeDescriptor;
import static org.apache.ignite.internal.processors.query.h2.H2Utils.zeroCursor;
import static org.apache.ignite.internal.processors.tracing.SpanTags.ERROR;
import static org.apache.ignite.internal.processors.tracing.SpanTags.SQL_QRY_TEXT;
import static org.apache.ignite.internal.processors.tracing.SpanTags.SQL_SCHEMA;
import static org.apache.ignite.internal.processors.tracing.SpanType.SQL_CMD_QRY_EXECUTE;
import static org.apache.ignite.internal.processors.tracing.SpanType.SQL_CURSOR_OPEN;
import static org.apache.ignite.internal.processors.tracing.SpanType.SQL_DML_QRY_EXECUTE;
import static org.apache.ignite.internal.processors.tracing.SpanType.SQL_ITER_OPEN;
import static org.apache.ignite.internal.processors.tracing.SpanType.SQL_QRY;
import static org.apache.ignite.internal.processors.tracing.SpanType.SQL_QRY_EXECUTE;

/**
 * Indexing implementation based on H2 database engine. In this implementation main query language is SQL,
 * fulltext indexing can be performed using Lucene.
 * <p>
 * For each registered {@link GridQueryTypeDescriptor} this SPI will create respective SQL table with
 * {@code '_key'} and {@code '_val'} fields for key and value, and fields from
 * {@link GridQueryTypeDescriptor#fields()}.
 * For each table it will create indexes declared in {@link GridQueryTypeDescriptor#indexes()}.
 */
public class IgniteH2Indexing implements GridQueryIndexing {
    /** Default number of attempts to re-run DELETE and UPDATE queries in case of concurrent modifications of values. */
    private static final int DFLT_UPDATE_RERUN_ATTEMPTS = 4;

    /** Cached value of {@code IgniteSystemProperties.IGNITE_ALLOW_DML_INSIDE_TRANSACTION}. */
    private final boolean updateInTxAllowed =
        Boolean.getBoolean(IgniteSystemProperties.IGNITE_ALLOW_DML_INSIDE_TRANSACTION);

    static {
        // Register date/time types there as it contains H2 specific logic for storing and comparison those types.
        IndexKeyFactory.register(IndexKeyTypes.DATE, DateIndexKey::new);
        IndexKeyFactory.register(IndexKeyTypes.TIME, TimeIndexKey::new);
        IndexKeyFactory.register(IndexKeyTypes.TIMESTAMP, TimestampIndexKey::new);

        IndexKeyFactory.registerDateValueFactory(IndexKeyTypes.DATE, (dv, nanos) -> DateIndexKey.fromDateValue(dv));
        IndexKeyFactory.registerDateValueFactory(IndexKeyTypes.TIME, (dv, nanos) -> TimeIndexKey.fromNanos(nanos));
        IndexKeyFactory.registerDateValueFactory(IndexKeyTypes.TIMESTAMP, TimestampIndexKey::fromDateValueAndNanos);
    }

    /** Make it public for test purposes. */
    public static InlineIndexFactory idxFactory = InlineIndexFactory.INSTANCE;

    /** Logger. */
    @LoggerResource
    private IgniteLogger log;

    /** Node ID. */
    private UUID nodeId;

    /** */
    private Marshaller marshaller;

    /** */
    private GridMapQueryExecutor mapQryExec;

    /** */
    private GridReduceQueryExecutor rdcQryExec;

    /** */
    private GridSpinBusyLock busyLock;

    /** */
    protected volatile GridKernalContext ctx;

    /** Query context registry. */
    private final QueryContextRegistry qryCtxRegistry = new QueryContextRegistry();

    /** Processor to execute commands which are neither SELECT, nor DML. */
    private CommandProcessor cmdProc;

    /** Partition reservation manager. */
    private PartitionReservationManager partReservationMgr;

    /** Partition extractor. */
    private PartitionExtractor partExtractor;

    /** Running query manager. */
    private RunningQueryManager runningQryMgr;

    /** Parser. */
    private QueryParser parser;

    /** */
    private final IgniteInClosure<? super IgniteInternalFuture<?>> logger = new IgniteInClosure<IgniteInternalFuture<?>>() {
        @Override public void apply(IgniteInternalFuture<?> fut) {
            try {
                fut.get();
            }
            catch (IgniteCheckedException e) {
                U.error(log, e.getMessage(), e);
            }
        }
    };

    /** Query executor. */
    private ConnectionManager connMgr;

    /** Schema manager. */
    private SchemaManager schemaMgr;

    /** H2 Connection manager. */
    private LongRunningQueryManager longRunningQryMgr;

    /** Discovery event listener. */
    private GridLocalEventListener discoLsnr;

    /** Query message listener. */
    private GridMessageListener qryLsnr;

    /** Statistic manager. */
    private IgniteStatisticsManager statsMgr;

    /** Distributed config. */
    private DistributedSqlConfiguration distrCfg;

    /** Functions manager. */
    private FunctionsManager funcMgr;

    /**
     * @return Kernal context.
     */
    public GridKernalContext kernalContext() {
        return ctx;
    }

    /** {@inheritDoc} */
    @Override public List<JdbcParameterMeta> parameterMetaData(String schemaName, SqlFieldsQuery qry)
        throws IgniteSQLException {
        assert qry != null;

        ArrayList<JdbcParameterMeta> metas = new ArrayList<>();

        SqlFieldsQuery curQry = qry;

        while (curQry != null) {
            QueryParserResult parsed = parser.parse(schemaName, curQry, true);

            metas.addAll(parsed.parametersMeta());

            curQry = parsed.remainingQuery();
        }

        return metas;
    }

    /** {@inheritDoc} */
    @Override public List<GridQueryFieldMetadata> resultMetaData(String schemaName, SqlFieldsQuery qry)
        throws IgniteSQLException {
        QueryParserResult parsed = parser.parse(schemaName, qry, true);

        if (parsed.remainingQuery() != null)
            return null;

        if (parsed.isSelect())
            return parsed.select().meta();

        return null;
    }

    /** {@inheritDoc} */
    @Override public void store(GridCacheContext cctx,
        GridQueryTypeDescriptor type,
        CacheDataRow row,
        @Nullable CacheDataRow prevRow,
        boolean prevRowAvailable
    ) throws IgniteCheckedException {
        String cacheName = cctx.name();

        H2TableDescriptor tbl = schemaMgr.tableForType(schema(cacheName), cacheName, type.name());

        if (tbl == null)
            return; // Type was rejected.

        if (tbl.luceneIndex() != null) {
            long expireTime = row.expireTime();

            if (expireTime == 0L)
                expireTime = Long.MAX_VALUE;

            tbl.luceneIndex().store(row.key(), row.value(), row.version(), expireTime);
        }

        tbl.table().update(row, prevRow);
    }

    /** {@inheritDoc} */
    @Override public void remove(GridCacheContext cctx, GridQueryTypeDescriptor type, CacheDataRow row)
        throws IgniteCheckedException {
        if (log.isDebugEnabled()) {
            log.debug("Removing key from cache query index [locId=" + nodeId +
                ", key=" + row.key() +
                ", val=" + row.value() + ']');
        }

        String cacheName = cctx.name();

        H2TableDescriptor tbl = schemaMgr.tableForType(schema(cacheName), cacheName, type.name());

        if (tbl == null)
            return;

        if (tbl.luceneIndex() != null)
            tbl.luceneIndex().remove(row.key());

        tbl.table().remove(row);
    }

    /** {@inheritDoc} */
    @Override public void dynamicIndexCreate(String schemaName, String tblName, QueryIndexDescriptorImpl idxDesc,
        boolean ifNotExists, SchemaIndexCacheVisitor cacheVisitor) throws IgniteCheckedException {
        schemaMgr.createIndex(schemaName, tblName, idxDesc, ifNotExists, cacheVisitor);
    }

    /** {@inheritDoc} */
    @Override public void dynamicIndexDrop(String schemaName, String idxName, boolean ifExists)
        throws IgniteCheckedException {
        schemaMgr.dropIndex(schemaName, idxName, ifExists);
    }

    /** {@inheritDoc} */
    @Override public void dynamicAddColumn(String schemaName, String tblName, List<QueryField> cols,
        boolean ifTblExists, boolean ifColNotExists) throws IgniteCheckedException {
        schemaMgr.addColumn(schemaName, tblName, cols, ifTblExists, ifColNotExists);

        clearPlanCache();
    }

    /** {@inheritDoc} */
    @Override public void dynamicDropColumn(String schemaName, String tblName, List<String> cols, boolean ifTblExists,
        boolean ifColExists) throws IgniteCheckedException {
        schemaMgr.dropColumn(schemaName, tblName, cols, ifTblExists, ifColExists);

        clearPlanCache();
    }

    /**
     * Create sorted index.
     *
     * @param name Index name,
     * @param tbl Table.
     * @param pk Primary key flag.
     * @param affinityKey Affinity key flag.
     * @param unwrappedCols Unwrapped index columns for complex types.
     * @param wrappedCols Index columns as is complex types.
     * @param inlineSize Index inline size.
     * @param cacheVisitor whether index created with new cache or on existing one.
     * @return Index.
     */
    @SuppressWarnings("ConstantConditions")
    GridH2IndexBase createSortedIndex(String name, GridH2Table tbl, boolean pk, boolean affinityKey,
        List<IndexColumn> unwrappedCols, List<IndexColumn> wrappedCols, int inlineSize, @Nullable SchemaIndexCacheVisitor cacheVisitor) {
        GridCacheContextInfo cacheInfo = tbl.cacheInfo();

        if (log.isDebugEnabled())
            log.debug("Creating cache index [cacheId=" + cacheInfo.cacheId() + ", idxName=" + name + ']');

        if (cacheInfo.affinityNode()) {
            QueryIndexDefinition idxDef = new QueryIndexDefinition(
                tbl,
                name,
                ctx.indexProcessor().rowCacheCleaner(cacheInfo.groupId()),
                pk,
                affinityKey,
                unwrappedCols,
                wrappedCols,
                inlineSize
            );

            org.apache.ignite.internal.cache.query.index.Index index;

            if (cacheVisitor != null)
                index = ctx.indexProcessor().createIndexDynamically(
                    tbl.cacheContext(), idxFactory, idxDef, cacheVisitor);
            else
                index = ctx.indexProcessor().createIndex(tbl.cacheContext(), idxFactory, idxDef);

            InlineIndexImpl queryIndex = index.unwrap(InlineIndexImpl.class);

            return new H2TreeIndex(queryIndex, tbl, unwrappedCols.toArray(new IndexColumn[0]), pk, log);
        }
        else {
            ClientIndexDefinition d = new ClientIndexDefinition(
                tbl,
                new IndexName(tbl.cacheName(), tbl.getSchema().getName(), tbl.getName(), name),
                unwrappedCols,
                inlineSize,
                tbl.cacheInfo().config().getSqlIndexMaxInlineSize());

            org.apache.ignite.internal.cache.query.index.Index index =
                ctx.indexProcessor().createIndex(tbl.cacheContext(), ClientIndexFactory.INSTANCE, d);

            InlineIndex idx = index.unwrap(InlineIndex.class);

            IndexType idxType = pk ? IndexType.createPrimaryKey(false, false) :
                IndexType.createNonUnique(false, false, false);

            return new H2TreeClientIndex(idx, tbl, name, unwrappedCols.toArray(new IndexColumn[0]), idxType);
        }
    }

    /** {@inheritDoc} */
    @Override public <K, V> GridCloseableIterator<IgniteBiTuple<K, V>> queryLocalText(String schemaName,
        String cacheName, String qry, String typeName, IndexingQueryFilter filters, int limit) throws IgniteCheckedException {
        H2TableDescriptor tbl = schemaMgr.tableForType(schemaName, cacheName, typeName);

        if (tbl != null && tbl.luceneIndex() != null) {
<<<<<<< HEAD
            Long qryId = runningQueryManager().register(qry, TEXT, schemaName, true, null, null);
=======
            long qryId = runningQueryManager().register(qry, TEXT, schemaName, true, null, null);
>>>>>>> 9cf06362

            try {
                return tbl.luceneIndex().query(qry, filters, limit);
            }
            finally {
                runningQueryManager().unregister(qryId, null);
            }
        }

        return new GridEmptyCloseableIterator<>();
    }

    /**
     * Queries individual fields (generally used by JDBC drivers).
     *
     * @param qryId Query id.
     * @param qryDesc Query descriptor.
     * @param qryParams Query parameters.
     * @param select Select.
     * @param filter Cache name and key filter.
     * @param mvccTracker Query tracker.
     * @param cancel Query cancel.
     * @param inTx Flag whether the query is executed in transaction.
     * @param timeout Timeout.
     * @return Query result.
     * @throws IgniteCheckedException If failed.
     */
    private GridQueryFieldsResult executeSelectLocal(
        long qryId,
        QueryDescriptor qryDesc,
        QueryParameters qryParams,
        QueryParserResultSelect select,
        final IndexingQueryFilter filter,
        MvccQueryTracker mvccTracker,
        GridQueryCancel cancel,
        boolean inTx,
        int timeout
    ) throws IgniteCheckedException {
        assert !select.mvccEnabled() || mvccTracker != null;

        String qry;

        if (select.forUpdate())
            qry = inTx ? select.forUpdateQueryTx() : select.forUpdateQueryOutTx();
        else
            qry = qryDesc.sql();

        boolean mvccEnabled = mvccTracker != null;

        try {
            assert select != null;

            if (ctx.security().enabled())
                checkSecurity(select.cacheIds());

            MvccSnapshot mvccSnapshot = null;

            if (mvccEnabled)
                mvccSnapshot = mvccTracker.snapshot();

            final QueryContext qctx = new QueryContext(
                0,
                filter,
                null,
                mvccSnapshot,
                null,
                true
            );

            return new GridQueryFieldsResultAdapter(select.meta(), null) {
                @Override public GridCloseableIterator<List<?>> iterator() throws IgniteCheckedException {
                    H2PooledConnection conn = connections().connection(qryDesc.schemaName());

                    try (TraceSurroundings ignored = MTC.support(ctx.tracing().create(SQL_ITER_OPEN, MTC.span()))) {
                        H2Utils.setupConnection(conn, qctx,
                            qryDesc.distributedJoins(), qryDesc.enforceJoinOrder(), qryParams.lazy());

                        PreparedStatement stmt = conn.prepareStatement(qry, H2StatementCache.queryFlags(qryDesc));

                        // Convert parameters into BinaryObjects.
                        Marshaller m = ctx.config().getMarshaller();
                        byte[] paramsBytes = U.marshal(m, qryParams.arguments());
                        final ClassLoader ldr = U.resolveClassLoader(ctx.config());

                        Object[] params;

                        if (m instanceof BinaryMarshaller) {
                            params = BinaryUtils.rawArrayFromBinary(((BinaryMarshaller)m).binaryMarshaller()
                                .unmarshal(paramsBytes, ldr));
                        }
                        else
                            params = U.unmarshal(m, paramsBytes, ldr);

                        H2Utils.bindParameters(stmt, F.asList(params));

                        H2QueryInfo qryInfo = new H2QueryInfo(H2QueryInfo.QueryType.LOCAL, stmt, qry,
                            ctx.localNodeId(), qryId);

                        ResultSet rs = executeSqlQueryWithTimer(
                            stmt,
                            conn,
                            qry,
                            timeout,
                            cancel,
                            qryParams.dataPageScanEnabled(),
                            qryInfo
                        );

                        return new H2FieldsIterator(
                            rs,
                            mvccTracker,
                            conn,
                            qryParams.pageSize(),
                            log,
                            IgniteH2Indexing.this,
                            qryInfo,
                            ctx.tracing()
                        );
                    }
                    catch (IgniteCheckedException | RuntimeException | Error e) {
                        conn.close();

                        try {
                            if (mvccTracker != null)
                                mvccTracker.onDone();
                        }
                        catch (Exception e0) {
                            e.addSuppressed(e0);
                        }

                        throw e;
                    }
                }
            };
        }
        catch (Exception e) {
            GridNearTxLocal tx = null;

            if (mvccEnabled && (tx != null || (tx = tx(ctx)) != null))
                tx.setRollbackOnly();

            throw e;
        }
    }

    /**
     * @param qryTimeout Query timeout in milliseconds.
     * @param tx Transaction.
     * @return Timeout for operation in milliseconds based on query and tx timeouts.
     */
    public static int operationTimeout(int qryTimeout, IgniteTxAdapter tx) {
        if (tx != null) {
            int remaining = (int)tx.remainingTime();

            return remaining > 0 && qryTimeout > 0 ? min(remaining, qryTimeout) : max(remaining, qryTimeout);
        }

        return qryTimeout;
    }

    /** {@inheritDoc} */
    @Override public long streamUpdateQuery(
        String schemaName,
        String qry,
        @Nullable Object[] params,
        IgniteDataStreamer<?, ?> streamer,
        String qryInitiatorId
    ) throws IgniteCheckedException {
        QueryParserResultDml dml = streamerParse(schemaName, qry);

        return streamQuery0(qry, schemaName, streamer, dml, params, qryInitiatorId);
    }

    /** {@inheritDoc} */
    @SuppressWarnings({"ForLoopReplaceableByForEach", "ConstantConditions"})
    @Override public List<Long> streamBatchedUpdateQuery(
        String schemaName,
        String qry,
        List<Object[]> params,
        SqlClientContext cliCtx,
        String qryInitiatorId
    ) throws IgniteCheckedException {
        if (cliCtx == null || !cliCtx.isStream()) {
            U.warn(log, "Connection is not in streaming mode.");

            return zeroBatchedStreamedUpdateResult(params.size());
        }

        QueryParserResultDml dml = streamerParse(schemaName, qry);

        IgniteDataStreamer<?, ?> streamer = cliCtx.streamerForCache(dml.streamTable().cacheName());

        assert streamer != null;

        List<Long> ress = new ArrayList<>(params.size());

        for (int i = 0; i < params.size(); i++) {
            long res = streamQuery0(qry, schemaName, streamer, dml, params.get(i), qryInitiatorId);

            ress.add(res);
        }

        return ress;
    }

    /**
     * Perform given statement against given data streamer. Only rows based INSERT is supported.
     *
     * @param qry Query.
     * @param schemaName Schema name.
     * @param streamer Streamer to feed data to.
     * @param dml DML statement.
     * @param args Statement arguments.
     * @return Number of rows in given INSERT statement.
     * @throws IgniteCheckedException if failed.
     */
    @SuppressWarnings({"unchecked"})
    private long streamQuery0(String qry, String schemaName, IgniteDataStreamer streamer, QueryParserResultDml dml,
        final Object[] args, String qryInitiatorId) throws IgniteCheckedException {
<<<<<<< HEAD
        Long qryId = runningQryMgr.register(
=======
        long qryId = runningQryMgr.register(
>>>>>>> 9cf06362
            QueryUtils.INCLUDE_SENSITIVE ? qry : sqlWithoutConst(dml.statement()),
            GridCacheQueryType.SQL_FIELDS,
            schemaName,
            true,
            null,
            qryInitiatorId
        );

        Exception failReason = null;

        try {
            UpdatePlan plan = dml.plan();

            Iterator<List<?>> iter = new GridQueryCacheObjectsIterator(updateQueryRows(qryId, schemaName, plan, args),
                objectContext(), true);

            if (!iter.hasNext())
                return 0;

            IgniteBiTuple<?, ?> t = plan.processRow(iter.next());

            if (!iter.hasNext()) {
                streamer.addData(t.getKey(), t.getValue());

                return 1;
            }
            else {
                Map<Object, Object> rows = new LinkedHashMap<>(plan.rowCount());

                rows.put(t.getKey(), t.getValue());

                while (iter.hasNext()) {
                    List<?> row = iter.next();

                    t = plan.processRow(row);

                    rows.put(t.getKey(), t.getValue());
                }

                streamer.addData(rows);

                return rows.size();
            }
        }
        catch (IgniteException | IgniteCheckedException e) {
            failReason = e;

            throw e;
        }
        finally {
            runningQryMgr.unregister(qryId, failReason);
        }
    }

    /**
     * Calculates rows for update query.
     *
     * @param qryId Query id.
     * @param schemaName Schema name.
     * @param plan Update plan.
     * @param args Statement arguments.
     * @return Rows for update.
     * @throws IgniteCheckedException If failed.
     */
    private Iterator<List<?>> updateQueryRows(long qryId, String schemaName, UpdatePlan plan, Object[] args)
        throws IgniteCheckedException {
        Object[] params = args != null ? args : X.EMPTY_OBJECT_ARRAY;

        if (!F.isEmpty(plan.selectQuery())) {
            SqlFieldsQuery selectQry = new SqlFieldsQuery(plan.selectQuery())
                .setArgs(params)
                .setLocal(true);

            QueryParserResult selectParseRes = parser.parse(schemaName, selectQry, false);

            GridQueryFieldsResult res = executeSelectLocal(
                qryId,
                selectParseRes.queryDescriptor(),
                selectParseRes.queryParameters(),
                selectParseRes.select(),
                null,
                null,
                null,
                false,
                0
            );

            return res.iterator();
        } else
            return plan.createRows(params).iterator();
    }

    /**
     * Parse statement for streamer.
     *
     * @param schemaName Schema name.
     * @param qry Query.
     * @return DML.
     */
    private QueryParserResultDml streamerParse(String schemaName, String qry) {
        QueryParserResult parseRes = parser.parse(schemaName, new SqlFieldsQuery(qry), false);

        QueryParserResultDml dml = parseRes.dml();

        if (dml == null || !dml.streamable()) {
            throw new IgniteSQLException("Streaming mode supports only INSERT commands without subqueries.",
                IgniteQueryErrorCode.UNSUPPORTED_OPERATION);
        }

        return dml;
    }

    /**
     * @param size Result size.
     * @return List of given size filled with 0Ls.
     */
    private static List<Long> zeroBatchedStreamedUpdateResult(int size) {
        Long[] res = new Long[size];

        Arrays.fill(res, 0L);

        return Arrays.asList(res);
    }

    /**
     * Executes sql query statement.
     *
     * @param conn Connection,.
     * @param stmt Statement.
     * @param timeoutMillis Query timeout.
     * @param cancel Query cancel.
     * @return Result.
     * @throws IgniteCheckedException If failed.
     */
    private ResultSet executeSqlQuery(final H2PooledConnection conn, final PreparedStatement stmt,
        int timeoutMillis, @Nullable GridQueryCancel cancel) throws IgniteCheckedException {
        if (cancel != null)
            cancel.add(() -> cancelStatement(stmt));

        Session ses = session(conn);

        if (timeoutMillis >= 0)
            ses.setQueryTimeout(timeoutMillis);
        else
            ses.setQueryTimeout((int)distrCfg.defaultQueryTimeout());

        try {
            return stmt.executeQuery();
        }
        catch (SQLException e) {
            // Throw special exception.
            if (e.getErrorCode() == ErrorCode.STATEMENT_WAS_CANCELED)
                throw new QueryCancelledException();

            if (e.getCause() instanceof IgniteSQLException)
                throw (IgniteSQLException)e.getCause();

            throw new IgniteSQLException(e);
        }
    }

    /**
     * Cancel prepared statement.
     *
     * @param stmt Statement.
     */
    private static void cancelStatement(PreparedStatement stmt) {
        try {
            stmt.cancel();
        }
        catch (SQLException ignored) {
            // No-op.
        }
    }

    /**
     * Executes sql query and prints warning if query is too slow..
     *
     * @param conn Connection,
     * @param sql Sql query.
     * @param params Parameters.
     * @param timeoutMillis Query timeout.
     * @param cancel Query cancel.
     * @param dataPageScanEnabled If data page scan is enabled.
     * @return Result.
     * @throws IgniteCheckedException If failed.
     */
    public ResultSet executeSqlQueryWithTimer(
        H2PooledConnection conn,
        String sql,
        @Nullable Collection<Object> params,
        int timeoutMillis,
        @Nullable GridQueryCancel cancel,
        Boolean dataPageScanEnabled,
        final H2QueryInfo qryInfo
    ) throws IgniteCheckedException {
        PreparedStatement stmt = conn.prepareStatementNoCache(sql);

        H2Utils.bindParameters(stmt, params);

        return executeSqlQueryWithTimer(stmt,
            conn, sql, timeoutMillis, cancel, dataPageScanEnabled, qryInfo);
    }

    /**
     * @param dataPageScanEnabled If data page scan is enabled.
     */
    public void enableDataPageScan(Boolean dataPageScanEnabled) {
        // Data page scan is enabled by default for SQL.
        // TODO https://issues.apache.org/jira/browse/IGNITE-11998
        CacheDataTree.setDataPageScanEnabled(false);
    }

    /**
     * Executes sql query and prints warning if query is too slow.
     *
     * @param stmt Prepared statement for query.
     * @param conn Connection.
     * @param sql Sql query.
     * @param timeoutMillis Query timeout.
     * @param cancel Query cancel.
     * @param dataPageScanEnabled If data page scan is enabled.
     * @return Result.
     * @throws IgniteCheckedException If failed.
     */
    public ResultSet executeSqlQueryWithTimer(
        PreparedStatement stmt,
        H2PooledConnection conn,
        String sql,
        int timeoutMillis,
        @Nullable GridQueryCancel cancel,
        Boolean dataPageScanEnabled,
        final H2QueryInfo qryInfo
    ) throws IgniteCheckedException {
        if (qryInfo != null)
            longRunningQryMgr.registerQuery(qryInfo);

        enableDataPageScan(dataPageScanEnabled);

        try (
            TraceSurroundings ignored = MTC.support(ctx.tracing()
                .create(SQL_QRY_EXECUTE, MTC.span())
                .addTag(SQL_QRY_TEXT, () -> sql))
        ) {
            ResultSet rs = executeSqlQuery(conn, stmt, timeoutMillis, cancel);

            if (qryInfo != null && qryInfo.time() > longRunningQryMgr.getTimeout())
                qryInfo.printLogMessage(log, "Long running query is finished", null);

            return rs;
        }
        catch (Throwable e) {
            if (qryInfo != null && qryInfo.time() > longRunningQryMgr.getTimeout()) {
                qryInfo.printLogMessage(log, "Long running query is finished with error: "
                    + e.getMessage(), null);
            }

            throw e;
        }
        finally {
            CacheDataTree.setDataPageScanEnabled(false);

            if (qryInfo != null)
                longRunningQryMgr.unregisterQuery(qryInfo);
        }
    }

    /** {@inheritDoc} */
    @SuppressWarnings("deprecation")
    @Override public SqlFieldsQuery generateFieldsQuery(String cacheName, SqlQuery qry) {
        String schemaName = schema(cacheName);

        String type = qry.getType();

        H2TableDescriptor tblDesc = schemaMgr.tableForType(schemaName, cacheName, type);

        if (tblDesc == null)
            throw new IgniteSQLException("Failed to find SQL table for type: " + type,
                IgniteQueryErrorCode.TABLE_NOT_FOUND);

        String sql;

        try {
            sql = generateFieldsQueryString(qry.getSql(), qry.getAlias(), tblDesc);
        }
        catch (IgniteCheckedException e) {
            throw new IgniteException(e);
        }

        SqlFieldsQuery res = QueryUtils.withQueryTimeout(new SqlFieldsQuery(sql), qry.getTimeout(), TimeUnit.MILLISECONDS);
        res.setArgs(qry.getArgs());
        res.setDistributedJoins(qry.isDistributedJoins());
        res.setLocal(qry.isLocal());
        res.setPageSize(qry.getPageSize());
        res.setPartitions(qry.getPartitions());
        res.setReplicatedOnly(qry.isReplicatedOnly());
        res.setSchema(schemaName);
        res.setSql(sql);

        return res;
    }

    /**
     * Execute command.
     *
     * @param qryDesc Query descriptor.
     * @param qryParams Query parameters.
     * @param cliCtx CLient context.
     * @param cmd Command (native).
     * @return Result.
     */
    private FieldsQueryCursor<List<?>> executeCommand(
        QueryDescriptor qryDesc,
        QueryParameters qryParams,
        @Nullable SqlClientContext cliCtx,
        QueryParserResultCommand cmd
    ) {
        if (cmd.noOp())
            return zeroCursor();

        SqlCommand cmdNative = cmd.commandNative();
        GridSqlStatement cmdH2 = cmd.commandH2();

        if (qryDesc.local()) {
            throw new IgniteSQLException("DDL statements are not supported for LOCAL caches",
                IgniteQueryErrorCode.UNSUPPORTED_OPERATION);
        }

<<<<<<< HEAD
        Long qryId = registerRunningQuery(qryDesc, qryParams, null, null);
=======
        long qryId = registerRunningQuery(qryDesc, qryParams, null, null);
>>>>>>> 9cf06362

        CommandResult res = null;

        Exception failReason = null;

        try (TraceSurroundings ignored = MTC.support(ctx.tracing().create(SQL_CMD_QRY_EXECUTE, MTC.span()))) {
            res = cmdProc.runCommand(qryDesc.sql(), cmdNative, cmdH2, qryParams, cliCtx, qryId);

            return res.cursor();
        }
        catch (IgniteException e) {
            failReason = e;

            throw e;
        }
        catch (IgniteCheckedException e) {
            failReason = e;

            throw new IgniteSQLException("Failed to execute DDL statement [stmt=" + qryDesc.sql() +
                ", err=" + e.getMessage() + ']', e);
        }
        finally {
            if (res == null || res.unregisterRunningQuery())
                runningQryMgr.unregister(qryId, failReason);
        }
    }

    /**
     * Check whether command could be executed with the given cluster state.
     *
     * @param parseRes Parsing result.
     */
    private void checkClusterState(QueryParserResult parseRes) {
        if (!ctx.state().publicApiActiveState(true)) {
            if (parseRes.isCommand()) {
                QueryParserResultCommand cmd = parseRes.command();

                assert cmd != null;

                SqlCommand cmd0 = cmd.commandNative();

                if (cmd0 instanceof SqlCommitTransactionCommand || cmd0 instanceof SqlRollbackTransactionCommand)
                    return;
            }

            throw new IgniteException("Can not perform the operation because the cluster is inactive. Note, " +
                "that the cluster is considered inactive by default if Ignite Persistent Store is used to " +
                "let all the nodes join the cluster. To activate the cluster call Ignite.active(true).");
        }
    }

    /** {@inheritDoc} */
    @SuppressWarnings({"StringEquality"})
    @Override public List<FieldsQueryCursor<List<?>>> querySqlFields(
        String schemaName,
        SqlFieldsQuery qry,
        @Nullable SqlClientContext cliCtx,
        boolean keepBinary,
        boolean failOnMultipleStmts,
        GridQueryCancel cancel
    ) {
        try {
            List<FieldsQueryCursor<List<?>>> res = new ArrayList<>(1);

            SqlFieldsQuery remainingQry = qry;

            while (remainingQry != null) {
                Span qrySpan = ctx.tracing().create(SQL_QRY, MTC.span())
                    .addTag(SQL_SCHEMA, () -> schemaName);

                try (TraceSurroundings ignored = MTC.supportContinual(qrySpan)) {
                    // Parse.
                    QueryParserResult parseRes = parser.parse(schemaName, remainingQry, !failOnMultipleStmts);

                    qrySpan.addTag(SQL_QRY_TEXT, () -> parseRes.queryDescriptor().sql());

                    remainingQry = parseRes.remainingQuery();

                    // Get next command.
                    QueryDescriptor newQryDesc = parseRes.queryDescriptor();
                    QueryParameters newQryParams = parseRes.queryParameters();
<<<<<<< HEAD

                    // Check if there is enough parameters. Batched statements are not checked at this point
                    // since they pass parameters differently.
                    if (!newQryDesc.batched()) {
                        int qryParamsCnt = F.isEmpty(newQryParams.arguments()) ? 0 : newQryParams.arguments().length;

                        if (qryParamsCnt < parseRes.parametersCount())
                            throw new IgniteSQLException("Invalid number of query parameters [expected=" +
                                parseRes.parametersCount() + ", actual=" + qryParamsCnt + ']');
                    }

                    // Check if cluster state is valid.
                    checkClusterState(parseRes);

                    // Execute.
                    if (parseRes.isCommand()) {
                        QueryParserResultCommand cmd = parseRes.command();

                        assert cmd != null;

                        FieldsQueryCursor<List<?>> cmdRes = executeCommand(
                            newQryDesc,
                            newQryParams,
                            cliCtx,
                            cmd
                        );

                        res.add(cmdRes);
                    }
                    else if (parseRes.isDml()) {
                        QueryParserResultDml dml = parseRes.dml();

                        assert dml != null;

                        List<? extends FieldsQueryCursor<List<?>>> dmlRes = executeDml(
                            newQryDesc,
                            newQryParams,
                            dml,
                            cancel
                        );

                        res.addAll(dmlRes);
                    }
                    else {
                        assert parseRes.isSelect();

                        QueryParserResultSelect select = parseRes.select();

=======

                    // Check if there is enough parameters. Batched statements are not checked at this point
                    // since they pass parameters differently.
                    if (!newQryDesc.batched()) {
                        int qryParamsCnt = F.isEmpty(newQryParams.arguments()) ? 0 : newQryParams.arguments().length;

                        if (qryParamsCnt < parseRes.parametersCount())
                            throw new IgniteSQLException("Invalid number of query parameters [expected=" +
                                parseRes.parametersCount() + ", actual=" + qryParamsCnt + ']');
                    }

                    // Check if cluster state is valid.
                    checkClusterState(parseRes);

                    // Execute.
                    if (parseRes.isCommand()) {
                        QueryParserResultCommand cmd = parseRes.command();

                        assert cmd != null;

                        FieldsQueryCursor<List<?>> cmdRes = executeCommand(
                            newQryDesc,
                            newQryParams,
                            cliCtx,
                            cmd
                        );

                        res.add(cmdRes);
                    }
                    else if (parseRes.isDml()) {
                        QueryParserResultDml dml = parseRes.dml();

                        assert dml != null;

                        List<? extends FieldsQueryCursor<List<?>>> dmlRes = executeDml(
                            newQryDesc,
                            newQryParams,
                            dml,
                            cancel
                        );

                        res.addAll(dmlRes);
                    }
                    else {
                        assert parseRes.isSelect();

                        QueryParserResultSelect select = parseRes.select();

>>>>>>> 9cf06362
                        assert select != null;

                        List<? extends FieldsQueryCursor<List<?>>> qryRes = executeSelect(
                            newQryDesc,
                            newQryParams,
                            select,
                            keepBinary,
                            cancel
                        );
<<<<<<< HEAD

                        res.addAll(qryRes);
                    }
                }
                catch (Throwable th) {
                   qrySpan.addTag(ERROR, th::getMessage).end();

                   throw th;
=======

                        res.addAll(qryRes);
                    }
                }
                catch (Throwable th) {
                    qrySpan.addTag(ERROR, th::getMessage).end();

                    throw th;
>>>>>>> 9cf06362
                }
            }

            return res;
        }
        catch (RuntimeException | Error e) {
            GridNearTxLocal tx = ctx.cache().context().tm().tx();

            if (tx != null && tx.mvccSnapshot() != null &&
                (!(e instanceof IgniteSQLException) || /* Parsing errors should not rollback Tx. */
                    ((IgniteSQLException)e).sqlState() != SqlStateCode.PARSING_EXCEPTION))
                tx.setRollbackOnly();

            throw e;
        }
    }

    /**
     * Execute an all-ready {@link SqlFieldsQuery}.
     *
     * @param qryDesc Plan key.
     * @param qryParams Parameters.
     * @param dml DML.
     * @param cancel Query cancel state holder.
     * @return Query result.
     */
    private List<? extends FieldsQueryCursor<List<?>>> executeDml(
        QueryDescriptor qryDesc,
        QueryParameters qryParams,
        QueryParserResultDml dml,
        GridQueryCancel cancel
    ) {
        IndexingQueryFilter filter = (qryDesc.local() ? backupFilter(null, qryParams.partitions()) : null);

<<<<<<< HEAD
        Long qryId = registerRunningQuery(qryDesc, qryParams, cancel, dml.statement());
=======
        long qryId = registerRunningQuery(qryDesc, qryParams, cancel, dml.statement());
>>>>>>> 9cf06362

        Exception failReason = null;

        try (TraceSurroundings ignored = MTC.support(ctx.tracing().create(SQL_DML_QRY_EXECUTE, MTC.span()))) {
            if (!dml.mvccEnabled() && !updateInTxAllowed && ctx.cache().context().tm().inUserTx()) {
                throw new IgniteSQLException("DML statements are not allowed inside a transaction over " +
                    "cache(s) with TRANSACTIONAL atomicity mode (change atomicity mode to " +
                    "TRANSACTIONAL_SNAPSHOT or disable this error message with system property " +
                    "\"-DIGNITE_ALLOW_DML_INSIDE_TRANSACTION=true\")");
            }

            if (!qryDesc.local()) {
                return executeUpdateDistributed(
                    qryId,
                    qryDesc,
                    qryParams,
                    dml,
                    cancel
                );
            }
            else {
                UpdateResult updRes = executeUpdate(
                    qryId,
                    qryDesc,
                    qryParams,
                    dml,
                    true,
                    filter,
                    cancel
                );

                return singletonList(new QueryCursorImpl<>(new Iterable<List<?>>() {
                    @Override public Iterator<List<?>> iterator() {
                        return new IgniteSingletonIterator<>(singletonList(updRes.counter()));
                    }
                }, cancel, true, false));
            }
        }
        catch (IgniteException e) {
            failReason = e;

            throw e;
        }
        catch (IgniteCheckedException e) {
            failReason = e;

            IgniteClusterReadOnlyException roEx = X.cause(e, IgniteClusterReadOnlyException.class);

            if (roEx != null) {
                throw new IgniteSQLException(
                    "Failed to execute DML statement. Cluster in read-only mode [stmt=" + qryDesc.sql() +
                    ", params=" + Arrays.deepToString(qryParams.arguments()) + "]",
                    IgniteQueryErrorCode.CLUSTER_READ_ONLY_MODE_ENABLED,
                    e
                );
            }

            throw new IgniteSQLException("Failed to execute DML statement [stmt=" + qryDesc.sql() +
                ", params=" + Arrays.deepToString(qryParams.arguments()) + "]", e);
        }
        finally {
            runningQryMgr.unregister(qryId, failReason);
        }
    }

    /**
     * Execute an all-ready {@link SqlFieldsQuery}.
     *
     * @param qryDesc Plan key.
     * @param qryParams Parameters.
     * @param select Select.
     * @param keepBinary Whether binary objects must not be deserialized automatically.
     * @param cancel Query cancel state holder.
     * @return Query result.
     */
    private List<? extends FieldsQueryCursor<List<?>>> executeSelect(
        QueryDescriptor qryDesc,
        QueryParameters qryParams,
        QueryParserResultSelect select,
        boolean keepBinary,
        GridQueryCancel cancel
    ) {
        assert cancel != null;

        // Register query.
<<<<<<< HEAD
        Long qryId = registerRunningQuery(qryDesc, qryParams, cancel, select.statement());
=======
        long qryId = registerRunningQuery(qryDesc, qryParams, cancel, select.statement());
>>>>>>> 9cf06362

        try (TraceSurroundings ignored = MTC.support(ctx.tracing().create(SQL_CURSOR_OPEN, MTC.span()))) {
            GridNearTxLocal tx = null;
            MvccQueryTracker tracker = null;
            GridCacheContext mvccCctx = null;

            boolean inTx = false;

            if (select.mvccEnabled()) {
                mvccCctx = ctx.cache().context().cacheContext(select.mvccCacheId());

                if (mvccCctx == null)
                    throw new IgniteCheckedException("Cache has been stopped concurrently [cacheId=" +
                        select.mvccCacheId() + ']');

                boolean autoStartTx = !qryParams.autoCommit() && tx(ctx) == null;

                // Start new user tx in case of autocommit == false.
                if (autoStartTx)
                    txStart(ctx, qryParams.timeout());

                tx = tx(ctx);

                checkActive(tx);

                inTx = tx != null;

                tracker = MvccUtils.mvccTracker(mvccCctx, tx);
            }

            int timeout = operationTimeout(qryParams.timeout(), tx);

            Iterable<List<?>> iter = executeSelect0(
                qryId,
                qryDesc,
                qryParams,
                select,
                keepBinary,
                tracker,
                cancel,
                inTx,
                timeout);

            // Execute SELECT FOR UPDATE if needed.
            if (select.forUpdate() && inTx)
                iter = lockSelectedRows(iter, mvccCctx, timeout, qryParams.pageSize());

            RegisteredQueryCursor<List<?>> cursor = new RegisteredQueryCursor<>(iter, cancel, runningQueryManager(),
                qryParams.lazy(), qryId, ctx.tracing());

            cancel.add(cursor::cancel);

            cursor.fieldsMeta(select.meta());

            cursor.partitionResult(select.twoStepQuery() != null ? select.twoStepQuery().derivedPartitions() : null);

            return singletonList(cursor);
        }
        catch (Exception e) {
            runningQryMgr.unregister(qryId, e);

            if (e instanceof IgniteCheckedException)
                throw U.convertException((IgniteCheckedException)e);

            if (e instanceof RuntimeException)
                throw (RuntimeException)e;

            throw new IgniteSQLException("Failed to execute SELECT statement: " + qryDesc.sql(), e);
        }
    }

    /**
     * Execute SELECT statement for DML.
     *
     * @param qryId Query id.
     * @param schema Schema.
     * @param selectQry Select query.
     * @param mvccTracker MVCC tracker.
     * @param cancel Cancel.
     * @param timeout Timeout.
     * @return Fields query.
     * @throws IgniteCheckedException On error.
     */
    private QueryCursorImpl<List<?>> executeSelectForDml(
        long qryId,
        String schema,
        SqlFieldsQuery selectQry,
        MvccQueryTracker mvccTracker,
        GridQueryCancel cancel,
        int timeout
    ) throws IgniteCheckedException {
        QueryParserResult parseRes = parser.parse(schema, selectQry, false);

        QueryParserResultSelect select = parseRes.select();

        assert select != null;

        Iterable<List<?>> iter = executeSelect0(
            qryId,
            parseRes.queryDescriptor(),
            parseRes.queryParameters(),
            select,
            true,
            mvccTracker,
            cancel,
            false,
            timeout
        );

        QueryCursorImpl<List<?>> cursor = new QueryCursorImpl<>(iter, cancel, true, parseRes.queryParameters().lazy());

        cursor.fieldsMeta(select.meta());

        cursor.partitionResult(select.twoStepQuery() != null ? select.twoStepQuery().derivedPartitions() : null);

        return cursor;
    }

    /**
     * Execute an all-ready {@link SqlFieldsQuery}.
     *
     * @param qryId Query id.
     * @param qryDesc Plan key.
     * @param qryParams Parameters.
     * @param select Select.
     * @param keepBinary Whether binary objects must not be deserialized automatically.
     * @param mvccTracker MVCC tracker.
     * @param cancel Query cancel state holder.
     * @param inTx Flag whether query is executed within transaction.
     * @param timeout Timeout.
     * @return Query result.
     * @throws IgniteCheckedException On error.
     */
    private Iterable<List<?>> executeSelect0(
        long qryId,
        QueryDescriptor qryDesc,
        QueryParameters qryParams,
        QueryParserResultSelect select,
        boolean keepBinary,
        MvccQueryTracker mvccTracker,
        GridQueryCancel cancel,
        boolean inTx,
        int timeout
    ) throws IgniteCheckedException {
        assert !select.mvccEnabled() || mvccTracker != null;

        // Check security.
        if (ctx.security().enabled())
            checkSecurity(select.cacheIds());

        Iterable<List<?>> iter;

        if (select.splitNeeded()) {
            // Distributed query.
            GridCacheTwoStepQuery twoStepQry = select.forUpdate() && inTx ?
                select.forUpdateTwoStepQuery() : select.twoStepQuery();

            assert twoStepQry != null;

            iter = executeSelectDistributed(
                qryId,
                qryDesc,
                qryParams,
                twoStepQry,
                keepBinary,
                mvccTracker,
                cancel,
                timeout
            );
        }
        else {
            // Local query.
            IndexingQueryFilter filter = (qryDesc.local() ? backupFilter(null, qryParams.partitions()) : null);

            GridQueryFieldsResult res = executeSelectLocal(
                qryId,
                qryDesc,
                qryParams,
                select,
                filter,
                mvccTracker,
                cancel,
                inTx,
                timeout
            );

            iter = () -> {
                try {
                    return new GridQueryCacheObjectsIterator(res.iterator(), objectContext(), keepBinary);
                }
                catch (IgniteCheckedException | IgniteSQLException e) {
                    throw new CacheException(e);
                }
            };
        }

        return iter;
    }

    /**
     * Locks rows from query cursor and returns the select result.
     *
     * @param cur Query cursor.
     * @param cctx Cache context.
     * @param pageSize Page size.
     * @param timeout Timeout.
     * @return Query results cursor.
     */
    private Iterable<List<?>> lockSelectedRows(Iterable<List<?>> cur, GridCacheContext cctx, int pageSize, long timeout) {
        assert cctx != null && cctx.mvccEnabled();

        GridNearTxLocal tx = tx(ctx);

        if (tx == null)
            throw new IgniteSQLException("Failed to perform SELECT FOR UPDATE operation: transaction has already finished.");

        Collection<List<?>> rowsCache = new ArrayList<>();

        UpdateSourceIterator srcIt = new UpdateSourceIterator<KeyCacheObject>() {
            private Iterator<List<?>> it = cur.iterator();

            @Override public EnlistOperation operation() {
                return EnlistOperation.LOCK;
            }

            @Override public boolean hasNextX() throws IgniteCheckedException {
                return it.hasNext();
            }

            @Override public KeyCacheObject nextX() throws IgniteCheckedException {
                List<?> res = it.next();

                // nextX() can be called from the different threads.
                synchronized (rowsCache) {
                    rowsCache.add(res.subList(0, res.size() - 1));

                    if (rowsCache.size() > TX_SIZE_THRESHOLD) {
                        throw new IgniteCheckedException("Too many rows are locked by SELECT FOR UPDATE statement. " +
                            "Consider locking fewer keys or increase the limit by setting a " +
                            IGNITE_MVCC_TX_SIZE_CACHING_THRESHOLD + " system property. Current value is " +
                            TX_SIZE_THRESHOLD + " rows.");
                    }
                }

                // The last column is expected to be a _key.
                return cctx.toCacheKeyObject(res.get(res.size() - 1));
            }
        };

        IgniteInternalFuture<Long> fut = tx.updateAsync(cctx, srcIt, pageSize,
            timeout, true);

        try {
            fut.get();
        }
        catch (IgniteCheckedException e) {
            throw U.convertException(e);
        }

        return rowsCache;
    }

    /**
     * Register running query.
     *
     * @param qryDesc Query descriptor.
     * @param qryParams Query parameters.
     * @param cancel Query cancel state holder.
     * @param stmnt Parsed statement.
     * @return Id of registered query or {@code null} if query wasn't registered.
     */
<<<<<<< HEAD
    private Long registerRunningQuery(
=======
    private long registerRunningQuery(
>>>>>>> 9cf06362
        QueryDescriptor qryDesc,
        QueryParameters qryParams,
        GridQueryCancel cancel,
        @Nullable GridSqlStatement stmnt
    ) {
        String qry = QueryUtils.INCLUDE_SENSITIVE || stmnt == null ? qryDesc.sql() : sqlWithoutConst(stmnt);

<<<<<<< HEAD
        Long res = runningQryMgr.register(
=======
        long res = runningQryMgr.register(
>>>>>>> 9cf06362
            qry,
            GridCacheQueryType.SQL_FIELDS,
            qryDesc.schemaName(),
            qryDesc.local(),
            cancel,
            qryDesc.queryInitiatorId()
        );

        if (ctx.event().isRecordable(EVT_SQL_QUERY_EXECUTION)) {
            ctx.event().record(new SqlQueryExecutionEvent(
                ctx.discovery().localNode(),
                GridCacheQueryType.SQL_FIELDS.name() + " query execution.",
                qry,
                qryParams.arguments(),
                ctx.security().enabled() ? ctx.security().securityContext().subject().id() : null));
        }

        return res;
    }

    /**
     * @param stmnt Statement to print.
     * @return SQL query where constant replaced with '?' char.
     * @see GridSqlConst#getSQL()
     * @see QueryUtils#includeSensitive()
     */
    private String sqlWithoutConst(GridSqlStatement stmnt) {
        QueryUtils.INCLUDE_SENSITIVE_TL.set(false);

        try {
            return stmnt.getSQL();
        }
        finally {
            QueryUtils.INCLUDE_SENSITIVE_TL.set(true);
        }
    }

    /**
     * Check security access for caches.
     *
     * @param cacheIds Cache IDs.
     */
    private void checkSecurity(Collection<Integer> cacheIds) {
        if (F.isEmpty(cacheIds))
            return;

        for (Integer cacheId : cacheIds) {
            DynamicCacheDescriptor desc = ctx.cache().cacheDescriptor(cacheId);

            if (desc != null)
                ctx.security().authorize(desc.cacheName(), SecurityPermission.CACHE_READ);
        }
    }

    /** {@inheritDoc} */
    @Override public UpdateSourceIterator<?> executeUpdateOnDataNodeTransactional(
        GridCacheContext<?, ?> cctx,
        int[] ids,
        int[] parts,
        String schema,
        String qry,
        Object[] params,
        int flags,
        int pageSize,
        int timeout,
        AffinityTopologyVersion topVer,
        MvccSnapshot mvccSnapshot,
        GridQueryCancel cancel
    ) throws IgniteCheckedException {
        SqlFieldsQuery fldsQry = QueryUtils.withQueryTimeout(new SqlFieldsQuery(qry), timeout, TimeUnit.MILLISECONDS);

        if (params != null)
            fldsQry.setArgs(params);

        fldsQry.setEnforceJoinOrder(U.isFlagSet(flags, GridH2QueryRequest.FLAG_ENFORCE_JOIN_ORDER));
        fldsQry.setTimeout(timeout, TimeUnit.MILLISECONDS);
        fldsQry.setPageSize(pageSize);
        fldsQry.setLocal(true);
        fldsQry.setLazy(U.isFlagSet(flags, GridH2QueryRequest.FLAG_LAZY));

        boolean loc = true;

        final boolean replicated = U.isFlagSet(flags, GridH2QueryRequest.FLAG_REPLICATED);

        GridCacheContext<?, ?> cctx0;

        if (!replicated
            && !F.isEmpty(ids)
            && (cctx0 = CU.firstPartitioned(cctx.shared(), ids)) != null
            && cctx0.config().getQueryParallelism() > 1) {
            fldsQry.setDistributedJoins(true);

            loc = false;
        }

        QueryParserResult parseRes = parser.parse(schema, fldsQry, false);

        assert parseRes.remainingQuery() == null;

        QueryParserResultDml dml = parseRes.dml();

        assert dml != null;

        IndexingQueryFilter filter = backupFilter(topVer, parts);

        UpdatePlan plan = dml.plan();

        GridCacheContext planCctx = plan.cacheContext();

        // Force keepBinary for operation context to avoid binary deserialization inside entry processor
        DmlUtils.setKeepBinaryContext(planCctx);

        SqlFieldsQuery selectFieldsQry = QueryUtils.withQueryTimeout(
            new SqlFieldsQuery(plan.selectQuery(), fldsQry.isCollocated()),
            fldsQry.getTimeout(),
            TimeUnit.MILLISECONDS
        )
            .setArgs(fldsQry.getArgs())
            .setDistributedJoins(fldsQry.isDistributedJoins())
            .setEnforceJoinOrder(fldsQry.isEnforceJoinOrder())
            .setLocal(fldsQry.isLocal())
            .setPageSize(fldsQry.getPageSize())
            .setTimeout(fldsQry.getTimeout(), TimeUnit.MILLISECONDS)
            .setLazy(fldsQry.isLazy());

        QueryCursorImpl<List<?>> cur;

        // Do a two-step query only if locality flag is not set AND if plan's SELECT corresponds to an actual
        // sub-query and not some dummy stuff like "select 1, 2, 3;"
        if (!loc && !plan.isLocalSubquery()) {
            cur = executeSelectForDml(
                RunningQueryManager.UNDEFINED_QUERY_ID,
                schema,
                selectFieldsQry,
                new StaticMvccQueryTracker(planCctx, mvccSnapshot),
                cancel,
                timeout
            );
        }
        else {
            selectFieldsQry.setLocal(true);

            QueryParserResult selectParseRes = parser.parse(schema, selectFieldsQry, false);

            GridQueryFieldsResult res = executeSelectLocal(
                RunningQueryManager.UNDEFINED_QUERY_ID,
                selectParseRes.queryDescriptor(),
                selectParseRes.queryParameters(),
                selectParseRes.select(),
                filter,
                new StaticMvccQueryTracker(planCctx, mvccSnapshot),
                cancel,
                true,
                timeout
            );

            cur = new QueryCursorImpl<>(new Iterable<List<?>>() {
                @Override public Iterator<List<?>> iterator() {
                    try {
                        return res.iterator();
                    }
                    catch (IgniteCheckedException e) {
                        throw new IgniteException(e);
                    }
                }
            }, cancel, true, selectParseRes.queryParameters().lazy());
        }

        return plan.iteratorForTransaction(connMgr, cur);
    }

    /**
     * Run distributed query on detected set of partitions.
     *
     * @param qryId Query id.
     * @param qryDesc Query descriptor.
     * @param qryParams Query parameters.
     * @param twoStepQry Two-step query.
     * @param keepBinary Keep binary flag.
     * @param mvccTracker Query tracker.
     * @param cancel Cancel handler.
     * @param timeout Timeout.
     * @return Cursor representing distributed query result.
     */
    @SuppressWarnings("IfMayBeConditional")
    private Iterable<List<?>> executeSelectDistributed(
        final long qryId,
        final QueryDescriptor qryDesc,
        final QueryParameters qryParams,
        final GridCacheTwoStepQuery twoStepQry,
        final boolean keepBinary,
        MvccQueryTracker mvccTracker,
        final GridQueryCancel cancel,
        int timeout
    ) {
        // When explicit partitions are set, there must be an owning cache they should be applied to.
        PartitionResult derivedParts = twoStepQry.derivedPartitions();

        final int[] parts = PartitionResult.calculatePartitions(
            qryParams.partitions(),
            derivedParts,
            qryParams.arguments()
        );

        Iterable<List<?>> iter;

        if (parts != null && parts.length == 0) {
            iter = new Iterable<List<?>>() {
                @Override public Iterator<List<?>> iterator() {
                    return new Iterator<List<?>>() {
                        @Override public boolean hasNext() {
                            return false;
                        }

                        @SuppressWarnings("IteratorNextCanNotThrowNoSuchElementException")
                        @Override public List<?> next() {
                            return null;
                        }
                    };
                }
            };
        }
        else {
            assert !twoStepQry.mvccEnabled() || !F.isEmpty(twoStepQry.cacheIds());
            assert twoStepQry.mvccEnabled() == (mvccTracker != null);

            iter = new Iterable<List<?>>() {
                @Override public Iterator<List<?>> iterator() {
                    try (TraceSurroundings ignored = MTC.support(ctx.tracing().create(SQL_ITER_OPEN, MTC.span()))) {
                        return IgniteH2Indexing.this.rdcQryExec.query(
                            qryId,
                            qryDesc.schemaName(),
                            twoStepQry,
                            keepBinary,
                            qryDesc.enforceJoinOrder(),
                            timeout,
                            cancel,
                            qryParams.arguments(),
                            parts,
                            qryParams.lazy(),
                            mvccTracker,
                            qryParams.dataPageScanEnabled(),
                            qryParams.pageSize()
                        );
                    }
                    catch (Throwable e) {
                        if (mvccTracker != null)
                            mvccTracker.onDone();

                        throw e;
                    }
                }
            };
        }

        return iter;
    }

    /**
     * Executes DML request on map node. Happens only for "skip reducer" mode.
     *
     * @param schemaName Schema name.
     * @param qry Query.
     * @param filter Filter.
     * @param cancel Cancel state.
     * @param loc Locality flag.
     * @return Update result.
     * @throws IgniteCheckedException if failed.
     */
    public UpdateResult executeUpdateOnDataNode(
        String schemaName,
        SqlFieldsQuery qry,
        IndexingQueryFilter filter,
        GridQueryCancel cancel,
        boolean loc
    ) throws IgniteCheckedException {
        QueryParserResult parseRes = parser.parse(schemaName, qry, false);

        assert parseRes.remainingQuery() == null;

        QueryParserResultDml dml = parseRes.dml();

        assert dml != null;

        return executeUpdate(
            RunningQueryManager.UNDEFINED_QUERY_ID,
            parseRes.queryDescriptor(),
            parseRes.queryParameters(),
            dml,
            loc,
            filter,
            cancel
        );
    }

    /**
     * Registers new class description.
     *
     * This implementation doesn't support type reregistration.
     *
     * @param cacheInfo Cache context info.
     * @param type Type description.
     * @param isSql {@code true} in case table has been created from SQL.
     * @throws IgniteCheckedException In case of error.
     */
    @Override public boolean registerType(GridCacheContextInfo cacheInfo, GridQueryTypeDescriptor type, boolean isSql)
        throws IgniteCheckedException {
        validateTypeDescriptor(type);
        schemaMgr.onCacheTypeCreated(cacheInfo, this, type, isSql);

        return true;
    }

    /** {@inheritDoc} */
    @Override public GridCacheContextInfo registeredCacheInfo(String cacheName) {
        for (H2TableDescriptor tbl : schemaMgr.tablesForCache(cacheName)) {
            if (F.eq(tbl.cacheName(), cacheName))
                return tbl.cacheInfo();
        }

        return null;
    }

    /** {@inheritDoc} */
    @Override public void closeCacheOnClient(String cacheName) {
        GridCacheContextInfo cacheInfo = registeredCacheInfo(cacheName);

        // Only for SQL caches.
        if (cacheInfo != null) {
            parser.clearCache();

            cacheInfo.clearCacheContext();
        }
    }

    /** {@inheritDoc} */
    @Override public String schema(String cacheName) {
        return schemaMgr.schemaName(cacheName);
    }

    /** {@inheritDoc} */
    @Override public Set<String> schemasNames() {
        return schemaMgr.schemaNames();
    }

    /** {@inheritDoc} */
    @Override public Collection<TableInformation> tablesInformation(String schemaNamePtrn, String tblNamePtrn,
        String... tblTypes) {
        Set<String> types = F.isEmpty(tblTypes) ? Collections.emptySet() : new HashSet<>(Arrays.asList(tblTypes));

        Collection<TableInformation> infos = new ArrayList<>();

        boolean allTypes = F.isEmpty(tblTypes);

        if (allTypes || types.contains(TableType.TABLE.name())) {
            schemaMgr.dataTables().stream()
                .filter(t -> matches(t.getSchema().getName(), schemaNamePtrn))
                .filter(t -> matches(t.getName(), tblNamePtrn))
                .map(t -> {
                    int cacheGrpId = t.cacheInfo().groupId();

                    CacheGroupDescriptor cacheGrpDesc = ctx.cache().cacheGroupDescriptors().get(cacheGrpId);

                    // We should skip table in case regarding cache group has been removed.
                    if (cacheGrpDesc == null)
                        return null;

                    GridQueryTypeDescriptor type = t.rowDescriptor().type();

                    IndexColumn affCol = t.getExplicitAffinityKeyColumn();

                    String affinityKeyCol = affCol != null ? affCol.columnName : null;

                    return new TableInformation(t.getSchema().getName(), t.getName(), TableType.TABLE.name(), cacheGrpId,
                        cacheGrpDesc.cacheOrGroupName(), t.cacheId(), t.cacheName(), affinityKeyCol,
                        type.keyFieldAlias(), type.valueFieldAlias(), type.keyTypeName(), type.valueTypeName());
                })
                .filter(Objects::nonNull)
                .forEach(infos::add);
        }

        if ((allTypes || types.contains(TableType.VIEW.name()))
            && matches(QueryUtils.SCHEMA_SYS, schemaNamePtrn)) {
            schemaMgr.systemViews().stream()
                .filter(t -> matches(t.getTableName(), tblNamePtrn))
                .map(v -> new TableInformation(QueryUtils.SCHEMA_SYS, v.getTableName(), TableType.VIEW.name()))
                .forEach(infos::add);
        }

        return infos;
    }

    /** {@inheritDoc} */
    @Override public Collection<ColumnInformation> columnsInformation(String schemaNamePtrn, String tblNamePtrn,
        String colNamePtrn) {
        Collection<ColumnInformation> infos = new ArrayList<>();

        // Gather information about tables.
        schemaMgr.dataTables().stream()
            .filter(t -> matches(t.getSchema().getName(), schemaNamePtrn))
            .filter(t -> matches(t.getName(), tblNamePtrn))
            .flatMap(
                tbl -> {
                    IndexColumn affCol = tbl.getAffinityKeyColumn();

                    return Stream.of(tbl.getColumns())
                        .filter(Column::getVisible)
                        .filter(c -> matches(c.getName(), colNamePtrn))
                        .map(c -> {
                            GridQueryProperty prop = tbl.rowDescriptor().type().property(c.getName());

                            boolean isAff = affCol != null && c.getColumnId() == affCol.column.getColumnId();

                            return new ColumnInformation(
                                c.getColumnId() - QueryUtils.DEFAULT_COLUMNS_COUNT + 1,
                                tbl.getSchema().getName(),
                                tbl.getName(),
                                c.getName(),
                                prop.type(),
                                c.isNullable(),
                                prop.defaultValue(),
                                prop.precision(),
                                prop.scale(),
                                isAff);
                        });
                }
            ).forEach(infos::add);

        // Gather information about system views.
        if (matches(QueryUtils.SCHEMA_SYS, schemaNamePtrn)) {
            schemaMgr.systemViews().stream()
                .filter(v -> matches(v.getTableName(), tblNamePtrn))
                .flatMap(
                    view ->
                        Stream.of(view.getColumns())
                            .filter(c -> matches(c.getName(), colNamePtrn))
                            .map(c -> new ColumnInformation(
                                c.getColumnId() + 1,
                                QueryUtils.SCHEMA_SYS,
                                view.getTableName(),
                                c.getName(),
                                IgniteUtils.classForName(DataType.getTypeClassName(c.getType()), Object.class),
                                c.isNullable(),
                                null,
                                (int)c.getPrecision(),
                                c.getScale(),
                                false))
                ).forEach(infos::add);
        }

        return infos;
    }

    /** {@inheritDoc} */
    @Override public boolean isStreamableInsertStatement(String schemaName, SqlFieldsQuery qry) throws SQLException {
        QueryParserResult parsed = parser.parse(schemaName, qry, true);

        return parsed.isDml() && parsed.dml().streamable() && parsed.remainingQuery() == null;
    }

    /** {@inheritDoc} */
    @Override public void markAsRebuildNeeded(GridCacheContext cctx, boolean val) {
<<<<<<< HEAD
        markIndexRebuild(cctx.name(), val);
    }

    /**
     * Mark tables for index rebuild, so that their indexes are not used.
     *
     * @param cacheName Cache name.
     * @param val Value.
     */
    private void markIndexRebuild(String cacheName, boolean val) {
        for (H2TableDescriptor tblDesc : schemaMgr.tablesForCache(cacheName)) {
            assert tblDesc.table() != null;

            tblDesc.table().markRebuildFromHashInProgress(val);
        }
=======
        schemaMgr.markIndexRebuild(cctx.name(), val);
>>>>>>> 9cf06362
    }

    /**
     * @return Busy lock.
     */
    public GridSpinBusyLock busyLock() {
        return busyLock;
    }

    /**
     * @return Map query executor.
     */
    public GridMapQueryExecutor mapQueryExecutor() {
        return mapQryExec;
    }

    /**
     * @return Reduce query executor.
     */
    public GridReduceQueryExecutor reduceQueryExecutor() {
        return rdcQryExec;
    }

    /** {@inheritDoc} */
    @Override public RunningQueryManager runningQueryManager() {
        return runningQryMgr;
    }

    /** {@inheritDoc} */
    @SuppressWarnings({"deprecation", "AssignmentToStaticFieldFromInstanceMethod"})
    @Override public void start(GridKernalContext ctx, GridSpinBusyLock busyLock) throws IgniteCheckedException {
        if (log.isDebugEnabled())
            log.debug("Starting cache query index...");

        this.busyLock = busyLock;

        if (SysProperties.serializeJavaObject) {
            U.warn(log, "Serialization of Java objects in H2 was enabled.");

            SysProperties.serializeJavaObject = false;
        }

        this.ctx = ctx;

        partReservationMgr = new PartitionReservationManager(ctx);

        connMgr = new ConnectionManager(ctx);

        longRunningQryMgr = new LongRunningQueryManager(ctx);

        parser = new QueryParser(this, connMgr, cmd -> cmdProc.isCommandSupported(cmd));

        schemaMgr = new SchemaManager(ctx, connMgr);
        schemaMgr.start(ctx.config().getSqlConfiguration().getSqlSchemas());

        statsMgr = new IgniteStatisticsManagerImpl(ctx, schemaMgr);

        nodeId = ctx.localNodeId();
        marshaller = ctx.config().getMarshaller();

        mapQryExec = new GridMapQueryExecutor();
        rdcQryExec = new GridReduceQueryExecutor();

        mapQryExec.start(ctx, this);
        rdcQryExec.start(ctx, this);

        discoLsnr = evt -> {
            mapQryExec.onNodeLeft((DiscoveryEvent)evt);
            rdcQryExec.onNodeLeft((DiscoveryEvent)evt);
        };

        ctx.event().addLocalEventListener(discoLsnr, EventType.EVT_NODE_FAILED, EventType.EVT_NODE_LEFT);

        qryLsnr = (nodeId, msg, plc) -> onMessage(nodeId, msg);

        ctx.io().addMessageListener(GridTopic.TOPIC_QUERY, qryLsnr);

        runningQryMgr = new RunningQueryManager(ctx);
        runningQryMgr.start(busyLock);

        partExtractor = new PartitionExtractor(new H2PartitionResolver(this), ctx);

        cmdProc = new CommandProcessor(ctx, schemaMgr, this);

        if (JdbcUtils.serializer != null)
            U.warn(log, "Custom H2 serialization is already configured, will override.");

        JdbcUtils.serializer = h2Serializer();

        distrCfg = new DistributedSqlConfiguration(ctx, log);

        funcMgr = new FunctionsManager(distrCfg);

        ctx.maintenanceRegistry()
            .registerWorkflowCallbackIfTaskExists(
                INDEX_REBUILD_MNTC_TASK_NAME,
                task -> new RebuildIndexWorkflowCallback(
                    parseMaintenanceTaskParameters(task.parameters()),
                    this,
                    log
                )
            );
    }

    /**
     * @param nodeId Node ID.
     * @param msg Message.
     */
    public void onMessage(UUID nodeId, Object msg) {
        assert msg != null;

        ClusterNode node = ctx.discovery().node(nodeId);

        if (node == null)
            return; // Node left, ignore.

        if (!busyLock.enterBusy())
            return;

        try {
            if (msg instanceof GridCacheQueryMarshallable)
                ((GridCacheQueryMarshallable)msg).unmarshall(ctx.config().getMarshaller(), ctx);

            try {
                boolean processed = true;

                boolean tracebleMsg = false;

                if (msg instanceof GridQueryNextPageRequest) {
                    mapQueryExecutor().onNextPageRequest(node, (GridQueryNextPageRequest)msg);

                    tracebleMsg = true;
                }
                else if (msg instanceof GridQueryNextPageResponse) {
                    reduceQueryExecutor().onNextPage(node, (GridQueryNextPageResponse)msg);

                    tracebleMsg = true;
                }
                else if (msg instanceof GridH2QueryRequest)
                    mapQueryExecutor().onQueryRequest(node, (GridH2QueryRequest)msg);
                else if (msg instanceof GridH2DmlRequest)
                    mapQueryExecutor().onDmlRequest(node, (GridH2DmlRequest)msg);
                else if (msg instanceof GridH2DmlResponse)
                    reduceQueryExecutor().onDmlResponse(node, (GridH2DmlResponse)msg);
                else if (msg instanceof GridQueryFailResponse)
                    reduceQueryExecutor().onFail(node, (GridQueryFailResponse)msg);
                else if (msg instanceof GridQueryCancelRequest)
                    mapQueryExecutor().onCancel(node, (GridQueryCancelRequest)msg);
                else
                    processed = false;

                if (processed && log.isDebugEnabled() && (!tracebleMsg || log.isTraceEnabled()))
                    log.debug("Processed message: [srcNodeId=" + nodeId + ", msg=" + msg + ']');
            }
            catch (Throwable th) {
                U.error(log, "Failed to process message: [srcNodeId=" + nodeId + ", msg=" + msg + ']', th);
            }
        }
        finally {
            busyLock.leaveBusy();
        }
    }

    /**
     * @return Value object context.
     */
    public CacheObjectValueContext objectContext() {
        return ctx.query().objectContext();
    }

    /**
     * @param topic Topic.
     * @param topicOrd Topic ordinal for {@link GridTopic}.
     * @param nodes Nodes.
     * @param msg Message.
     * @param specialize Optional closure to specialize message for each node.
     * @param locNodeHnd Handler for local node.
     * @param plc Policy identifying the executor service which will process message.
     * @param runLocParallel Run local handler in parallel thread.
     * @return {@code true} If all messages sent successfully.
     */
    public boolean send(
        Object topic,
        int topicOrd,
        Collection<ClusterNode> nodes,
        Message msg,
        @Nullable IgniteBiClosure<ClusterNode, Message, Message> specialize,
        @Nullable final IgniteInClosure2X<ClusterNode, Message> locNodeHnd,
        byte plc,
        boolean runLocParallel
    ) {
        boolean ok = true;

        if (specialize == null && msg instanceof GridCacheQueryMarshallable)
            ((GridCacheQueryMarshallable)msg).marshall(marshaller);

        ClusterNode locNode = null;

        for (ClusterNode node : nodes) {
            if (node.isLocal()) {
                if (locNode != null)
                    throw new IllegalStateException();

                locNode = node;

                continue;
            }

            try {
                if (specialize != null) {
                    msg = specialize.apply(node, msg);

                    if (msg instanceof GridCacheQueryMarshallable)
                        ((GridCacheQueryMarshallable)msg).marshall(marshaller);
                }

                ctx.io().sendGeneric(node, topic, topicOrd, msg, plc);
            }
            catch (IgniteCheckedException e) {
                ok = false;

                U.warn(log, "Failed to send message [node=" + node + ", msg=" + msg +
                    ", errMsg=" + e.getMessage() + "]");
            }
        }

        // Local node goes the last to allow parallel execution.
        if (locNode != null) {
            assert locNodeHnd != null;

            if (specialize != null) {
                msg = specialize.apply(locNode, msg);

                if (msg instanceof GridCacheQueryMarshallable)
                    ((GridCacheQueryMarshallable)msg).marshall(marshaller);
            }

            if (runLocParallel) {
                final ClusterNode finalLocNode = locNode;
                final Message finalMsg = msg;

                try {
                    // We prefer runLocal to runLocalSafe, because the latter can produce deadlock here.
                    ctx.closure().runLocal(new GridPlainRunnable() {
                        @Override public void run() {
                            if (!busyLock.enterBusy())
                                return;

                            try {
                                locNodeHnd.apply(finalLocNode, finalMsg);
                            }
                            finally {
                                busyLock.leaveBusy();
                            }
                        }
                    }, plc).listen(logger);
                }
                catch (IgniteCheckedException e) {
                    ok = false;

                    U.error(log, "Failed to execute query locally.", e);
                }
            }
            else
                locNodeHnd.apply(locNode, msg);
        }

        return ok;
    }

    /**
     * @return Serializer.
     */
    private JavaObjectSerializer h2Serializer() {
        return new H2JavaObjectSerializer();
    }

    /** {@inheritDoc} */
    @Override public void stop() {
        if (log.isDebugEnabled())
            log.debug("Stopping cache query index...");

        mapQryExec.stop();

        qryCtxRegistry.clearSharedOnLocalNodeStop();

        runningQryMgr.stop();
        schemaMgr.stop();
        longRunningQryMgr.stop();
        connMgr.stop();

        statsMgr.stop();

        statsMgr.stop();

        if (log.isDebugEnabled())
            log.debug("Cache query index stopped.");
    }

    /** {@inheritDoc} */
    @Override public void onClientDisconnect() throws IgniteCheckedException {
        if (!mvccEnabled(ctx))
            return;

        GridNearTxLocal tx = tx(ctx);

        if (tx != null)
            cmdProc.doRollback(tx);
    }

    /** {@inheritDoc} */
    @SuppressWarnings("unchecked")
    @Override public boolean initCacheContext(GridCacheContext cacheCtx) {
        GridCacheContextInfo cacheInfo = registeredCacheInfo(cacheCtx.name());

        if (cacheInfo != null) {
            assert !cacheInfo.isCacheContextInited() : cacheInfo.name();
            assert cacheInfo.name().equals(cacheCtx.name()) : cacheInfo.name() + " != " + cacheCtx.name();

            cacheInfo.initCacheContext(cacheCtx);

            return true;
        }

        return false;
    }

    /** {@inheritDoc} */
    @Override public void registerCache(String cacheName, String schemaName, GridCacheContextInfo<?, ?> cacheInfo)
        throws IgniteCheckedException {
        ctx.indexProcessor().idxRowCacheRegistry().onCacheRegistered(cacheInfo);

        schemaMgr.onCacheCreated(cacheName, schemaName, cacheInfo.config().getSqlFunctionClasses());
    }

    /** {@inheritDoc} */
    @Override public void unregisterCache(GridCacheContextInfo cacheInfo, boolean rmvIdx) {
        ctx.indexProcessor().unregisterCache(cacheInfo);

        String cacheName = cacheInfo.name();

        partReservationMgr.onCacheStop(cacheName);

        // Drop schema (needs to be called after callback to DML processor because the latter depends on schema).
        schemaMgr.onCacheDestroyed(cacheName, rmvIdx);

        // Unregister connection.
        connMgr.onCacheDestroyed();

        // Clear query cache.
        clearPlanCache();
    }

    /**
     * Remove all cached queries from cached two-steps queries.
     */
    private void clearPlanCache() {
        parser.clearCache();
    }

    /** {@inheritDoc} */
    @Override public IndexingQueryFilter backupFilter(@Nullable final AffinityTopologyVersion topVer,
        @Nullable final int[] parts) {
        return backupFilter(topVer, parts, false);
    }

    /**
     * Returns backup filter.
     *
     * @param topVer Topology version.
     * @param parts Partitions.
     * @param treatReplicatedAsPartitioned true if need to treat replicated as partitioned (for outer joins).
     * @return Backup filter.
     */
    public IndexingQueryFilter backupFilter(@Nullable final AffinityTopologyVersion topVer, @Nullable final int[] parts,
            boolean treatReplicatedAsPartitioned) {
        return new IndexingQueryFilterImpl(ctx, topVer, parts, treatReplicatedAsPartitioned);
    }

    /**
     * @return Ready topology version.
     */
    public AffinityTopologyVersion readyTopologyVersion() {
        return ctx.cache().context().exchange().readyAffinityVersion();
    }

    /**
     * @param readyVer Ready topology version.
     *
     * @return {@code true} If pending distributed exchange exists because server topology is changed.
     */
    public boolean serverTopologyChanged(AffinityTopologyVersion readyVer) {
        GridDhtPartitionsExchangeFuture fut = ctx.cache().context().exchange().lastTopologyFuture();

        if (fut.isDone())
            return false;

        AffinityTopologyVersion initVer = fut.initialVersion();

        return initVer.compareTo(readyVer) > 0 && !fut.firstEvent().node().isClient();
    }

    /**
     * @param topVer Topology version.
     * @throws IgniteCheckedException If failed.
     */
    public void awaitForReadyTopologyVersion(AffinityTopologyVersion topVer) throws IgniteCheckedException {
        ctx.cache().context().exchange().affinityReadyFuture(topVer).get();
    }

    /** {@inheritDoc} */
    @Override public void onDisconnected(IgniteFuture<?> reconnectFut) {
        rdcQryExec.onDisconnected(reconnectFut);

        runningQryMgr.onDisconnected();
    }

    /**
     * Return SQL running queries.
     *
     * @return SQL running queries.
     */
    public List<GridRunningQueryInfo> runningSqlQueries() {
        return runningQryMgr.runningSqlQueries();
    }

    /** {@inheritDoc} */
    @Override public Collection<GridRunningQueryInfo> runningQueries(long duration) {
        return runningQryMgr.longRunningQueries(duration);
    }

    /** {@inheritDoc} */
    @Override public void cancelQuery(long queryId, @Nullable UUID nodeId, boolean async) {
        runningQryMgr.cancelQuery(queryId, nodeId, async);
    }

    /** {@inheritDoc} */
    @Override public void cancelLocalQueries(Collection<Long> queries) {
        if (!F.isEmpty(queries)) {
            for (Long qryId : queries)
                runningQryMgr.cancelLocalQuery(qryId);
        }
    }

    /** {@inheritDoc} */
    @Override public void onKernalStop() {
        connMgr.onKernalStop();

        ctx.io().removeMessageListener(GridTopic.TOPIC_QUERY, qryLsnr);
        ctx.event().removeLocalEventListener(discoLsnr);
    }

    /**
     * @return Query context registry.
     */
    public QueryContextRegistry queryContextRegistry() {
        return qryCtxRegistry;
    }

    /**
     * @return Connection manager.
     */
    public ConnectionManager connections() {
        return connMgr;
    }

    /**
     * @return Parser.
     */
    public QueryParser parser() {
        return parser;
    }

    /**
     * @return Schema manager.
     */
    public SchemaManager schemaManager() {
        return schemaMgr;
    }

    /**
     * @return Partition extractor.
     */
    public PartitionExtractor partitionExtractor() {
        return partExtractor;
    }

    /**
     * @return Partition reservation manager.
     */
    public PartitionReservationManager partitionReservationManager() {
        return partReservationMgr;
    }

    /**
     * @param qryId Query id.
     * @param qryDesc Query descriptor.
     * @param qryParams Query parameters.
     * @param dml DML statement.
     * @param cancel Query cancel.
     * @return Update result wrapped into {@link GridQueryFieldsResult}
     * @throws IgniteCheckedException if failed.
     */
    @SuppressWarnings("unchecked")
    private List<QueryCursorImpl<List<?>>> executeUpdateDistributed(
        long qryId,
        QueryDescriptor qryDesc,
        QueryParameters qryParams,
        QueryParserResultDml dml,
        GridQueryCancel cancel
    ) throws IgniteCheckedException {
        if (qryDesc.batched()) {
            Collection<UpdateResult> ress;

            List<Object[]> argss = qryParams.batchedArguments();

            UpdatePlan plan = dml.plan();

            GridCacheContext<?, ?> cctx = plan.cacheContext();

            // For MVCC case, let's enlist batch elements one by one.
            if (plan.hasRows() && plan.mode() == UpdateMode.INSERT && !cctx.mvccEnabled()) {
                CacheOperationContext opCtx = DmlUtils.setKeepBinaryContext(cctx);

                try {
                    List<List<List<?>>> cur = plan.createRows(argss);

                    //TODO: IGNITE-11176 - Need to support cancellation
                    ress = DmlUtils.processSelectResultBatched(plan, cur, qryParams.updateBatchSize());
                }
                finally {
                    DmlUtils.restoreKeepBinaryContext(cctx, opCtx);
                }
            }
            else {
                // Fallback to previous mode.
                ress = new ArrayList<>(argss.size());

                SQLException batchException = null;

                int[] cntPerRow = new int[argss.size()];

                int cntr = 0;

                for (Object[] args : argss) {
                    UpdateResult res;

                    try {
                        res = executeUpdate(
                            qryId,
                            qryDesc,
                            qryParams.toSingleBatchedArguments(args),
                            dml,
                            false,
                            null,
                            cancel
                        );

                        cntPerRow[cntr++] = (int)res.counter();

                        ress.add(res);
                    }
                    catch (Exception e ) {
                        SQLException sqlEx = QueryUtils.toSqlException(e);

                        batchException = DmlUtils.chainException(batchException, sqlEx);

                        cntPerRow[cntr++] = Statement.EXECUTE_FAILED;
                    }
                }

                if (batchException != null) {
                    BatchUpdateException e = new BatchUpdateException(batchException.getMessage(),
                        batchException.getSQLState(), batchException.getErrorCode(), cntPerRow, batchException);

                    throw new IgniteCheckedException(e);
                }
            }

            ArrayList<QueryCursorImpl<List<?>>> resCurs = new ArrayList<>(ress.size());

            for (UpdateResult res : ress) {
                res.throwIfError();

                QueryCursorImpl<List<?>> resCur = (QueryCursorImpl<List<?>>)new QueryCursorImpl(singletonList(
                    singletonList(res.counter())), cancel, false, false);

                resCur.fieldsMeta(UPDATE_RESULT_META);

                resCurs.add(resCur);
            }

            return resCurs;
        }
        else {
            UpdateResult res = executeUpdate(
                qryId,
                qryDesc,
                qryParams,
                dml,
                false,
                null,
                cancel
            );

            res.throwIfError();

            QueryCursorImpl<List<?>> resCur = (QueryCursorImpl<List<?>>)new QueryCursorImpl(singletonList(
                singletonList(res.counter())), cancel, false, false);

            resCur.fieldsMeta(UPDATE_RESULT_META);

            resCur.partitionResult(res.partitionResult());

            return singletonList(resCur);
        }
    }

    /**
     * Execute DML statement, possibly with few re-attempts in case of concurrent data modifications.
     *
     * @param qryId Query id.
     * @param qryDesc Query descriptor.
     * @param qryParams Query parameters.
     * @param dml DML command.
     * @param loc Query locality flag.
     * @param filters Cache name and key filter.
     * @param cancel Cancel.
     * @return Update result (modified items count and failed keys).
     * @throws IgniteCheckedException if failed.
     */
    @SuppressWarnings("IfMayBeConditional")
    private UpdateResult executeUpdate(
        long qryId,
        QueryDescriptor qryDesc,
        QueryParameters qryParams,
        QueryParserResultDml dml,
        boolean loc,
        IndexingQueryFilter filters,
        GridQueryCancel cancel
    ) throws IgniteCheckedException {
        Object[] errKeys = null;

        long items = 0;

        PartitionResult partRes = null;

        GridCacheContext<?, ?> cctx = dml.plan().cacheContext();

        boolean transactional = cctx != null && cctx.mvccEnabled();

        int maxRetryCnt = transactional ? 1 : DFLT_UPDATE_RERUN_ATTEMPTS;

        for (int i = 0; i < maxRetryCnt; i++) {
            CacheOperationContext opCtx = cctx != null ? DmlUtils.setKeepBinaryContext(cctx) : null;

            UpdateResult r;

            try {
                if (transactional)
                    r = executeUpdateTransactional(
                        qryId,
                        qryDesc,
                        qryParams,
                        dml,
                        loc,
                        cancel
                    );
                else
                    r = executeUpdateNonTransactional(
                        qryId,
                        qryDesc,
                        qryParams,
                        dml,
                        loc,
                        filters,
                        cancel
                    );
            }
            finally {
                if (opCtx != null)
                    DmlUtils.restoreKeepBinaryContext(cctx, opCtx);
            }

            items += r.counter();
            errKeys = r.errorKeys();
            partRes = r.partitionResult();

            if (F.isEmpty(errKeys))
                break;
        }

        if (F.isEmpty(errKeys) && partRes == null) {
            if (items == 1L)
                return UpdateResult.ONE;
            else if (items == 0L)
                return UpdateResult.ZERO;
        }

        return new UpdateResult(items, errKeys, partRes);
    }

    /**
     * Execute update in non-transactional mode.
     *
     * @param qryId Query id.
     * @param qryDesc Query descriptor.
     * @param qryParams Query parameters.
     * @param dml Plan.
     * @param loc Local flag.
     * @param filters Filters.
     * @param cancel Cancel hook.
     * @return Update result.
     * @throws IgniteCheckedException If failed.
     */
    private UpdateResult executeUpdateNonTransactional(
        long qryId,
        QueryDescriptor qryDesc,
        QueryParameters qryParams,
        QueryParserResultDml dml,
        boolean loc,
        IndexingQueryFilter filters,
        GridQueryCancel cancel
    ) throws IgniteCheckedException {
        UpdatePlan plan = dml.plan();

        UpdateResult fastUpdateRes = plan.processFast(qryParams.arguments());

        if (fastUpdateRes != null)
            return fastUpdateRes;

        DmlDistributedPlanInfo distributedPlan = loc ? null : plan.distributedPlan();

        if (distributedPlan != null) {
            if (cancel == null)
                cancel = new GridQueryCancel();

            UpdateResult result = rdcQryExec.update(
                qryDesc.schemaName(),
                distributedPlan.getCacheIds(),
                qryDesc.sql(),
                qryParams.arguments(),
                qryDesc.enforceJoinOrder(),
                qryParams.pageSize(),
                qryParams.timeout(),
                qryParams.partitions(),
                distributedPlan.isReplicatedOnly(),
                cancel
            );

            // Null is returned in case not all nodes support distributed DML.
            if (result != null)
                return result;
        }

        final GridQueryCancel selectCancel = (cancel != null) ? new GridQueryCancel() : null;

        if (cancel != null)
            cancel.add(selectCancel::cancel);

        SqlFieldsQuery selectFieldsQry = new SqlFieldsQuery(plan.selectQuery(), qryDesc.collocated())
            .setArgs(qryParams.arguments())
            .setDistributedJoins(qryDesc.distributedJoins())
            .setEnforceJoinOrder(qryDesc.enforceJoinOrder())
            .setLocal(qryDesc.local())
            .setPageSize(qryParams.pageSize())
            .setTimeout(qryParams.timeout(), TimeUnit.MILLISECONDS)
            // On no MVCC mode we cannot use lazy mode when UPDATE query contains updated columns
            // in WHERE condition because it may be cause of update one entry several times
            // (when index for such columns is selected for scan):
            // e.g. : UPDATE test SET val = val + 1 WHERE val >= ?
            .setLazy(qryParams.lazy() && plan.canSelectBeLazy());

        Iterable<List<?>> cur;

        // Do a two-step query only if locality flag is not set AND if plan's SELECT corresponds to an actual
        // sub-query and not some dummy stuff like "select 1, 2, 3;"
        if (!loc && !plan.isLocalSubquery()) {
            assert !F.isEmpty(plan.selectQuery());

            cur = executeSelectForDml(
                qryId,
                qryDesc.schemaName(),
                selectFieldsQry,
                null,
                selectCancel,
                qryParams.timeout()
            );
        }
        else if (plan.hasRows())
            cur = plan.createRows(qryParams.arguments());
        else {
            selectFieldsQry.setLocal(true);

            QueryParserResult selectParseRes = parser.parse(qryDesc.schemaName(), selectFieldsQry, false);

            final GridQueryFieldsResult res = executeSelectLocal(
                qryId,
                selectParseRes.queryDescriptor(),
                selectParseRes.queryParameters(),
                selectParseRes.select(),
                filters,
                null,
                selectCancel,
                false,
                qryParams.timeout()
            );

            cur = new QueryCursorImpl<>(new Iterable<List<?>>() {
                @Override public Iterator<List<?>> iterator() {
                    try {
                        return new GridQueryCacheObjectsIterator(res.iterator(), objectContext(), true);
                    }
                    catch (IgniteCheckedException e) {
                        throw new IgniteException(e);
                    }
                }
            }, cancel, true, qryParams.lazy());
        }

        int pageSize = qryParams.updateBatchSize();

        // TODO: IGNITE-11176 - Need to support cancellation
        try {
            return DmlUtils.processSelectResult(plan, cur, pageSize);
        }
        finally {
            if (cur instanceof AutoCloseable)
                U.closeQuiet((AutoCloseable)cur);
        }
    }

    /**
     * Execute update in transactional mode.
     *
     * @param qryId Query id.
     * @param qryDesc Query descriptor.
     * @param qryParams Query parameters.
     * @param dml Plan.
     * @param loc Local flag.
     * @param cancel Cancel hook.
     * @return Update result.
     * @throws IgniteCheckedException If failed.
     */
    private UpdateResult executeUpdateTransactional(
        long qryId,
        QueryDescriptor qryDesc,
        QueryParameters qryParams,
        QueryParserResultDml dml,
        boolean loc,
        GridQueryCancel cancel
    ) throws IgniteCheckedException {
        UpdatePlan plan = dml.plan();

        GridCacheContext cctx = plan.cacheContext();

        assert cctx != null;
        assert cctx.transactional();

        GridNearTxLocal tx = tx(ctx);

        boolean implicit = (tx == null);

        boolean commit = implicit && qryParams.autoCommit();

        if (implicit)
            tx = txStart(cctx, qryParams.timeout());

        requestSnapshot(tx);

        try (GridNearTxLocal toCommit = commit ? tx : null) {
            DmlDistributedPlanInfo distributedPlan = loc ? null : plan.distributedPlan();

            long timeout = implicit
                ? tx.remainingTime()
                : operationTimeout(qryParams.timeout(), tx);

            if (cctx.isReplicated() || distributedPlan == null || ((plan.mode() == UpdateMode.INSERT
                || plan.mode() == UpdateMode.MERGE) && !plan.isLocalSubquery())) {

                boolean sequential = true;

                UpdateSourceIterator<?> it;

                if (plan.fastResult()) {
                    IgniteBiTuple row = plan.getFastRow(qryParams.arguments());

                    assert row != null;

                    EnlistOperation op = UpdatePlan.enlistOperation(plan.mode());

                    it = new DmlUpdateSingleEntryIterator<>(op, op.isDeleteOrLock() ? row.getKey() : row);
                }
                else if (plan.hasRows()) {
                    it = new DmlUpdateResultsIterator(
                        UpdatePlan.enlistOperation(plan.mode()),
                        plan,
                        plan.createRows(qryParams.arguments())
                    );
                }
                else {
                    SqlFieldsQuery selectFieldsQry = new SqlFieldsQuery(plan.selectQuery(), qryDesc.collocated())
                        .setArgs(qryParams.arguments())
                        .setDistributedJoins(qryDesc.distributedJoins())
                        .setEnforceJoinOrder(qryDesc.enforceJoinOrder())
                        .setLocal(qryDesc.local())
                        .setPageSize(qryParams.pageSize())
                        .setTimeout((int)timeout, TimeUnit.MILLISECONDS)
                        // In MVCC mode we can use lazy mode always (when is set up) without dependency on
                        // updated columns and WHERE condition.
                        .setLazy(qryParams.lazy());

                    FieldsQueryCursor<List<?>> cur = executeSelectForDml(
                        qryId,
                        qryDesc.schemaName(),
                        selectFieldsQry,
                        MvccUtils.mvccTracker(cctx, tx),
                        cancel,
                        (int)timeout
                    );

                    it = plan.iteratorForTransaction(connMgr, cur);
                }

                //TODO: IGNITE-11176 - Need to support cancellation
                IgniteInternalFuture<Long> fut = tx.updateAsync(
                    cctx,
                    it,
                    qryParams.pageSize(),
                    timeout,
                    sequential
                );

                UpdateResult res = new UpdateResult(fut.get(), X.EMPTY_OBJECT_ARRAY,
                    plan.distributedPlan() != null ? plan.distributedPlan().derivedPartitions() : null);

                if (commit)
                    toCommit.commit();

                return res;
            }

            int[] ids = U.toIntArray(distributedPlan.getCacheIds());

            int flags = 0;

            if (qryDesc.enforceJoinOrder())
                flags |= GridH2QueryRequest.FLAG_ENFORCE_JOIN_ORDER;

            if (distributedPlan.isReplicatedOnly())
                flags |= GridH2QueryRequest.FLAG_REPLICATED;

            if (qryParams.lazy())
                flags |= GridH2QueryRequest.FLAG_LAZY;

            flags = GridH2QueryRequest.setDataPageScanEnabled(flags,
                qryParams.dataPageScanEnabled());

            int[] parts = PartitionResult.calculatePartitions(
                qryParams.partitions(),
                distributedPlan.derivedPartitions(),
                qryParams.arguments()
            );

            if (parts != null && parts.length == 0)
                return new UpdateResult(0, X.EMPTY_OBJECT_ARRAY, distributedPlan.derivedPartitions());
            else {
                //TODO: IGNITE-11176 - Need to support cancellation
                IgniteInternalFuture<Long> fut = tx.updateAsync(
                    cctx,
                    ids,
                    parts,
                    qryDesc.schemaName(),
                    qryDesc.sql(),
                    qryParams.arguments(),
                    flags,
                    qryParams.pageSize(),
                    timeout
                );

                UpdateResult res = new UpdateResult(fut.get(), X.EMPTY_OBJECT_ARRAY,
                    distributedPlan.derivedPartitions());

                if (commit)
                    toCommit.commit();

                return res;
            }
        }
        catch (ClusterTopologyServerNotFoundException e) {
            throw new CacheServerNotFoundException(e.getMessage(), e);
        }
        catch (IgniteCheckedException e) {
            IgniteSQLException sqlEx = X.cause(e, IgniteSQLException.class);

            if (sqlEx != null)
                throw sqlEx;

            Exception ex = IgniteUtils.convertExceptionNoWrap(e);

            if (ex instanceof IgniteException)
                throw (IgniteException)ex;

            U.error(log, "Error during update [localNodeId=" + ctx.localNodeId() + "]", ex);

            throw new IgniteSQLException("Failed to run update. " + ex.getMessage(), ex);
        }
        finally {
            if (commit)
                cctx.tm().resetContext();
        }
    }

    /** {@inheritDoc} */
    @Override public void registerMxBeans(IgniteMBeansManager mbMgr) throws IgniteCheckedException {
        SqlQueryMXBean qryMXBean = new SqlQueryMXBeanImpl(ctx);

        mbMgr.registerMBean("SQL Query", qryMXBean.getClass().getSimpleName(), qryMXBean, SqlQueryMXBean.class);
    }

    /**
     * @return Long running queries manager.
     */
    public LongRunningQueryManager longRunningQueries() {
        return longRunningQryMgr;
    }

    /** {@inheritDoc} */
    @Override public long indexSize(String schemaName, String tblName, String idxName) throws IgniteCheckedException {
        GridH2Table tbl = schemaMgr.dataTable(schemaName, tblName);

        if (tbl == null)
            return 0;

        H2TreeIndex idx = (H2TreeIndex)tbl.userIndex(idxName);

        return idx == null ? 0 : idx.size();
    }

    /**
     * @return Distributed SQL configuration.
     */
    public DistributedSqlConfiguration distributedConfiguration() {
        return distrCfg;
    }

    /** {@inheritDoc} */
    @Override public Map<String, Integer> secondaryIndexesInlineSize() {
        Map<String, Integer> map = new HashMap<>();
        for (GridH2Table table : schemaMgr.dataTables()) {
            for (Index index : table.getIndexes()) {
                if (index instanceof H2TreeIndexBase && !index.getIndexType().isPrimaryKey()) {
                    map.put(
                        index.getSchema().getName() + "#" + index.getTable().getName() + "#" + index.getName(),
                        ((H2TreeIndexBase)index).inlineSize()
                    );
                }
            }

        }

        return map;
    }

    /**
     * @return Statistics manager.
     */
    public IgniteStatisticsManager statsManager() {
        return statsMgr;
    }
}<|MERGE_RESOLUTION|>--- conflicted
+++ resolved
@@ -55,11 +55,8 @@
 import org.apache.ignite.internal.GridKernalContext;
 import org.apache.ignite.internal.GridTopic;
 import org.apache.ignite.internal.IgniteInternalFuture;
-<<<<<<< HEAD
-=======
 import org.apache.ignite.internal.binary.BinaryMarshaller;
 import org.apache.ignite.internal.binary.BinaryUtils;
->>>>>>> 9cf06362
 import org.apache.ignite.internal.cache.query.index.IndexName;
 import org.apache.ignite.internal.cache.query.index.sorted.IndexKeyTypes;
 import org.apache.ignite.internal.cache.query.index.sorted.inline.InlineIndex;
@@ -134,10 +131,7 @@
 import org.apache.ignite.internal.processors.query.h2.index.keys.DateIndexKey;
 import org.apache.ignite.internal.processors.query.h2.index.keys.TimeIndexKey;
 import org.apache.ignite.internal.processors.query.h2.index.keys.TimestampIndexKey;
-<<<<<<< HEAD
-=======
 import org.apache.ignite.internal.processors.query.h2.maintenance.RebuildIndexWorkflowCallback;
->>>>>>> 9cf06362
 import org.apache.ignite.internal.processors.query.h2.opt.GridH2IndexBase;
 import org.apache.ignite.internal.processors.query.h2.opt.GridH2Table;
 import org.apache.ignite.internal.processors.query.h2.opt.QueryContext;
@@ -203,11 +197,8 @@
 import static java.util.Collections.singletonList;
 import static org.apache.ignite.IgniteSystemProperties.IGNITE_MVCC_TX_SIZE_CACHING_THRESHOLD;
 import static org.apache.ignite.events.EventType.EVT_SQL_QUERY_EXECUTION;
-<<<<<<< HEAD
-=======
 import static org.apache.ignite.internal.cache.query.index.sorted.maintenance.MaintenanceRebuildIndexUtils.INDEX_REBUILD_MNTC_TASK_NAME;
 import static org.apache.ignite.internal.cache.query.index.sorted.maintenance.MaintenanceRebuildIndexUtils.parseMaintenanceTaskParameters;
->>>>>>> 9cf06362
 import static org.apache.ignite.internal.processors.cache.mvcc.MvccCachingManager.TX_SIZE_THRESHOLD;
 import static org.apache.ignite.internal.processors.cache.mvcc.MvccUtils.checkActive;
 import static org.apache.ignite.internal.processors.cache.mvcc.MvccUtils.mvccEnabled;
@@ -526,14 +517,10 @@
         H2TableDescriptor tbl = schemaMgr.tableForType(schemaName, cacheName, typeName);
 
         if (tbl != null && tbl.luceneIndex() != null) {
-<<<<<<< HEAD
-            Long qryId = runningQueryManager().register(qry, TEXT, schemaName, true, null, null);
-=======
             long qryId = runningQueryManager().register(qry, TEXT, schemaName, true, null, null);
->>>>>>> 9cf06362
 
             try {
-                return tbl.luceneIndex().query(qry, filters, limit);
+                return tbl.luceneIndex().query(qry.toUpperCase(), filters, limit);
             }
             finally {
                 runningQueryManager().unregister(qryId, null);
@@ -750,11 +737,7 @@
     @SuppressWarnings({"unchecked"})
     private long streamQuery0(String qry, String schemaName, IgniteDataStreamer streamer, QueryParserResultDml dml,
         final Object[] args, String qryInitiatorId) throws IgniteCheckedException {
-<<<<<<< HEAD
-        Long qryId = runningQryMgr.register(
-=======
         long qryId = runningQryMgr.register(
->>>>>>> 9cf06362
             QueryUtils.INCLUDE_SENSITIVE ? qry : sqlWithoutConst(dml.statement()),
             GridCacheQueryType.SQL_FIELDS,
             schemaName,
@@ -1083,11 +1066,7 @@
                 IgniteQueryErrorCode.UNSUPPORTED_OPERATION);
         }
 
-<<<<<<< HEAD
-        Long qryId = registerRunningQuery(qryDesc, qryParams, null, null);
-=======
         long qryId = registerRunningQuery(qryDesc, qryParams, null, null);
->>>>>>> 9cf06362
 
         CommandResult res = null;
 
@@ -1169,7 +1148,6 @@
                     // Get next command.
                     QueryDescriptor newQryDesc = parseRes.queryDescriptor();
                     QueryParameters newQryParams = parseRes.queryParameters();
-<<<<<<< HEAD
 
                     // Check if there is enough parameters. Batched statements are not checked at this point
                     // since they pass parameters differently.
@@ -1218,56 +1196,6 @@
 
                         QueryParserResultSelect select = parseRes.select();
 
-=======
-
-                    // Check if there is enough parameters. Batched statements are not checked at this point
-                    // since they pass parameters differently.
-                    if (!newQryDesc.batched()) {
-                        int qryParamsCnt = F.isEmpty(newQryParams.arguments()) ? 0 : newQryParams.arguments().length;
-
-                        if (qryParamsCnt < parseRes.parametersCount())
-                            throw new IgniteSQLException("Invalid number of query parameters [expected=" +
-                                parseRes.parametersCount() + ", actual=" + qryParamsCnt + ']');
-                    }
-
-                    // Check if cluster state is valid.
-                    checkClusterState(parseRes);
-
-                    // Execute.
-                    if (parseRes.isCommand()) {
-                        QueryParserResultCommand cmd = parseRes.command();
-
-                        assert cmd != null;
-
-                        FieldsQueryCursor<List<?>> cmdRes = executeCommand(
-                            newQryDesc,
-                            newQryParams,
-                            cliCtx,
-                            cmd
-                        );
-
-                        res.add(cmdRes);
-                    }
-                    else if (parseRes.isDml()) {
-                        QueryParserResultDml dml = parseRes.dml();
-
-                        assert dml != null;
-
-                        List<? extends FieldsQueryCursor<List<?>>> dmlRes = executeDml(
-                            newQryDesc,
-                            newQryParams,
-                            dml,
-                            cancel
-                        );
-
-                        res.addAll(dmlRes);
-                    }
-                    else {
-                        assert parseRes.isSelect();
-
-                        QueryParserResultSelect select = parseRes.select();
-
->>>>>>> 9cf06362
                         assert select != null;
 
                         List<? extends FieldsQueryCursor<List<?>>> qryRes = executeSelect(
@@ -1277,16 +1205,6 @@
                             keepBinary,
                             cancel
                         );
-<<<<<<< HEAD
-
-                        res.addAll(qryRes);
-                    }
-                }
-                catch (Throwable th) {
-                   qrySpan.addTag(ERROR, th::getMessage).end();
-
-                   throw th;
-=======
 
                         res.addAll(qryRes);
                     }
@@ -1295,7 +1213,6 @@
                     qrySpan.addTag(ERROR, th::getMessage).end();
 
                     throw th;
->>>>>>> 9cf06362
                 }
             }
 
@@ -1330,11 +1247,7 @@
     ) {
         IndexingQueryFilter filter = (qryDesc.local() ? backupFilter(null, qryParams.partitions()) : null);
 
-<<<<<<< HEAD
-        Long qryId = registerRunningQuery(qryDesc, qryParams, cancel, dml.statement());
-=======
         long qryId = registerRunningQuery(qryDesc, qryParams, cancel, dml.statement());
->>>>>>> 9cf06362
 
         Exception failReason = null;
 
@@ -1420,11 +1333,7 @@
         assert cancel != null;
 
         // Register query.
-<<<<<<< HEAD
-        Long qryId = registerRunningQuery(qryDesc, qryParams, cancel, select.statement());
-=======
         long qryId = registerRunningQuery(qryDesc, qryParams, cancel, select.statement());
->>>>>>> 9cf06362
 
         try (TraceSurroundings ignored = MTC.support(ctx.tracing().create(SQL_CURSOR_OPEN, MTC.span()))) {
             GridNearTxLocal tx = null;
@@ -1696,11 +1605,7 @@
      * @param stmnt Parsed statement.
      * @return Id of registered query or {@code null} if query wasn't registered.
      */
-<<<<<<< HEAD
-    private Long registerRunningQuery(
-=======
     private long registerRunningQuery(
->>>>>>> 9cf06362
         QueryDescriptor qryDesc,
         QueryParameters qryParams,
         GridQueryCancel cancel,
@@ -1708,11 +1613,7 @@
     ) {
         String qry = QueryUtils.INCLUDE_SENSITIVE || stmnt == null ? qryDesc.sql() : sqlWithoutConst(stmnt);
 
-<<<<<<< HEAD
-        Long res = runningQryMgr.register(
-=======
         long res = runningQryMgr.register(
->>>>>>> 9cf06362
             qry,
             GridCacheQueryType.SQL_FIELDS,
             qryDesc.schemaName(),
@@ -2175,25 +2076,7 @@
 
     /** {@inheritDoc} */
     @Override public void markAsRebuildNeeded(GridCacheContext cctx, boolean val) {
-<<<<<<< HEAD
-        markIndexRebuild(cctx.name(), val);
-    }
-
-    /**
-     * Mark tables for index rebuild, so that their indexes are not used.
-     *
-     * @param cacheName Cache name.
-     * @param val Value.
-     */
-    private void markIndexRebuild(String cacheName, boolean val) {
-        for (H2TableDescriptor tblDesc : schemaMgr.tablesForCache(cacheName)) {
-            assert tblDesc.table() != null;
-
-            tblDesc.table().markRebuildFromHashInProgress(val);
-        }
-=======
         schemaMgr.markIndexRebuild(cctx.name(), val);
->>>>>>> 9cf06362
     }
 
     /**
@@ -2484,8 +2367,6 @@
         schemaMgr.stop();
         longRunningQryMgr.stop();
         connMgr.stop();
-
-        statsMgr.stop();
 
         statsMgr.stop();
 
