--- conflicted
+++ resolved
@@ -1789,22 +1789,15 @@
     }
 
     /** {@inheritDoc} */
-<<<<<<< HEAD
+    @Override public Set<String> schemasNames(){
+        return schemaMgr.schemaNames();
+    }
+
+    /** {@inheritDoc} */
     @Override public boolean isStreamableInsertStatement(String schemaName, SqlFieldsQuery qry) throws SQLException{
         QueryParserResult parsed = parser.parse(schemaName, qry, true);
 
         return parsed.isDml() && parsed.dml().streamable() && parsed.remainingQuery() == null;
-=======
-    @Override public Set<String> schemasNames(){
-        return schemaMgr.schemaNames();
-    }
-
-    /** {@inheritDoc} */
-    @Override public void checkStatementStreamable(PreparedStatement nativeStmt) {
-        if (!GridSqlQueryParser.isStreamableInsertStatement(nativeStmt))
-            throw new IgniteSQLException("Streaming mode supports only INSERT commands without subqueries.",
-                IgniteQueryErrorCode.UNSUPPORTED_OPERATION);
->>>>>>> 47693b61
     }
 
     /** {@inheritDoc} */
