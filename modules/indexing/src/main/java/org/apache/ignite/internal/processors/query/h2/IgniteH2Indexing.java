/*
 * Licensed to the Apache Software Foundation (ASF) under one or more
 * contributor license agreements.  See the NOTICE file distributed with
 * this work for additional information regarding copyright ownership.
 * The ASF licenses this file to You under the Apache License, Version 2.0
 * (the "License"); you may not use this file except in compliance with
 * the License.  You may obtain a copy of the License at
 *
 *      http://www.apache.org/licenses/LICENSE-2.0
 *
 * Unless required by applicable law or agreed to in writing, software
 * distributed under the License is distributed on an "AS IS" BASIS,
 * WITHOUT WARRANTIES OR CONDITIONS OF ANY KIND, either express or implied.
 * See the License for the specific language governing permissions and
 * limitations under the License.
 */

package org.apache.ignite.internal.processors.query.h2;

import java.sql.BatchUpdateException;
import java.sql.PreparedStatement;
import java.sql.ResultSet;
import java.sql.SQLException;
import java.sql.Statement;
import java.util.ArrayList;
import java.util.Arrays;
import java.util.Collection;
import java.util.Iterator;
import java.util.LinkedHashMap;
import java.util.List;
import java.util.Map;
import java.util.UUID;
import java.util.concurrent.TimeUnit;
import java.util.function.Consumer;
import javax.cache.CacheException;
import org.apache.ignite.IgniteCheckedException;
import org.apache.ignite.IgniteDataStreamer;
import org.apache.ignite.IgniteException;
import org.apache.ignite.IgniteLogger;
import org.apache.ignite.IgniteSystemProperties;
import org.apache.ignite.cache.CacheServerNotFoundException;
import org.apache.ignite.cache.query.FieldsQueryCursor;
import org.apache.ignite.cache.query.QueryCancelledException;
import org.apache.ignite.cache.query.SqlFieldsQuery;
import org.apache.ignite.cache.query.SqlQuery;
import org.apache.ignite.cluster.ClusterNode;
import org.apache.ignite.events.DiscoveryEvent;
import org.apache.ignite.events.EventType;
import org.apache.ignite.events.SqlQueryExecutionEvent;
import org.apache.ignite.internal.GridKernalContext;
import org.apache.ignite.internal.GridTopic;
import org.apache.ignite.internal.IgniteInternalFuture;
import org.apache.ignite.internal.binary.BinaryMarshaller;
import org.apache.ignite.internal.binary.BinaryUtils;
import org.apache.ignite.internal.cluster.ClusterTopologyServerNotFoundException;
import org.apache.ignite.internal.managers.communication.GridMessageListener;
import org.apache.ignite.internal.managers.eventstorage.GridLocalEventListener;
import org.apache.ignite.internal.processors.affinity.AffinityTopologyVersion;
import org.apache.ignite.internal.processors.cache.CacheObjectValueContext;
import org.apache.ignite.internal.processors.cache.CacheOperationContext;
import org.apache.ignite.internal.processors.cache.DynamicCacheDescriptor;
import org.apache.ignite.internal.processors.cache.GridCacheContext;
import org.apache.ignite.internal.processors.cache.GridCacheContextInfo;
import org.apache.ignite.internal.processors.cache.QueryCursorImpl;
import org.apache.ignite.internal.processors.cache.distributed.dht.IgniteClusterReadOnlyException;
import org.apache.ignite.internal.processors.cache.distributed.dht.preloader.GridDhtPartitionsExchangeFuture;
import org.apache.ignite.internal.processors.cache.distributed.near.GridNearTxLocal;
import org.apache.ignite.internal.processors.cache.mvcc.MvccQueryTracker;
import org.apache.ignite.internal.processors.cache.mvcc.MvccSnapshot;
import org.apache.ignite.internal.processors.cache.mvcc.MvccUtils;
import org.apache.ignite.internal.processors.cache.mvcc.StaticMvccQueryTracker;
import org.apache.ignite.internal.processors.cache.persistence.CacheDataRow;
import org.apache.ignite.internal.processors.cache.query.GridCacheQueryMarshallable;
import org.apache.ignite.internal.processors.cache.query.GridCacheQueryType;
import org.apache.ignite.internal.processors.cache.query.IgniteQueryErrorCode;
import org.apache.ignite.internal.processors.cache.transactions.IgniteTxAdapter;
import org.apache.ignite.internal.processors.cache.tree.CacheDataTree;
import org.apache.ignite.internal.processors.odbc.SqlStateCode;
import org.apache.ignite.internal.processors.odbc.jdbc.JdbcParameterMeta;
import org.apache.ignite.internal.processors.query.EnlistOperation;
import org.apache.ignite.internal.processors.query.GridQueryCacheObjectsIterator;
import org.apache.ignite.internal.processors.query.GridQueryCancel;
import org.apache.ignite.internal.processors.query.GridQueryFieldMetadata;
import org.apache.ignite.internal.processors.query.GridQueryFieldsResult;
import org.apache.ignite.internal.processors.query.GridQueryFieldsResultAdapter;
import org.apache.ignite.internal.processors.query.GridQueryFinishedInfo;
import org.apache.ignite.internal.processors.query.GridQueryIndexing;
import org.apache.ignite.internal.processors.query.GridQueryStartedInfo;
import org.apache.ignite.internal.processors.query.GridQueryTypeDescriptor;
import org.apache.ignite.internal.processors.query.IgniteSQLException;
import org.apache.ignite.internal.processors.query.QueryField;
import org.apache.ignite.internal.processors.query.QueryUtils;
import org.apache.ignite.internal.processors.query.SqlClientContext;
import org.apache.ignite.internal.processors.query.UpdateSourceIterator;
import org.apache.ignite.internal.processors.query.h2.affinity.H2PartitionResolver;
import org.apache.ignite.internal.processors.query.h2.affinity.PartitionExtractor;
import org.apache.ignite.internal.processors.query.h2.dml.DmlDistributedPlanInfo;
import org.apache.ignite.internal.processors.query.h2.dml.DmlUpdateResultsIterator;
import org.apache.ignite.internal.processors.query.h2.dml.DmlUpdateSingleEntryIterator;
import org.apache.ignite.internal.processors.query.h2.dml.DmlUtils;
import org.apache.ignite.internal.processors.query.h2.dml.UpdateMode;
import org.apache.ignite.internal.processors.query.h2.dml.UpdatePlan;
import org.apache.ignite.internal.processors.query.h2.opt.GridH2Table;
import org.apache.ignite.internal.processors.query.h2.opt.QueryContext;
import org.apache.ignite.internal.processors.query.h2.opt.QueryContextRegistry;
import org.apache.ignite.internal.processors.query.h2.sql.GridSqlConst;
import org.apache.ignite.internal.processors.query.h2.sql.GridSqlStatement;
import org.apache.ignite.internal.processors.query.h2.twostep.GridMapQueryExecutor;
import org.apache.ignite.internal.processors.query.h2.twostep.GridReduceQueryExecutor;
import org.apache.ignite.internal.processors.query.h2.twostep.PartitionReservationManager;
import org.apache.ignite.internal.processors.query.h2.twostep.messages.GridQueryCancelRequest;
import org.apache.ignite.internal.processors.query.h2.twostep.messages.GridQueryFailResponse;
import org.apache.ignite.internal.processors.query.h2.twostep.messages.GridQueryNextPageRequest;
import org.apache.ignite.internal.processors.query.h2.twostep.messages.GridQueryNextPageResponse;
import org.apache.ignite.internal.processors.query.h2.twostep.msg.GridH2DmlRequest;
import org.apache.ignite.internal.processors.query.h2.twostep.msg.GridH2DmlResponse;
import org.apache.ignite.internal.processors.query.h2.twostep.msg.GridH2QueryRequest;
import org.apache.ignite.internal.processors.query.running.HeavyQueriesTracker;
import org.apache.ignite.internal.processors.query.running.RunningQueryManager;
import org.apache.ignite.internal.processors.query.schema.AbstractSchemaChangeListener;
import org.apache.ignite.internal.processors.tracing.MTC;
import org.apache.ignite.internal.processors.tracing.MTC.TraceSurroundings;
import org.apache.ignite.internal.processors.tracing.Span;
import org.apache.ignite.internal.sql.SqlParseException;
import org.apache.ignite.internal.sql.command.SqlCommand;
import org.apache.ignite.internal.sql.command.SqlCommitTransactionCommand;
import org.apache.ignite.internal.sql.command.SqlRollbackTransactionCommand;
import org.apache.ignite.internal.sql.optimizer.affinity.PartitionResult;
import org.apache.ignite.internal.util.GridEmptyCloseableIterator;
import org.apache.ignite.internal.util.GridSpinBusyLock;
import org.apache.ignite.internal.util.IgniteUtils;
import org.apache.ignite.internal.util.lang.GridCloseableIterator;
import org.apache.ignite.internal.util.lang.GridPlainRunnable;
import org.apache.ignite.internal.util.lang.IgniteInClosure2X;
import org.apache.ignite.internal.util.lang.IgniteSingletonIterator;
import org.apache.ignite.internal.util.typedef.F;
import org.apache.ignite.internal.util.typedef.X;
import org.apache.ignite.internal.util.typedef.internal.CU;
import org.apache.ignite.internal.util.typedef.internal.U;
import org.apache.ignite.lang.IgniteBiClosure;
import org.apache.ignite.lang.IgniteBiTuple;
import org.apache.ignite.lang.IgniteFuture;
import org.apache.ignite.lang.IgniteInClosure;
import org.apache.ignite.marshaller.Marshaller;
import org.apache.ignite.plugin.extensions.communication.Message;
import org.apache.ignite.plugin.security.SecurityPermission;
import org.apache.ignite.resources.LoggerResource;
import org.apache.ignite.spi.indexing.IndexingQueryFilter;
import org.apache.ignite.spi.indexing.IndexingQueryFilterImpl;
import org.h2.api.ErrorCode;
import org.h2.api.JavaObjectSerializer;
import org.h2.engine.Session;
import org.h2.engine.SysProperties;
import org.h2.util.JdbcUtils;
import org.h2.value.CompareMode;
import org.jetbrains.annotations.Nullable;

import static java.lang.Math.max;
import static java.lang.Math.min;
import static java.util.Collections.singletonList;
import static org.apache.ignite.events.EventType.EVT_SQL_QUERY_EXECUTION;
import static org.apache.ignite.internal.processors.cache.mvcc.MvccUtils.requestSnapshot;
import static org.apache.ignite.internal.processors.cache.mvcc.MvccUtils.tx;
import static org.apache.ignite.internal.processors.cache.mvcc.MvccUtils.txStart;
import static org.apache.ignite.internal.processors.cache.query.GridCacheQueryType.TEXT;
import static org.apache.ignite.internal.processors.query.h2.H2Utils.UPDATE_RESULT_META;
import static org.apache.ignite.internal.processors.query.h2.H2Utils.generateFieldsQueryString;
import static org.apache.ignite.internal.processors.query.h2.H2Utils.session;
import static org.apache.ignite.internal.processors.query.h2.H2Utils.zeroCursor;
import static org.apache.ignite.internal.processors.tracing.SpanTags.ERROR;
import static org.apache.ignite.internal.processors.tracing.SpanTags.SQL_QRY_TEXT;
import static org.apache.ignite.internal.processors.tracing.SpanTags.SQL_SCHEMA;
import static org.apache.ignite.internal.processors.tracing.SpanType.SQL_CMD_QRY_EXECUTE;
import static org.apache.ignite.internal.processors.tracing.SpanType.SQL_CURSOR_OPEN;
import static org.apache.ignite.internal.processors.tracing.SpanType.SQL_DML_QRY_EXECUTE;
import static org.apache.ignite.internal.processors.tracing.SpanType.SQL_ITER_OPEN;
import static org.apache.ignite.internal.processors.tracing.SpanType.SQL_QRY;
import static org.apache.ignite.internal.processors.tracing.SpanType.SQL_QRY_EXECUTE;

/**
 * Indexing implementation based on H2 database engine. In this implementation main query language is SQL,
 * fulltext indexing can be performed using Lucene.
 * <p>
 * For each registered {@link GridQueryTypeDescriptor} this SPI will create respective SQL table with
 * {@code '_key'} and {@code '_val'} fields for key and value, and fields from
 * {@link GridQueryTypeDescriptor#fields()}.
 * For each table it will create indexes declared in {@link GridQueryTypeDescriptor#indexes()}.
 */
public class IgniteH2Indexing implements GridQueryIndexing {
    /** Default number of attempts to re-run DELETE and UPDATE queries in case of concurrent modifications of values. */
    private static final int DFLT_UPDATE_RERUN_ATTEMPTS = 4;

    /** Cached value of {@code IgniteSystemProperties.IGNITE_ALLOW_DML_INSIDE_TRANSACTION}. */
    private final boolean updateInTxAllowed =
        Boolean.getBoolean(IgniteSystemProperties.IGNITE_ALLOW_DML_INSIDE_TRANSACTION);

    static {
        // Required to skip checks of forbidden H2 settings, otherwise Ignite fails to start.
        //
        // Note, H2 system properties must be overriden here, because the properties are finalized while the class
        // org.h2.engine.SysProperties is loaded in the IgniteH2Indexing.start(...) method.
        //
        // @see ConnectionManager#forbidH2DbSettings(String...)
        System.setProperty("h2.check", "false");
    }

    /** Logger. */
    @LoggerResource
    private IgniteLogger log;

    /** Node ID. */
    private UUID nodeId;

    /** */
    private Marshaller marshaller;

    /** */
    private GridMapQueryExecutor mapQryExec;

    /** */
    private GridReduceQueryExecutor rdcQryExec;

    /** */
    private GridSpinBusyLock busyLock;

    /** */
    protected volatile GridKernalContext ctx;

    /** Query context registry. */
    private final QueryContextRegistry qryCtxRegistry = new QueryContextRegistry();

    /** Processor to execute commands which are neither SELECT, nor DML. */
    private CommandProcessor cmdProc;

    /** Partition reservation manager. */
    private PartitionReservationManager partReservationMgr;

    /** Partition extractor. */
    private PartitionExtractor partExtractor;

    /** Parser. */
    private QueryParser parser;

    /** */
    private final IgniteInClosure<? super IgniteInternalFuture<?>> logger = new IgniteInClosure<IgniteInternalFuture<?>>() {
        @Override public void apply(IgniteInternalFuture<?> fut) {
            try {
                fut.get();
            }
            catch (IgniteCheckedException e) {
                U.error(log, e.getMessage(), e);
            }
        }
    };

    /** Query executor. */
    private ConnectionManager connMgr;

    /** Schema manager. */
    private H2SchemaManager schemaMgr;

    /** Heavy queries tracker. */
    private HeavyQueriesTracker heavyQryTracker;

    /** Discovery event listener. */
    private GridLocalEventListener discoLsnr;

    /** Query message listener. */
    private GridMessageListener qryLsnr;

    /** Distributed config. */
    private DistributedIndexingConfiguration distrCfg;

    /** Functions manager. */
    private FunctionsManager funcMgr;

    /**
     * @return Kernal context.
     */
    public GridKernalContext kernalContext() {
        return ctx;
    }

    /** {@inheritDoc} */
    @Override public List<JdbcParameterMeta> parameterMetaData(String schemaName, SqlFieldsQuery qry)
        throws IgniteSQLException {
        assert qry != null;

        ArrayList<JdbcParameterMeta> metas = new ArrayList<>();

        SqlFieldsQuery curQry = qry;

        while (curQry != null) {
            QueryParserResult parsed = parser.parse(schemaName, curQry, true);

            metas.addAll(parsed.parametersMeta());

            curQry = parsed.remainingQuery();
        }

        return metas;
    }

    /** {@inheritDoc} */
    @Override public List<GridQueryFieldMetadata> resultMetaData(String schemaName, SqlFieldsQuery qry)
        throws IgniteSQLException {
        QueryParserResult parsed = parser.parse(schemaName, qry, true);

        if (parsed.remainingQuery() != null)
            return null;

        if (parsed.isSelect())
            return parsed.select().meta();

        return null;
    }

    /** {@inheritDoc} */
    @Override public void store(GridCacheContext cctx,
        GridQueryTypeDescriptor type,
        CacheDataRow row,
        @Nullable CacheDataRow prevRow,
        boolean prevRowAvailable
    ) throws IgniteCheckedException {
        GridH2Table tbl = schemaMgr.dataTable(type.schemaName(), type.tableName());

        if (tbl == null)
            return; // Type was rejected.

        if (tbl.tableDescriptor().luceneIndex() != null) {
            long expireTime = row.expireTime();

            if (expireTime == 0L)
                expireTime = Long.MAX_VALUE;

            tbl.tableDescriptor().luceneIndex().store(row.key(), row.value(), row.version(), expireTime);
        }

        tbl.update(row, prevRow);
    }

    /** {@inheritDoc} */
    @Override public void remove(GridCacheContext cctx, GridQueryTypeDescriptor type, CacheDataRow row)
        throws IgniteCheckedException {
        if (log.isDebugEnabled()) {
            log.debug("Removing key from cache query index [locId=" + nodeId +
                ", key=" + row.key() +
                ", val=" + row.value() + ']');
        }

        GridH2Table tbl = schemaMgr.dataTable(type.schemaName(), type.tableName());

        if (tbl == null)
            return;

        if (tbl.tableDescriptor().luceneIndex() != null)
            tbl.tableDescriptor().luceneIndex().remove(row.key());

<<<<<<< HEAD
        clearPlanCache();
    }

    /** {@inheritDoc} */
    @Override public void dynamicDropColumn(String schemaName, String tblName, List<String> cols, boolean ifTblExists,
        boolean ifColExists) throws IgniteCheckedException {
        schemaMgr.dropColumn(schemaName, tblName, cols, ifTblExists, ifColExists);

        clearPlanCache();
    }

    /**
     * Create sorted index.
     *
     * @param name Index name,
     * @param tbl Table.
     * @param pk Primary key flag.
     * @param affinityKey Affinity key flag.
     * @param unwrappedCols Unwrapped index columns for complex types.
     * @param wrappedCols Index columns as is complex types.
     * @param inlineSize Index inline size.
     * @param cacheVisitor whether index created with new cache or on existing one.
     * @return Index.
     */
    @SuppressWarnings("ConstantConditions")
    GridH2IndexBase createSortedIndex(String name, GridH2Table tbl, boolean pk, boolean affinityKey,
        List<IndexColumn> unwrappedCols, List<IndexColumn> wrappedCols, int inlineSize, @Nullable SchemaIndexCacheVisitor cacheVisitor) {
        GridCacheContextInfo cacheInfo = tbl.cacheInfo();

        if (log.isDebugEnabled())
            log.debug("Creating cache index [cacheId=" + cacheInfo.cacheId() + ", idxName=" + name + ']');

        if (cacheInfo.affinityNode()) {
            QueryIndexDefinition idxDef = new QueryIndexDefinition(
                tbl,
                name,
                ctx.indexProcessor().rowCacheCleaner(cacheInfo.groupId()),
                pk,
                affinityKey,
                unwrappedCols,
                wrappedCols,
                inlineSize
            );

            org.apache.ignite.internal.cache.query.index.Index idx;

            if (cacheVisitor != null)
                idx = ctx.indexProcessor().createIndexDynamically(
                    tbl.cacheContext(), idxFactory, idxDef, cacheVisitor);
            else
                idx = ctx.indexProcessor().createIndex(tbl.cacheContext(), idxFactory, idxDef);

            InlineIndexImpl qryIdx = idx.unwrap(InlineIndexImpl.class);

            return new H2TreeIndex(qryIdx, tbl, unwrappedCols.toArray(new IndexColumn[0]), pk, log);
        }
        else {
            ClientIndexDefinition d = new ClientIndexDefinition(
                tbl,
                new IndexName(tbl.cacheName(), tbl.getSchema().getName(), tbl.getName(), name),
                unwrappedCols,
                inlineSize,
                tbl.cacheInfo().config().getSqlIndexMaxInlineSize());

            org.apache.ignite.internal.cache.query.index.Index idx0 =
                ctx.indexProcessor().createIndex(tbl.cacheContext(), ClientIndexFactory.INSTANCE, d);

            InlineIndex idx = idx0.unwrap(InlineIndex.class);

            IndexType idxType = pk ? IndexType.createPrimaryKey(false, false) :
                IndexType.createNonUnique(false, false, false);

            return new H2TreeClientIndex(idx, tbl, name, unwrappedCols.toArray(new IndexColumn[0]), idxType);
        }
=======
        tbl.remove(row);
>>>>>>> e70b66c5
    }

    /** {@inheritDoc} */
    @Override public <K, V> GridCloseableIterator<IgniteBiTuple<K, V>> queryLocalText(String schemaName,
        String cacheName, String qry, String typeName, IndexingQueryFilter filters, int limit) throws IgniteCheckedException {
        H2TableDescriptor tbl = schemaMgr.tableForType(schemaName, cacheName, typeName);

        if (tbl != null && tbl.luceneIndex() != null) {
            long qryId = runningQueryManager().register(
                qry,
                TEXT,
                schemaName,
                true,
                null,
                null,
                false,
                false,
                false
            );

            Throwable failReason = null;
            try {
                return tbl.luceneIndex().query(qry.toUpperCase(), filters, limit);
            }
            catch (Throwable t) {
                failReason = t;

                throw t;
            }
            finally {
                runningQueryManager().unregister(qryId, failReason);
            }
        }

        return new GridEmptyCloseableIterator<>();
    }

    /**
     * Queries individual fields (generally used by JDBC drivers).
     *
     * @param qryId Query id.
     * @param qryDesc Query descriptor.
     * @param qryParams Query parameters.
     * @param select Select.
     * @param filter Cache name and key filter.
     * @param mvccTracker Query tracker.
     * @param cancel Query cancel.
     * @param inTx Flag whether the query is executed in transaction.
     * @param timeout Timeout.
     * @return Query result.
     */
    private GridQueryFieldsResult executeSelectLocal(
        long qryId,
        QueryDescriptor qryDesc,
        QueryParameters qryParams,
        QueryParserResultSelect select,
        final IndexingQueryFilter filter,
        MvccQueryTracker mvccTracker,
        GridQueryCancel cancel,
        boolean inTx,
        int timeout
    ) {
        String qry;

        if (select.forUpdate())
            qry = inTx ? select.forUpdateQueryTx() : select.forUpdateQueryOutTx();
        else
            qry = qryDesc.sql();

        boolean mvccEnabled = mvccTracker != null;

        try {
            assert select != null;

            if (ctx.security().enabled())
                checkSecurity(select.cacheIds());

            MvccSnapshot mvccSnapshot = null;

            if (mvccEnabled)
                mvccSnapshot = mvccTracker.snapshot();

            final QueryContext qctx = new QueryContext(
                0,
                filter,
                null,
                mvccSnapshot,
                null,
                true
            );

            return new GridQueryFieldsResultAdapter(select.meta(), null) {
                @Override public GridCloseableIterator<List<?>> iterator() throws IgniteCheckedException {
                    H2PooledConnection conn = connections().connection(qryDesc.schemaName());

                    try (TraceSurroundings ignored = MTC.support(ctx.tracing().create(SQL_ITER_OPEN, MTC.span()))) {
                        H2Utils.setupConnection(conn, qctx,
                            qryDesc.distributedJoins(), qryDesc.enforceJoinOrder(), qryParams.lazy());

                        PreparedStatement stmt = conn.prepareStatement(qry, H2StatementCache.queryFlags(qryDesc));

                        // Convert parameters into BinaryObjects.
                        Marshaller m = ctx.config().getMarshaller();
                        byte[] paramsBytes = U.marshal(m, qryParams.arguments());
                        final ClassLoader ldr = U.resolveClassLoader(ctx.config());

                        Object[] params;

                        if (m instanceof BinaryMarshaller) {
                            params = BinaryUtils.rawArrayFromBinary(((BinaryMarshaller)m).binaryMarshaller()
                                .unmarshal(paramsBytes, ldr));
                        }
                        else
                            params = U.unmarshal(m, paramsBytes, ldr);

                        H2Utils.bindParameters(stmt, F.asList(params));

                        H2QueryInfo qryInfo = new H2QueryInfo(H2QueryInfo.QueryType.LOCAL, stmt, qry,
                            ctx.localNodeId(), qryId);

                        if (ctx.performanceStatistics().enabled()) {
                            ctx.performanceStatistics().queryProperty(
                                GridCacheQueryType.SQL_FIELDS,
                                qryInfo.nodeId(),
                                qryInfo.queryId(),
                                "Local plan",
                                qryInfo.plan()
                            );
                        }

                        ResultSet rs = executeSqlQueryWithTimer(
                            stmt,
                            conn,
                            qry,
                            timeout,
                            cancel,
                            qryParams.dataPageScanEnabled(),
                            qryInfo
                        );

                        return new H2FieldsIterator(
                            rs,
                            mvccTracker,
                            conn,
                            qryParams.pageSize(),
                            log,
                            IgniteH2Indexing.this,
                            qryInfo,
                            ctx.tracing()
                        );
                    }
                    catch (IgniteCheckedException | RuntimeException | Error e) {
                        conn.close();

                        try {
                            if (mvccTracker != null)
                                mvccTracker.onDone();
                        }
                        catch (Exception e0) {
                            e.addSuppressed(e0);
                        }

                        throw e;
                    }
                }
            };
        }
        catch (Exception e) {
            GridNearTxLocal tx = null;

            if (mvccEnabled && (tx != null || (tx = tx(ctx)) != null))
                tx.setRollbackOnly();

            throw e;
        }
    }

    /**
     * @param qryTimeout Query timeout in milliseconds.
     * @param tx Transaction.
     * @return Timeout for operation in milliseconds based on query and tx timeouts.
     */
    public static int operationTimeout(int qryTimeout, IgniteTxAdapter tx) {
        if (tx != null) {
            int remaining = (int)tx.remainingTime();

            return remaining > 0 && qryTimeout > 0 ? min(remaining, qryTimeout) : max(remaining, qryTimeout);
        }

        return qryTimeout;
    }

    /** {@inheritDoc} */
    @Override public long streamUpdateQuery(
        String schemaName,
        String qry,
        @Nullable Object[] params,
        IgniteDataStreamer<?, ?> streamer,
        String qryInitiatorId
    ) throws IgniteCheckedException {
        QueryParserResultDml dml = streamerParse(schemaName, qry);

        return streamQuery0(qry, schemaName, streamer, dml, params, qryInitiatorId);
    }

    /** {@inheritDoc} */
    @SuppressWarnings({"ForLoopReplaceableByForEach", "ConstantConditions"})
    @Override public List<Long> streamBatchedUpdateQuery(
        String schemaName,
        String qry,
        List<Object[]> params,
        SqlClientContext cliCtx,
        String qryInitiatorId
    ) throws IgniteCheckedException {
        if (cliCtx == null || !cliCtx.isStream()) {
            U.warn(log, "Connection is not in streaming mode.");

            return zeroBatchedStreamedUpdateResult(params.size());
        }

        QueryParserResultDml dml = streamerParse(schemaName, qry);

        IgniteDataStreamer<?, ?> streamer = cliCtx.streamerForCache(dml.streamTable().cacheName());

        assert streamer != null;

        List<Long> ress = new ArrayList<>(params.size());

        for (int i = 0; i < params.size(); i++) {
            long res = streamQuery0(qry, schemaName, streamer, dml, params.get(i), qryInitiatorId);

            ress.add(res);
        }

        return ress;
    }

    /**
     * Perform given statement against given data streamer. Only rows based INSERT is supported.
     *
     * @param qry Query.
     * @param schemaName Schema name.
     * @param streamer Streamer to feed data to.
     * @param dml DML statement.
     * @param args Statement arguments.
     * @return Number of rows in given INSERT statement.
     * @throws IgniteCheckedException if failed.
     */
    @SuppressWarnings({"unchecked"})
    private long streamQuery0(String qry, String schemaName, IgniteDataStreamer streamer, QueryParserResultDml dml,
        final Object[] args, String qryInitiatorId) throws IgniteCheckedException {
        long qryId = runningQueryManager().register(
            QueryUtils.INCLUDE_SENSITIVE ? qry : sqlWithoutConst(dml.statement()),
            GridCacheQueryType.SQL_FIELDS,
            schemaName,
            true,
            null,
            qryInitiatorId,
            false,
            false,
            false
        );

        Exception failReason = null;

        try {
            UpdatePlan plan = dml.plan();

            Iterator<List<?>> iter = new GridQueryCacheObjectsIterator(updateQueryRows(qryId, schemaName, plan, args),
                objectContext(), true);

            if (!iter.hasNext())
                return 0;

            IgniteBiTuple<?, ?> t = plan.processRow(iter.next());

            if (!iter.hasNext()) {
                streamer.addData(t.getKey(), t.getValue());

                return 1;
            }
            else {
                Map<Object, Object> rows = new LinkedHashMap<>(plan.rowCount());

                rows.put(t.getKey(), t.getValue());

                while (iter.hasNext()) {
                    List<?> row = iter.next();

                    t = plan.processRow(row);

                    rows.put(t.getKey(), t.getValue());
                }

                streamer.addData(rows);

                return rows.size();
            }
        }
        catch (IgniteException | IgniteCheckedException e) {
            failReason = e;

            throw e;
        }
        finally {
            runningQueryManager().unregister(qryId, failReason);
        }
    }

    /**
     * Calculates rows for update query.
     *
     * @param qryId Query id.
     * @param schemaName Schema name.
     * @param plan Update plan.
     * @param args Statement arguments.
     * @return Rows for update.
     * @throws IgniteCheckedException If failed.
     */
    private Iterator<List<?>> updateQueryRows(long qryId, String schemaName, UpdatePlan plan, Object[] args)
        throws IgniteCheckedException {
        Object[] params = args != null ? args : X.EMPTY_OBJECT_ARRAY;

        if (!F.isEmpty(plan.selectQuery())) {
            SqlFieldsQuery selectQry = new SqlFieldsQuery(plan.selectQuery())
                .setArgs(params)
                .setLocal(true);

            QueryParserResult selectParseRes = parser.parse(schemaName, selectQry, false);

            GridQueryFieldsResult res = executeSelectLocal(
                qryId,
                selectParseRes.queryDescriptor(),
                selectParseRes.queryParameters(),
                selectParseRes.select(),
                null,
                null,
                null,
                false,
                0
            );

            return res.iterator();
        }
        else
            return plan.createRows(params).iterator();
    }

    /**
     * Parse statement for streamer.
     *
     * @param schemaName Schema name.
     * @param qry Query.
     * @return DML.
     */
    private QueryParserResultDml streamerParse(String schemaName, String qry) {
        QueryParserResult parseRes = parser.parse(schemaName, new SqlFieldsQuery(qry), false);

        QueryParserResultDml dml = parseRes.dml();

        if (dml == null || !dml.streamable()) {
            throw new IgniteSQLException("Streaming mode supports only INSERT commands without subqueries.",
                IgniteQueryErrorCode.UNSUPPORTED_OPERATION);
        }

        return dml;
    }

    /**
     * @param size Result size.
     * @return List of given size filled with 0Ls.
     */
    private static List<Long> zeroBatchedStreamedUpdateResult(int size) {
        Long[] res = new Long[size];

        Arrays.fill(res, 0L);

        return Arrays.asList(res);
    }

    /**
     * Executes sql query statement.
     *
     * @param conn Connection,.
     * @param stmt Statement.
     * @param timeoutMillis Query timeout.
     * @param cancel Query cancel.
     * @return Result.
     * @throws IgniteCheckedException If failed.
     */
    private ResultSet executeSqlQuery(final H2PooledConnection conn, final PreparedStatement stmt,
        int timeoutMillis, @Nullable GridQueryCancel cancel) throws IgniteCheckedException {
        if (cancel != null)
            cancel.add(() -> cancelStatement(stmt));

        Session ses = session(conn);

        if (timeoutMillis >= 0)
            ses.setQueryTimeout(timeoutMillis);
        else
            ses.setQueryTimeout((int)distrCfg.defaultQueryTimeout());

        try {
            return stmt.executeQuery();
        }
        catch (SQLException e) {
            // Throw special exception.
            if (e.getErrorCode() == ErrorCode.STATEMENT_WAS_CANCELED)
                throw new QueryCancelledException();

            if (e.getCause() instanceof IgniteSQLException)
                throw (IgniteSQLException)e.getCause();

            throw new IgniteSQLException(e);
        }
    }

    /**
     * Cancel prepared statement.
     *
     * @param stmt Statement.
     */
    private static void cancelStatement(PreparedStatement stmt) {
        try {
            stmt.cancel();
        }
        catch (SQLException ignored) {
            // No-op.
        }
    }

    /**
     * Executes sql query and prints warning if query is too slow..
     *
     * @param conn Connection,
     * @param sql Sql query.
     * @param params Parameters.
     * @param timeoutMillis Query timeout.
     * @param cancel Query cancel.
     * @param dataPageScanEnabled If data page scan is enabled.
     * @return Result.
     * @throws IgniteCheckedException If failed.
     */
    public ResultSet executeSqlQueryWithTimer(
        H2PooledConnection conn,
        String sql,
        @Nullable Collection<Object> params,
        int timeoutMillis,
        @Nullable GridQueryCancel cancel,
        Boolean dataPageScanEnabled,
        final H2QueryInfo qryInfo
    ) throws IgniteCheckedException {
        PreparedStatement stmt = conn.prepareStatementNoCache(sql);

        H2Utils.bindParameters(stmt, params);

        return executeSqlQueryWithTimer(stmt,
            conn, sql, timeoutMillis, cancel, dataPageScanEnabled, qryInfo);
    }

    /**
     * @param dataPageScanEnabled If data page scan is enabled.
     */
    public void enableDataPageScan(Boolean dataPageScanEnabled) {
        // Data page scan is enabled by default for SQL.
        // TODO https://issues.apache.org/jira/browse/IGNITE-11998
        CacheDataTree.setDataPageScanEnabled(false);
    }

    /**
     * Executes sql query and prints warning if query is too slow.
     *
     * @param stmt Prepared statement for query.
     * @param conn Connection.
     * @param sql Sql query.
     * @param timeoutMillis Query timeout.
     * @param cancel Query cancel.
     * @param dataPageScanEnabled If data page scan is enabled.
     * @return Result.
     * @throws IgniteCheckedException If failed.
     */
    public ResultSet executeSqlQueryWithTimer(
        PreparedStatement stmt,
        H2PooledConnection conn,
        String sql,
        int timeoutMillis,
        @Nullable GridQueryCancel cancel,
        Boolean dataPageScanEnabled,
        final H2QueryInfo qryInfo
    ) throws IgniteCheckedException {
        if (qryInfo != null)
            heavyQryTracker.startTracking(qryInfo);

        enableDataPageScan(dataPageScanEnabled);

        Throwable err = null;
        try (
            TraceSurroundings ignored = MTC.support(ctx.tracing()
                .create(SQL_QRY_EXECUTE, MTC.span())
                .addTag(SQL_QRY_TEXT, () -> sql))
        ) {
            return executeSqlQuery(conn, stmt, timeoutMillis, cancel);
        }
        catch (Throwable e) {
            err = e;

            throw e;
        }
        finally {
            CacheDataTree.setDataPageScanEnabled(false);

            if (qryInfo != null)
                heavyQryTracker.stopTracking(qryInfo, err);
        }
    }

    /** {@inheritDoc} */
    @SuppressWarnings("deprecation")
    @Override public SqlFieldsQuery generateFieldsQuery(String cacheName, SqlQuery qry) {
        String schemaName = ctx.query().schemaManager().schemaName(cacheName);

        String type = qry.getType();

        H2TableDescriptor tblDesc = schemaMgr.tableForType(schemaName, cacheName, type);

        if (tblDesc == null)
            throw new IgniteSQLException("Failed to find SQL table for type: " + type,
                IgniteQueryErrorCode.TABLE_NOT_FOUND);

        String sql;

        try {
            sql = generateFieldsQueryString(qry.getSql(), qry.getAlias(), tblDesc);
        }
        catch (IgniteCheckedException e) {
            throw new IgniteException(e);
        }

        SqlFieldsQuery res = QueryUtils.withQueryTimeout(new SqlFieldsQuery(sql), qry.getTimeout(), TimeUnit.MILLISECONDS);
        res.setArgs(qry.getArgs());
        res.setDistributedJoins(qry.isDistributedJoins());
        res.setLocal(qry.isLocal());
        res.setPageSize(qry.getPageSize());
        res.setPartitions(qry.getPartitions());
        res.setReplicatedOnly(qry.isReplicatedOnly());
        res.setSchema(schemaName);
        res.setSql(sql);

        return res;
    }

    /**
     * Execute command.
     *
     * @param qryDesc Query descriptor.
     * @param qryParams Query parameters.
     * @param cliCtx CLient context.
     * @param cmd Command (native).
     * @return Result.
     */
    private FieldsQueryCursor<List<?>> executeCommand(
        QueryDescriptor qryDesc,
        QueryParameters qryParams,
        @Nullable SqlClientContext cliCtx,
        QueryParserResultCommand cmd
    ) {
        if (cmd.noOp())
            return zeroCursor();

        SqlCommand cmdNative = cmd.commandNative();
        GridSqlStatement cmdH2 = cmd.commandH2();

        if (qryDesc.local()) {
            throw new IgniteSQLException("DDL statements are not supported for execution on local nodes only",
                IgniteQueryErrorCode.UNSUPPORTED_OPERATION);
        }

        long qryId = registerRunningQuery(qryDesc, qryParams, null, null);

        CommandResult res = null;

        Exception failReason = null;

        try (TraceSurroundings ignored = MTC.support(ctx.tracing().create(SQL_CMD_QRY_EXECUTE, MTC.span()))) {
            res = cmdProc.runCommand(qryDesc.sql(), cmdNative, cmdH2, qryParams, cliCtx, qryId);

            return res.cursor();
        }
        catch (IgniteException e) {
            failReason = e;

            throw e;
        }
        catch (IgniteCheckedException e) {
            failReason = e;

            throw new IgniteSQLException("Failed to execute DDL statement [stmt=" + qryDesc.sql() +
                ", err=" + e.getMessage() + ']', e);
        }
        finally {
            if (res == null || res.unregisterRunningQuery())
                runningQueryManager().unregister(qryId, failReason);
        }
    }

    /**
     * Check whether command could be executed with the given cluster state.
     *
     * @param parseRes Parsing result.
     */
    private void checkClusterState(QueryParserResult parseRes) {
        if (!ctx.state().publicApiActiveState(true)) {
            if (parseRes.isCommand()) {
                QueryParserResultCommand cmd = parseRes.command();

                assert cmd != null;

                SqlCommand cmd0 = cmd.commandNative();

                if (cmd0 instanceof SqlCommitTransactionCommand || cmd0 instanceof SqlRollbackTransactionCommand)
                    return;
            }

            throw new IgniteException("Can not perform the operation because the cluster is inactive. Note, " +
                "that the cluster is considered inactive by default if Ignite Persistent Store is used to " +
                "let all the nodes join the cluster. To activate the cluster call" +
                " Ignite.cluster().state(ClusterState.ACTIVE).");
        }
    }

    /** {@inheritDoc} */
    @SuppressWarnings({"StringEquality"})
    @Override public List<FieldsQueryCursor<List<?>>> querySqlFields(
        String schemaName,
        SqlFieldsQuery qry,
        @Nullable SqlClientContext cliCtx,
        boolean keepBinary,
        boolean failOnMultipleStmts,
        GridQueryCancel cancel
    ) {
        try {
            List<FieldsQueryCursor<List<?>>> res = new ArrayList<>(1);

            SqlFieldsQuery remainingQry = qry;

            while (remainingQry != null) {
                Span qrySpan = ctx.tracing().create(SQL_QRY, MTC.span())
                    .addTag(SQL_SCHEMA, () -> schemaName);

                try (TraceSurroundings ignored = MTC.supportContinual(qrySpan)) {
                    // Parse.
                    QueryParserResult parseRes = parser.parse(schemaName, remainingQry, !failOnMultipleStmts);

                    qrySpan.addTag(SQL_QRY_TEXT, () -> parseRes.queryDescriptor().sql());

                    remainingQry = parseRes.remainingQuery();

                    // Get next command.
                    QueryDescriptor newQryDesc = parseRes.queryDescriptor();
                    QueryParameters newQryParams = parseRes.queryParameters();

                    // Check if there is enough parameters. Batched statements are not checked at this point
                    // since they pass parameters differently.
                    if (!newQryDesc.batched()) {
                        int qryParamsCnt = F.isEmpty(newQryParams.arguments()) ? 0 : newQryParams.arguments().length;

                        if (qryParamsCnt < parseRes.parametersCount())
                            throw new IgniteSQLException("Invalid number of query parameters [expected=" +
                                parseRes.parametersCount() + ", actual=" + qryParamsCnt + ']');
                    }

                    // Check if cluster state is valid.
                    checkClusterState(parseRes);

                    // Execute.
                    if (parseRes.isCommand()) {
                        QueryParserResultCommand cmd = parseRes.command();

                        assert cmd != null;

                        if (cmd.noOp() && remainingQry == null && newQryDesc.sql().isEmpty())
                            continue;

                        FieldsQueryCursor<List<?>> cmdRes = executeCommand(
                            newQryDesc,
                            newQryParams,
                            cliCtx,
                            cmd
                        );

                        res.add(cmdRes);
                    }
                    else if (parseRes.isDml()) {
                        QueryParserResultDml dml = parseRes.dml();

                        assert dml != null;

                        List<? extends FieldsQueryCursor<List<?>>> dmlRes = executeDml(
                            newQryDesc,
                            newQryParams,
                            dml,
                            cancel
                        );

                        res.addAll(dmlRes);
                    }
                    else {
                        assert parseRes.isSelect();

                        QueryParserResultSelect select = parseRes.select();

                        assert select != null;

                        List<? extends FieldsQueryCursor<List<?>>> qryRes = executeSelect(
                            newQryDesc,
                            newQryParams,
                            select,
                            keepBinary,
                            cancel
                        );

                        res.addAll(qryRes);
                    }
                }
                catch (Throwable th) {
                    qrySpan.addTag(ERROR, th::getMessage).end();

                    throw th;
                }
            }

            if (res.isEmpty())
                throw new SqlParseException(qry.getSql(), 0, IgniteQueryErrorCode.PARSING, "Invalid SQL query.");

            return res;
        }
        catch (RuntimeException | Error e) {
            GridNearTxLocal tx = ctx.cache().context().tm().tx();

            if (tx != null && tx.mvccSnapshot() != null &&
                (!(e instanceof IgniteSQLException) || /* Parsing errors should not rollback Tx. */
                    ((IgniteSQLException)e).sqlState() != SqlStateCode.PARSING_EXCEPTION))
                tx.setRollbackOnly();

            throw e;
        }
    }

    /**
     * Execute an all-ready {@link SqlFieldsQuery}.
     *
     * @param qryDesc Plan key.
     * @param qryParams Parameters.
     * @param dml DML.
     * @param cancel Query cancel state holder.
     * @return Query result.
     */
    private List<? extends FieldsQueryCursor<List<?>>> executeDml(
        QueryDescriptor qryDesc,
        QueryParameters qryParams,
        QueryParserResultDml dml,
        GridQueryCancel cancel
    ) {
        IndexingQueryFilter filter = (qryDesc.local() ? backupFilter(null, qryParams.partitions()) : null);

        long qryId = registerRunningQuery(qryDesc, qryParams, cancel, dml.statement());

        Exception failReason = null;

        try (TraceSurroundings ignored = MTC.support(ctx.tracing().create(SQL_DML_QRY_EXECUTE, MTC.span()))) {
            if (!updateInTxAllowed && ctx.cache().context().tm().inUserTx()) {
                throw new IgniteSQLException("DML statements are not allowed inside a transaction over " +
                    "cache(s) with TRANSACTIONAL atomicity mode (disable this error message with system property " +
                    "\"-DIGNITE_ALLOW_DML_INSIDE_TRANSACTION=true\")");
            }

            if (!qryDesc.local()) {
                return executeUpdateDistributed(
                    qryId,
                    qryDesc,
                    qryParams,
                    dml,
                    cancel
                );
            }
            else {
                UpdateResult updRes = executeUpdate(
                    qryId,
                    qryDesc,
                    qryParams,
                    dml,
                    true,
                    filter,
                    cancel
                );

                return singletonList(new QueryCursorImpl<>(new Iterable<List<?>>() {
                    @Override public Iterator<List<?>> iterator() {
                        return new IgniteSingletonIterator<>(singletonList(updRes.counter()));
                    }
                }, cancel, true, false));
            }
        }
        catch (IgniteException e) {
            failReason = e;

            throw e;
        }
        catch (IgniteCheckedException e) {
            failReason = e;

            IgniteClusterReadOnlyException roEx = X.cause(e, IgniteClusterReadOnlyException.class);

            if (roEx != null) {
                throw new IgniteSQLException(
                    "Failed to execute DML statement. Cluster in read-only mode [stmt=" + qryDesc.sql() +
                    ", params=" + Arrays.deepToString(qryParams.arguments()) + "]",
                    IgniteQueryErrorCode.CLUSTER_READ_ONLY_MODE_ENABLED,
                    e
                );
            }

            throw new IgniteSQLException("Failed to execute DML statement [stmt=" + qryDesc.sql() +
                ", params=" + Arrays.deepToString(qryParams.arguments()) + "]", e);
        }
        finally {
            runningQueryManager().unregister(qryId, failReason);
        }
    }

    /**
     * Execute an all-ready {@link SqlFieldsQuery}.
     *
     * @param qryDesc Plan key.
     * @param qryParams Parameters.
     * @param select Select.
     * @param keepBinary Whether binary objects must not be deserialized automatically.
     * @param cancel Query cancel state holder.
     * @return Query result.
     */
    private List<? extends FieldsQueryCursor<List<?>>> executeSelect(
        QueryDescriptor qryDesc,
        QueryParameters qryParams,
        QueryParserResultSelect select,
        boolean keepBinary,
        GridQueryCancel cancel
    ) {
        assert cancel != null;

        // Register query.
        long qryId = registerRunningQuery(qryDesc, qryParams, cancel, select.statement());

        try (TraceSurroundings ignored = MTC.support(ctx.tracing().create(SQL_CURSOR_OPEN, MTC.span()))) {
            GridNearTxLocal tx = null;
            MvccQueryTracker tracker = null;
            GridCacheContext mvccCctx = null;

            boolean inTx = false;

            int timeout = operationTimeout(qryParams.timeout(), tx);

            Iterable<List<?>> iter = executeSelect0(
                qryId,
                qryDesc,
                qryParams,
                select,
                keepBinary,
                tracker,
                cancel,
                inTx,
                timeout);

            // Execute SELECT FOR UPDATE if needed.
            if (select.forUpdate() && inTx)
                iter = lockSelectedRows(iter, mvccCctx, timeout, qryParams.pageSize());

            RegisteredQueryCursor<List<?>> cursor = new RegisteredQueryCursor<>(iter, cancel, runningQueryManager(),
                qryParams.lazy(), qryId, ctx.tracing());

            cancel.add(cursor::cancel);

            cursor.fieldsMeta(select.meta());

            cursor.partitionResult(select.twoStepQuery() != null ? select.twoStepQuery().derivedPartitions() : null);

            return singletonList(cursor);
        }
        catch (Exception e) {
            runningQueryManager().unregister(qryId, e);

            if (e instanceof IgniteCheckedException)
                throw U.convertException((IgniteCheckedException)e);

            if (e instanceof RuntimeException)
                throw (RuntimeException)e;

            throw new IgniteSQLException("Failed to execute SELECT statement: " + qryDesc.sql(), e);
        }
    }

    /**
     * Execute SELECT statement for DML.
     *
     * @param qryId Query id.
     * @param schema Schema.
     * @param selectQry Select query.
     * @param mvccTracker MVCC tracker.
     * @param cancel Cancel.
     * @param timeout Timeout.
     * @return Fields query.
     */
    private QueryCursorImpl<List<?>> executeSelectForDml(
        long qryId,
        String schema,
        SqlFieldsQuery selectQry,
        MvccQueryTracker mvccTracker,
        GridQueryCancel cancel,
        int timeout
    ) {
        QueryParserResult parseRes = parser.parse(schema, selectQry, false);

        QueryParserResultSelect select = parseRes.select();

        assert select != null;

        Iterable<List<?>> iter = executeSelect0(
            qryId,
            parseRes.queryDescriptor(),
            parseRes.queryParameters(),
            select,
            true,
            mvccTracker,
            cancel,
            false,
            timeout
        );

        QueryCursorImpl<List<?>> cursor = new QueryCursorImpl<>(iter, cancel, true, parseRes.queryParameters().lazy());

        cursor.fieldsMeta(select.meta());

        cursor.partitionResult(select.twoStepQuery() != null ? select.twoStepQuery().derivedPartitions() : null);

        return cursor;
    }

    /**
     * Execute an all-ready {@link SqlFieldsQuery}.
     *
     * @param qryId Query id.
     * @param qryDesc Plan key.
     * @param qryParams Parameters.
     * @param select Select.
     * @param keepBinary Whether binary objects must not be deserialized automatically.
     * @param mvccTracker MVCC tracker.
     * @param cancel Query cancel state holder.
     * @param inTx Flag whether query is executed within transaction.
     * @param timeout Timeout.
     * @return Query result.
     */
    private Iterable<List<?>> executeSelect0(
        long qryId,
        QueryDescriptor qryDesc,
        QueryParameters qryParams,
        QueryParserResultSelect select,
        boolean keepBinary,
        MvccQueryTracker mvccTracker,
        GridQueryCancel cancel,
        boolean inTx,
        int timeout
    ) {
        // Check security.
        if (ctx.security().enabled())
            checkSecurity(select.cacheIds());

        Iterable<List<?>> iter;

        if (select.splitNeeded()) {
            // Distributed query.
            GridCacheTwoStepQuery twoStepQry = select.forUpdate() && inTx ?
                select.forUpdateTwoStepQuery() : select.twoStepQuery();

            assert twoStepQry != null;

            iter = executeSelectDistributed(
                qryId,
                qryDesc,
                qryParams,
                twoStepQry,
                keepBinary,
                mvccTracker,
                cancel,
                timeout
            );
        }
        else {
            // Local query.
            IndexingQueryFilter filter = (qryDesc.local() ? backupFilter(null, qryParams.partitions()) : null);

            GridQueryFieldsResult res = executeSelectLocal(
                qryId,
                qryDesc,
                qryParams,
                select,
                filter,
                mvccTracker,
                cancel,
                inTx,
                timeout
            );

            iter = () -> {
                try {
                    return new GridQueryCacheObjectsIterator(res.iterator(), objectContext(), keepBinary);
                }
                catch (IgniteCheckedException | IgniteSQLException e) {
                    throw new CacheException(e);
                }
            };
        }

        return iter;
    }

    /**
     * Locks rows from query cursor and returns the select result.
     *
     * @param cur Query cursor.
     * @param cctx Cache context.
     * @param pageSize Page size.
     * @param timeout Timeout.
     * @return Query results cursor.
     */
    private Iterable<List<?>> lockSelectedRows(Iterable<List<?>> cur, GridCacheContext cctx, int pageSize, long timeout) {
        assert false; // ex mvcc code, should never happen

        return null;
    }

    /**
     * Register running query.
     *
     * @param qryDesc Query descriptor.
     * @param qryParams Query parameters.
     * @param cancel Query cancel state holder.
     * @param stmnt Parsed statement.
     * @return Id of registered query or {@code null} if query wasn't registered.
     */
    private long registerRunningQuery(
        QueryDescriptor qryDesc,
        QueryParameters qryParams,
        GridQueryCancel cancel,
        @Nullable GridSqlStatement stmnt
    ) {
        String qry = QueryUtils.INCLUDE_SENSITIVE || stmnt == null ? qryDesc.sql() : sqlWithoutConst(stmnt);

        long res = runningQueryManager().register(
            qry,
            GridCacheQueryType.SQL_FIELDS,
            qryDesc.schemaName(),
            qryDesc.local(),
            cancel,
            qryDesc.queryInitiatorId(),
            qryDesc.enforceJoinOrder(),
            qryParams.lazy(),
            qryDesc.distributedJoins()
        );

        if (ctx.event().isRecordable(EVT_SQL_QUERY_EXECUTION)) {
            ctx.event().record(new SqlQueryExecutionEvent(
                ctx.discovery().localNode(),
                GridCacheQueryType.SQL_FIELDS.name() + " query execution.",
                qry,
                qryParams.arguments(),
                ctx.security().enabled() ? ctx.security().securityContext().subject().id() : null));
        }

        return res;
    }

    /**
     * @param stmnt Statement to print.
     * @return SQL query where constant replaced with '?' char.
     * @see GridSqlConst#getSQL()
     * @see QueryUtils#includeSensitive()
     */
    private String sqlWithoutConst(GridSqlStatement stmnt) {
        QueryUtils.INCLUDE_SENSITIVE_TL.set(false);

        try {
            return stmnt.getSQL();
        }
        finally {
            QueryUtils.INCLUDE_SENSITIVE_TL.set(true);
        }
    }

    /**
     * Check security access for caches.
     *
     * @param cacheIds Cache IDs.
     */
    private void checkSecurity(Collection<Integer> cacheIds) {
        if (F.isEmpty(cacheIds))
            return;

        for (Integer cacheId : cacheIds) {
            DynamicCacheDescriptor desc = ctx.cache().cacheDescriptor(cacheId);

            if (desc != null)
                ctx.security().authorize(desc.cacheName(), SecurityPermission.CACHE_READ);
        }
    }

    /**
     * @param lsnr Listener.
     */
    public void registerQueryStartedListener(Consumer<GridQueryStartedInfo> lsnr) {
        runningQueryManager().registerQueryStartedListener(lsnr);
    }

    /**
     * @param lsnr Listener.
     */
    public boolean unregisterQueryStartedListener(Object lsnr) {
        return runningQueryManager().unregisterQueryStartedListener(lsnr);
    }

    /**
     * @param lsnr Listener.
     */
    public void registerQueryFinishedListener(Consumer<GridQueryFinishedInfo> lsnr) {
        runningQueryManager().registerQueryFinishedListener(lsnr);
    }

    /**
     * @param lsnr Listener.
     */
    public boolean unregisterQueryFinishedListener(Object lsnr) {
        return runningQueryManager().unregisterQueryFinishedListener(lsnr);
    }

    /** {@inheritDoc} */
    @Override public UpdateSourceIterator<?> executeUpdateOnDataNodeTransactional(
        GridCacheContext<?, ?> cctx,
        int[] ids,
        int[] parts,
        String schema,
        String qry,
        Object[] params,
        int flags,
        int pageSize,
        int timeout,
        AffinityTopologyVersion topVer,
        MvccSnapshot mvccSnapshot,
        GridQueryCancel cancel
    ) {
        SqlFieldsQuery fldsQry = QueryUtils.withQueryTimeout(new SqlFieldsQuery(qry), timeout, TimeUnit.MILLISECONDS);

        if (params != null)
            fldsQry.setArgs(params);

        fldsQry.setEnforceJoinOrder(U.isFlagSet(flags, GridH2QueryRequest.FLAG_ENFORCE_JOIN_ORDER));
        fldsQry.setTimeout(timeout, TimeUnit.MILLISECONDS);
        fldsQry.setPageSize(pageSize);
        fldsQry.setLocal(true);
        fldsQry.setLazy(U.isFlagSet(flags, GridH2QueryRequest.FLAG_LAZY));

        boolean loc = true;

        final boolean replicated = U.isFlagSet(flags, GridH2QueryRequest.FLAG_REPLICATED);

        GridCacheContext<?, ?> cctx0;

        if (!replicated
            && !F.isEmpty(ids)
            && (cctx0 = CU.firstPartitioned(cctx.shared(), ids)) != null
            && cctx0.config().getQueryParallelism() > 1) {
            fldsQry.setDistributedJoins(true);

            loc = false;
        }

        QueryParserResult parseRes = parser.parse(schema, fldsQry, false);

        assert parseRes.remainingQuery() == null;

        QueryParserResultDml dml = parseRes.dml();

        assert dml != null;

        IndexingQueryFilter filter = backupFilter(topVer, parts);

        UpdatePlan plan = dml.plan();

        GridCacheContext planCctx = plan.cacheContext();

        // Force keepBinary for operation context to avoid binary deserialization inside entry processor
        DmlUtils.setKeepBinaryContext(planCctx);

        SqlFieldsQuery selectFieldsQry = QueryUtils.withQueryTimeout(
            new SqlFieldsQuery(plan.selectQuery(), fldsQry.isCollocated()),
            fldsQry.getTimeout(),
            TimeUnit.MILLISECONDS
        )
            .setArgs(fldsQry.getArgs())
            .setDistributedJoins(fldsQry.isDistributedJoins())
            .setEnforceJoinOrder(fldsQry.isEnforceJoinOrder())
            .setLocal(fldsQry.isLocal())
            .setPageSize(fldsQry.getPageSize())
            .setTimeout(fldsQry.getTimeout(), TimeUnit.MILLISECONDS)
            .setLazy(fldsQry.isLazy());

        QueryCursorImpl<List<?>> cur;

        // Do a two-step query only if locality flag is not set AND if plan's SELECT corresponds to an actual
        // sub-query and not some dummy stuff like "select 1, 2, 3;"
        if (!loc && !plan.isLocalSubquery()) {
            cur = executeSelectForDml(
                RunningQueryManager.UNDEFINED_QUERY_ID,
                schema,
                selectFieldsQry,
                new StaticMvccQueryTracker(planCctx, mvccSnapshot),
                cancel,
                timeout
            );
        }
        else {
            selectFieldsQry.setLocal(true);

            QueryParserResult selectParseRes = parser.parse(schema, selectFieldsQry, false);

            GridQueryFieldsResult res = executeSelectLocal(
                RunningQueryManager.UNDEFINED_QUERY_ID,
                selectParseRes.queryDescriptor(),
                selectParseRes.queryParameters(),
                selectParseRes.select(),
                filter,
                new StaticMvccQueryTracker(planCctx, mvccSnapshot),
                cancel,
                true,
                timeout
            );

            cur = new QueryCursorImpl<>(new Iterable<List<?>>() {
                @Override public Iterator<List<?>> iterator() {
                    try {
                        return res.iterator();
                    }
                    catch (IgniteCheckedException e) {
                        throw new IgniteException(e);
                    }
                }
            }, cancel, true, selectParseRes.queryParameters().lazy());
        }

        return plan.iteratorForTransaction(connMgr, cur);
    }

    /**
     * Run distributed query on detected set of partitions.
     *
     * @param qryId Query id.
     * @param qryDesc Query descriptor.
     * @param qryParams Query parameters.
     * @param twoStepQry Two-step query.
     * @param keepBinary Keep binary flag.
     * @param mvccTracker Query tracker.
     * @param cancel Cancel handler.
     * @param timeout Timeout.
     * @return Cursor representing distributed query result.
     */
    @SuppressWarnings("IfMayBeConditional")
    private Iterable<List<?>> executeSelectDistributed(
        final long qryId,
        final QueryDescriptor qryDesc,
        final QueryParameters qryParams,
        final GridCacheTwoStepQuery twoStepQry,
        final boolean keepBinary,
        MvccQueryTracker mvccTracker,
        final GridQueryCancel cancel,
        int timeout
    ) {
        // When explicit partitions are set, there must be an owning cache they should be applied to.
        PartitionResult derivedParts = twoStepQry.derivedPartitions();

        final int[] parts = PartitionResult.calculatePartitions(
            qryParams.partitions(),
            derivedParts,
            qryParams.arguments()
        );

        Iterable<List<?>> iter;

        if (parts != null && parts.length == 0) {
            iter = new Iterable<List<?>>() {
                @Override public Iterator<List<?>> iterator() {
                    return new Iterator<List<?>>() {
                        @Override public boolean hasNext() {
                            return false;
                        }

                        @SuppressWarnings("IteratorNextCanNotThrowNoSuchElementException")
                        @Override public List<?> next() {
                            return null;
                        }
                    };
                }
            };
        }
        else {
            iter = new Iterable<List<?>>() {
                @Override public Iterator<List<?>> iterator() {
                    try (TraceSurroundings ignored = MTC.support(ctx.tracing().create(SQL_ITER_OPEN, MTC.span()))) {
                        return IgniteH2Indexing.this.rdcQryExec.query(
                            qryId,
                            qryDesc.schemaName(),
                            twoStepQry,
                            keepBinary,
                            qryDesc.enforceJoinOrder(),
                            timeout,
                            cancel,
                            qryParams.arguments(),
                            parts,
                            qryParams.lazy(),
                            mvccTracker,
                            qryParams.dataPageScanEnabled(),
                            qryParams.pageSize()
                        );
                    }
                    catch (Throwable e) {
                        if (mvccTracker != null)
                            mvccTracker.onDone();

                        throw e;
                    }
                }
            };
        }

        return iter;
    }

    /**
     * Executes DML request on map node. Happens only for "skip reducer" mode.
     *
     * @param schemaName Schema name.
     * @param qry Query.
     * @param filter Filter.
     * @param cancel Cancel state.
     * @param loc Locality flag.
     * @return Update result.
     * @throws IgniteCheckedException if failed.
     */
    public UpdateResult executeUpdateOnDataNode(
        String schemaName,
        SqlFieldsQuery qry,
        IndexingQueryFilter filter,
        GridQueryCancel cancel,
        boolean loc
    ) throws IgniteCheckedException {
        QueryParserResult parseRes = parser.parse(schemaName, qry, false);

        assert parseRes.remainingQuery() == null;

        QueryParserResultDml dml = parseRes.dml();

        assert dml != null;

        return executeUpdate(
            RunningQueryManager.UNDEFINED_QUERY_ID,
            parseRes.queryDescriptor(),
            parseRes.queryParameters(),
            dml,
            loc,
            filter,
            cancel
        );
    }

<<<<<<< HEAD
    /**
     * Registers new class description.
     *
     * This implementation doesn't support type reregistration.
     *
     * @param cacheInfo Cache context info.
     * @param type Type description.
     * @param isSql {@code true} in case table has been created from SQL.
     * @throws IgniteCheckedException In case of error.
     */
    @Override public boolean registerType(GridCacheContextInfo cacheInfo, GridQueryTypeDescriptor type, boolean isSql)
        throws IgniteCheckedException {
        validateTypeDescriptor(type);
        schemaMgr.onCacheTypeCreated(cacheInfo, this, type, isSql);

        return true;
    }

    /** {@inheritDoc} */
    @Override public GridCacheContextInfo registeredCacheInfo(String cacheName) {
        for (H2TableDescriptor tbl : schemaMgr.tablesForCache(cacheName)) {
            if (F.eq(tbl.cacheName(), cacheName))
                return tbl.cacheInfo();
        }

        return null;
    }

    /** {@inheritDoc} */
    @Override public void closeCacheOnClient(String cacheName) {
        GridCacheContextInfo cacheInfo = registeredCacheInfo(cacheName);

        // Only for SQL caches.
        if (cacheInfo != null) {
            parser.clearCache();

            cacheInfo.clearCacheContext();
        }
    }

    /** {@inheritDoc} */
    @Override public String schema(String cacheName) {
        return schemaMgr.schemaName(cacheName);
    }

    /** {@inheritDoc} */
    @Override public Set<String> schemasNames() {
        return schemaMgr.schemaNames();
    }

    /** {@inheritDoc} */
    @Override public Collection<TableInformation> tablesInformation(String schemaNamePtrn, String tblNamePtrn,
        String... tblTypes) {
        Set<String> types = F.isEmpty(tblTypes) ? Collections.emptySet() : new HashSet<>(Arrays.asList(tblTypes));

        Collection<TableInformation> infos = new ArrayList<>();

        boolean allTypes = F.isEmpty(tblTypes);

        if (allTypes || types.contains(TableType.TABLE.name())) {
            schemaMgr.dataTables().stream()
                .filter(t -> matches(t.getSchema().getName(), schemaNamePtrn))
                .filter(t -> matches(t.getName(), tblNamePtrn))
                .map(t -> {
                    int cacheGrpId = t.cacheInfo().groupId();

                    CacheGroupDescriptor cacheGrpDesc = ctx.cache().cacheGroupDescriptors().get(cacheGrpId);

                    // We should skip table in case regarding cache group has been removed.
                    if (cacheGrpDesc == null)
                        return null;

                    GridQueryTypeDescriptor type = t.rowDescriptor().type();

                    IndexColumn affCol = t.getExplicitAffinityKeyColumn();

                    String affKeyCol = affCol != null ? affCol.columnName : null;

                    return new TableInformation(t.getSchema().getName(), t.getName(), TableType.TABLE.name(), cacheGrpId,
                        cacheGrpDesc.cacheOrGroupName(), t.cacheId(), t.cacheName(), affKeyCol,
                        type.keyFieldAlias(), type.valueFieldAlias(), type.keyTypeName(), type.valueTypeName());
                })
                .filter(Objects::nonNull)
                .forEach(infos::add);
        }

        if ((allTypes || types.contains(TableType.VIEW.name()))
            && matches(QueryUtils.SCHEMA_SYS, schemaNamePtrn)) {
            schemaMgr.systemViews().stream()
                .filter(t -> matches(t.getTableName(), tblNamePtrn))
                .map(v -> new TableInformation(QueryUtils.SCHEMA_SYS, v.getTableName(), TableType.VIEW.name()))
                .forEach(infos::add);
        }

        return infos;
    }

    /** {@inheritDoc} */
    @Override public Collection<ColumnInformation> columnsInformation(String schemaNamePtrn, String tblNamePtrn,
        String colNamePtrn) {
        Collection<ColumnInformation> infos = new ArrayList<>();

        // Gather information about tables.
        schemaMgr.dataTables().stream()
            .filter(t -> matches(t.getSchema().getName(), schemaNamePtrn))
            .filter(t -> matches(t.getName(), tblNamePtrn))
            .flatMap(
                tbl -> {
                    IndexColumn affCol = tbl.getAffinityKeyColumn();

                    return Stream.of(tbl.getColumns())
                        .filter(Column::getVisible)
                        .filter(c -> matches(c.getName(), colNamePtrn))
                        .map(c -> {
                            GridQueryProperty prop = tbl.rowDescriptor().type().property(c.getName());

                            boolean isAff = affCol != null && c.getColumnId() == affCol.column.getColumnId();

                            return new ColumnInformation(
                                c.getColumnId() - QueryUtils.DEFAULT_COLUMNS_COUNT + 1,
                                tbl.getSchema().getName(),
                                tbl.getName(),
                                c.getName(),
                                prop.type(),
                                c.isNullable(),
                                prop.defaultValue(),
                                prop.precision(),
                                prop.scale(),
                                isAff);
                        });
                }
            ).forEach(infos::add);

        // Gather information about system views.
        if (matches(QueryUtils.SCHEMA_SYS, schemaNamePtrn)) {
            schemaMgr.systemViews().stream()
                .filter(v -> matches(v.getTableName(), tblNamePtrn))
                .flatMap(
                    view ->
                        Stream.of(view.getColumns())
                            .filter(c -> matches(c.getName(), colNamePtrn))
                            .map(c -> new ColumnInformation(
                                c.getColumnId() + 1,
                                QueryUtils.SCHEMA_SYS,
                                view.getTableName(),
                                c.getName(),
                                IgniteUtils.classForName(DataType.getTypeClassName(c.getType()), Object.class),
                                c.isNullable(),
                                null,
                                (int)c.getPrecision(),
                                c.getScale(),
                                false))
                ).forEach(infos::add);
        }

        return infos;
    }

=======
>>>>>>> e70b66c5
    /** {@inheritDoc} */
    @Override public boolean isStreamableInsertStatement(String schemaName, SqlFieldsQuery qry) throws SQLException {
        QueryParserResult parsed = parser.parse(schemaName, qry, true);

        return parsed.isDml() && parsed.dml().streamable() && parsed.remainingQuery() == null;
    }

    /**
     * @return Busy lock.
     */
    public GridSpinBusyLock busyLock() {
        return busyLock;
    }

    /**
     * @return Map query executor.
     */
    public GridMapQueryExecutor mapQueryExecutor() {
        return mapQryExec;
    }

    /**
     * @return Reduce query executor.
     */
    public GridReduceQueryExecutor reduceQueryExecutor() {
        return rdcQryExec;
    }

    /** {@inheritDoc} */
    @Override public RunningQueryManager runningQueryManager() {
        return ctx.query().runningQueryManager();
    }

    /** {@inheritDoc} */
    @SuppressWarnings({"deprecation", "AssignmentToStaticFieldFromInstanceMethod"})
    @Override public void start(GridKernalContext ctx, GridSpinBusyLock busyLock) throws IgniteCheckedException {
        if (log.isDebugEnabled())
            log.debug("Starting cache query index...");

        // During this check we also load necessary spatial index utils class.
        if (H2Utils.checkSpatialIndexEnabled() && log.isDebugEnabled())
            log.debug("Spatial indexes are enabled.");

        this.busyLock = busyLock;

        if (SysProperties.serializeJavaObject) {
            U.warn(log, "Serialization of Java objects in H2 was enabled.");

            SysProperties.serializeJavaObject = false;
        }

        this.ctx = ctx;

        partReservationMgr = new PartitionReservationManager(ctx);

        connMgr = new ConnectionManager(ctx);

        heavyQryTracker = ctx.query().runningQueryManager().heavyQueriesTracker();

        parser = new QueryParser(this, connMgr, cmd -> cmdProc.isCommandSupported(cmd));

        schemaMgr = new H2SchemaManager(ctx, this, connMgr);
        schemaMgr.start();

        nodeId = ctx.localNodeId();
        marshaller = ctx.config().getMarshaller();

        mapQryExec = new GridMapQueryExecutor();
        rdcQryExec = new GridReduceQueryExecutor();

        mapQryExec.start(ctx, this);
        rdcQryExec.start(ctx, this);

        discoLsnr = evt -> {
            mapQryExec.onNodeLeft((DiscoveryEvent)evt);
            rdcQryExec.onNodeLeft((DiscoveryEvent)evt);
        };

        ctx.event().addLocalEventListener(discoLsnr, EventType.EVT_NODE_FAILED, EventType.EVT_NODE_LEFT);

        qryLsnr = (nodeId, msg, plc) -> onMessage(nodeId, msg);

        ctx.io().addMessageListener(GridTopic.TOPIC_QUERY, qryLsnr);

        partExtractor = new PartitionExtractor(new H2PartitionResolver(this), ctx);

        cmdProc = new CommandProcessor(ctx, schemaMgr, this);

        if (JdbcUtils.serializer != null)
            U.warn(log, "Custom H2 serialization is already configured, will override.");

        JdbcUtils.serializer = h2Serializer();

        distrCfg = new DistributedIndexingConfiguration(ctx, log);

        funcMgr = new FunctionsManager(distrCfg);

        // Setup default index key type settings.
        CompareMode compareMode = connMgr.dataHandler().getCompareMode();

        ctx.indexProcessor().keyTypeSettings()
            .stringOptimizedCompare(CompareMode.OFF.equals(compareMode.getName()))
            .binaryUnsigned(compareMode.isBinaryUnsigned());

        ctx.internalSubscriptionProcessor().registerSchemaChangeListener(new AbstractSchemaChangeListener() {
            /** */
            @Override public void onColumnsAdded(
                String schemaName,
                GridQueryTypeDescriptor typeDesc,
                GridCacheContextInfo<?, ?> cacheInfo,
                List<QueryField> cols
            ) {
                clearPlanCache();
            }

            /** */
            @Override public void onColumnsDropped(
                String schemaName,
                GridQueryTypeDescriptor typeDesc,
                GridCacheContextInfo<?, ?> cacheInfo,
                List<String> cols
            ) {
                clearPlanCache();
            }
        });
    }

    /**
     * @param nodeId Node ID.
     * @param msg Message.
     */
    public void onMessage(UUID nodeId, Object msg) {
        assert msg != null;

        ClusterNode node = ctx.discovery().node(nodeId);

        if (node == null)
            return; // Node left, ignore.

        if (!busyLock.enterBusy())
            return;

        try {
            if (msg instanceof GridCacheQueryMarshallable)
                ((GridCacheQueryMarshallable)msg).unmarshall(ctx.config().getMarshaller(), ctx);

            try {
                boolean processed = true;

                boolean tracebleMsg = false;

                if (msg instanceof GridQueryNextPageRequest) {
                    mapQueryExecutor().onNextPageRequest(node, (GridQueryNextPageRequest)msg);

                    tracebleMsg = true;
                }
                else if (msg instanceof GridQueryNextPageResponse) {
                    reduceQueryExecutor().onNextPage(node, (GridQueryNextPageResponse)msg);

                    tracebleMsg = true;
                }
                else if (msg instanceof GridH2QueryRequest)
                    mapQueryExecutor().onQueryRequest(node, (GridH2QueryRequest)msg);
                else if (msg instanceof GridH2DmlRequest)
                    mapQueryExecutor().onDmlRequest(node, (GridH2DmlRequest)msg);
                else if (msg instanceof GridH2DmlResponse)
                    reduceQueryExecutor().onDmlResponse(node, (GridH2DmlResponse)msg);
                else if (msg instanceof GridQueryFailResponse)
                    reduceQueryExecutor().onFail(node, (GridQueryFailResponse)msg);
                else if (msg instanceof GridQueryCancelRequest)
                    mapQueryExecutor().onCancel(node, (GridQueryCancelRequest)msg);
                else
                    processed = false;

                if (processed && log.isDebugEnabled() && (!tracebleMsg || log.isTraceEnabled()))
                    log.debug("Processed message: [srcNodeId=" + nodeId + ", msg=" + msg + ']');
            }
            catch (Throwable th) {
                U.error(log, "Failed to process message: [srcNodeId=" + nodeId + ", msg=" + msg + ']', th);
            }
        }
        finally {
            busyLock.leaveBusy();
        }
    }

    /**
     * @return Value object context.
     */
    public CacheObjectValueContext objectContext() {
        return ctx.query().objectContext();
    }

    /**
     * @param topic Topic.
     * @param topicOrd Topic ordinal for {@link GridTopic}.
     * @param nodes Nodes.
     * @param msg Message.
     * @param specialize Optional closure to specialize message for each node.
     * @param locNodeHnd Handler for local node.
     * @param plc Policy identifying the executor service which will process message.
     * @param runLocParallel Run local handler in parallel thread.
     * @return {@code true} If all messages sent successfully.
     */
    public boolean send(
        Object topic,
        int topicOrd,
        Collection<ClusterNode> nodes,
        Message msg,
        @Nullable IgniteBiClosure<ClusterNode, Message, Message> specialize,
        @Nullable final IgniteInClosure2X<ClusterNode, Message> locNodeHnd,
        byte plc,
        boolean runLocParallel
    ) {
        boolean ok = true;

        if (specialize == null && msg instanceof GridCacheQueryMarshallable)
            ((GridCacheQueryMarshallable)msg).marshall(marshaller);

        ClusterNode locNode = null;

        for (ClusterNode node : nodes) {
            if (node.isLocal()) {
                if (locNode != null)
                    throw new IllegalStateException();

                locNode = node;

                continue;
            }

            try {
                if (specialize != null) {
                    msg = specialize.apply(node, msg);

                    if (msg instanceof GridCacheQueryMarshallable)
                        ((GridCacheQueryMarshallable)msg).marshall(marshaller);
                }

                ctx.io().sendGeneric(node, topic, topicOrd, msg, plc);
            }
            catch (IgniteCheckedException e) {
                ok = false;

                U.warn(log, "Failed to send message [node=" + node + ", msg=" + msg +
                    ", errMsg=" + e.getMessage() + "]");
            }
        }

        // Local node goes the last to allow parallel execution.
        if (locNode != null) {
            assert locNodeHnd != null;

            if (specialize != null) {
                msg = specialize.apply(locNode, msg);

                if (msg instanceof GridCacheQueryMarshallable)
                    ((GridCacheQueryMarshallable)msg).marshall(marshaller);
            }

            if (runLocParallel) {
                final ClusterNode finalLocNode = locNode;
                final Message finalMsg = msg;

                try {
                    // We prefer runLocal to runLocalSafe, because the latter can produce deadlock here.
                    ctx.closure().runLocal(new GridPlainRunnable() {
                        @Override public void run() {
                            if (!busyLock.enterBusy())
                                return;

                            try {
                                locNodeHnd.apply(finalLocNode, finalMsg);
                            }
                            finally {
                                busyLock.leaveBusy();
                            }
                        }
                    }, plc).listen(logger);
                }
                catch (IgniteCheckedException e) {
                    ok = false;

                    U.error(log, "Failed to execute query locally.", e);
                }
            }
            else
                locNodeHnd.apply(locNode, msg);
        }

        return ok;
    }

    /**
     * @return Serializer.
     */
    private JavaObjectSerializer h2Serializer() {
        return new H2JavaObjectSerializer();
    }

    /** {@inheritDoc} */
    @Override public void stop() {
        if (log.isDebugEnabled())
            log.debug("Stopping cache query index...");

        mapQryExec.stop();

        qryCtxRegistry.clearSharedOnLocalNodeStop();

        connMgr.stop();

        if (log.isDebugEnabled())
            log.debug("Cache query index stopped.");
    }

    /** {@inheritDoc} */
    @Override public void onClientDisconnect() {
        // No-op.
    }

    /** {@inheritDoc} */
    @Override public void registerCache(String cacheName, String schemaName, GridCacheContextInfo<?, ?> cacheInfo) {
        // No-op.
    }

    /** {@inheritDoc} */
    @Override public void unregisterCache(GridCacheContextInfo<?, ?> cacheInfo) {
        String cacheName = cacheInfo.name();

        partReservationMgr.onCacheStop(cacheName);

        // Unregister connection.
        connMgr.onCacheDestroyed();

        // Clear query cache.
        clearPlanCache();
    }

    /**
     * Remove all cached queries from cached two-steps queries.
     */
    private void clearPlanCache() {
        parser.clearCache();
    }

    /** {@inheritDoc} */
    @Override public IndexingQueryFilter backupFilter(@Nullable final AffinityTopologyVersion topVer,
        @Nullable final int[] parts) {
        return backupFilter(topVer, parts, false);
    }

    /**
     * Returns backup filter.
     *
     * @param topVer Topology version.
     * @param parts Partitions.
     * @param treatReplicatedAsPartitioned true if need to treat replicated as partitioned (for outer joins).
     * @return Backup filter.
     */
    public IndexingQueryFilter backupFilter(@Nullable final AffinityTopologyVersion topVer, @Nullable final int[] parts,
            boolean treatReplicatedAsPartitioned) {
        return new IndexingQueryFilterImpl(ctx, topVer, parts, treatReplicatedAsPartitioned);
    }

    /**
     * @return Ready topology version.
     */
    public AffinityTopologyVersion readyTopologyVersion() {
        return ctx.cache().context().exchange().readyAffinityVersion();
    }

    /**
     * @param readyVer Ready topology version.
     *
     * @return {@code true} If pending distributed exchange exists because server topology is changed.
     */
    public boolean serverTopologyChanged(AffinityTopologyVersion readyVer) {
        GridDhtPartitionsExchangeFuture fut = ctx.cache().context().exchange().lastTopologyFuture();

        if (fut.isDone())
            return false;

        AffinityTopologyVersion initVer = fut.initialVersion();

        return initVer.compareTo(readyVer) > 0 && !fut.firstEvent().node().isClient();
    }

    /**
     * @param topVer Topology version.
     * @throws IgniteCheckedException If failed.
     */
    public void awaitForReadyTopologyVersion(AffinityTopologyVersion topVer) throws IgniteCheckedException {
        ctx.cache().context().exchange().affinityReadyFuture(topVer).get();
    }

    /** {@inheritDoc} */
    @Override public void onDisconnected(IgniteFuture<?> reconnectFut) {
        rdcQryExec.onDisconnected(reconnectFut);
    }

    /** {@inheritDoc} */
    @Override public void onKernalStop() {
        connMgr.onKernalStop();

        ctx.io().removeMessageListener(GridTopic.TOPIC_QUERY, qryLsnr);
        ctx.event().removeLocalEventListener(discoLsnr);
    }

    /**
     * @return Query context registry.
     */
    public QueryContextRegistry queryContextRegistry() {
        return qryCtxRegistry;
    }

    /**
     * @return Connection manager.
     */
    public ConnectionManager connections() {
        return connMgr;
    }

    /**
     * @return Parser.
     */
    public QueryParser parser() {
        return parser;
    }

    /**
     * @return Schema manager.
     */
    public H2SchemaManager schemaManager() {
        return schemaMgr;
    }

    /**
     * @return Partition extractor.
     */
    public PartitionExtractor partitionExtractor() {
        return partExtractor;
    }

    /**
     * @return Partition reservation manager.
     */
    public PartitionReservationManager partitionReservationManager() {
        return partReservationMgr;
    }

    /**
     * @param qryId Query id.
     * @param qryDesc Query descriptor.
     * @param qryParams Query parameters.
     * @param dml DML statement.
     * @param cancel Query cancel.
     * @return Update result wrapped into {@link GridQueryFieldsResult}
     * @throws IgniteCheckedException if failed.
     */
    @SuppressWarnings("unchecked")
    private List<QueryCursorImpl<List<?>>> executeUpdateDistributed(
        long qryId,
        QueryDescriptor qryDesc,
        QueryParameters qryParams,
        QueryParserResultDml dml,
        GridQueryCancel cancel
    ) throws IgniteCheckedException {
        if (qryDesc.batched()) {
            Collection<UpdateResult> ress;

            List<Object[]> argss = qryParams.batchedArguments();

            UpdatePlan plan = dml.plan();

            GridCacheContext<?, ?> cctx = plan.cacheContext();

            // For MVCC case, let's enlist batch elements one by one.
            if (plan.hasRows() && plan.mode() == UpdateMode.INSERT) {
                CacheOperationContext opCtx = DmlUtils.setKeepBinaryContext(cctx);

                try {
                    List<List<List<?>>> cur = plan.createRows(argss);

                    //TODO: IGNITE-11176 - Need to support cancellation
                    ress = DmlUtils.processSelectResultBatched(plan, cur, qryParams.updateBatchSize());
                }
                finally {
                    DmlUtils.restoreKeepBinaryContext(cctx, opCtx);
                }
            }
            else {
                // Fallback to previous mode.
                ress = new ArrayList<>(argss.size());

                SQLException batchE = null;

                int[] cntPerRow = new int[argss.size()];

                int cntr = 0;

                for (Object[] args : argss) {
                    UpdateResult res;

                    try {
                        res = executeUpdate(
                            qryId,
                            qryDesc,
                            qryParams.toSingleBatchedArguments(args),
                            dml,
                            false,
                            null,
                            cancel
                        );

                        cntPerRow[cntr++] = (int)res.counter();

                        ress.add(res);
                    }
                    catch (Exception e ) {
                        SQLException sqlEx = QueryUtils.toSqlException(e);

                        batchE = DmlUtils.chainException(batchE, sqlEx);

                        cntPerRow[cntr++] = Statement.EXECUTE_FAILED;
                    }
                }

                if (batchE != null) {
                    BatchUpdateException e = new BatchUpdateException(batchE.getMessage(),
                        batchE.getSQLState(), batchE.getErrorCode(), cntPerRow, batchE);

                    throw new IgniteCheckedException(e);
                }
            }

            ArrayList<QueryCursorImpl<List<?>>> resCurs = new ArrayList<>(ress.size());

            for (UpdateResult res : ress) {
                res.throwIfError();

                QueryCursorImpl<List<?>> resCur = (QueryCursorImpl<List<?>>)new QueryCursorImpl(singletonList(
                    singletonList(res.counter())), cancel, false, false);

                resCur.fieldsMeta(UPDATE_RESULT_META);

                resCurs.add(resCur);
            }

            return resCurs;
        }
        else {
            UpdateResult res = executeUpdate(
                qryId,
                qryDesc,
                qryParams,
                dml,
                false,
                null,
                cancel
            );

            res.throwIfError();

            QueryCursorImpl<List<?>> resCur = (QueryCursorImpl<List<?>>)new QueryCursorImpl(singletonList(
                singletonList(res.counter())), cancel, false, false);

            resCur.fieldsMeta(UPDATE_RESULT_META);

            resCur.partitionResult(res.partitionResult());

            return singletonList(resCur);
        }
    }

    /**
     * Execute DML statement, possibly with few re-attempts in case of concurrent data modifications.
     *
     * @param qryId Query id.
     * @param qryDesc Query descriptor.
     * @param qryParams Query parameters.
     * @param dml DML command.
     * @param loc Query locality flag.
     * @param filters Cache name and key filter.
     * @param cancel Cancel.
     * @return Update result (modified items count and failed keys).
     * @throws IgniteCheckedException if failed.
     */
    @SuppressWarnings("IfMayBeConditional")
    private UpdateResult executeUpdate(
        long qryId,
        QueryDescriptor qryDesc,
        QueryParameters qryParams,
        QueryParserResultDml dml,
        boolean loc,
        IndexingQueryFilter filters,
        GridQueryCancel cancel
    ) throws IgniteCheckedException {
        Object[] errKeys = null;

        long items = 0;

        PartitionResult partRes = null;

        GridCacheContext<?, ?> cctx = dml.plan().cacheContext();

        for (int i = 0; i < DFLT_UPDATE_RERUN_ATTEMPTS; i++) {
            CacheOperationContext opCtx = cctx != null ? DmlUtils.setKeepBinaryContext(cctx) : null;

            UpdateResult r;

            try {
                r = executeUpdateNonTransactional(
                    qryId,
                    qryDesc,
                    qryParams,
                    dml,
                    loc,
                    filters,
                    cancel
                );
            }
            finally {
                if (opCtx != null)
                    DmlUtils.restoreKeepBinaryContext(cctx, opCtx);
            }

            items += r.counter();
            errKeys = r.errorKeys();
            partRes = r.partitionResult();

            if (F.isEmpty(errKeys))
                break;
        }

        if (F.isEmpty(errKeys) && partRes == null) {
            if (items == 1L)
                return UpdateResult.ONE;
            else if (items == 0L)
                return UpdateResult.ZERO;
        }

        return new UpdateResult(items, errKeys, partRes);
    }

    /**
     * Execute update in non-transactional mode.
     *
     * @param qryId Query id.
     * @param qryDesc Query descriptor.
     * @param qryParams Query parameters.
     * @param dml Plan.
     * @param loc Local flag.
     * @param filters Filters.
     * @param cancel Cancel hook.
     * @return Update result.
     * @throws IgniteCheckedException If failed.
     */
    private UpdateResult executeUpdateNonTransactional(
        long qryId,
        QueryDescriptor qryDesc,
        QueryParameters qryParams,
        QueryParserResultDml dml,
        boolean loc,
        IndexingQueryFilter filters,
        GridQueryCancel cancel
    ) throws IgniteCheckedException {
        UpdatePlan plan = dml.plan();

        UpdateResult fastUpdateRes = plan.processFast(qryParams.arguments());

        if (fastUpdateRes != null)
            return fastUpdateRes;

        DmlDistributedPlanInfo distributedPlan = loc ? null : plan.distributedPlan();

        if (distributedPlan != null) {
            if (cancel == null)
                cancel = new GridQueryCancel();

            UpdateResult result = rdcQryExec.update(
                qryDesc.schemaName(),
                distributedPlan.getCacheIds(),
                qryDesc.sql(),
                qryParams.arguments(),
                qryDesc.enforceJoinOrder(),
                qryParams.pageSize(),
                qryParams.timeout(),
                qryParams.partitions(),
                distributedPlan.isReplicatedOnly(),
                cancel
            );

            // Null is returned in case not all nodes support distributed DML.
            if (result != null)
                return result;
        }

        final GridQueryCancel selectCancel = (cancel != null) ? new GridQueryCancel() : null;

        if (cancel != null)
            cancel.add(selectCancel::cancel);

        SqlFieldsQuery selectFieldsQry = new SqlFieldsQuery(plan.selectQuery(), qryDesc.collocated())
            .setArgs(qryParams.arguments())
            .setDistributedJoins(qryDesc.distributedJoins())
            .setEnforceJoinOrder(qryDesc.enforceJoinOrder())
            .setLocal(qryDesc.local())
            .setPageSize(qryParams.pageSize())
            .setTimeout(qryParams.timeout(), TimeUnit.MILLISECONDS)
            // On no MVCC mode we cannot use lazy mode when UPDATE query contains updated columns
            // in WHERE condition because it may be cause of update one entry several times
            // (when index for such columns is selected for scan):
            // e.g. : UPDATE test SET val = val + 1 WHERE val >= ?
            .setLazy(qryParams.lazy() && plan.canSelectBeLazy());

        Iterable<List<?>> cur;

        // Do a two-step query only if locality flag is not set AND if plan's SELECT corresponds to an actual
        // sub-query and not some dummy stuff like "select 1, 2, 3;"
        if (!loc && !plan.isLocalSubquery()) {
            assert !F.isEmpty(plan.selectQuery());

            cur = executeSelectForDml(
                qryId,
                qryDesc.schemaName(),
                selectFieldsQry,
                null,
                selectCancel,
                qryParams.timeout()
            );
        }
        else if (plan.hasRows())
            cur = plan.createRows(qryParams.arguments());
        else {
            selectFieldsQry.setLocal(true);

            QueryParserResult selectParseRes = parser.parse(qryDesc.schemaName(), selectFieldsQry, false);

            final GridQueryFieldsResult res = executeSelectLocal(
                qryId,
                selectParseRes.queryDescriptor(),
                selectParseRes.queryParameters(),
                selectParseRes.select(),
                filters,
                null,
                selectCancel,
                false,
                qryParams.timeout()
            );

            cur = new QueryCursorImpl<>(new Iterable<List<?>>() {
                @Override public Iterator<List<?>> iterator() {
                    try {
                        return new GridQueryCacheObjectsIterator(res.iterator(), objectContext(), true);
                    }
                    catch (IgniteCheckedException e) {
                        throw new IgniteException(e);
                    }
                }
            }, cancel, true, qryParams.lazy());
        }

        int pageSize = qryParams.updateBatchSize();

        // TODO: IGNITE-11176 - Need to support cancellation
        try {
            return DmlUtils.processSelectResult(plan, cur, pageSize);
        }
        finally {
            if (cur instanceof AutoCloseable)
                U.closeQuiet((AutoCloseable)cur);
        }
    }

    /**
     * Execute update in transactional mode.
     *
     * @param qryId Query id.
     * @param qryDesc Query descriptor.
     * @param qryParams Query parameters.
     * @param dml Plan.
     * @param loc Local flag.
     * @param cancel Cancel hook.
     * @return Update result.
     * @throws IgniteCheckedException If failed.
     */
    private UpdateResult executeUpdateTransactional(
        long qryId,
        QueryDescriptor qryDesc,
        QueryParameters qryParams,
        QueryParserResultDml dml,
        boolean loc,
        GridQueryCancel cancel
    ) throws IgniteCheckedException {
        UpdatePlan plan = dml.plan();

        GridCacheContext cctx = plan.cacheContext();

        assert cctx != null;
        assert cctx.transactional();

        GridNearTxLocal tx = tx(ctx);

        boolean implicit = (tx == null);

        boolean commit = implicit && qryParams.autoCommit();

        if (implicit)
            tx = txStart(cctx, qryParams.timeout());

        requestSnapshot(tx);

        try (GridNearTxLocal toCommit = commit ? tx : null) {
            DmlDistributedPlanInfo distributedPlan = loc ? null : plan.distributedPlan();

            long timeout = implicit
                ? tx.remainingTime()
                : operationTimeout(qryParams.timeout(), tx);

            if (cctx.isReplicated() || distributedPlan == null || ((plan.mode() == UpdateMode.INSERT
                || plan.mode() == UpdateMode.MERGE) && !plan.isLocalSubquery())) {

                boolean sequential = true;

                UpdateSourceIterator<?> it;

                if (plan.fastResult()) {
                    IgniteBiTuple row = plan.getFastRow(qryParams.arguments());

                    assert row != null;

                    EnlistOperation op = UpdatePlan.enlistOperation(plan.mode());

                    it = new DmlUpdateSingleEntryIterator<>(op, op.isDeleteOrLock() ? row.getKey() : row);
                }
                else if (plan.hasRows()) {
                    it = new DmlUpdateResultsIterator(
                        UpdatePlan.enlistOperation(plan.mode()),
                        plan,
                        plan.createRows(qryParams.arguments())
                    );
                }
                else {
                    SqlFieldsQuery selectFieldsQry = new SqlFieldsQuery(plan.selectQuery(), qryDesc.collocated())
                        .setArgs(qryParams.arguments())
                        .setDistributedJoins(qryDesc.distributedJoins())
                        .setEnforceJoinOrder(qryDesc.enforceJoinOrder())
                        .setLocal(qryDesc.local())
                        .setPageSize(qryParams.pageSize())
                        .setTimeout((int)timeout, TimeUnit.MILLISECONDS)
                        // In MVCC mode we can use lazy mode always (when is set up) without dependency on
                        // updated columns and WHERE condition.
                        .setLazy(qryParams.lazy());

                    FieldsQueryCursor<List<?>> cur = executeSelectForDml(
                        qryId,
                        qryDesc.schemaName(),
                        selectFieldsQry,
                        MvccUtils.mvccTracker(cctx, tx),
                        cancel,
                        (int)timeout
                    );

                    it = plan.iteratorForTransaction(connMgr, cur);
                }

                //TODO: IGNITE-11176 - Need to support cancellation
                IgniteInternalFuture<Long> fut = tx.updateAsync(
                    cctx,
                    it,
                    qryParams.pageSize(),
                    timeout,
                    sequential
                );

                UpdateResult res = new UpdateResult(fut.get(), X.EMPTY_OBJECT_ARRAY,
                    plan.distributedPlan() != null ? plan.distributedPlan().derivedPartitions() : null);

                if (commit)
                    toCommit.commit();

                return res;
            }

            int[] ids = U.toIntArray(distributedPlan.getCacheIds());

            int flags = 0;

            if (qryDesc.enforceJoinOrder())
                flags |= GridH2QueryRequest.FLAG_ENFORCE_JOIN_ORDER;

            if (distributedPlan.isReplicatedOnly())
                flags |= GridH2QueryRequest.FLAG_REPLICATED;

            if (qryParams.lazy())
                flags |= GridH2QueryRequest.FLAG_LAZY;

            flags = GridH2QueryRequest.setDataPageScanEnabled(flags,
                qryParams.dataPageScanEnabled());

            int[] parts = PartitionResult.calculatePartitions(
                qryParams.partitions(),
                distributedPlan.derivedPartitions(),
                qryParams.arguments()
            );

            if (parts != null && parts.length == 0)
                return new UpdateResult(0, X.EMPTY_OBJECT_ARRAY, distributedPlan.derivedPartitions());
            else {
                //TODO: IGNITE-11176 - Need to support cancellation
                IgniteInternalFuture<Long> fut = tx.updateAsync(
                    cctx,
                    ids,
                    parts,
                    qryDesc.schemaName(),
                    qryDesc.sql(),
                    qryParams.arguments(),
                    flags,
                    qryParams.pageSize(),
                    timeout
                );

                UpdateResult res = new UpdateResult(fut.get(), X.EMPTY_OBJECT_ARRAY,
                    distributedPlan.derivedPartitions());

                if (commit)
                    toCommit.commit();

                return res;
            }
        }
        catch (ClusterTopologyServerNotFoundException e) {
            throw new CacheServerNotFoundException(e.getMessage(), e);
        }
        catch (IgniteCheckedException e) {
            IgniteSQLException sqlEx = X.cause(e, IgniteSQLException.class);

            if (sqlEx != null)
                throw sqlEx;

            Exception ex = IgniteUtils.convertExceptionNoWrap(e);

            if (ex instanceof IgniteException)
                throw (IgniteException)ex;

            U.error(log, "Error during update [localNodeId=" + ctx.localNodeId() + "]", ex);

            throw new IgniteSQLException("Failed to run update. " + ex.getMessage(), ex);
        }
        finally {
            if (commit)
                cctx.tm().resetContext();
        }
    }

    /**
     * @return Heavy queries tracker.
     */
    public HeavyQueriesTracker heavyQueriesTracker() {
        return heavyQryTracker;
    }

    /**
     * @return Distributed SQL configuration.
     */
    public DistributedIndexingConfiguration distributedConfiguration() {
        return distrCfg;
    }
<<<<<<< HEAD

    /** {@inheritDoc} */
    @Override public Map<String, Integer> secondaryIndexesInlineSize() {
        Map<String, Integer> map = new HashMap<>();
        for (GridH2Table table : schemaMgr.dataTables()) {
            for (Index idx : table.getIndexes()) {
                if (idx instanceof H2TreeIndexBase && !idx.getIndexType().isPrimaryKey()) {
                    map.put(
                        idx.getSchema().getName() + "#" + idx.getTable().getName() + "#" + idx.getName(),
                        ((H2TreeIndexBase)idx).inlineSize()
                    );
                }
            }

        }

        return map;
    }
=======
>>>>>>> e70b66c5
}<|MERGE_RESOLUTION|>--- conflicted
+++ resolved
@@ -356,84 +356,7 @@
         if (tbl.tableDescriptor().luceneIndex() != null)
             tbl.tableDescriptor().luceneIndex().remove(row.key());
 
-<<<<<<< HEAD
-        clearPlanCache();
-    }
-
-    /** {@inheritDoc} */
-    @Override public void dynamicDropColumn(String schemaName, String tblName, List<String> cols, boolean ifTblExists,
-        boolean ifColExists) throws IgniteCheckedException {
-        schemaMgr.dropColumn(schemaName, tblName, cols, ifTblExists, ifColExists);
-
-        clearPlanCache();
-    }
-
-    /**
-     * Create sorted index.
-     *
-     * @param name Index name,
-     * @param tbl Table.
-     * @param pk Primary key flag.
-     * @param affinityKey Affinity key flag.
-     * @param unwrappedCols Unwrapped index columns for complex types.
-     * @param wrappedCols Index columns as is complex types.
-     * @param inlineSize Index inline size.
-     * @param cacheVisitor whether index created with new cache or on existing one.
-     * @return Index.
-     */
-    @SuppressWarnings("ConstantConditions")
-    GridH2IndexBase createSortedIndex(String name, GridH2Table tbl, boolean pk, boolean affinityKey,
-        List<IndexColumn> unwrappedCols, List<IndexColumn> wrappedCols, int inlineSize, @Nullable SchemaIndexCacheVisitor cacheVisitor) {
-        GridCacheContextInfo cacheInfo = tbl.cacheInfo();
-
-        if (log.isDebugEnabled())
-            log.debug("Creating cache index [cacheId=" + cacheInfo.cacheId() + ", idxName=" + name + ']');
-
-        if (cacheInfo.affinityNode()) {
-            QueryIndexDefinition idxDef = new QueryIndexDefinition(
-                tbl,
-                name,
-                ctx.indexProcessor().rowCacheCleaner(cacheInfo.groupId()),
-                pk,
-                affinityKey,
-                unwrappedCols,
-                wrappedCols,
-                inlineSize
-            );
-
-            org.apache.ignite.internal.cache.query.index.Index idx;
-
-            if (cacheVisitor != null)
-                idx = ctx.indexProcessor().createIndexDynamically(
-                    tbl.cacheContext(), idxFactory, idxDef, cacheVisitor);
-            else
-                idx = ctx.indexProcessor().createIndex(tbl.cacheContext(), idxFactory, idxDef);
-
-            InlineIndexImpl qryIdx = idx.unwrap(InlineIndexImpl.class);
-
-            return new H2TreeIndex(qryIdx, tbl, unwrappedCols.toArray(new IndexColumn[0]), pk, log);
-        }
-        else {
-            ClientIndexDefinition d = new ClientIndexDefinition(
-                tbl,
-                new IndexName(tbl.cacheName(), tbl.getSchema().getName(), tbl.getName(), name),
-                unwrappedCols,
-                inlineSize,
-                tbl.cacheInfo().config().getSqlIndexMaxInlineSize());
-
-            org.apache.ignite.internal.cache.query.index.Index idx0 =
-                ctx.indexProcessor().createIndex(tbl.cacheContext(), ClientIndexFactory.INSTANCE, d);
-
-            InlineIndex idx = idx0.unwrap(InlineIndex.class);
-
-            IndexType idxType = pk ? IndexType.createPrimaryKey(false, false) :
-                IndexType.createNonUnique(false, false, false);
-
-            return new H2TreeClientIndex(idx, tbl, name, unwrappedCols.toArray(new IndexColumn[0]), idxType);
-        }
-=======
         tbl.remove(row);
->>>>>>> e70b66c5
     }
 
     /** {@inheritDoc} */
@@ -1814,167 +1737,6 @@
         );
     }
 
-<<<<<<< HEAD
-    /**
-     * Registers new class description.
-     *
-     * This implementation doesn't support type reregistration.
-     *
-     * @param cacheInfo Cache context info.
-     * @param type Type description.
-     * @param isSql {@code true} in case table has been created from SQL.
-     * @throws IgniteCheckedException In case of error.
-     */
-    @Override public boolean registerType(GridCacheContextInfo cacheInfo, GridQueryTypeDescriptor type, boolean isSql)
-        throws IgniteCheckedException {
-        validateTypeDescriptor(type);
-        schemaMgr.onCacheTypeCreated(cacheInfo, this, type, isSql);
-
-        return true;
-    }
-
-    /** {@inheritDoc} */
-    @Override public GridCacheContextInfo registeredCacheInfo(String cacheName) {
-        for (H2TableDescriptor tbl : schemaMgr.tablesForCache(cacheName)) {
-            if (F.eq(tbl.cacheName(), cacheName))
-                return tbl.cacheInfo();
-        }
-
-        return null;
-    }
-
-    /** {@inheritDoc} */
-    @Override public void closeCacheOnClient(String cacheName) {
-        GridCacheContextInfo cacheInfo = registeredCacheInfo(cacheName);
-
-        // Only for SQL caches.
-        if (cacheInfo != null) {
-            parser.clearCache();
-
-            cacheInfo.clearCacheContext();
-        }
-    }
-
-    /** {@inheritDoc} */
-    @Override public String schema(String cacheName) {
-        return schemaMgr.schemaName(cacheName);
-    }
-
-    /** {@inheritDoc} */
-    @Override public Set<String> schemasNames() {
-        return schemaMgr.schemaNames();
-    }
-
-    /** {@inheritDoc} */
-    @Override public Collection<TableInformation> tablesInformation(String schemaNamePtrn, String tblNamePtrn,
-        String... tblTypes) {
-        Set<String> types = F.isEmpty(tblTypes) ? Collections.emptySet() : new HashSet<>(Arrays.asList(tblTypes));
-
-        Collection<TableInformation> infos = new ArrayList<>();
-
-        boolean allTypes = F.isEmpty(tblTypes);
-
-        if (allTypes || types.contains(TableType.TABLE.name())) {
-            schemaMgr.dataTables().stream()
-                .filter(t -> matches(t.getSchema().getName(), schemaNamePtrn))
-                .filter(t -> matches(t.getName(), tblNamePtrn))
-                .map(t -> {
-                    int cacheGrpId = t.cacheInfo().groupId();
-
-                    CacheGroupDescriptor cacheGrpDesc = ctx.cache().cacheGroupDescriptors().get(cacheGrpId);
-
-                    // We should skip table in case regarding cache group has been removed.
-                    if (cacheGrpDesc == null)
-                        return null;
-
-                    GridQueryTypeDescriptor type = t.rowDescriptor().type();
-
-                    IndexColumn affCol = t.getExplicitAffinityKeyColumn();
-
-                    String affKeyCol = affCol != null ? affCol.columnName : null;
-
-                    return new TableInformation(t.getSchema().getName(), t.getName(), TableType.TABLE.name(), cacheGrpId,
-                        cacheGrpDesc.cacheOrGroupName(), t.cacheId(), t.cacheName(), affKeyCol,
-                        type.keyFieldAlias(), type.valueFieldAlias(), type.keyTypeName(), type.valueTypeName());
-                })
-                .filter(Objects::nonNull)
-                .forEach(infos::add);
-        }
-
-        if ((allTypes || types.contains(TableType.VIEW.name()))
-            && matches(QueryUtils.SCHEMA_SYS, schemaNamePtrn)) {
-            schemaMgr.systemViews().stream()
-                .filter(t -> matches(t.getTableName(), tblNamePtrn))
-                .map(v -> new TableInformation(QueryUtils.SCHEMA_SYS, v.getTableName(), TableType.VIEW.name()))
-                .forEach(infos::add);
-        }
-
-        return infos;
-    }
-
-    /** {@inheritDoc} */
-    @Override public Collection<ColumnInformation> columnsInformation(String schemaNamePtrn, String tblNamePtrn,
-        String colNamePtrn) {
-        Collection<ColumnInformation> infos = new ArrayList<>();
-
-        // Gather information about tables.
-        schemaMgr.dataTables().stream()
-            .filter(t -> matches(t.getSchema().getName(), schemaNamePtrn))
-            .filter(t -> matches(t.getName(), tblNamePtrn))
-            .flatMap(
-                tbl -> {
-                    IndexColumn affCol = tbl.getAffinityKeyColumn();
-
-                    return Stream.of(tbl.getColumns())
-                        .filter(Column::getVisible)
-                        .filter(c -> matches(c.getName(), colNamePtrn))
-                        .map(c -> {
-                            GridQueryProperty prop = tbl.rowDescriptor().type().property(c.getName());
-
-                            boolean isAff = affCol != null && c.getColumnId() == affCol.column.getColumnId();
-
-                            return new ColumnInformation(
-                                c.getColumnId() - QueryUtils.DEFAULT_COLUMNS_COUNT + 1,
-                                tbl.getSchema().getName(),
-                                tbl.getName(),
-                                c.getName(),
-                                prop.type(),
-                                c.isNullable(),
-                                prop.defaultValue(),
-                                prop.precision(),
-                                prop.scale(),
-                                isAff);
-                        });
-                }
-            ).forEach(infos::add);
-
-        // Gather information about system views.
-        if (matches(QueryUtils.SCHEMA_SYS, schemaNamePtrn)) {
-            schemaMgr.systemViews().stream()
-                .filter(v -> matches(v.getTableName(), tblNamePtrn))
-                .flatMap(
-                    view ->
-                        Stream.of(view.getColumns())
-                            .filter(c -> matches(c.getName(), colNamePtrn))
-                            .map(c -> new ColumnInformation(
-                                c.getColumnId() + 1,
-                                QueryUtils.SCHEMA_SYS,
-                                view.getTableName(),
-                                c.getName(),
-                                IgniteUtils.classForName(DataType.getTypeClassName(c.getType()), Object.class),
-                                c.isNullable(),
-                                null,
-                                (int)c.getPrecision(),
-                                c.getScale(),
-                                false))
-                ).forEach(infos::add);
-        }
-
-        return infos;
-    }
-
-=======
->>>>>>> e70b66c5
     /** {@inheritDoc} */
     @Override public boolean isStreamableInsertStatement(String schemaName, SqlFieldsQuery qry) throws SQLException {
         QueryParserResult parsed = parser.parse(schemaName, qry, true);
@@ -2469,7 +2231,7 @@
                 // Fallback to previous mode.
                 ress = new ArrayList<>(argss.size());
 
-                SQLException batchE = null;
+                SQLException batchException = null;
 
                 int[] cntPerRow = new int[argss.size()];
 
@@ -2496,15 +2258,15 @@
                     catch (Exception e ) {
                         SQLException sqlEx = QueryUtils.toSqlException(e);
 
-                        batchE = DmlUtils.chainException(batchE, sqlEx);
+                        batchException = DmlUtils.chainException(batchException, sqlEx);
 
                         cntPerRow[cntr++] = Statement.EXECUTE_FAILED;
                     }
                 }
 
-                if (batchE != null) {
-                    BatchUpdateException e = new BatchUpdateException(batchE.getMessage(),
-                        batchE.getSQLState(), batchE.getErrorCode(), cntPerRow, batchE);
+                if (batchException != null) {
+                    BatchUpdateException e = new BatchUpdateException(batchException.getMessage(),
+                        batchException.getSQLState(), batchException.getErrorCode(), cntPerRow, batchException);
 
                     throw new IgniteCheckedException(e);
                 }
@@ -2943,25 +2705,4 @@
     public DistributedIndexingConfiguration distributedConfiguration() {
         return distrCfg;
     }
-<<<<<<< HEAD
-
-    /** {@inheritDoc} */
-    @Override public Map<String, Integer> secondaryIndexesInlineSize() {
-        Map<String, Integer> map = new HashMap<>();
-        for (GridH2Table table : schemaMgr.dataTables()) {
-            for (Index idx : table.getIndexes()) {
-                if (idx instanceof H2TreeIndexBase && !idx.getIndexType().isPrimaryKey()) {
-                    map.put(
-                        idx.getSchema().getName() + "#" + idx.getTable().getName() + "#" + idx.getName(),
-                        ((H2TreeIndexBase)idx).inlineSize()
-                    );
-                }
-            }
-
-        }
-
-        return map;
-    }
-=======
->>>>>>> e70b66c5
 }