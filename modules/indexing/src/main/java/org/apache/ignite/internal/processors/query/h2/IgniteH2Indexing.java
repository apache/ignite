--- conflicted
+++ resolved
@@ -1975,13 +1975,22 @@
                             try {
                                 res.add(ddlProc.runDdlStatement(sqlQry, prepared));
 
-                                continue;
-                            }
-                            catch (IgniteCheckedException e) {
-                                throw new IgniteSQLException("Failed to execute DDL statement [stmt=" + sqlQry + ']', e);
-                            }
+                            continue;
+                        }
+                        catch (IgniteCheckedException e) {
+                            throw new IgniteSQLException("Failed to execute DDL statement [stmt=" + sqlQry + ']', e);
                         }
                     }
+if (prepared instanceof NoOperation) {
+                        QueryCursorImpl<List<?>> resCur = (QueryCursorImpl<List<?>>)new QueryCursorImpl(
+                            Collections.singletonList(Collections.singletonList(0L)), null, false);
+
+                        resCur.fieldsMeta(UPDATE_RESULT_META);
+
+                        res.add(resCur);
+
+                        continue;
+                    }                }
 
                     assert twoStepQry != null;
 
@@ -1994,7 +2003,6 @@
                         twoStepQry.local(qry.isLocal());
                     }
 
-<<<<<<< HEAD
                     meta = H2Utils.meta(stmt.getMetaData());
                 }
                 catch (IgniteCheckedException e) {
@@ -2006,18 +2014,6 @@
                 }
                 finally {
                     U.close(stmt, log);
-=======
-                    if (prepared instanceof NoOperation) {
-                        QueryCursorImpl<List<?>> resCur = (QueryCursorImpl<List<?>>)new QueryCursorImpl(
-                            Collections.singletonList(Collections.singletonList(0L)), null, false);
-
-                        resCur.fieldsMeta(UPDATE_RESULT_META);
-
-                        res.add(resCur);
-
-                        continue;
-                    }
->>>>>>> a3946873
                 }
 
                 res.add(executeTwoStepsQuery(schemaName, qry.getPageSize(), qry.getPartitions(), args, keepBinary,
