--- conflicted
+++ resolved
@@ -1143,11 +1143,7 @@
      * Executes regular query.
      *
      * @param schemaName Schema name.
-<<<<<<< HEAD
-     * @param cacheName
-=======
      * @param cacheName Cache name.
->>>>>>> 3f664f08
      * @param qry Query.
      * @param alias Table alias.
      * @param params Query parameters.
