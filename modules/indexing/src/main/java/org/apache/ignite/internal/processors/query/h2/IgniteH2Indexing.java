--- conflicted
+++ resolved
@@ -65,6 +65,8 @@
 import org.apache.ignite.internal.processors.cache.CacheObject;
 import org.apache.ignite.internal.processors.cache.CacheObjectUtils;
 import org.apache.ignite.internal.processors.cache.CacheObjectValueContext;
+import org.apache.ignite.internal.processors.cache.GridCacheAdapter;
+import org.apache.ignite.internal.processors.cache.GridCacheAffinityManager;
 import org.apache.ignite.internal.processors.cache.GridCacheContext;
 import org.apache.ignite.internal.processors.cache.GridCacheEntryEx;
 import org.apache.ignite.internal.processors.cache.GridCacheEntryRemovedException;
@@ -100,6 +102,7 @@
 import org.apache.ignite.internal.processors.query.h2.database.io.H2InnerIO;
 import org.apache.ignite.internal.processors.query.h2.database.io.H2LeafIO;
 import org.apache.ignite.internal.processors.query.h2.ddl.DdlStatementsProcessor;
+import org.apache.ignite.internal.processors.query.h2.opt.DistributedJoinMode;
 import org.apache.ignite.internal.processors.query.h2.opt.GridH2DefaultTableEngine;
 import org.apache.ignite.internal.processors.query.h2.opt.GridH2IndexBase;
 import org.apache.ignite.internal.processors.query.h2.opt.GridH2QueryContext;
@@ -127,6 +130,7 @@
 import org.apache.ignite.internal.util.typedef.internal.SB;
 import org.apache.ignite.internal.util.typedef.internal.U;
 import org.apache.ignite.lang.IgniteBiClosure;
+import org.apache.ignite.lang.IgniteBiPredicate;
 import org.apache.ignite.lang.IgniteBiTuple;
 import org.apache.ignite.lang.IgniteFuture;
 import org.apache.ignite.lang.IgniteInClosure;
@@ -147,7 +151,6 @@
 import org.h2.table.IndexColumn;
 import org.h2.tools.Server;
 import org.h2.util.JdbcUtils;
-import org.jetbrains.annotations.NotNull;
 import org.jetbrains.annotations.Nullable;
 import org.jsr166.ConcurrentHashMap8;
 
@@ -366,12 +369,24 @@
      */
     private PreparedStatement prepareStatement(Connection c, String sql, boolean useStmtCache) throws SQLException {
         if (useStmtCache) {
-            H2StatementCache cache = getStatementsCacheForCurrentThread();
+            Thread curThread = Thread.currentThread();
+
+            H2StatementCache cache = stmtCache.get(curThread);
+
+            if (cache == null) {
+                H2StatementCache cache0 = new H2StatementCache(PREPARED_STMT_CACHE_SIZE);
+
+                cache = stmtCache.putIfAbsent(curThread, cache0);
+
+                if (cache == null)
+                    cache = cache0;
+            }
+
+            cache.updateLastUsage();
 
             PreparedStatement stmt = cache.get(sql);
 
-            if (stmt != null && !stmt.isClosed() && !((JdbcStatement)stmt).isCancelled() &&
-                !GridSqlQueryParser.prepared(stmt).needRecompile()) {
+            if (stmt != null && !stmt.isClosed() && !((JdbcStatement)stmt).isCancelled()) {
                 assert stmt.getConnection() == c;
 
                 return stmt;
@@ -385,28 +400,6 @@
         }
         else
             return c.prepareStatement(sql);
-    }
-
-    /**
-     * @return {@link H2StatementCache} associated with current thread.
-     */
-    @NotNull private H2StatementCache getStatementsCacheForCurrentThread() {
-        Thread curThread = Thread.currentThread();
-
-        H2StatementCache cache = stmtCache.get(curThread);
-
-        if (cache == null) {
-            H2StatementCache cache0 = new H2StatementCache(PREPARED_STMT_CACHE_SIZE);
-
-            cache = stmtCache.putIfAbsent(curThread, cache0);
-
-            if (cache == null)
-                cache = cache0;
-        }
-
-        cache.updateLastUsage();
-
-        return cache;
     }
 
     /** {@inheritDoc} */
@@ -1254,12 +1247,8 @@
         if (qry.getTimeout() > 0)
             fqry.setTimeout(qry.getTimeout(), TimeUnit.MILLISECONDS);
 
-<<<<<<< HEAD
-        final QueryCursor<List<?>> res = querySqlFields(schemaName, fqry, keepBinary, null);
-=======
         final QueryCursor<List<?>> res =
             queryDistributedSqlFields(schemaName, fqry, keepBinary, null, mainCacheId, true).get(0);
->>>>>>> 8ffa1099
 
         final Iterable<Cache.Entry<K, V>> converted = new Iterable<Cache.Entry<K, V>>() {
             @Override public Iterator<Cache.Entry<K, V>> iterator() {
@@ -1292,40 +1281,16 @@
     }
 
     /** {@inheritDoc} */
-<<<<<<< HEAD
-    @Override public FieldsQueryCursor<List<?>> querySqlFields(String schemaName, SqlFieldsQuery qry,
-        boolean keepBinary, GridQueryCancel cancel) {
-        final String sqlQry = qry.getSql();
-
-        GridCacheTwoStepQuery twoStepQry;
-        List<GridQueryFieldMetadata> meta;
-=======
     @Override public List<FieldsQueryCursor<List<?>>> queryDistributedSqlFields(String schemaName, SqlFieldsQuery qry,
         boolean keepBinary, GridQueryCancel cancel, @Nullable Integer mainCacheId, boolean failOnMultipleStmts) {
         Connection c = connectionForSchema(schemaName);
->>>>>>> 8ffa1099
-
-        H2TwoStepCachedQueryKey cachedQryKey = new H2TwoStepCachedQueryKey(schemaName, sqlQry,
-            qry.isCollocated(), qry.isDistributedJoins(), qry.isEnforceJoinOrder(), qry.isLocal());
-
-        // Prior to parsing, let's try our luck for cached two-step query.
-        H2TwoStepCachedQuery cachedQry = twoStepCache.get(cachedQryKey);
-
-<<<<<<< HEAD
-        PreparedStatement stmt = null;
-
-        Prepared prepared = null;
-
-        boolean loc = false;
-
-        if (cachedQry != null) {
-            twoStepQry = cachedQry.query().copy();
-
-            meta = cachedQry.meta();
-        }
-        else {
-            ParsingResult parseRes = parseAndSplit(schemaName, qry);
-=======
+
+        final boolean enforceJoinOrder = qry.isEnforceJoinOrder();
+        final boolean distributedJoins = qry.isDistributedJoins();
+        final boolean grpByCollocated = qry.isCollocated();
+
+        final DistributedJoinMode distributedJoinMode = distributedJoinMode(qry.isLocal(), distributedJoins);
+
         String sqlQry = qry.getSql();
 
         H2TwoStepCachedQueryKey cachedQryKey = new H2TwoStepCachedQueryKey(schemaName, sqlQry, grpByCollocated,
@@ -1359,35 +1324,18 @@
             List<GridQueryFieldMetadata> meta;
 
             final UUID locNodeId = ctx.localNodeId();
->>>>>>> 8ffa1099
-
-            stmt = parseRes.stmt;
-
-            // Let's avoid second reflection getter call by returning Prepared object too
-            prepared = parseRes.prepared;
-
-            twoStepQry = parseRes.twoStepQry;
-
-            meta = parseRes.meta;
-
-<<<<<<< HEAD
-            loc = parseRes.loc;
-        }
-
-        IndexingQueryFilter filter = (loc ? ctx.query().backupFilter(qry.getPartitions()) : null);
-
-        if (prepared != null && !prepared.isQuery()) {
-            if (DmlStatementsProcessor.isDmlStatement(prepared)) {
-                try {
-                    if (!loc)
-                        return dmlProc.updateSqlFieldsDistributed(schemaName, stmt, qry, cancel);
-                    else {
-                        final GridQueryFieldsResult res = dmlProc.updateSqlFieldsLocal(schemaName, stmt, qry, filter,
-                            cancel);
-
-                        return new QueryCursorImpl<>(new Iterable<List<?>>() {
-                            @Override public Iterator<List<?>> iterator() {
-=======
+
+            // Here we will just parse the statement, no need to optimize it at all.
+            H2Utils.setupConnection(c, /*distributedJoins*/false, /*enforceJoinOrder*/true);
+
+            GridH2QueryContext.set(new GridH2QueryContext(locNodeId, locNodeId, 0, PREPARE)
+                .distributedJoinMode(distributedJoinMode));
+
+            PreparedStatement stmt = null;
+            Prepared prepared;
+
+            boolean cachesCreated = false;
+
             try {
                 try {
                     while (true) {
@@ -1403,58 +1351,21 @@
                                     e.getErrorCode() == ErrorCode.TABLE_OR_VIEW_NOT_FOUND_1 ||
                                     e.getErrorCode() == ErrorCode.INDEX_NOT_FOUND_1)
                                 ) {
->>>>>>> 8ffa1099
                                 try {
-                                    return new GridQueryCacheObjectsIterator(res.iterator(), objectContext(), true);
+                                    ctx.cache().createMissingQueryCaches();
                                 }
-                                catch (IgniteCheckedException e) {
-                                    throw new IgniteException(e);
+                                catch (IgniteCheckedException ignored) {
+                                    throw new CacheException("Failed to create missing caches.", e);
                                 }
+
+                                cachesCreated = true;
                             }
-                        }, cancel);
+                            else
+                                throw new IgniteSQLException("Failed to parse query: " + sqlQry,
+                                    IgniteQueryErrorCode.PARSING, e);
+                        }
                     }
-                }
-                catch (IgniteCheckedException e) {
-                    throw new IgniteSQLException("Failed to execute DML statement [stmt=" + sqlQry +
-                        ", params=" + Arrays.deepToString(qry.getArgs()) + "]", e);
-                }
-            }
-
-<<<<<<< HEAD
-            if (DdlStatementsProcessor.isDdlStatement(prepared)) {
-                if (loc)
-                    throw new IgniteSQLException("DDL statements are not supported for LOCAL caches",
-                        IgniteQueryErrorCode.UNSUPPORTED_OPERATION);
-
-                try {
-                    return ddlProc.runDdlStatement(sqlQry, stmt);
-                }
-                catch (IgniteCheckedException e) {
-                    throw new IgniteSQLException("Failed to execute DDL statement [stmt=" + sqlQry + ']', e);
-                }
-            }
-
-            throw new IgniteSQLException("Unsupported DDL/DML operation: " + prepared.getClass().getName());
-        }
-
-        // We've detected a local query, let's just run it.
-        if (loc) {
-            assert prepared != null && prepared.isQuery();
-
-            try {
-                return queryLocalSqlFields(schemaName, qry, keepBinary, filter, cancel);
-            }
-            catch (IgniteCheckedException e) {
-                throw new IgniteSQLException("Failed to execute local statement [stmt=" + sqlQry +
-                    ", params=" + Arrays.deepToString(qry.getArgs()) + "]", e);
-            }
-        }
-
-        assert twoStepQry != null;
-
-        if (log.isDebugEnabled())
-            log.debug("Parsed query: `" + sqlQry + "` into two step query: " + twoStepQry);
-=======
+
                     GridSqlQueryParser.PreparedWithRemaining prep = GridSqlQueryParser.preparedWithRemaining(stmt);
 
                     // remaining == null if the query string contains single SQL statement.
@@ -1540,95 +1451,43 @@
                         }
                     }
                 }
->>>>>>> 8ffa1099
-
-        FieldsQueryCursor<List<?>> res = doRunDistributedQuery(schemaName, qry, twoStepQry, meta, keepBinary, cancel);
-
-        if (cachedQry == null && !twoStepQry.explain()) {
-            cachedQry = new H2TwoStepCachedQuery(meta, twoStepQry.copy());
-
-            twoStepCache.putIfAbsent(cachedQryKey, cachedQry);
-        }
-
-        return res;
-    }
-
-    /**
-     * Parse and split query if needed, cache either two-step query or statement.
-     * @param schemaName Schema name.
-     * @param qry Query.
-     * @return Result: prepared statement, H2 command, two-step query (if needed),
-     *     metadata for two-step query (if needed), evaluated query local execution flag.
-     */
-    private ParsingResult parseAndSplit(String schemaName, SqlFieldsQuery qry) {
-        final String sqlQry = qry.getSql();
-
-        Connection c = connectionForSchema(schemaName);
-
-        // For queries that are explicitly local, we rely on the flag specified in the query
-        // because this parsing result will be cached and used for queries directly.
-        // For other queries, we enforce join order at this stage to avoid premature optimizations
-        // (and therefore longer parsing) as log as there'll be more parsing at split stage.
-        boolean enforceJoinOrderOnParsing = (!qry.isLocal() || qry.isEnforceJoinOrder());
-
-        H2Utils.setupConnection(c, /*distributedJoins*/false, /*enforceJoinOrder*/enforceJoinOrderOnParsing);
-
-        PreparedStatement stmt;
-        Prepared prepared;
-
-        boolean loc = qry.isLocal();
-
-        stmt = prepareStatementAndCaches(c, sqlQry);
-
-        prepared = GridSqlQueryParser.prepared(stmt);
-
-        if (qry instanceof JdbcSqlFieldsQuery && ((JdbcSqlFieldsQuery) qry).isQuery() != prepared.isQuery())
-            throw new IgniteSQLException("Given statement type does not match that declared by JDBC driver",
-                IgniteQueryErrorCode.STMT_TYPE_MISMATCH);
-
-        if (prepared.isQuery()) {
-            try {
-                bindParameters(stmt, F.asList(qry.getArgs()));
+
+                LinkedHashSet<Integer> caches0 = new LinkedHashSet<>();
+
+                assert twoStepQry != null;
+
+                int tblCnt = twoStepQry.tablesCount();
+
+                if (mainCacheId != null)
+                    caches0.add(mainCacheId);
+
+                if (tblCnt > 0) {
+                    for (QueryTable tblKey : twoStepQry.tables()) {
+                        GridH2Table tbl = dataTable(tblKey);
+
+                        int cacheId = CU.cacheId(tbl.cacheName());
+
+                        caches0.add(cacheId);
+                    }
+                }
+
+                if (caches0.isEmpty())
+                    twoStepQry.local(true);
+                else {
+                    //Prohibit usage indices with different numbers of segments in same query.
+                    List<Integer> cacheIds = new ArrayList<>(caches0);
+
+                    checkCacheIndexSegmentation(cacheIds);
+
+                    twoStepQry.cacheIds(cacheIds);
+                    twoStepQry.local(qry.isLocal());
+                }
+
+                meta = H2Utils.meta(stmt.getMetaData());
             }
             catch (IgniteCheckedException e) {
-                U.closeQuiet(stmt);
-
-                throw new IgniteSQLException("Failed to bind parameters: [qry=" + sqlQry + ", params=" +
-                    Arrays.deepToString(qry.getArgs()) + "]", IgniteQueryErrorCode.PARSING, e);
-            }
-
-            loc |= GridSqlQueryParser.isLocalQuery(GridSqlQueryParser.query(prepared), qry.isReplicatedOnly());
-
-            if (loc) {
-                GridCacheContext cctx = GridSqlQueryParser.getFirstPartitionedCache(prepared);
-
-                if (cctx != null && cctx.config().getQueryParallelism() > 1) {
-                    loc = false;
-
-                    qry.setDistributedJoins(true);
-                }
-            }
-        }
-
-        if (loc || !prepared.isQuery())
-            return new ParsingResult(stmt, prepared, null, null, loc);
-
-        // We're sure to have non local query at this point, so let's remove raw statement from cache
-        // as whole two step query will be cached later on.
-        getStatementsCacheForCurrentThread().remove(sqlQry);
-
-        final UUID locNodeId = ctx.localNodeId();
-
-        try {
-            GridH2QueryContext.set(new GridH2QueryContext(locNodeId, locNodeId, 0, PREPARE)
-                .distributedJoinMode(distributedJoinMode(qry.isLocal(), qry.isDistributedJoins())));
-
-            try {
-                return new ParsingResult(stmt, prepared, split(stmt, qry), H2Utils.meta(stmt.getMetaData()), false);
-            }
-            catch (IgniteCheckedException e) {
-                throw new IgniteSQLException("Failed to bind parameters: [qry=" + sqlQry + ", params=" +
-                    Arrays.deepToString(qry.getArgs()) + "]", IgniteQueryErrorCode.PARSING, e);
+                throw new CacheException("Failed to bind parameters: [qry=" + sqlQry + ", params=" +
+                    Arrays.deepToString(qry.getArgs()) + "]", e);
             }
             catch (SQLException e) {
                 throw new IgniteSQLException(e);
@@ -1647,50 +1506,7 @@
                 twoStepCache.putIfAbsent(cachedQryKey, cachedQry);
             }
         }
-        finally {
-            GridH2QueryContext.clearThreadLocal();
-        }
-    }
-
-<<<<<<< HEAD
-
-    /**
-     * Split query into two-step query.
-     * @param stmt JDBC statement.
-     * @param qry Original fields query.
-     * @return Two-step query.
-     * @throws IgniteCheckedException in case of error inside {@link GridSqlQuerySplitter}.
-     * @throws SQLException in case of error inside {@link GridSqlQuerySplitter}.
-     */
-    private GridCacheTwoStepQuery split(PreparedStatement stmt, SqlFieldsQuery qry) throws IgniteCheckedException,
-        SQLException {
-        GridCacheTwoStepQuery res = GridSqlQuerySplitter.split((JdbcPreparedStatement)stmt, qry.getArgs(),
-            qry.isCollocated(), qry.isDistributedJoins(), qry.isEnforceJoinOrder(), this);
-
-        LinkedHashSet<Integer> caches0 = new LinkedHashSet<>();
-
-        assert res != null;
-
-        int tblCnt = res.tablesCount();
-
-        if (tblCnt > 0) {
-            for (QueryTable tblKey : res.tables()) {
-                GridH2Table tbl = dataTable(tblKey);
-
-                int cacheId = CU.cacheId(tbl.cacheName());
-
-                caches0.add(cacheId);
-            }
-        }
-
-        if (caches0.isEmpty())
-            res.local(true);
-        else {
-            //Prohibit usage indices with different numbers of segments in same query.
-            List<Integer> cacheIds = new ArrayList<>(caches0);
-
-            checkCacheIndexSegmentation(cacheIds);
-=======
+
         return res;
     }
 
@@ -1729,100 +1545,26 @@
             log.debug("Parsed query: `" + sqlQry + "` into two step query: " + twoStepQry);
 
         twoStepQry.pageSize(pageSize);
->>>>>>> 8ffa1099
-
-            res.cacheIds(cacheIds);
-            res.local(qry.isLocal());
-        }
-
-        res.pageSize(qry.getPageSize());
-
-        return res;
-    }
-
-    /**
-     * Run distributed query on detected set of partitions.
-     * @param schemaName Schema name.
-     * @param qry Original query.
-     * @param twoStepQry Two-step query.
-     * @param meta Metadata to set to cursor.
-     * @param keepBinary Keep binary flag.
-     * @param cancel Cancel handler.
-     * @return Cursor representing distributed query result.
-     */
-    private QueryCursorImpl<List<?>> doRunDistributedQuery(String schemaName, SqlFieldsQuery qry,
-        GridCacheTwoStepQuery twoStepQry, List<GridQueryFieldMetadata> meta, boolean keepBinary,
-        GridQueryCancel cancel) {
+
         if (cancel == null)
             cancel = new GridQueryCancel();
 
         if (partitions == null && twoStepQry.derivedPartitions() != null) {
             try {
-<<<<<<< HEAD
-                partitions = calculateQueryPartitions(twoStepQry.derivedPartitions(), qry.getArgs());
-            }
-            catch (IgniteCheckedException e) {
-                throw new CacheException("Failed to calculate derived partitions: [qry=" + qry.getSql() + ", params=" +
-                    Arrays.deepToString(qry.getArgs()) + "]", e);
-=======
                 partitions = calculateQueryPartitions(twoStepQry.derivedPartitions(), args);
             } catch (IgniteCheckedException e) {
                 throw new CacheException("Failed to calculate derived partitions: [qry=" + sqlQry + ", params=" +
                     Arrays.deepToString(args) + "]", e);
->>>>>>> 8ffa1099
             }
         }
 
         QueryCursorImpl<List<?>> cursor = new QueryCursorImpl<>(
-<<<<<<< HEAD
-            runQueryTwoStep(schemaName, twoStepQry, keepBinary, qry.isEnforceJoinOrder(), qry.getTimeout(), cancel,
-                qry.getArgs(), partitions, qry.isLazy()), cancel);
-=======
             runQueryTwoStep(schemaName, twoStepQry, keepBinary, enforceJoinOrder, timeout, cancel,
                 args, partitions, lazy), cancel);
->>>>>>> 8ffa1099
 
         cursor.fieldsMeta(meta);
 
         return cursor;
-<<<<<<< HEAD
-    }
-
-    /**
-     * Do initial parsing of the statement and create query caches, if needed.
-     * @param c Connection.
-     * @param sqlQry Query.
-     * @return H2 prepared statement.
-     */
-    private PreparedStatement prepareStatementAndCaches(Connection c, String sqlQry) {
-        boolean cachesCreated = false;
-
-        while (true) {
-            try {
-                return prepareStatement(c, sqlQry, true);
-            }
-            catch (SQLException e) {
-                if (!cachesCreated && (
-                        e.getErrorCode() == ErrorCode.SCHEMA_NOT_FOUND_1 ||
-                            e.getErrorCode() == ErrorCode.TABLE_OR_VIEW_NOT_FOUND_1 ||
-                            e.getErrorCode() == ErrorCode.INDEX_NOT_FOUND_1)
-                        ) {
-                    try {
-                        ctx.cache().createMissingQueryCaches();
-                    }
-                    catch (IgniteCheckedException ignored) {
-                        throw new CacheException("Failed to create missing caches.", e);
-                    }
-
-                    cachesCreated = true;
-                }
-                else
-                    throw new IgniteSQLException("Failed to parse query: " + sqlQry,
-                        IgniteQueryErrorCode.PARSING, e);
-            }
-        }
-=======
->>>>>>> 8ffa1099
     }
 
     /**
@@ -2605,6 +2347,67 @@
         twoStepCache.clear();
     }
 
+    /** {@inheritDoc} */
+    @Override public IndexingQueryFilter backupFilter(@Nullable final AffinityTopologyVersion topVer,
+        @Nullable final int[] parts) {
+        final AffinityTopologyVersion topVer0 = topVer != null ? topVer : AffinityTopologyVersion.NONE;
+
+        return new IndexingQueryFilter() {
+            @Nullable @Override public <K, V> IgniteBiPredicate<K, V> forCache(String cacheName) {
+                final GridCacheAdapter<Object, Object> cache = ctx.cache().internalCache(cacheName);
+
+                if (cache.context().isReplicated())
+                    return null;
+
+                final GridCacheAffinityManager aff = cache.context().affinity();
+
+                if (parts != null) {
+                    if (parts.length < 64) { // Fast scan for small arrays.
+                        return new IgniteBiPredicate<K, V>() {
+                            @Override public boolean apply(K k, V v) {
+                                int p = aff.partition(k);
+
+                                for (int p0 : parts) {
+                                    if (p0 == p)
+                                        return true;
+
+                                    if (p0 > p) // Array is sorted.
+                                        return false;
+                                }
+
+                                return false;
+                            }
+                        };
+                    }
+
+                    return new IgniteBiPredicate<K, V>() {
+                        @Override public boolean apply(K k, V v) {
+                            int p = aff.partition(k);
+
+                            return Arrays.binarySearch(parts, p) >= 0;
+                        }
+                    };
+                }
+
+                final ClusterNode locNode = ctx.discovery().localNode();
+
+                return new IgniteBiPredicate<K, V>() {
+                    @Override public boolean apply(K k, V v) {
+                        return aff.primaryByKey(locNode, k, topVer0);
+                    }
+                };
+            }
+
+            @Override public boolean isValueRequired() {
+                return false;
+            }
+
+            @Override public String toString() {
+                return "IndexingQueryFilter [ver=" + topVer + ']';
+            }
+        };
+    }
+
     /**
      * @return Ready topology version.
      */
@@ -2726,34 +2529,4 @@
     private interface ClIter<X> extends AutoCloseable, Iterator<X> {
         // No-op.
     }
-
-    /**
-     * Result of parsing and splitting SQL from {@link SqlFieldsQuery}.
-     */
-    private final static class ParsingResult {
-        /** H2 statement. */
-        final PreparedStatement stmt;
-
-        /** H2 command. */
-        final Prepared prepared;
-
-        /** Two-step query, or {@code} null if this result is for local query. */
-        final GridCacheTwoStepQuery twoStepQry;
-
-        /** Metadata for two-step query, or {@code} null if this result is for local query. */
-        final List<GridQueryFieldMetadata> meta;
-
-        /** Whether this query may be run locally. */
-        final boolean loc;
-
-        /** Simple constructor. */
-        private ParsingResult(PreparedStatement stmt, Prepared prepared, GridCacheTwoStepQuery twoStepQry,
-            List<GridQueryFieldMetadata> meta, boolean loc) {
-            this.stmt = stmt;
-            this.prepared = prepared;
-            this.twoStepQry = twoStepQry;
-            this.meta = meta;
-            this.loc = loc;
-        }
-    }
 }