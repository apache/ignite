/*
 * Licensed to the Apache Software Foundation (ASF) under one or more
 * contributor license agreements.  See the NOTICE file distributed with
 * this work for additional information regarding copyright ownership.
 * The ASF licenses this file to You under the Apache License, Version 2.0
 * (the "License"); you may not use this file except in compliance with
 * the License.  You may obtain a copy of the License at
 *
 *      http://www.apache.org/licenses/LICENSE-2.0
 *
 * Unless required by applicable law or agreed to in writing, software
 * distributed under the License is distributed on an "AS IS" BASIS,
 * WITHOUT WARRANTIES OR CONDITIONS OF ANY KIND, either express or implied.
 * See the License for the specific language governing permissions and
 * limitations under the License.
 */

package org.apache.ignite.internal.processors.query.h2;

import java.lang.reflect.Method;
import java.lang.reflect.Modifier;
import java.math.BigDecimal;
import java.math.BigInteger;
import java.sql.Connection;
import java.sql.DriverManager;
import java.sql.PreparedStatement;
import java.sql.ResultSet;
import java.sql.SQLException;
import java.sql.Statement;
import java.sql.Types;
import java.text.MessageFormat;
import java.util.ArrayList;
import java.util.Arrays;
import java.util.Collection;
import java.util.Collections;
import java.util.HashSet;
import java.util.Iterator;
import java.util.LinkedHashSet;
import java.util.List;
import java.util.Map;
import java.util.UUID;
import java.util.concurrent.ConcurrentHashMap;
import java.util.concurrent.ConcurrentMap;
import java.util.concurrent.TimeUnit;
import java.util.concurrent.atomic.AtomicLong;
import java.util.regex.Pattern;
import javax.cache.Cache;
import javax.cache.CacheException;
import org.apache.ignite.IgniteCheckedException;
import org.apache.ignite.IgniteDataStreamer;
import org.apache.ignite.IgniteException;
import org.apache.ignite.IgniteLogger;
import org.apache.ignite.IgniteSystemProperties;
import org.apache.ignite.cache.query.FieldsQueryCursor;
import org.apache.ignite.cache.query.QueryCancelledException;
import org.apache.ignite.cache.query.QueryCursor;
import org.apache.ignite.cache.query.SqlFieldsQuery;
import org.apache.ignite.cache.query.SqlQuery;
import org.apache.ignite.cache.query.annotations.QuerySqlFunction;
import org.apache.ignite.cluster.ClusterNode;
import org.apache.ignite.internal.GridKernalContext;
import org.apache.ignite.internal.GridTopic;
import org.apache.ignite.internal.IgniteInternalFuture;
import org.apache.ignite.internal.processors.affinity.AffinityTopologyVersion;
import org.apache.ignite.internal.processors.cache.CacheEntryImpl;
import org.apache.ignite.internal.processors.cache.CacheObjectUtils;
import org.apache.ignite.internal.processors.cache.CacheObjectValueContext;
import org.apache.ignite.internal.processors.cache.GridCacheContext;
import org.apache.ignite.internal.processors.cache.GridCacheSharedContext;
import org.apache.ignite.internal.processors.cache.QueryCursorImpl;
import org.apache.ignite.internal.processors.cache.distributed.dht.preloader.GridDhtPartitionsExchangeFuture;
import org.apache.ignite.internal.processors.cache.persistence.CacheDataRow;
import org.apache.ignite.internal.processors.cache.persistence.tree.io.PageIO;
import org.apache.ignite.internal.processors.cache.query.CacheQueryPartitionInfo;
import org.apache.ignite.internal.processors.cache.query.GridCacheQueryManager;
import org.apache.ignite.internal.processors.cache.query.GridCacheQueryMarshallable;
import org.apache.ignite.internal.processors.cache.query.GridCacheTwoStepQuery;
import org.apache.ignite.internal.processors.cache.query.IgniteQueryErrorCode;
import org.apache.ignite.internal.processors.cache.query.QueryTable;
import org.apache.ignite.internal.processors.cache.query.SqlFieldsQueryEx;
import org.apache.ignite.internal.processors.query.CacheQueryObjectValueContext;
import org.apache.ignite.internal.processors.query.GridQueryCacheObjectsIterator;
import org.apache.ignite.internal.processors.query.GridQueryCancel;
import org.apache.ignite.internal.processors.query.GridQueryFieldMetadata;
import org.apache.ignite.internal.processors.query.GridQueryFieldsResult;
import org.apache.ignite.internal.processors.query.GridQueryFieldsResultAdapter;
import org.apache.ignite.internal.processors.query.GridQueryIndexing;
import org.apache.ignite.internal.processors.query.GridQueryRowCacheCleaner;
import org.apache.ignite.internal.processors.query.GridQueryTypeDescriptor;
import org.apache.ignite.internal.processors.query.GridRunningQueryInfo;
import org.apache.ignite.internal.processors.query.IgniteSQLException;
import org.apache.ignite.internal.processors.query.QueryField;
import org.apache.ignite.internal.processors.query.QueryIndexDescriptorImpl;
import org.apache.ignite.internal.processors.query.QueryUtils;
import org.apache.ignite.internal.processors.query.SqlClientContext;
import org.apache.ignite.internal.processors.query.h2.database.H2RowFactory;
import org.apache.ignite.internal.processors.query.h2.database.H2TreeIndex;
import org.apache.ignite.internal.processors.query.h2.database.io.H2ExtrasInnerIO;
import org.apache.ignite.internal.processors.query.h2.database.io.H2ExtrasLeafIO;
import org.apache.ignite.internal.processors.query.h2.database.io.H2InnerIO;
import org.apache.ignite.internal.processors.query.h2.database.io.H2LeafIO;
import org.apache.ignite.internal.processors.query.h2.ddl.DdlStatementsProcessor;
import org.apache.ignite.internal.processors.query.h2.dml.DmlUtils;
import org.apache.ignite.internal.processors.query.h2.dml.UpdatePlan;
import org.apache.ignite.internal.processors.query.h2.opt.GridH2DefaultTableEngine;
import org.apache.ignite.internal.processors.query.h2.opt.GridH2IndexBase;
import org.apache.ignite.internal.processors.query.h2.opt.GridH2PlainRowFactory;
import org.apache.ignite.internal.processors.query.h2.opt.GridH2QueryContext;
import org.apache.ignite.internal.processors.query.h2.opt.GridH2Row;
import org.apache.ignite.internal.processors.query.h2.opt.GridH2RowDescriptor;
import org.apache.ignite.internal.processors.query.h2.opt.GridH2Table;
import org.apache.ignite.internal.processors.query.h2.sql.GridSqlQuery;
import org.apache.ignite.internal.processors.query.h2.sql.GridSqlQueryParser;
import org.apache.ignite.internal.processors.query.h2.sql.GridSqlQuerySplitter;
import org.apache.ignite.internal.processors.query.h2.sql.GridSqlStatement;
import org.apache.ignite.internal.processors.query.h2.sys.SqlSystemTableEngine;
<<<<<<< HEAD
import org.apache.ignite.internal.processors.query.h2.sys.view.SqlSystemView;
=======
import org.apache.ignite.internal.processors.query.h2.sys.view.SqlSystemViewBaselineNodes;
>>>>>>> e2fc48e2
import org.apache.ignite.internal.processors.query.h2.sys.view.SqlSystemViewNodeAttributes;
import org.apache.ignite.internal.processors.query.h2.sys.view.SqlSystemViewNodes;
import org.apache.ignite.internal.processors.query.h2.twostep.GridMapQueryExecutor;
import org.apache.ignite.internal.processors.query.h2.twostep.GridReduceQueryExecutor;
import org.apache.ignite.internal.processors.query.h2.twostep.MapQueryLazyWorker;
import org.apache.ignite.internal.processors.query.schema.SchemaIndexCacheVisitor;
import org.apache.ignite.internal.processors.query.schema.SchemaIndexCacheVisitorClosure;
import org.apache.ignite.internal.processors.query.schema.SchemaIndexCacheVisitorImpl;
import org.apache.ignite.internal.processors.timeout.GridTimeoutProcessor;
import org.apache.ignite.internal.sql.SqlParseException;
import org.apache.ignite.internal.sql.SqlParser;
import org.apache.ignite.internal.sql.SqlStrictParseException;
import org.apache.ignite.internal.sql.command.SqlAlterTableCommand;
import org.apache.ignite.internal.sql.command.SqlAlterUserCommand;
import org.apache.ignite.internal.sql.command.SqlBulkLoadCommand;
import org.apache.ignite.internal.sql.command.SqlCommand;
import org.apache.ignite.internal.sql.command.SqlCreateIndexCommand;
import org.apache.ignite.internal.sql.command.SqlCreateUserCommand;
import org.apache.ignite.internal.sql.command.SqlDropIndexCommand;
import org.apache.ignite.internal.sql.command.SqlDropUserCommand;
import org.apache.ignite.internal.sql.command.SqlSetStreamingCommand;
import org.apache.ignite.internal.util.GridBoundedConcurrentLinkedHashMap;
import org.apache.ignite.internal.util.GridEmptyCloseableIterator;
import org.apache.ignite.internal.util.GridSpinBusyLock;
import org.apache.ignite.internal.util.lang.GridCloseableIterator;
import org.apache.ignite.internal.util.lang.GridPlainRunnable;
import org.apache.ignite.internal.util.lang.IgniteInClosure2X;
import org.apache.ignite.internal.util.typedef.F;
import org.apache.ignite.internal.util.typedef.internal.CU;
import org.apache.ignite.internal.util.typedef.internal.LT;
import org.apache.ignite.internal.util.typedef.internal.SB;
import org.apache.ignite.internal.util.typedef.internal.U;
import org.apache.ignite.lang.IgniteBiClosure;
import org.apache.ignite.lang.IgniteBiTuple;
import org.apache.ignite.lang.IgniteFuture;
import org.apache.ignite.lang.IgniteInClosure;
import org.apache.ignite.marshaller.Marshaller;
import org.apache.ignite.marshaller.jdk.JdkMarshaller;
import org.apache.ignite.plugin.extensions.communication.Message;
import org.apache.ignite.resources.LoggerResource;
import org.apache.ignite.spi.indexing.IndexingQueryFilter;
import org.apache.ignite.spi.indexing.IndexingQueryFilterImpl;
import org.h2.api.ErrorCode;
import org.h2.api.JavaObjectSerializer;
import org.h2.command.Prepared;
import org.h2.command.dml.NoOperation;
import org.h2.engine.Session;
import org.h2.engine.SysProperties;
import org.h2.index.Index;
import org.h2.jdbc.JdbcStatement;
import org.h2.server.web.WebServer;
import org.h2.table.IndexColumn;
import org.h2.tools.Server;
import org.h2.util.JdbcUtils;
import org.jetbrains.annotations.NotNull;
import org.jetbrains.annotations.Nullable;

import static org.apache.ignite.IgniteSystemProperties.IGNITE_H2_DEBUG_CONSOLE;
import static org.apache.ignite.IgniteSystemProperties.IGNITE_H2_DEBUG_CONSOLE_PORT;
import static org.apache.ignite.IgniteSystemProperties.IGNITE_H2_INDEXING_CACHE_CLEANUP_PERIOD;
import static org.apache.ignite.IgniteSystemProperties.IGNITE_H2_INDEXING_CACHE_THREAD_USAGE_TIMEOUT;
import static org.apache.ignite.IgniteSystemProperties.getInteger;
import static org.apache.ignite.IgniteSystemProperties.getString;
import static org.apache.ignite.internal.processors.cache.query.GridCacheQueryType.SQL;
import static org.apache.ignite.internal.processors.cache.query.GridCacheQueryType.SQL_FIELDS;
import static org.apache.ignite.internal.processors.cache.query.GridCacheQueryType.TEXT;
import static org.apache.ignite.internal.processors.query.QueryUtils.KEY_FIELD_NAME;
import static org.apache.ignite.internal.processors.query.QueryUtils.VAL_FIELD_NAME;
import static org.apache.ignite.internal.processors.query.QueryUtils.VER_FIELD_NAME;
import static org.apache.ignite.internal.processors.query.h2.opt.DistributedJoinMode.OFF;
import static org.apache.ignite.internal.processors.query.h2.opt.DistributedJoinMode.distributedJoinMode;
import static org.apache.ignite.internal.processors.query.h2.opt.GridH2QueryType.LOCAL;
import static org.apache.ignite.internal.processors.query.h2.opt.GridH2QueryType.PREPARE;

/**
 * Indexing implementation based on H2 database engine. In this implementation main query language is SQL,
 * fulltext indexing can be performed using Lucene.
 * <p>
 * For each registered {@link GridQueryTypeDescriptor} this SPI will create respective SQL table with
 * {@code '_key'} and {@code '_val'} fields for key and value, and fields from
 * {@link GridQueryTypeDescriptor#fields()}.
 * For each table it will create indexes declared in {@link GridQueryTypeDescriptor#indexes()}.
 */
public class IgniteH2Indexing implements GridQueryIndexing {
    /** A pattern for commands having internal implementation in Ignite. */
    public static final Pattern INTERNAL_CMD_RE = Pattern.compile(
        "^(create|drop)\\s+index|^alter\\s+table|^copy|^set|^(create|alter|drop)\\s+user", Pattern.CASE_INSENSITIVE);

    /*
     * Register IO for indexes.
     */
    static {
        PageIO.registerH2(H2InnerIO.VERSIONS, H2LeafIO.VERSIONS);
        H2ExtrasInnerIO.register();
        H2ExtrasLeafIO.register();

        // Initialize system properties for H2.
        System.setProperty("h2.objectCache", "false");
        System.setProperty("h2.serializeJavaObject", "false");
        System.setProperty("h2.objectCacheMaxPerElementSize", "0"); // Avoid ValueJavaObject caching.
        System.setProperty("h2.optimizeTwoEquals", "false"); // Makes splitter fail on subqueries in WHERE.
    }

    /** Default DB options. */
    private static final String DB_OPTIONS = ";LOCK_MODE=3;MULTI_THREADED=1;DB_CLOSE_ON_EXIT=FALSE" +
        ";DEFAULT_LOCK_TIMEOUT=10000;FUNCTIONS_IN_SCHEMA=true;OPTIMIZE_REUSE_RESULTS=0;QUERY_CACHE_SIZE=0" +
        ";RECOMPILE_ALWAYS=1;MAX_OPERATION_MEMORY=0;NESTED_JOINS=0;BATCH_JOINS=1" +
        ";ROW_FACTORY=\"" + GridH2PlainRowFactory.class.getName() + "\"" +
        ";DEFAULT_TABLE_ENGINE=" + GridH2DefaultTableEngine.class.getName();

        // Uncomment this setting to get debug output from H2 to sysout.
//        ";TRACE_LEVEL_SYSTEM_OUT=3";

    /** Dummy metadata for update result. */
    public static final List<GridQueryFieldMetadata> UPDATE_RESULT_META = Collections.<GridQueryFieldMetadata>
        singletonList(new H2SqlFieldMetadata(null, null, "UPDATED", Long.class.getName()));

    /** */
    private static final int TWO_STEP_QRY_CACHE_SIZE = 1024;

    /** The period of clean up the statement cache. */
    private final Long CLEANUP_STMT_CACHE_PERIOD = Long.getLong(IGNITE_H2_INDEXING_CACHE_CLEANUP_PERIOD, 10_000);

    /** The period of clean up the {@link #conns}. */
    @SuppressWarnings("FieldCanBeLocal")
    private final Long CLEANUP_CONNECTIONS_PERIOD = 2000L;

    /** The timeout to remove entry from the statement cache if the thread doesn't perform any queries. */
    private final Long STATEMENT_CACHE_THREAD_USAGE_TIMEOUT =
        Long.getLong(IGNITE_H2_INDEXING_CACHE_THREAD_USAGE_TIMEOUT, 600 * 1000);

    /** */
    private GridTimeoutProcessor.CancelableTask stmtCacheCleanupTask;

    /** */
    private GridTimeoutProcessor.CancelableTask connCleanupTask;

    /** Logger. */
    @LoggerResource
    private IgniteLogger log;

    /** Node ID. */
    private UUID nodeId;

    /** */
    private Marshaller marshaller;

    /** Collection of schemaNames and registered tables. */
    private final ConcurrentMap<String, H2Schema> schemas = new ConcurrentHashMap<>();

    /** */
    private String dbUrl = "jdbc:h2:mem:";

    /** All connections are used by Ignite instance. Map of (H2ConnectionWrapper, Boolean) is used as a Set. */
    // TODO https://issues.apache.org/jira/browse/IGNITE-9062
    private final ConcurrentMap<Thread, ConcurrentHashMap<H2ConnectionWrapper, Boolean>> conns = new ConcurrentHashMap<>();

    /** */
    private GridMapQueryExecutor mapQryExec;

    /** */
    private GridReduceQueryExecutor rdcQryExec;

    /** Cache name -> schema name */
    private final Map<String, String> cacheName2schema = new ConcurrentHashMap<>();

    /** */
    private AtomicLong qryIdGen;

    /** */
    private GridSpinBusyLock busyLock;

    /** */
    private final Object schemaMux = new Object();

    /** */
    private final ConcurrentMap<Long, GridRunningQueryInfo> runs = new ConcurrentHashMap<>();

    /** Row cache. */
    private final H2RowCacheRegistry rowCache = new H2RowCacheRegistry();

    /** */
    // TODO https://issues.apache.org/jira/browse/IGNITE-9062
    private final ThreadLocal<ObjectPool<H2ConnectionWrapper>> connectionPool
        = new ThreadLocal<ObjectPool<H2ConnectionWrapper>>() {
        @Override protected ObjectPool<H2ConnectionWrapper> initialValue() {
            return new ObjectPool<>(
                IgniteH2Indexing.this::newConnectionWrapper,
                50,
                IgniteH2Indexing.this::closePooledConnectionWrapper,
                IgniteH2Indexing.this::recycleConnection);
        }
    };

    /** */
    // TODO https://issues.apache.org/jira/browse/IGNITE-9062
    private final ThreadLocal<ObjectPool.Reusable<H2ConnectionWrapper>> connCache
        = new ThreadLocal<ObjectPool.Reusable<H2ConnectionWrapper>>() {
        @Override public ObjectPool.Reusable<H2ConnectionWrapper> get() {
            ObjectPool.Reusable<H2ConnectionWrapper> reusable = super.get();

            boolean reconnect = true;

            try {
                reconnect = reusable == null || reusable.object().connection().isClosed();
            }
            catch (SQLException e) {
                U.warn(log, "Failed to check connection status.", e);
            }

            if (reconnect) {
                reusable = initialValue();

                set(reusable);
            }

            return reusable;
        }

        @Override protected ObjectPool.Reusable<H2ConnectionWrapper> initialValue() {
            ObjectPool<H2ConnectionWrapper> pool = connectionPool.get();

            ObjectPool.Reusable<H2ConnectionWrapper> reusableConnection = pool.borrow();

            ConcurrentHashMap<H2ConnectionWrapper, Boolean> perThreadConns = conns.get(Thread.currentThread());

            ConcurrentHashMap<H2ConnectionWrapper, Boolean> newMap = new ConcurrentHashMap<>();

            perThreadConns = conns.putIfAbsent(Thread.currentThread(), newMap);

            if (perThreadConns == null)
                perThreadConns = newMap;

            perThreadConns.put(reusableConnection.object(), false);

            return reusableConnection;
        }
    };

    /** */
    protected volatile GridKernalContext ctx;

    /** Cache object value context. */
    protected CacheQueryObjectValueContext valCtx;

    /** */
    private DmlStatementsProcessor dmlProc;

    /** */
    private DdlStatementsProcessor ddlProc;

    /** */
    private final ConcurrentMap<QueryTable, GridH2Table> dataTables = new ConcurrentHashMap<>();

    /** */
    private volatile GridBoundedConcurrentLinkedHashMap<H2TwoStepCachedQueryKey, H2TwoStepCachedQuery> twoStepCache =
        new GridBoundedConcurrentLinkedHashMap<>(TWO_STEP_QRY_CACHE_SIZE);

    /** */
    private final IgniteInClosure<? super IgniteInternalFuture<?>> logger = new IgniteInClosure<IgniteInternalFuture<?>>() {
        @Override public void apply(IgniteInternalFuture<?> fut) {
            try {
                fut.get();
            }
            catch (IgniteCheckedException e) {
                U.error(log, e.getMessage(), e);
            }
        }
    };

    /** H2 JDBC connection for INFORMATION_SCHEMA. Holds H2 open until node is stopped. */
    private Connection sysConn;

    /**
     * @return Kernal context.
     */
    public GridKernalContext kernalContext() {
        return ctx;
    }

    /**
     * @param schema Schema.
     * @return Connection.
     */
    public Connection connectionForSchema(String schema) {
        try {
            return connectionForThread(schema);
        }
        catch (IgniteCheckedException e) {
            throw new IgniteException(e);
        }
    }

    /**
     * @return H2 JDBC connection to INFORMATION_SCHEMA.
     */
    private Connection systemConnection() {
        assert Thread.holdsLock(schemaMux);

        if (sysConn == null) {
            try {
                sysConn = DriverManager.getConnection(dbUrl);

                sysConn.setSchema("INFORMATION_SCHEMA");
            }
            catch (SQLException e) {
                throw new IgniteSQLException("Failed to initialize system DB connection: " + dbUrl, e);
            }
        }

        return sysConn;
    }

    /**
     * @return Connection wrapper.
     */
    private H2ConnectionWrapper newConnectionWrapper() {
        try {
            Connection c = DriverManager.getConnection(dbUrl);
            return new H2ConnectionWrapper(c);
        } catch (SQLException e) {
            throw new IgniteSQLException("Failed to initialize DB connection: " + dbUrl, e);
        }
    }

    /**
     * @param conn Connection wrapper to close.
     */
    private void closePooledConnectionWrapper(H2ConnectionWrapper conn) {
        conns.get(conn.initialThread()).remove(conn);

        U.closeQuiet(conn);
    }

    /**
     * Removes from threadlocal cache and returns associated with current thread connection.
     * @return Connection associated with current thread.
     */
    public ObjectPool.Reusable<H2ConnectionWrapper> detachConnection() {
        ObjectPool.Reusable<H2ConnectionWrapper> reusableConnection = connCache.get();

        connCache.remove();

        conns.get(Thread.currentThread()).remove(reusableConnection.object());

        return reusableConnection;
    }

    /**
     * Return connection to the glob all connection collection.
     * @param conn Recycled connection.
     */
    private void recycleConnection(H2ConnectionWrapper conn) {
        ConcurrentMap<H2ConnectionWrapper, Boolean> perThreadConns = conns.get(conn.initialThread());

        // Mau be null when node is stopping.
        if (perThreadConns != null)
            perThreadConns.put(conn, false);
    }

    /**
     * @param c Connection.
     * @param sql SQL.
     * @return <b>Cached</b> prepared statement.
     */
    @SuppressWarnings("ConstantConditions")
    @Nullable private PreparedStatement cachedStatement(Connection c, String sql) {
        try {
            return prepareStatement(c, sql, true, true);
        }
        catch (SQLException e) {
            // We actually don't except anything SQL related here as we're supposed to work with cache only.
            throw new AssertionError(e);
        }
    }

    /**
     * @param c Connection.
     * @param sql SQL.
     * @param useStmtCache If {@code true} uses statement cache.
     * @return Prepared statement.
     * @throws SQLException If failed.
     */
    @SuppressWarnings("ConstantConditions")
    @NotNull private PreparedStatement prepareStatement(Connection c, String sql, boolean useStmtCache)
        throws SQLException {
        return prepareStatement(c, sql, useStmtCache, false);
    }

    /**
     * @param c Connection.
     * @param sql SQL.
     * @param useStmtCache If {@code true} uses statement cache.
     * @param cachedOnly Whether parsing should be avoided if statement has not been found in cache.
     * @return Prepared statement.
     * @throws SQLException If failed.
     */
    @Nullable private PreparedStatement prepareStatement(Connection c, String sql, boolean useStmtCache,
        boolean cachedOnly) throws SQLException {
        // We can't avoid parsing and avoid using cache at the same time.
        assert useStmtCache || !cachedOnly;

        if (useStmtCache) {
            H2StatementCache cache = getStatementsCacheForCurrentThread();

            H2CachedStatementKey key = new H2CachedStatementKey(c.getSchema(), sql);

            PreparedStatement stmt = cache.get(key);

            if (stmt != null && !stmt.isClosed() && !stmt.unwrap(JdbcStatement.class).isCancelled() &&
                !GridSqlQueryParser.prepared(stmt).needRecompile()) {
                assert stmt.getConnection() == c;

                return stmt;
            }

            if (cachedOnly)
                return null;

            stmt = prepare0(c, sql);

            cache.put(key, stmt);

            return stmt;
        }
        else
            return prepare0(c, sql);
    }

    /**
     * Prepare statement.
     *
     * @param c Connection.
     * @param sql SQL.
     * @return Prepared statement.
     * @throws SQLException If failed.
     */
    private PreparedStatement prepare0(Connection c, String sql) throws SQLException {
        boolean insertHack = GridH2Table.insertHackRequired(sql);

        if (insertHack) {
            GridH2Table.insertHack(true);

            try {
                return c.prepareStatement(sql);
            }
            finally {
                GridH2Table.insertHack(false);
            }
        }
        else
            return c.prepareStatement(sql);
    }

    /**
     * @return {@link H2StatementCache} associated with current thread.
     */
    @NotNull private H2StatementCache getStatementsCacheForCurrentThread() {
        H2StatementCache statementCache = connCache.get().object().statementCache();

        statementCache.updateLastUsage();

        return statementCache;
    }

    /** {@inheritDoc} */
    @Override public PreparedStatement prepareNativeStatement(String schemaName, String sql) {
        Connection conn = connectionForSchema(schemaName);

        return prepareStatementAndCaches(conn, sql);
    }

    /**
     * Gets DB connection.
     *
     * @param schema Whether to set schema for connection or not.
     * @return DB connection.
     * @throws IgniteCheckedException In case of error.
     */
    private Connection connectionForThread(@Nullable String schema) throws IgniteCheckedException {
        H2ConnectionWrapper c = connCache.get().object();

        if (c == null)
            throw new IgniteCheckedException("Failed to get DB connection for thread (check log for details).");

        if (schema != null && !F.eq(c.schema(), schema)) {
            Statement stmt = null;

            try {
                stmt = c.connection().createStatement();

                stmt.executeUpdate("SET SCHEMA " + H2Utils.withQuotes(schema));

                if (log.isDebugEnabled())
                    log.debug("Set schema: " + schema);

                c.schema(schema);
            }
            catch (SQLException e) {
                throw new IgniteSQLException("Failed to set schema for DB connection for thread [schema=" +
                    schema + "]", e);
            }
            finally {
                U.close(stmt, log);
            }
        }

        return c.connection();
    }

    /**
     * Create and register schema if needed.
     *
     * @param schemaName Schema name.
     * @param predefined Whether this is predefined schema.
     */
    private void createSchemaIfNeeded(String schemaName, boolean predefined) {
        assert Thread.holdsLock(schemaMux);

        if (!predefined)
            predefined = isSchemaPredefined(schemaName);

        H2Schema schema = new H2Schema(schemaName, predefined);

        H2Schema oldSchema = schemas.putIfAbsent(schemaName, schema);

        if (oldSchema == null)
            createSchema0(schemaName);
        else
            schema = oldSchema;

        schema.incrementUsageCount();
    }

    /**
     * Check if schema is predefined.
     *
     * @param schemaName Schema name.
     * @return {@code True} if predefined.
     */
    private boolean isSchemaPredefined(String schemaName) {
        if (F.eq(QueryUtils.DFLT_SCHEMA, schemaName))
            return true;

        for (H2Schema schema : schemas.values()) {
            if (F.eq(schema.schemaName(), schemaName) && schema.predefined())
                return true;
        }

        return false;
    }

    /**
     * Creates DB schema if it has not been created yet.
     *
     * @param schema Schema name.
     */
    private void createSchema0(String schema) {
        executeSystemStatement("CREATE SCHEMA IF NOT EXISTS " + H2Utils.withQuotes(schema));

        if (log.isDebugEnabled())
            log.debug("Created H2 schema for index database: " + schema);
    }

    /**
     * Creates DB schema if it has not been created yet.
     *
     * @param schema Schema name.
     */
    private void dropSchema(String schema) {
        executeSystemStatement("DROP SCHEMA IF EXISTS " + H2Utils.withQuotes(schema));

        if (log.isDebugEnabled())
            log.debug("Dropped H2 schema for index database: " + schema);
    }

    /**
     * @param schema Schema
     * @param sql SQL statement.
     * @throws IgniteCheckedException If failed.
     */
    public void executeStatement(String schema, String sql) throws IgniteCheckedException {
        Statement stmt = null;

        try {
            Connection c = connectionForThread(schema);

            stmt = c.createStatement();

            stmt.executeUpdate(sql);
        }
        catch (SQLException e) {
            onSqlException();

            throw new IgniteSQLException("Failed to execute statement: " + sql, e);
        }
        finally {
            U.close(stmt, log);
        }
    }

    /**
     * Execute statement on H2 INFORMATION_SCHEMA.
     * @param sql SQL statement.
     */
    public void executeSystemStatement(String sql) {
        assert Thread.holdsLock(schemaMux);

        Statement stmt = null;

        try {
            stmt = systemConnection().createStatement();

            stmt.executeUpdate(sql);
        }
        catch (SQLException e) {
            onSqlException();

            throw new IgniteSQLException("Failed to execute statement: " + sql, e);
        }
        finally {
            U.close(stmt, log);
        }
    }

    /**
     * Binds object to prepared statement.
     *
     * @param stmt SQL statement.
     * @param idx Index.
     * @param obj Value to store.
     * @throws IgniteCheckedException If failed.
     */
    private void bindObject(PreparedStatement stmt, int idx, @Nullable Object obj) throws IgniteCheckedException {
        try {
            if (obj == null)
                stmt.setNull(idx, Types.VARCHAR);
            else if (obj instanceof BigInteger)
                stmt.setObject(idx, obj, Types.JAVA_OBJECT);
            else if (obj instanceof BigDecimal)
                stmt.setObject(idx, obj, Types.DECIMAL);
            else
                stmt.setObject(idx, obj);
        }
        catch (SQLException e) {
            throw new IgniteCheckedException("Failed to bind parameter [idx=" + idx + ", obj=" + obj + ", stmt=" +
                stmt + ']', e);
        }
    }

    /**
     * Handles SQL exception.
     */
    private void onSqlException() {
        H2ConnectionWrapper conn = connCache.get().object();

        connCache.set(null);

        if (conn != null) {
            conns.get(Thread.currentThread()).remove(conn);

            // Reset connection to receive new one at next call.
            U.close(conn, log);
        }
    }

    /** {@inheritDoc} */
    @Override public void store(GridCacheContext cctx, GridQueryTypeDescriptor type, CacheDataRow row,
        @Nullable CacheDataRow prevRow, boolean prevRowAvailable) throws IgniteCheckedException {
        String cacheName = cctx.name();

        H2TableDescriptor tbl = tableDescriptor(schema(cacheName), cacheName, type.name());

        if (tbl == null)
            return; // Type was rejected.

        tbl.table().update(row, prevRow, prevRowAvailable);

        if (tbl.luceneIndex() != null) {
            long expireTime = row.expireTime();

            if (expireTime == 0L)
                expireTime = Long.MAX_VALUE;

            tbl.luceneIndex().store(row.key(), row.value(), row.version(), expireTime);
        }
    }

    /** {@inheritDoc} */
    @Override public void remove(GridCacheContext cctx, GridQueryTypeDescriptor type, CacheDataRow row)
        throws IgniteCheckedException
    {
        if (log.isDebugEnabled()) {
            log.debug("Removing key from cache query index [locId=" + nodeId +
                ", key=" + row.key() +
                ", val=" + row.value() + ']');
        }

        String cacheName = cctx.name();

        H2TableDescriptor tbl = tableDescriptor(schema(cacheName), cacheName, type.name());

        if (tbl == null)
            return;

        if (tbl.table().remove(row)) {
            if (tbl.luceneIndex() != null)
                tbl.luceneIndex().remove(row.key());
        }
    }

    /**
     * Drops table form h2 database and clear all related indexes (h2 text, lucene).
     *
     * @param tbl Table to unregister.
     * @throws IgniteCheckedException If failed to unregister.
     */
    private void dropTable(H2TableDescriptor tbl) throws IgniteCheckedException {
        assert tbl != null;

        if (log.isDebugEnabled())
            log.debug("Removing query index table: " + tbl.fullTableName());

        Connection c = connectionForThread(tbl.schemaName());

        Statement stmt = null;

        try {
            stmt = c.createStatement();

            String sql = "DROP TABLE IF EXISTS " + tbl.fullTableName();

            if (log.isDebugEnabled())
                log.debug("Dropping database index table with SQL: " + sql);

            stmt.executeUpdate(sql);
        }
        catch (SQLException e) {
            onSqlException();

            throw new IgniteSQLException("Failed to drop database index table [type=" + tbl.type().name() +
                ", table=" + tbl.fullTableName() + "]", IgniteQueryErrorCode.TABLE_DROP_FAILED, e);
        }
        finally {
            U.close(stmt, log);
        }
    }

    /**
     * Add initial user index.
     *
     * @param schemaName Schema name.
     * @param desc Table descriptor.
     * @param h2Idx User index.
     * @throws IgniteCheckedException If failed.
     */
    private void addInitialUserIndex(String schemaName, H2TableDescriptor desc, GridH2IndexBase h2Idx)
        throws IgniteCheckedException {
        GridH2Table h2Tbl = desc.table();

        h2Tbl.proposeUserIndex(h2Idx);

        try {
            String sql = H2Utils.indexCreateSql(desc.fullTableName(), h2Idx, false);

            executeSql(schemaName, sql);
        }
        catch (Exception e) {
            // Rollback and re-throw.
            h2Tbl.rollbackUserIndex(h2Idx.getName());

            throw e;
        }
    }

    /** {@inheritDoc} */
    @Override public void dynamicIndexCreate(final String schemaName, final String tblName,
        final QueryIndexDescriptorImpl idxDesc, boolean ifNotExists, SchemaIndexCacheVisitor cacheVisitor)
        throws IgniteCheckedException {
        // Locate table.
        H2Schema schema = schemas.get(schemaName);

        H2TableDescriptor desc = (schema != null ? schema.tableByName(tblName) : null);

        if (desc == null)
            throw new IgniteCheckedException("Table not found in internal H2 database [schemaName=" + schemaName +
                ", tblName=" + tblName + ']');

        GridH2Table h2Tbl = desc.table();

        // Create index.
        final GridH2IndexBase h2Idx = desc.createUserIndex(idxDesc);

        h2Tbl.proposeUserIndex(h2Idx);

        try {
            // Populate index with existing cache data.
            final GridH2RowDescriptor rowDesc = h2Tbl.rowDescriptor();

            SchemaIndexCacheVisitorClosure clo = new SchemaIndexCacheVisitorClosure() {
                @Override public void apply(CacheDataRow row) throws IgniteCheckedException {
                    GridH2Row h2Row = rowDesc.createRow(row);

                    h2Idx.putx(h2Row);
                }
            };

            cacheVisitor.visit(clo);

            // At this point index is in consistent state, promote it through H2 SQL statement, so that cached
            // prepared statements are re-built.
            String sql = H2Utils.indexCreateSql(desc.fullTableName(), h2Idx, ifNotExists);

            executeSql(schemaName, sql);
        }
        catch (Exception e) {
            // Rollback and re-throw.
            h2Tbl.rollbackUserIndex(h2Idx.getName());

            throw e;
        }
    }

    /** {@inheritDoc} */
    @SuppressWarnings("SynchronizationOnLocalVariableOrMethodParameter")
    @Override public void dynamicIndexDrop(final String schemaName, String idxName, boolean ifExists)
        throws IgniteCheckedException{
        String sql = H2Utils.indexDropSql(schemaName, idxName, ifExists);

        executeSql(schemaName, sql);
    }

    /** {@inheritDoc} */
    @Override public void dynamicAddColumn(String schemaName, String tblName, List<QueryField> cols,
        boolean ifTblExists, boolean ifColNotExists) throws IgniteCheckedException {
        // Locate table.
        H2Schema schema = schemas.get(schemaName);

        H2TableDescriptor desc = (schema != null ? schema.tableByName(tblName) : null);

        if (desc == null) {
            if (!ifTblExists)
                throw new IgniteCheckedException("Table not found in internal H2 database [schemaName=" + schemaName +
                    ", tblName=" + tblName + ']');
            else
                return;
        }

        desc.table().addColumns(cols, ifColNotExists);

        clearCachedQueries();
    }

    /** {@inheritDoc} */
    @Override public void dynamicDropColumn(String schemaName, String tblName, List<String> cols, boolean ifTblExists,
        boolean ifColExists) throws IgniteCheckedException {
        // Locate table.
        H2Schema schema = schemas.get(schemaName);

        H2TableDescriptor desc = (schema != null ? schema.tableByName(tblName) : null);

        if (desc == null) {
            if (!ifTblExists)
                throw new IgniteCheckedException("Table not found in internal H2 database [schemaName=" + schemaName +
                    ",tblName=" + tblName + ']');
            else
                return;
        }

        desc.table().dropColumns(cols, ifColExists);

        clearCachedQueries();
    }

    /**
     * Execute DDL command.
     *
     * @param schemaName Schema name.
     * @param sql SQL.
     * @throws IgniteCheckedException If failed.
     */
    private void executeSql(String schemaName, String sql) throws IgniteCheckedException {
        try {
            Connection conn = connectionForSchema(schemaName);

            try (PreparedStatement stmt = prepareStatement(conn, sql, false)) {
                stmt.execute();
            }
        }
        catch (Exception e) {
            throw new IgniteCheckedException("Failed to execute SQL statement on internal H2 database: " + sql, e);
        }
    }

    /**
     * Create sorted index.
     *
     * @param name Index name,
     * @param tbl Table.
     * @param pk Primary key flag.
     * @param cols Columns.
     * @param inlineSize Index inline size.
     * @return Index.
     */
    GridH2IndexBase createSortedIndex(String name, GridH2Table tbl, boolean pk, List<IndexColumn> cols,
        int inlineSize) {
        try {
            GridCacheContext cctx = tbl.cache();

            if (log.isDebugEnabled())
                log.debug("Creating cache index [cacheId=" + cctx.cacheId() + ", idxName=" + name + ']');

            final int segments = tbl.rowDescriptor().context().config().getQueryParallelism();

            H2RowCache cache = rowCache.forGroup(cctx.groupId());

            return new H2TreeIndex(cctx, cache, tbl, name, pk, cols, inlineSize, segments);
        }
        catch (IgniteCheckedException e) {
            throw new IgniteException(e);
        }
    }

    /** {@inheritDoc} */
    @SuppressWarnings("unchecked")
    @Override public <K, V> GridCloseableIterator<IgniteBiTuple<K, V>> queryLocalText(String schemaName,
        String cacheName, String qry, String typeName, IndexingQueryFilter filters) throws IgniteCheckedException {
        H2TableDescriptor tbl = tableDescriptor(schemaName, cacheName, typeName);

        if (tbl != null && tbl.luceneIndex() != null) {
            GridRunningQueryInfo run = new GridRunningQueryInfo(qryIdGen.incrementAndGet(), qry, TEXT, schemaName,
                U.currentTimeMillis(), null, true);

            try {
                runs.put(run.id(), run);

                return tbl.luceneIndex().query(qry.toUpperCase(), filters);
            }
            finally {
                runs.remove(run.id());
            }
        }

        return new GridEmptyCloseableIterator<>();
    }

    /**
     * Queries individual fields (generally used by JDBC drivers).
     *
     * @param schemaName Schema name.
     * @param qry Query.
     * @param params Query parameters.
     * @param filter Cache name and key filter.
     * @param enforceJoinOrder Enforce join order of tables in the query.
     * @param timeout Query timeout in milliseconds.
     * @param cancel Query cancel.
     * @return Query result.
     * @throws IgniteCheckedException If failed.
     */
    @SuppressWarnings("unchecked")
    GridQueryFieldsResult queryLocalSqlFields(final String schemaName, final String qry,
        @Nullable final Collection<Object> params, final IndexingQueryFilter filter, boolean enforceJoinOrder,
        final int timeout, final GridQueryCancel cancel) throws IgniteCheckedException {
        final Connection conn = connectionForSchema(schemaName);

        H2Utils.setupConnection(conn, false, enforceJoinOrder);

        final PreparedStatement stmt = preparedStatementWithParams(conn, qry, params, true);

        if (GridSqlQueryParser.checkMultipleStatements(stmt))
            throw new IgniteSQLException("Multiple statements queries are not supported for local queries");

        Prepared p = GridSqlQueryParser.prepared(stmt);

        if (DmlStatementsProcessor.isDmlStatement(p)) {
            SqlFieldsQuery fldsQry = new SqlFieldsQuery(qry);

            if (params != null)
                fldsQry.setArgs(params.toArray());

            fldsQry.setEnforceJoinOrder(enforceJoinOrder);
            fldsQry.setTimeout(timeout, TimeUnit.MILLISECONDS);

            return dmlProc.updateSqlFieldsLocal(schemaName, conn, p, fldsQry, filter, cancel);
        }
        else if (DdlStatementsProcessor.isDdlStatement(p))
            throw new IgniteSQLException("DDL statements are supported for the whole cluster only",
                IgniteQueryErrorCode.UNSUPPORTED_OPERATION);

        List<GridQueryFieldMetadata> meta;

        try {
            meta = H2Utils.meta(stmt.getMetaData());
        }
        catch (SQLException e) {
            throw new IgniteCheckedException("Cannot prepare query metadata", e);
        }

        final GridH2QueryContext ctx = new GridH2QueryContext(nodeId, nodeId, 0, LOCAL)
            .filter(filter).distributedJoinMode(OFF);

        return new GridQueryFieldsResultAdapter(meta, null) {
            @Override public GridCloseableIterator<List<?>> iterator() throws IgniteCheckedException {
                assert GridH2QueryContext.get() == null;

                GridH2QueryContext.set(ctx);

                GridRunningQueryInfo run = new GridRunningQueryInfo(qryIdGen.incrementAndGet(), qry, SQL_FIELDS,
                    schemaName, U.currentTimeMillis(), cancel, true);

                runs.putIfAbsent(run.id(), run);

                try {
                    ResultSet rs = executeSqlQueryWithTimer(stmt, conn, qry, params, timeout, cancel);

                    return new H2FieldsIterator(rs);
                }
                finally {
                    GridH2QueryContext.clearThreadLocal();

                    runs.remove(run.id());
                }
            }
        };
    }

    /** {@inheritDoc} */
    @Override public long streamUpdateQuery(String schemaName, String qry,
        @Nullable Object[] params, IgniteDataStreamer<?, ?> streamer) throws IgniteCheckedException {
        final Connection conn = connectionForSchema(schemaName);

        final PreparedStatement stmt;

        try {
            stmt = prepareStatement(conn, qry, true);
        }
        catch (SQLException e) {
            throw new IgniteSQLException(e);
        }

        return dmlProc.streamUpdateQuery(schemaName, streamer, stmt, params);
    }

    /** {@inheritDoc} */
    @SuppressWarnings("ForLoopReplaceableByForEach")
    @Override public List<Long> streamBatchedUpdateQuery(String schemaName, String qry, List<Object[]> params,
        SqlClientContext cliCtx) throws IgniteCheckedException {
        if (cliCtx == null || !cliCtx.isStream()) {
            U.warn(log, "Connection is not in streaming mode.");

            return zeroBatchedStreamedUpdateResult(params.size());
        }

        final Connection conn = connectionForSchema(schemaName);

        final PreparedStatement stmt = prepareStatementAndCaches(conn, qry);

        if (GridSqlQueryParser.checkMultipleStatements(stmt))
            throw new IgniteSQLException("Multiple statements queries are not supported for streaming mode.",
                IgniteQueryErrorCode.UNSUPPORTED_OPERATION);

        checkStatementStreamable(stmt);

        Prepared p = GridSqlQueryParser.prepared(stmt);

        UpdatePlan plan = dmlProc.getPlanForStatement(schemaName, conn, p, null, true, null);

        IgniteDataStreamer<?, ?> streamer = cliCtx.streamerForCache(plan.cacheContext().name());

        assert streamer != null;

        List<Long> res = new ArrayList<>(params.size());

        for (int i = 0; i < params.size(); i++)
            res.add(dmlProc.streamUpdateQuery(schemaName, streamer, stmt, params.get(i)));

        return res;
    }

    /**
     * @param size Result size.
     * @return List of given size filled with 0Ls.
     */
    private static List<Long> zeroBatchedStreamedUpdateResult(int size) {
        Long[] res = new Long[size];

        Arrays.fill(res, 0L);

        return Arrays.asList(res);
    }

    /**
     * Prepares sql statement.
     *
     * @param conn Connection.
     * @param sql Sql.
     * @param params Params.
     * @param useStmtCache If {@code true} use stmt cache.
     * @return Prepared statement with set parameters.
     * @throws IgniteCheckedException If failed.
     */
    private PreparedStatement preparedStatementWithParams(Connection conn, String sql, Collection<Object> params,
        boolean useStmtCache) throws IgniteCheckedException {
        final PreparedStatement stmt;

        try {
            stmt = prepareStatement(conn, sql, useStmtCache);
        }
        catch (SQLException e) {
            throw new IgniteCheckedException("Failed to parse SQL query: " + sql, e);
        }

        bindParameters(stmt, params);

        return stmt;
    }

    /**
     * Executes sql query statement.
     *
     * @param conn Connection,.
     * @param stmt Statement.
     * @param timeoutMillis Query timeout.
     * @param cancel Query cancel.
     * @return Result.
     * @throws IgniteCheckedException If failed.
     */
    private ResultSet executeSqlQuery(final Connection conn, final PreparedStatement stmt,
        int timeoutMillis, @Nullable GridQueryCancel cancel) throws IgniteCheckedException {
        final MapQueryLazyWorker lazyWorker = GridH2QueryContext.get() == null ?
            null : GridH2QueryContext.get().lazyWorker();

        if (cancel != null) {
            cancel.set(new Runnable() {
                @Override public void run() {
                    if (lazyWorker != null) {
                        lazyWorker.runStatementCancelTask(new Runnable() {
                            @Override public void run() {
                                cancelStatement(stmt);
                            }
                        });
                    }
                    else
                        cancelStatement(stmt);
                }
            });
        }

        Session ses = H2Utils.session(conn);

        if (timeoutMillis > 0)
            ses.setQueryTimeout(timeoutMillis);

        try {
            return stmt.executeQuery();
        }
        catch (SQLException e) {
            // Throw special exception.
            if (e.getErrorCode() == ErrorCode.STATEMENT_WAS_CANCELED)
                throw new QueryCancelledException();

            throw new IgniteCheckedException("Failed to execute SQL query. " + e.getMessage(), e);
        }
        finally {
            if (timeoutMillis > 0)
                ses.setQueryTimeout(0);
        }
    }

    /**
     * Cancel prepared statement.
     *
     * @param stmt Statement.
     */
    private static void cancelStatement(PreparedStatement stmt) {
        try {
            stmt.cancel();
        }
        catch (SQLException ignored) {
            // No-op.
        }
    }

    /**
     * Executes sql query and prints warning if query is too slow..
     *
     * @param conn Connection,
     * @param sql Sql query.
     * @param params Parameters.
     * @param useStmtCache If {@code true} uses stmt cache.
     * @param timeoutMillis Query timeout.
     * @param cancel Query cancel.
     * @return Result.
     * @throws IgniteCheckedException If failed.
     */
    public ResultSet executeSqlQueryWithTimer(Connection conn, String sql, @Nullable Collection<Object> params,
        boolean useStmtCache, int timeoutMillis, @Nullable GridQueryCancel cancel) throws IgniteCheckedException {
        return executeSqlQueryWithTimer(preparedStatementWithParams(conn, sql, params, useStmtCache),
            conn, sql, params, timeoutMillis, cancel);
    }

    /**
     * Executes sql query and prints warning if query is too slow.
     *
     * @param stmt Prepared statement for query.
     * @param conn Connection.
     * @param sql Sql query.
     * @param params Parameters.
     * @param timeoutMillis Query timeout.
     * @param cancel Query cancel.
     * @return Result.
     * @throws IgniteCheckedException If failed.
     */
    private ResultSet executeSqlQueryWithTimer(PreparedStatement stmt, Connection conn, String sql,
        @Nullable Collection<Object> params, int timeoutMillis, @Nullable GridQueryCancel cancel)
        throws IgniteCheckedException {
        long start = U.currentTimeMillis();

        try {
            ResultSet rs = executeSqlQuery(conn, stmt, timeoutMillis, cancel);

            long time = U.currentTimeMillis() - start;

            long longQryExecTimeout = ctx.config().getLongQueryWarningTimeout();

            if (time > longQryExecTimeout) {
                ResultSet plan = executeSqlQuery(conn, preparedStatementWithParams(conn, "EXPLAIN " + sql,
                    params, false), 0, null);

                plan.next();

                // Add SQL explain result message into log.
                String msg = "Query execution is too long [time=" + time + " ms, sql='" + sql + '\'' +
                    ", plan=" + U.nl() + plan.getString(1) + U.nl() + ", parameters=" +
                    (params == null ? "[]" : Arrays.deepToString(params.toArray())) + "]";

                LT.warn(log, msg);
            }

            return rs;
        }
        catch (SQLException e) {
            onSqlException();

            throw new IgniteCheckedException(e);
        }
    }

    /**
     * Binds parameters to prepared statement.
     *
     * @param stmt Prepared statement.
     * @param params Parameters collection.
     * @throws IgniteCheckedException If failed.
     */
    public void bindParameters(PreparedStatement stmt,
        @Nullable Collection<Object> params) throws IgniteCheckedException {
        if (!F.isEmpty(params)) {
            int idx = 1;

            for (Object arg : params)
                bindObject(stmt, idx++, arg);
        }
    }

    /** {@inheritDoc} */
    @Override public FieldsQueryCursor<List<?>> queryLocalSqlFields(String schemaName, SqlFieldsQuery qry,
        final boolean keepBinary, IndexingQueryFilter filter, GridQueryCancel cancel) throws IgniteCheckedException {
        String sql = qry.getSql();
        Object[] args = qry.getArgs();

        final GridQueryFieldsResult res = queryLocalSqlFields(schemaName, sql, F.asList(args), filter,
            qry.isEnforceJoinOrder(), qry.getTimeout(), cancel);

        QueryCursorImpl<List<?>> cursor = new QueryCursorImpl<>(new Iterable<List<?>>() {
            @SuppressWarnings("NullableProblems")
            @Override public Iterator<List<?>> iterator() {
                try {
                    return new GridQueryCacheObjectsIterator(res.iterator(), objectContext(), keepBinary);
                }
                catch (IgniteCheckedException e) {
                    throw new IgniteException(e);
                }
            }
        }, cancel);

        cursor.fieldsMeta(res.metaData());

        return cursor;
    }

    /** {@inheritDoc} */
    @SuppressWarnings("unchecked")
    @Override public <K, V> QueryCursor<Cache.Entry<K,V>> queryLocalSql(String schemaName, String cacheName,
        final SqlQuery qry, final IndexingQueryFilter filter, final boolean keepBinary) throws IgniteCheckedException {
        String type = qry.getType();
        String sqlQry = qry.getSql();
        String alias = qry.getAlias();
        Object[] params = qry.getArgs();

        GridQueryCancel cancel = new GridQueryCancel();

        final GridCloseableIterator<IgniteBiTuple<K, V>> i = queryLocalSql(schemaName, cacheName, sqlQry, alias,
            F.asList(params), type, filter, cancel);

        return new QueryCursorImpl<>(new Iterable<Cache.Entry<K, V>>() {
            @SuppressWarnings("NullableProblems")
            @Override public Iterator<Cache.Entry<K, V>> iterator() {
                return new ClIter<Cache.Entry<K, V>>() {
                    @Override public void close() throws Exception {
                        i.close();
                    }

                    @Override public boolean hasNext() {
                        return i.hasNext();
                    }

                    @Override public Cache.Entry<K, V> next() {
                        IgniteBiTuple<K, V> t = i.next();

                        K key = (K)CacheObjectUtils.unwrapBinaryIfNeeded(objectContext(), t.get1(), keepBinary, false);
                        V val = (V)CacheObjectUtils.unwrapBinaryIfNeeded(objectContext(), t.get2(), keepBinary, false);

                        return new CacheEntryImpl<>(key, val);
                    }

                    @Override public void remove() {
                        throw new UnsupportedOperationException();
                    }
                };
            }
        }, cancel);
    }

    /**
     * Executes regular query.
     *
     * @param schemaName Schema name.
     * @param cacheName Cache name.
     * @param qry Query.
     * @param alias Table alias.
     * @param params Query parameters.
     * @param type Query return type.
     * @param filter Cache name and key filter.
     * @param cancel Cancel object.
     * @return Queried rows.
     * @throws IgniteCheckedException If failed.
     */
    @SuppressWarnings("unchecked")
    <K, V> GridCloseableIterator<IgniteBiTuple<K, V>> queryLocalSql(String schemaName, String cacheName,
        final String qry, String alias, @Nullable final Collection<Object> params, String type,
        final IndexingQueryFilter filter, GridQueryCancel cancel) throws IgniteCheckedException {
        final H2TableDescriptor tbl = tableDescriptor(schemaName, cacheName, type);

        if (tbl == null)
            throw new IgniteSQLException("Failed to find SQL table for type: " + type,
                IgniteQueryErrorCode.TABLE_NOT_FOUND);

        String sql = generateQuery(qry, alias, tbl);

        Connection conn = connectionForThread(tbl.schemaName());

        H2Utils.setupConnection(conn, false, false);

        GridH2QueryContext.set(new GridH2QueryContext(nodeId, nodeId, 0, LOCAL).filter(filter)
            .distributedJoinMode(OFF));

        GridRunningQueryInfo run = new GridRunningQueryInfo(qryIdGen.incrementAndGet(), qry, SQL, schemaName,
            U.currentTimeMillis(), null, true);

        runs.put(run.id(), run);

        try {
            ResultSet rs = executeSqlQueryWithTimer(conn, sql, params, true, 0, cancel);

            return new H2KeyValueIterator(rs);
        }
        finally {
            GridH2QueryContext.clearThreadLocal();

            runs.remove(run.id());
        }
    }

    /**
     * @param schemaName Schema name.
     * @param qry Query.
     * @param keepCacheObj Flag to keep cache object.
     * @param enforceJoinOrder Enforce join order of tables.
     * @param timeoutMillis Query timeout.
     * @param cancel Cancel object.
     * @param params Query parameters.
     * @param parts Partitions.
     * @param lazy Lazy query execution flag.
     * @return Iterable result.
     */
    private Iterable<List<?>> runQueryTwoStep(
        final String schemaName,
        final GridCacheTwoStepQuery qry,
        final boolean keepCacheObj,
        final boolean enforceJoinOrder,
        final int timeoutMillis,
        final GridQueryCancel cancel,
        final Object[] params,
        final int[] parts,
        final boolean lazy
    ) {
        return new Iterable<List<?>>() {
            @SuppressWarnings("NullableProblems")
            @Override public Iterator<List<?>> iterator() {
                return rdcQryExec.query(schemaName, qry, keepCacheObj, enforceJoinOrder, timeoutMillis, cancel, params,
                    parts, lazy);
            }
        };
    }

    /**
     * Run DML on remote nodes.
     *
     * @param schemaName Schema name.
     * @param fieldsQry Initial update query.
     * @param cacheIds Cache identifiers.
     * @param isReplicatedOnly Whether query uses only replicated caches.
     * @param cancel Cancel state.
     * @return Update result.
     */
    UpdateResult runDistributedUpdate(
        String schemaName,
        SqlFieldsQuery fieldsQry,
        List<Integer> cacheIds,
        boolean isReplicatedOnly,
        GridQueryCancel cancel) {
        return rdcQryExec.update(schemaName, cacheIds, fieldsQry.getSql(), fieldsQry.getArgs(),
            fieldsQry.isEnforceJoinOrder(), fieldsQry.getPageSize(), fieldsQry.getTimeout(),
            fieldsQry.getPartitions(), isReplicatedOnly, cancel);
    }

    /** {@inheritDoc} */
    @SuppressWarnings("unchecked")
    @Override public <K, V> QueryCursor<Cache.Entry<K, V>> queryDistributedSql(String schemaName, String cacheName,
        SqlQuery qry, boolean keepBinary) {
        String type = qry.getType();

        H2TableDescriptor tblDesc = tableDescriptor(schemaName, cacheName, type);

        if (tblDesc == null)
            throw new IgniteSQLException("Failed to find SQL table for type: " + type,
                IgniteQueryErrorCode.TABLE_NOT_FOUND);

        String sql;

        try {
            sql = generateQuery(qry.getSql(), qry.getAlias(), tblDesc);
        }
        catch (IgniteCheckedException e) {
            throw new IgniteException(e);
        }

        SqlFieldsQuery fqry = new SqlFieldsQuery(sql);

        fqry.setArgs(qry.getArgs());
        fqry.setPageSize(qry.getPageSize());
        fqry.setDistributedJoins(qry.isDistributedJoins());
        fqry.setPartitions(qry.getPartitions());
        fqry.setLocal(qry.isLocal());

        if (qry.getTimeout() > 0)
            fqry.setTimeout(qry.getTimeout(), TimeUnit.MILLISECONDS);

        final QueryCursor<List<?>> res =
            querySqlFields(schemaName, fqry, null, keepBinary, true, null).get(0);

        final Iterable<Cache.Entry<K, V>> converted = new Iterable<Cache.Entry<K, V>>() {
            @Override public Iterator<Cache.Entry<K, V>> iterator() {
                final Iterator<List<?>> iter0 = res.iterator();

                return new Iterator<Cache.Entry<K, V>>() {
                    @Override public boolean hasNext() {
                        return iter0.hasNext();
                    }

                    @Override public Cache.Entry<K, V> next() {
                        List<?> l = iter0.next();

                        return new CacheEntryImpl<>((K)l.get(0), (V)l.get(1));
                    }

                    @Override public void remove() {
                        throw new UnsupportedOperationException();
                    }
                };
            }
        };

        // No metadata for SQL queries.
        return new QueryCursorImpl<Cache.Entry<K, V>>(converted) {
            @Override public void close() {
                res.close();
            }
        };
    }

    /**
     * Try executing query using native facilities.
     *
     * @param schemaName Schema name.
     * @param sql Query.
     * @param cliCtx Client context, or {@code null} if not applicable.
     * @return Result or {@code null} if cannot parse/process this query.
     */
    private List<FieldsQueryCursor<List<?>>> tryQueryDistributedSqlFieldsNative(String schemaName, String sql,
        @Nullable SqlClientContext cliCtx) {
        // Heuristic check for fast return.
        if (!INTERNAL_CMD_RE.matcher(sql.trim()).find())
            return null;

        // Parse.
        SqlCommand cmd;

        try {
            SqlParser parser = new SqlParser(schemaName, sql);

            cmd = parser.nextCommand();

            // No support for multiple commands for now.
            if (parser.nextCommand() != null)
                return null;

            // Currently supported commands are:
            // CREATE/DROP INDEX
            // COPY
            // ALTER TABLE
            // SET STREAMING
            // CREATE/ALTER/DROP USER
            if (!(cmd instanceof SqlCreateIndexCommand || cmd instanceof SqlDropIndexCommand
                || cmd instanceof SqlAlterTableCommand || cmd instanceof SqlBulkLoadCommand
                || cmd instanceof SqlSetStreamingCommand
                || cmd instanceof SqlCreateUserCommand || cmd instanceof SqlAlterUserCommand
                || cmd instanceof SqlDropUserCommand))
                return null;
        }
        catch (SqlStrictParseException e) {
            throw new IgniteSQLException(e.getMessage(), IgniteQueryErrorCode.PARSING, e);
        }
        catch (Exception e) {
            // Cannot parse, return.
            if (log.isDebugEnabled())
                log.debug("Failed to parse SQL with native parser [qry=" + sql + ", err=" + e + ']');

            if (!IgniteSystemProperties.getBoolean(IgniteSystemProperties.IGNITE_SQL_PARSER_DISABLE_H2_FALLBACK))
                return null;

            int code = IgniteQueryErrorCode.PARSING;

            if (e instanceof SqlParseException)
                code = ((SqlParseException)e).code();

            throw new IgniteSQLException("Failed to parse DDL statement: " + sql + ": " + e.getMessage(),
                code, e);
        }

        // Execute.
        if (cmd instanceof SqlBulkLoadCommand) {
            FieldsQueryCursor<List<?>> cursor = dmlProc.runNativeDmlStatement(sql, cmd);

            return Collections.singletonList(cursor);
        }
        else if (cmd instanceof SqlSetStreamingCommand) {
            if (cliCtx == null)
                throw new IgniteSQLException("SET STREAMING command can only be executed from JDBC or ODBC driver.");

            SqlSetStreamingCommand setCmd = (SqlSetStreamingCommand)cmd;

            boolean on = setCmd.isTurnOn();

            if (on)
                cliCtx.enableStreaming(setCmd.allowOverwrite(), setCmd.flushFrequency(),
                    setCmd.perNodeBufferSize(), setCmd.perNodeParallelOperations(), setCmd.isOrdered());
            else
                cliCtx.disableStreaming();

            return Collections.singletonList(H2Utils.zeroCursor());
        }
        else {
            FieldsQueryCursor<List<?>> cursor = ddlProc.runDdlStatement(sql, cmd);

            return Collections.singletonList(cursor);
        }
    }

    /**
     * Check expected statement type (when it is set by JDBC) and given statement type.
     *
     * @param qry Query.
     * @param isQry {@code true} for select queries, otherwise (DML/DDL queries) {@code false}.
     */
    private void checkQueryType(SqlFieldsQuery qry, boolean isQry) {
        Boolean qryFlag = qry instanceof SqlFieldsQueryEx ? ((SqlFieldsQueryEx) qry).isQuery() : null;

        if (qryFlag != null && qryFlag != isQry)
            throw new IgniteSQLException("Given statement type does not match that declared by JDBC driver",
                IgniteQueryErrorCode.STMT_TYPE_MISMATCH);
    }


    /** {@inheritDoc} */
    @SuppressWarnings({"StringEquality", "unchecked"})
    @Override public List<FieldsQueryCursor<List<?>>> querySqlFields(String schemaName, SqlFieldsQuery qry,
        @Nullable SqlClientContext cliCtx, boolean keepBinary, boolean failOnMultipleStmts, GridQueryCancel cancel) {
        List<FieldsQueryCursor<List<?>>> res = tryQueryDistributedSqlFieldsNative(schemaName, qry.getSql(), cliCtx);

        if (res != null)
            return res;

        {
            // First, let's check if we already have a two-step query for this statement...
            H2TwoStepCachedQueryKey cachedQryKey = new H2TwoStepCachedQueryKey(schemaName, qry.getSql(),
                qry.isCollocated(), qry.isDistributedJoins(), qry.isEnforceJoinOrder(), qry.isLocal());

            H2TwoStepCachedQuery cachedQry;

            if ((cachedQry = twoStepCache.get(cachedQryKey)) != null) {
                checkQueryType(qry, true);

                GridCacheTwoStepQuery twoStepQry = cachedQry.query().copy();

                List<GridQueryFieldMetadata> meta = cachedQry.meta();

                res = Collections.singletonList(doRunDistributedQuery(schemaName, qry, twoStepQry, meta, keepBinary,
                    cancel));

                if (!twoStepQry.explain())
                    twoStepCache.putIfAbsent(cachedQryKey, new H2TwoStepCachedQuery(meta, twoStepQry.copy()));

                return res;
            }
        }

        {
            // Second, let's check if we already have a parsed statement...
            PreparedStatement cachedStmt;

            if ((cachedStmt = cachedStatement(connectionForSchema(schemaName), qry.getSql())) != null) {
                Prepared prepared = GridSqlQueryParser.prepared(cachedStmt);

                // We may use this cached statement only for local queries and non queries.
                if (qry.isLocal() || !prepared.isQuery())
                    return (List<FieldsQueryCursor<List<?>>>)doRunPrepared(schemaName, prepared, qry, null,
                        null, keepBinary, cancel);
            }
        }

        res = new ArrayList<>(1);

        int firstArg = 0;

        String remainingSql = qry.getSql();

        while (remainingSql != null) {
            ParsingResult parseRes = parseAndSplit(schemaName,
                remainingSql != qry.getSql() ? cloneFieldsQuery(qry).setSql(remainingSql) : qry, firstArg);

            // Let's avoid second reflection getter call by returning Prepared object too
            Prepared prepared = parseRes.prepared();

            GridCacheTwoStepQuery twoStepQry = parseRes.twoStepQuery();

            List<GridQueryFieldMetadata> meta = parseRes.meta();

            SqlFieldsQuery newQry = parseRes.newQuery();

            remainingSql = parseRes.remainingSql();

            if (remainingSql != null && failOnMultipleStmts)
                throw new IgniteSQLException("Multiple statements queries are not supported");

            firstArg += prepared.getParameters().size();

            res.addAll(doRunPrepared(schemaName, prepared, newQry, twoStepQry, meta, keepBinary, cancel));

            if (parseRes.twoStepQuery() != null && parseRes.twoStepQueryKey() != null &&
                    !parseRes.twoStepQuery().explain())
                twoStepCache.putIfAbsent(parseRes.twoStepQueryKey(), new H2TwoStepCachedQuery(meta, twoStepQry.copy()));
        }

        return res;
    }

    /**
     * Execute an all-ready {@link SqlFieldsQuery}.
     * @param schemaName Schema name.
     * @param prepared H2 command.
     * @param qry Fields query with flags.
     * @param twoStepQry Two-step query if this query must be executed in a distributed way.
     * @param meta Metadata for {@code twoStepQry}.
     * @param keepBinary Whether binary objects must not be deserialized automatically.
     * @param cancel Query cancel state holder.    @return Query result.
     * @return Query results (the list of cursors for multiple statements query).
     */
    @SuppressWarnings("unchecked")
    private List<? extends FieldsQueryCursor<List<?>>> doRunPrepared(String schemaName, Prepared prepared,
        SqlFieldsQuery qry, GridCacheTwoStepQuery twoStepQry,
        List<GridQueryFieldMetadata> meta, boolean keepBinary, GridQueryCancel cancel) {
        String sqlQry = qry.getSql();

        boolean loc = qry.isLocal();

        IndexingQueryFilter filter = (loc ? backupFilter(null, qry.getPartitions()) : null);

        if (!prepared.isQuery()) {
            if (DmlStatementsProcessor.isDmlStatement(prepared)) {
                try {
                    Connection conn = connectionForSchema(schemaName);

                    if (!loc)
                        return dmlProc.updateSqlFieldsDistributed(schemaName, conn, prepared, qry, cancel);
                    else {
                        final GridQueryFieldsResult updRes =
                            dmlProc.updateSqlFieldsLocal(schemaName, conn, prepared, qry, filter, cancel);

                        return Collections.singletonList(new QueryCursorImpl<>(new Iterable<List<?>>() {
                            @SuppressWarnings("NullableProblems")
                            @Override public Iterator<List<?>> iterator() {
                                try {
                                    return new GridQueryCacheObjectsIterator(updRes.iterator(), objectContext(),
                                        true);
                                }
                                catch (IgniteCheckedException e) {
                                    throw new IgniteException(e);
                                }
                            }
                        }, cancel));
                    }
                }
                catch (IgniteCheckedException e) {
                    throw new IgniteSQLException("Failed to execute DML statement [stmt=" + sqlQry +
                        ", params=" + Arrays.deepToString(qry.getArgs()) + "]", e);
                }
            }

            if (DdlStatementsProcessor.isDdlStatement(prepared)) {
                if (loc)
                    throw new IgniteSQLException("DDL statements are not supported for LOCAL caches",
                        IgniteQueryErrorCode.UNSUPPORTED_OPERATION);

                return Collections.singletonList(ddlProc.runDdlStatement(sqlQry, prepared));
            }

            if (prepared instanceof NoOperation) {
                QueryCursorImpl<List<?>> resCur = (QueryCursorImpl<List<?>>)new QueryCursorImpl(
                    Collections.singletonList(Collections.singletonList(0L)), null, false);

                resCur.fieldsMeta(UPDATE_RESULT_META);

                return Collections.singletonList(resCur);
            }

            throw new IgniteSQLException("Unsupported DDL/DML operation: " + prepared.getClass().getName(),
                IgniteQueryErrorCode.UNSUPPORTED_OPERATION);
        }

        if (twoStepQry != null) {
            if (log.isDebugEnabled())
                log.debug("Parsed query: `" + sqlQry + "` into two step query: " + twoStepQry);

            checkQueryType(qry, true);

            return Collections.singletonList(doRunDistributedQuery(schemaName, qry, twoStepQry, meta, keepBinary,
                cancel));
        }

        // We've encountered a local query, let's just run it.
        try {
            return Collections.singletonList(queryLocalSqlFields(schemaName, qry, keepBinary, filter, cancel));
        }
        catch (IgniteCheckedException e) {
            throw new IgniteSQLException("Failed to execute local statement [stmt=" + sqlQry +
                ", params=" + Arrays.deepToString(qry.getArgs()) + "]", e);
        }
    }

    /**
     * Parse and split query if needed, cache either two-step query or statement.
     * @param schemaName Schema name.
     * @param qry Query.
     * @param firstArg Position of the first argument of the following {@code Prepared}.
     * @return Result: prepared statement, H2 command, two-step query (if needed),
     *     metadata for two-step query (if needed), evaluated query local execution flag.
     */
    private ParsingResult parseAndSplit(String schemaName, SqlFieldsQuery qry, int firstArg) {
        Connection c = connectionForSchema(schemaName);

        // For queries that are explicitly local, we rely on the flag specified in the query
        // because this parsing result will be cached and used for queries directly.
        // For other queries, we enforce join order at this stage to avoid premature optimizations
        // (and therefore longer parsing) as long as there'll be more parsing at split stage.
        boolean enforceJoinOrderOnParsing = (!qry.isLocal() || qry.isEnforceJoinOrder());

        H2Utils.setupConnection(c, /*distributedJoins*/false, /*enforceJoinOrder*/enforceJoinOrderOnParsing);

        boolean loc = qry.isLocal();

        PreparedStatement stmt = prepareStatementAndCaches(c, qry.getSql());

        if (loc && GridSqlQueryParser.checkMultipleStatements(stmt))
            throw new IgniteSQLException("Multiple statements queries are not supported for local queries");

        GridSqlQueryParser.PreparedWithRemaining prep = GridSqlQueryParser.preparedWithRemaining(stmt);

        Prepared prepared = prep.prepared();

        checkQueryType(qry, prepared.isQuery());

        String remainingSql = prep.remainingSql();

        int paramsCnt = prepared.getParameters().size();

        Object[] argsOrig = qry.getArgs();

        Object[] args = null;

        if (!DmlUtils.isBatched(qry) && paramsCnt > 0) {
            if (argsOrig == null || argsOrig.length < firstArg + paramsCnt) {
                throw new IgniteException("Invalid number of query parameters. " +
                    "Cannot find " + (argsOrig != null ? argsOrig.length + 1 - firstArg : 1) + " parameter.");
            }

            args = Arrays.copyOfRange(argsOrig, firstArg, firstArg + paramsCnt);
        }

       if (prepared.isQuery()) {
            try {
                bindParameters(stmt, F.asList(args));
            }
            catch (IgniteCheckedException e) {
                U.closeQuiet(stmt);

                throw new IgniteSQLException("Failed to bind parameters: [qry=" + prepared.getSQL() + ", params=" +
                    Arrays.deepToString(args) + "]", IgniteQueryErrorCode.PARSING, e);
            }

            GridSqlQueryParser parser = null;

            if (!loc) {
                parser = new GridSqlQueryParser(false);

                GridSqlStatement parsedStmt = parser.parse(prepared);

                // Legit assertion - we have H2 query flag above.
                assert parsedStmt instanceof GridSqlQuery;

                loc = parser.isLocalQuery(qry.isReplicatedOnly());
            }

            if (loc) {
                if (parser == null) {
                    parser = new GridSqlQueryParser(false);

                    parser.parse(prepared);
                }

                GridCacheContext cctx = parser.getFirstPartitionedCache();

                if (cctx != null && cctx.config().getQueryParallelism() > 1) {
                    loc = false;

                    qry.setDistributedJoins(true);
                }
            }
        }

        SqlFieldsQuery newQry = cloneFieldsQuery(qry).setSql(prepared.getSQL()).setArgs(args);

        boolean hasTwoStep = !loc && prepared.isQuery();

        // Let's not cache multiple statements and distributed queries as whole two step query will be cached later on.
        if (remainingSql != null || hasTwoStep)
            getStatementsCacheForCurrentThread().remove(schemaName, qry.getSql());

        if (!hasTwoStep)
            return new ParsingResult(prepared, newQry, remainingSql, null, null, null);

        final UUID locNodeId = ctx.localNodeId();

        // Now we're sure to have a distributed query. Let's try to get a two-step plan from the cache, or perform the
        // split if needed.
        H2TwoStepCachedQueryKey cachedQryKey = new H2TwoStepCachedQueryKey(schemaName, qry.getSql(),
            qry.isCollocated(), qry.isDistributedJoins(), qry.isEnforceJoinOrder(), qry.isLocal());

        H2TwoStepCachedQuery cachedQry;

        if ((cachedQry = twoStepCache.get(cachedQryKey)) != null) {
            checkQueryType(qry, true);

            GridCacheTwoStepQuery twoStepQry = cachedQry.query().copy();

            List<GridQueryFieldMetadata> meta = cachedQry.meta();

            return new ParsingResult(prepared, newQry, remainingSql, twoStepQry, cachedQryKey, meta);
        }

        try {
            GridH2QueryContext.set(new GridH2QueryContext(locNodeId, locNodeId, 0, PREPARE)
                .distributedJoinMode(distributedJoinMode(qry.isLocal(), qry.isDistributedJoins())));

            try {
                return new ParsingResult(prepared, newQry, remainingSql, split(prepared, newQry),
                    cachedQryKey, H2Utils.meta(stmt.getMetaData()));
            }
            catch (IgniteCheckedException e) {
                throw new IgniteSQLException("Failed to bind parameters: [qry=" + newQry.getSql() + ", params=" +
                    Arrays.deepToString(newQry.getArgs()) + "]", IgniteQueryErrorCode.PARSING, e);
            }
            catch (SQLException e) {
                throw new IgniteSQLException(e);
            }
            finally {
                U.close(stmt, log);
            }
        }
        finally {
            GridH2QueryContext.clearThreadLocal();
        }
    }

    /**
     * Make a copy of {@link SqlFieldsQuery} with all flags and preserving type.
     * @param oldQry Query to copy.
     * @return Query copy.
     */
    private SqlFieldsQuery cloneFieldsQuery(SqlFieldsQuery oldQry) {
        return oldQry.copy().setLocal(oldQry.isLocal()).setPageSize(oldQry.getPageSize());
    }

    /**
     * Split query into two-step query.
     * @param prepared JDBC prepared statement.
     * @param qry Original fields query.
     * @return Two-step query.
     * @throws IgniteCheckedException in case of error inside {@link GridSqlQuerySplitter}.
     * @throws SQLException in case of error inside {@link GridSqlQuerySplitter}.
     */
    private GridCacheTwoStepQuery split(Prepared prepared, SqlFieldsQuery qry) throws IgniteCheckedException,
        SQLException {
        GridCacheTwoStepQuery res = GridSqlQuerySplitter.split(connectionForThread(qry.getSchema()), prepared,
            qry.getArgs(), qry.isCollocated(), qry.isDistributedJoins(), qry.isEnforceJoinOrder(), this);

        List<Integer> cacheIds = collectCacheIds(null, res);

        if (!F.isEmpty(cacheIds) && hasSystemViews(res)) {
            throw new IgniteSQLException("Normal tables and system views cannot be used in the same query.",
                IgniteQueryErrorCode.UNSUPPORTED_OPERATION);
        }

        if (F.isEmpty(cacheIds))
            res.local(true);
        else {
            res.cacheIds(cacheIds);
            res.local(qry.isLocal());
        }

        res.pageSize(qry.getPageSize());

        return res;
    }

    /**
     * Run distributed query on detected set of partitions.
     * @param schemaName Schema name.
     * @param qry Original query.
     * @param twoStepQry Two-step query.
     * @param meta Metadata to set to cursor.
     * @param keepBinary Keep binary flag.
     * @param cancel Cancel handler.
     * @return Cursor representing distributed query result.
     */
    private FieldsQueryCursor<List<?>> doRunDistributedQuery(String schemaName, SqlFieldsQuery qry,
        GridCacheTwoStepQuery twoStepQry, List<GridQueryFieldMetadata> meta, boolean keepBinary,
        GridQueryCancel cancel) {
        if (log.isDebugEnabled())
            log.debug("Parsed query: `" + qry.getSql() + "` into two step query: " + twoStepQry);

        twoStepQry.pageSize(qry.getPageSize());

        if (cancel == null)
            cancel = new GridQueryCancel();

        int partitions[] = qry.getPartitions();

        if (partitions == null && twoStepQry.derivedPartitions() != null) {
            try {
                partitions = calculateQueryPartitions(twoStepQry.derivedPartitions(), qry.getArgs());
            }
            catch (IgniteCheckedException e) {
                throw new CacheException("Failed to calculate derived partitions: [qry=" + qry.getSql() + ", params=" +
                    Arrays.deepToString(qry.getArgs()) + "]", e);
            }
        }

        QueryCursorImpl<List<?>> cursor = new QueryCursorImpl<>(
            runQueryTwoStep(schemaName, twoStepQry, keepBinary, qry.isEnforceJoinOrder(), qry.getTimeout(), cancel,
                qry.getArgs(), partitions, qry.isLazy()), cancel);

        cursor.fieldsMeta(meta);

        return cursor;
    }

    /**
     * Do initial parsing of the statement and create query caches, if needed.
     * @param c Connection.
     * @param sqlQry Query.
     * @return H2 prepared statement.
     */
    private PreparedStatement prepareStatementAndCaches(Connection c, String sqlQry) {
        boolean cachesCreated = false;

        while (true) {
            try {
                return prepareStatement(c, sqlQry, true);
            }
            catch (SQLException e) {
                if (!cachesCreated && (
                        e.getErrorCode() == ErrorCode.SCHEMA_NOT_FOUND_1 ||
                            e.getErrorCode() == ErrorCode.TABLE_OR_VIEW_NOT_FOUND_1 ||
                            e.getErrorCode() == ErrorCode.INDEX_NOT_FOUND_1)
                        ) {
                    try {
                        ctx.cache().createMissingQueryCaches();
                    }
                    catch (IgniteCheckedException ignored) {
                        throw new CacheException("Failed to create missing caches.", e);
                    }

                    cachesCreated = true;
                }
                else
                    throw new IgniteSQLException("Failed to parse query. " + e.getMessage(),
                        IgniteQueryErrorCode.PARSING, e);
            }
        }
    }

    /**
     * Run DML request from other node.
     *
     * @param schemaName Schema name.
     * @param fldsQry Query.
     * @param filter Filter.
     * @param cancel Cancel state.
     * @param local Locality flag.
     * @return Update result.
     * @throws IgniteCheckedException if failed.
     */
    public UpdateResult mapDistributedUpdate(String schemaName, SqlFieldsQuery fldsQry, IndexingQueryFilter filter,
        GridQueryCancel cancel, boolean local) throws IgniteCheckedException {
        Connection conn = connectionForSchema(schemaName);

        H2Utils.setupConnection(conn, false, fldsQry.isEnforceJoinOrder());

        PreparedStatement stmt = preparedStatementWithParams(conn, fldsQry.getSql(),
            Arrays.asList(fldsQry.getArgs()), true);

        return dmlProc.mapDistributedUpdate(schemaName, stmt, fldsQry, filter, cancel, local);
    }

    /**
     * @param cacheIds Caches identifiers.
     * @throws IllegalStateException if segmented indices used with non-segmented indices.
     */
    private void checkCacheIndexSegmentation(Collection<Integer> cacheIds) {
        if (cacheIds.isEmpty())
            return; // Nothing to check

        GridCacheSharedContext sharedCtx = ctx.cache().context();

        int expectedParallelism = 0;

        for (Integer cacheId : cacheIds) {
            GridCacheContext cctx = sharedCtx.cacheContext(cacheId);

            assert cctx != null;

            if (!cctx.isPartitioned())
                continue;

            if (expectedParallelism == 0)
                expectedParallelism = cctx.config().getQueryParallelism();
            else if (cctx.config().getQueryParallelism() != expectedParallelism) {
                throw new IllegalStateException("Using indexes with different parallelism levels in same query is " +
                    "forbidden.");
            }
        }
    }

    /**
     * Prepares statement for query.
     *
     * @param qry Query string.
     * @param tableAlias table alias.
     * @param tbl Table to use.
     * @return Prepared statement.
     * @throws IgniteCheckedException In case of error.
     */
    private String generateQuery(String qry, String tableAlias, H2TableDescriptor tbl) throws IgniteCheckedException {
        assert tbl != null;

        final String qry0 = qry;

        String t = tbl.fullTableName();

        String from = " ";

        qry = qry.trim();

        String upper = qry.toUpperCase();

        if (upper.startsWith("SELECT")) {
            qry = qry.substring(6).trim();

            final int star = qry.indexOf('*');

            if (star == 0)
                qry = qry.substring(1).trim();
            else if (star > 0) {
                if (F.eq('.', qry.charAt(star - 1))) {
                    t = qry.substring(0, star - 1);

                    qry = qry.substring(star + 1).trim();
                }
                else
                    throw new IgniteCheckedException("Invalid query (missing alias before asterisk): " + qry0);
            }
            else
                throw new IgniteCheckedException("Only queries starting with 'SELECT *' and 'SELECT alias.*' " +
                    "are supported (rewrite your query or use SqlFieldsQuery instead): " + qry0);

            upper = qry.toUpperCase();
        }

        if (!upper.startsWith("FROM"))
            from = " FROM " + t + (tableAlias != null ? " as " + tableAlias : "") +
                (upper.startsWith("WHERE") || upper.startsWith("ORDER") || upper.startsWith("LIMIT") ?
                    " " : " WHERE ");

        if(tableAlias != null)
            t = tableAlias;

        qry = "SELECT " + t + "." + KEY_FIELD_NAME + ", " + t + "." + VAL_FIELD_NAME + from + qry;

        return qry;
    }

    /**
     * Registers new class description.
     *
     * This implementation doesn't support type reregistration.
     *
     * @param type Type description.
     * @throws IgniteCheckedException In case of error.
     */
    @Override public boolean registerType(GridCacheContext cctx, GridQueryTypeDescriptor type)
        throws IgniteCheckedException {
        validateTypeDescriptor(type);

        String schemaName = schema(cctx.name());

        H2Schema schema = schemas.get(schemaName);

        H2TableDescriptor tbl = new H2TableDescriptor(this, schema, type, cctx);

        try {
            Connection conn = connectionForThread(schemaName);

            createTable(schemaName, schema, tbl, conn);

            schema.add(tbl);
        }
        catch (SQLException e) {
            onSqlException();

            throw new IgniteCheckedException("Failed to register query type: " + type, e);
        }

        return true;
    }

    /**
     * Validates properties described by query types.
     *
     * @param type Type descriptor.
     * @throws IgniteCheckedException If validation failed.
     */
    @SuppressWarnings("CollectionAddAllCanBeReplacedWithConstructor")
    private void validateTypeDescriptor(GridQueryTypeDescriptor type)
        throws IgniteCheckedException {
        assert type != null;

        Collection<String> names = new HashSet<>();

        names.addAll(type.fields().keySet());

        if (names.size() < type.fields().size())
            throw new IgniteCheckedException("Found duplicated properties with the same name [keyType=" +
                type.keyClass().getName() + ", valueType=" + type.valueClass().getName() + "]");

        String ptrn = "Name ''{0}'' is reserved and cannot be used as a field name [type=" + type.name() + "]";

        for (String name : names) {
            if (name.equalsIgnoreCase(KEY_FIELD_NAME) ||
                name.equalsIgnoreCase(VAL_FIELD_NAME) ||
                name.equalsIgnoreCase(VER_FIELD_NAME))
                throw new IgniteCheckedException(MessageFormat.format(ptrn, name));
        }
    }

    /**
     * Create db table by using given table descriptor.
     *
     * @param schemaName Schema name.
     * @param schema Schema.
     * @param tbl Table descriptor.
     * @param conn Connection.
     * @throws SQLException If failed to create db table.
     * @throws IgniteCheckedException If failed.
     */
    private void createTable(String schemaName, H2Schema schema, H2TableDescriptor tbl, Connection conn)
        throws SQLException, IgniteCheckedException {
        assert schema != null;
        assert tbl != null;

        String keyType = dbTypeFromClass(tbl.type().keyClass());
        String valTypeStr = dbTypeFromClass(tbl.type().valueClass());

        SB sql = new SB();

        String keyValVisibility = tbl.type().fields().isEmpty() ? " VISIBLE" : " INVISIBLE";

        sql.a("CREATE TABLE ").a(tbl.fullTableName()).a(" (")
            .a(KEY_FIELD_NAME).a(' ').a(keyType).a(keyValVisibility).a(" NOT NULL");

        sql.a(',').a(VAL_FIELD_NAME).a(' ').a(valTypeStr).a(keyValVisibility);
        sql.a(',').a(VER_FIELD_NAME).a(" OTHER INVISIBLE");

        for (Map.Entry<String, Class<?>> e : tbl.type().fields().entrySet())
            sql.a(',').a(H2Utils.withQuotes(e.getKey())).a(' ').a(dbTypeFromClass(e.getValue()))
            .a(tbl.type().property(e.getKey()).notNull()? " NOT NULL" : "");

        sql.a(')');

        if (log.isDebugEnabled())
            log.debug("Creating DB table with SQL: " + sql);

        GridH2RowDescriptor rowDesc = new GridH2RowDescriptor(this, tbl, tbl.type());

        H2RowFactory rowFactory = tbl.rowFactory(rowDesc);

        GridH2Table h2Tbl = H2TableEngine.createTable(conn, sql.toString(), rowDesc, rowFactory, tbl);

        for (GridH2IndexBase usrIdx : tbl.createUserIndexes())
            addInitialUserIndex(schemaName, tbl, usrIdx);

        if (dataTables.putIfAbsent(h2Tbl.identifier(), h2Tbl) != null)
            throw new IllegalStateException("Table already exists: " + h2Tbl.identifierString());
    }

    /**
     * Find table by name in given schema.
     *
     * @param schemaName Schema name.
     * @param tblName Table name.
     * @return Table or {@code null} if none found.
     */
    public GridH2Table dataTable(String schemaName, String tblName) {
        return dataTable(new QueryTable(schemaName, tblName));
    }

    /**
     * Find table by it's identifier.
     *
     * @param tbl Identifier.
     * @return Table or {@code null} if none found.
     */
    public GridH2Table dataTable(QueryTable tbl) {
        return dataTables.get(tbl);
    }

    /**
     * @param h2Tbl Remove data table.
     */
    public void removeDataTable(GridH2Table h2Tbl) {
        dataTables.remove(h2Tbl.identifier(), h2Tbl);
    }

    /**
     * Find table for index.
     *
     * @param schemaName Schema name.
     * @param idxName Index name.
     * @return Table or {@code null} if index is not found.
     */
    public GridH2Table dataTableForIndex(String schemaName, String idxName) {
        for (Map.Entry<QueryTable, GridH2Table> dataTableEntry : dataTables.entrySet()) {
            if (F.eq(dataTableEntry.getKey().schema(), schemaName)) {
                GridH2Table h2Tbl = dataTableEntry.getValue();

                if (h2Tbl.containsUserIndex(idxName))
                    return h2Tbl;
            }
        }

        return null;
    }

    /**
     * Gets corresponding DB type from java class.
     *
     * @param cls Java class.
     * @return DB type name.
     */
    private String dbTypeFromClass(Class<?> cls) {
        return H2DatabaseType.fromClass(cls).dBTypeAsString();
    }

    /**
     * Get table descriptor.
     *
     * @param schemaName Schema name.
     * @param cacheName Cache name.
     * @param type Type name.
     * @return Descriptor.
     */
    @Nullable private H2TableDescriptor tableDescriptor(String schemaName, String cacheName, String type) {
        H2Schema schema = schemas.get(schemaName);

        if (schema == null)
            return null;

        return schema.tableByTypeName(cacheName, type);
    }

    /** {@inheritDoc} */
    @Override public String schema(String cacheName) {
        String res = cacheName2schema.get(cacheName);

        if (res == null)
            res = "";

        return res;
    }

    /**
     * Gets collection of table for given schema name.
     *
     * @param cacheName Schema name.
     * @return Collection of table descriptors.
     */
    private Collection<H2TableDescriptor> tables(String cacheName) {
        H2Schema s = schemas.get(schema(cacheName));

        if (s == null)
            return Collections.emptySet();

        List<H2TableDescriptor> tbls = new ArrayList<>();

        for (H2TableDescriptor tbl : s.tables()) {
            if (F.eq(tbl.cache().name(), cacheName))
                tbls.add(tbl);
        }

        return tbls;
    }

    /** {@inheritDoc} */
    @Override public void checkStatementStreamable(PreparedStatement nativeStmt) {
        if (!GridSqlQueryParser.isStreamableInsertStatement(nativeStmt))
            throw new IgniteSQLException("Streaming mode supports only INSERT commands without subqueries.",
                IgniteQueryErrorCode.UNSUPPORTED_OPERATION);
    }

    /** {@inheritDoc} */
    @Override public GridQueryRowCacheCleaner rowCacheCleaner(int grpId) {
        return rowCache.forGroup(grpId);
    }

    /**
     * Called periodically by {@link GridTimeoutProcessor} to clean up the statement cache.
     */
    private void cleanupStatementCache() {
        long now = U.currentTimeMillis();

        for (Iterator<Map.Entry<Thread, ConcurrentHashMap<H2ConnectionWrapper, Boolean>>> it
            = conns.entrySet().iterator(); it.hasNext(); ) {
            Map.Entry<Thread, ConcurrentHashMap<H2ConnectionWrapper, Boolean>> entry = it.next();

            Thread t = entry.getKey();

            if (t.getState() == Thread.State.TERMINATED) {
                for (H2ConnectionWrapper c : entry.getValue().keySet())
                    U.close(c, log);

                it.remove();
            }
            else {
                for (H2ConnectionWrapper c : entry.getValue().keySet()) {
                    if (now - c.statementCache().lastUsage() > STATEMENT_CACHE_THREAD_USAGE_TIMEOUT)
                        c.clearStatementCache();
                }
            }
        }
    }

    /**
     * Called periodically by {@link GridTimeoutProcessor} to clean up the {@link #conns}.
     */
    private void cleanupConnections() {
        for (Iterator<Map.Entry<Thread, ConcurrentHashMap<H2ConnectionWrapper, Boolean>>> it
            = conns.entrySet().iterator(); it.hasNext(); ) {
            Map.Entry<Thread, ConcurrentHashMap<H2ConnectionWrapper, Boolean>> entry = it.next();

            Thread t = entry.getKey();

            if (t.getState() == Thread.State.TERMINATED) {
                for (H2ConnectionWrapper c : entry.getValue().keySet())
                    U.close(c, log);

                it.remove();
            }
        }
    }

    /**
     * Rebuild indexes from hash index.
     *
     * @param cacheName Cache name.
     * @throws IgniteCheckedException If failed.
     */
    @Override public void rebuildIndexesFromHash(String cacheName) throws IgniteCheckedException {
        int cacheId = CU.cacheId(cacheName);

        GridCacheContext cctx = ctx.cache().context().cacheContext(cacheId);

        final GridCacheQueryManager qryMgr = cctx.queries();

        SchemaIndexCacheVisitor visitor = new SchemaIndexCacheVisitorImpl(cctx);

        visitor.visit(new RebuldIndexFromHashClosure(qryMgr));

        for (H2TableDescriptor tblDesc : tables(cacheName))
            tblDesc.table().markRebuildFromHashInProgress(false);
    }

    /** {@inheritDoc} */
    @Override public void markForRebuildFromHash(String cacheName) {
        for (H2TableDescriptor tblDesc : tables(cacheName)) {
            assert tblDesc.table() != null;

            tblDesc.table().markRebuildFromHashInProgress(true);
        }
    }

    /**
     * @return Busy lock.
     */
    public GridSpinBusyLock busyLock() {
        return busyLock;
    }

    /**
     * @return Map query executor.
     */
    public GridMapQueryExecutor mapQueryExecutor() {
        return mapQryExec;
    }

    /**
     * @return Reduce query executor.
     */
    public GridReduceQueryExecutor reduceQueryExecutor() {
        return rdcQryExec;
    }

    /** {@inheritDoc} */
    @SuppressWarnings({"NonThreadSafeLazyInitialization", "deprecation"})
    @Override public void start(GridKernalContext ctx, GridSpinBusyLock busyLock) throws IgniteCheckedException {
        if (log.isDebugEnabled())
            log.debug("Starting cache query index...");

        this.busyLock = busyLock;

        qryIdGen = new AtomicLong();

        if (SysProperties.serializeJavaObject) {
            U.warn(log, "Serialization of Java objects in H2 was enabled.");

            SysProperties.serializeJavaObject = false;
        }

        String dbName = (ctx != null ? ctx.localNodeId() : UUID.randomUUID()).toString();

        dbUrl = "jdbc:h2:mem:" + dbName + DB_OPTIONS;

        org.h2.Driver.load();

        try {
            if (getString(IGNITE_H2_DEBUG_CONSOLE) != null) {
                Connection c = DriverManager.getConnection(dbUrl);

                int port = getInteger(IGNITE_H2_DEBUG_CONSOLE_PORT, 0);

                WebServer webSrv = new WebServer();
                Server web = new Server(webSrv, "-webPort", Integer.toString(port));
                web.start();
                String url = webSrv.addSession(c);

                U.quietAndInfo(log, "H2 debug console URL: " + url);

                try {
                    Server.openBrowser(url);
                }
                catch (Exception e) {
                    U.warn(log, "Failed to open browser: " + e.getMessage());
                }
            }
        }
        catch (SQLException e) {
            throw new IgniteCheckedException(e);
        }

        if (ctx == null) {
            // This is allowed in some tests.
            nodeId = UUID.randomUUID();
            marshaller = new JdkMarshaller();
        }
        else {
            this.ctx = ctx;

            // Register PUBLIC schema which is always present.
            schemas.put(QueryUtils.DFLT_SCHEMA, new H2Schema(QueryUtils.DFLT_SCHEMA, true));

            // Register additional schemas.
            String[] additionalSchemas = ctx.config().getSqlSchemas();

            if (!F.isEmpty(additionalSchemas)) {
                synchronized (schemaMux) {
                    for (String schema : additionalSchemas) {
                        if (F.isEmpty(schema))
                            continue;

                        schema = QueryUtils.normalizeSchemaName(null, schema);

                        createSchemaIfNeeded(schema, true);
                    }
                }
            }

            valCtx = new CacheQueryObjectValueContext(ctx);

            nodeId = ctx.localNodeId();
            marshaller = ctx.config().getMarshaller();

            mapQryExec = new GridMapQueryExecutor(busyLock);
            rdcQryExec = new GridReduceQueryExecutor(qryIdGen, busyLock);

            mapQryExec.start(ctx, this);
            rdcQryExec.start(ctx, this);

            stmtCacheCleanupTask = ctx.timeout().schedule(new Runnable() {
                @Override public void run() {
                    cleanupStatementCache();
                }
            }, CLEANUP_STMT_CACHE_PERIOD, CLEANUP_STMT_CACHE_PERIOD);

            dmlProc = new DmlStatementsProcessor();
            ddlProc = new DdlStatementsProcessor();

            dmlProc.start(ctx, this);
            ddlProc.start(ctx, this);

            boolean sysViewsEnabled =
                !IgniteSystemProperties.getBoolean(IgniteSystemProperties.IGNITE_SQL_DISABLE_SYSTEM_VIEWS);

            if (sysViewsEnabled) {
                try {
                    synchronized (schemaMux) {
                        createSchema0(QueryUtils.SCHEMA_SYS);
                    }

                    Connection c = connectionForSchema(QueryUtils.SCHEMA_SYS);

                    for (SqlSystemView view : systemViews(ctx))
                        SqlSystemTableEngine.registerView(c, view);
                }
                catch (SQLException e) {
                    throw new IgniteCheckedException("Failed to register system view.", e);
                }

                // Caching this connection in ThreadLocal may lead to memory leaks.
                connCache.set(null);
            }
            else {
                if (log.isDebugEnabled())
                    log.debug("SQL system views will not be created because they are disabled (see " +
                        IgniteSystemProperties.IGNITE_SQL_DISABLE_SYSTEM_VIEWS + " system property)");
            }
        }

        if (JdbcUtils.serializer != null)
            U.warn(log, "Custom H2 serialization is already configured, will override.");

        JdbcUtils.serializer = h2Serializer();

        assert ctx != null;

        connCleanupTask = ctx.timeout().schedule(new Runnable() {
            @Override public void run() {
                cleanupConnections();
            }
        }, CLEANUP_CONNECTIONS_PERIOD, CLEANUP_CONNECTIONS_PERIOD);
    }

    /**
     * @param ctx Context.
     * @return Predefined system views.
     */
    public Collection<SqlSystemView> systemViews(GridKernalContext ctx) {
        Collection<SqlSystemView> views = new ArrayList<>();

        views.add(new SqlSystemViewNodes(ctx));
        views.add(new SqlSystemViewNodeAttributes(ctx));
        views.add(new SqlSystemViewBaselineNodes(ctx));

        return views;
    }

    /**
     * @return Value object context.
     */
    public CacheObjectValueContext objectContext() {
        return ctx.query().objectContext();
    }

    /**
     * @param topic Topic.
     * @param topicOrd Topic ordinal for {@link GridTopic}.
     * @param nodes Nodes.
     * @param msg Message.
     * @param specialize Optional closure to specialize message for each node.
     * @param locNodeHnd Handler for local node.
     * @param plc Policy identifying the executor service which will process message.
     * @param runLocParallel Run local handler in parallel thread.
     * @return {@code true} If all messages sent successfully.
     */
    public boolean send(
        Object topic,
        int topicOrd,
        Collection<ClusterNode> nodes,
        Message msg,
        @Nullable IgniteBiClosure<ClusterNode, Message, Message> specialize,
        @Nullable final IgniteInClosure2X<ClusterNode, Message> locNodeHnd,
        byte plc,
        boolean runLocParallel
    ) {
        boolean ok = true;

        if (specialize == null && msg instanceof GridCacheQueryMarshallable)
            ((GridCacheQueryMarshallable)msg).marshall(marshaller);

        ClusterNode locNode = null;

        for (ClusterNode node : nodes) {
            if (node.isLocal()) {
                if (locNode != null)
                    throw new IllegalStateException();

                locNode = node;

                continue;
            }

            try {
                if (specialize != null) {
                    msg = specialize.apply(node, msg);

                    if (msg instanceof GridCacheQueryMarshallable)
                        ((GridCacheQueryMarshallable)msg).marshall(marshaller);
                }

                ctx.io().sendGeneric(node, topic, topicOrd, msg, plc);
            }
            catch (IgniteCheckedException e) {
                ok = false;

                U.warn(log, "Failed to send message [node=" + node + ", msg=" + msg +
                    ", errMsg=" + e.getMessage() + "]");
            }
        }

        // Local node goes the last to allow parallel execution.
        if (locNode != null) {
            assert locNodeHnd != null;

            if (specialize != null)
                msg = specialize.apply(locNode, msg);

            if (runLocParallel) {
                final ClusterNode finalLocNode = locNode;
                final Message finalMsg = msg;

                try {
                    // We prefer runLocal to runLocalSafe, because the latter can produce deadlock here.
                    ctx.closure().runLocal(new GridPlainRunnable() {
                        @Override public void run() {
                            if (!busyLock.enterBusy())
                                return;

                            try {
                                locNodeHnd.apply(finalLocNode, finalMsg);
                            }
                            finally {
                                busyLock.leaveBusy();
                            }
                        }
                    }, plc).listen(logger);
                }
                catch (IgniteCheckedException e) {
                    ok = false;

                    U.error(log, "Failed to execute query locally.", e);
                }
            }
            else
                locNodeHnd.apply(locNode, msg);
        }

        return ok;
    }

    /**
     * @return Serializer.
     */
    private JavaObjectSerializer h2Serializer() {
        return new JavaObjectSerializer() {
            @Override public byte[] serialize(Object obj) throws Exception {
                return U.marshal(marshaller, obj);
            }

            @Override public Object deserialize(byte[] bytes) throws Exception {
                ClassLoader clsLdr = ctx != null ? U.resolveClassLoader(ctx.config()) : null;

                return U.unmarshal(marshaller, bytes, clsLdr);
            }
        };
    }

    /**
     * Registers SQL functions.
     *
     * @param schema Schema.
     * @param clss Classes.
     * @throws IgniteCheckedException If failed.
     */
    private void createSqlFunctions(String schema, Class<?>[] clss) throws IgniteCheckedException {
        if (F.isEmpty(clss))
            return;

        for (Class<?> cls : clss) {
            for (Method m : cls.getDeclaredMethods()) {
                QuerySqlFunction ann = m.getAnnotation(QuerySqlFunction.class);

                if (ann != null) {
                    int modifiers = m.getModifiers();

                    if (!Modifier.isStatic(modifiers) || !Modifier.isPublic(modifiers))
                        throw new IgniteCheckedException("Method " + m.getName() + " must be public static.");

                    String alias = ann.alias().isEmpty() ? m.getName() : ann.alias();

                    String clause = "CREATE ALIAS IF NOT EXISTS " + alias + (ann.deterministic() ?
                        " DETERMINISTIC FOR \"" :
                        " FOR \"") +
                        cls.getName() + '.' + m.getName() + '"';

                    executeStatement(schema, clause);
                }
            }
        }
    }

    /** {@inheritDoc} */
    @Override public void stop() {
        if (log.isDebugEnabled())
            log.debug("Stopping cache query index...");

        mapQryExec.stop();

        for (ConcurrentMap<H2ConnectionWrapper, Boolean> perThreadConns : conns.values()) {
            for (H2ConnectionWrapper c : perThreadConns.keySet())
                U.close(c, log);
        }

        connectionPool.remove();
        connCache.remove();

        conns.clear();
        schemas.clear();
        cacheName2schema.clear();

        try (Connection c = DriverManager.getConnection(dbUrl); Statement s = c.createStatement()) {
            s.execute("SHUTDOWN");
        }
        catch (SQLException e) {
            U.error(log, "Failed to shutdown database.", e);
        }

        if (stmtCacheCleanupTask != null)
            stmtCacheCleanupTask.close();

        if (connCleanupTask != null)
            connCleanupTask.close();

        GridH2QueryContext.clearLocalNodeStop(nodeId);

        if (log.isDebugEnabled())
            log.debug("Cache query index stopped.");

        // Close system H2 connection to INFORMATION_SCHEMA
        synchronized (schemaMux) {
            if (sysConn != null) {
                U.close(sysConn, log);

                sysConn = null;
            }
        }
    }

    /** {@inheritDoc} */
    @Override public void registerCache(String cacheName, String schemaName, GridCacheContext<?, ?> cctx)
        throws IgniteCheckedException {
        rowCache.onCacheRegistered(cctx);

        synchronized (schemaMux) {
            createSchemaIfNeeded(schemaName, false);
        }

        cacheName2schema.put(cacheName, schemaName);

        createSqlFunctions(schemaName, cctx.config().getSqlFunctionClasses());
    }

    /** {@inheritDoc} */
    @Override public void unregisterCache(GridCacheContext cctx, boolean rmvIdx) {
        rowCache.onCacheUnregistered(cctx);

        String cacheName = cctx.name();

        String schemaName = schema(cacheName);

        H2Schema schema = schemas.get(schemaName);

        if (schema != null) {
            mapQryExec.onCacheStop(cacheName);
            dmlProc.onCacheStop(cacheName);

            // Remove this mapping only after callback to DML proc - it needs that mapping internally
            cacheName2schema.remove(cacheName);

            // Drop tables.
            Collection<H2TableDescriptor> rmvTbls = new HashSet<>();

            for (H2TableDescriptor tbl : schema.tables()) {
                if (F.eq(tbl.cache().name(), cacheName)) {
                    try {
                        tbl.table().setRemoveIndexOnDestroy(rmvIdx);

                        dropTable(tbl);
                    }
                    catch (IgniteCheckedException e) {
                        U.error(log, "Failed to drop table on cache stop (will ignore): " + tbl.fullTableName(), e);
                    }

                    schema.drop(tbl);

                    rmvTbls.add(tbl);
                }
            }

            synchronized (schemaMux) {
                if (schema.decrementUsageCount()) {
                    schemas.remove(schemaName);

                    try {
                        dropSchema(schemaName);
                    }
                    catch (IgniteException e) {
                        U.error(log, "Failed to drop schema on cache stop (will ignore): " + cacheName, e);
                    }
                }
            }

            conns.values().forEach(map -> map.keySet().forEach(H2ConnectionWrapper::clearStatementCache));

            for (H2TableDescriptor tbl : rmvTbls) {
                for (Index idx : tbl.table().getIndexes())
                    idx.close(null);
            }

            int cacheId = CU.cacheId(cacheName);

            for (Iterator<Map.Entry<H2TwoStepCachedQueryKey, H2TwoStepCachedQuery>> it =
                twoStepCache.entrySet().iterator(); it.hasNext();) {
                Map.Entry<H2TwoStepCachedQueryKey, H2TwoStepCachedQuery> e = it.next();

                GridCacheTwoStepQuery qry = e.getValue().query();

                if (!F.isEmpty(qry.cacheIds()) && qry.cacheIds().contains(cacheId))
                    it.remove();
            }
        }
    }

    /**
     * Remove all cached queries from cached two-steps queries.
     */
    private void clearCachedQueries() {
        twoStepCache = new GridBoundedConcurrentLinkedHashMap<>(TWO_STEP_QRY_CACHE_SIZE);
    }

    /** {@inheritDoc} */
    @Override public IndexingQueryFilter backupFilter(@Nullable final AffinityTopologyVersion topVer,
        @Nullable final int[] parts) {
        return new IndexingQueryFilterImpl(ctx, topVer, parts);
    }

    /**
     * @return Ready topology version.
     */
    public AffinityTopologyVersion readyTopologyVersion() {
        return ctx.cache().context().exchange().readyAffinityVersion();
    }

    /**
     * @param readyVer Ready topology version.
     *
     * @return {@code true} If pending distributed exchange exists because server topology is changed.
     */
    public boolean serverTopologyChanged(AffinityTopologyVersion readyVer) {
        GridDhtPartitionsExchangeFuture fut = ctx.cache().context().exchange().lastTopologyFuture();

        if (fut.isDone())
            return false;

        AffinityTopologyVersion initVer = fut.initialVersion();

        return initVer.compareTo(readyVer) > 0 && !fut.firstEvent().node().isClient();
    }

    /**
     * @param topVer Topology version.
     * @throws IgniteCheckedException If failed.
     */
    public void awaitForReadyTopologyVersion(AffinityTopologyVersion topVer) throws IgniteCheckedException {
        IgniteInternalFuture<?> fut = ctx.cache().context().exchange().affinityReadyFuture(topVer);

        if (fut != null)
            fut.get();
    }

    /** {@inheritDoc} */
    @Override public void onDisconnected(IgniteFuture<?> reconnectFut) {
        rdcQryExec.onDisconnected(reconnectFut);
    }

    /**
     * Bind query parameters and calculate partitions derived from the query.
     *
     * @param partInfoList Collection of query derived partition info.
     * @param params Query parameters.
     * @return Partitions.
     * @throws IgniteCheckedException, If fails.
     */
    private int[] calculateQueryPartitions(CacheQueryPartitionInfo[] partInfoList, Object[] params)
        throws IgniteCheckedException {

        ArrayList<Integer> list = new ArrayList<>(partInfoList.length);

        for (CacheQueryPartitionInfo partInfo: partInfoList) {
            int partId = (partInfo.partition() >= 0) ? partInfo.partition() :
                bindPartitionInfoParameter(partInfo, params);

            int i = 0;

            while (i < list.size() && list.get(i) < partId)
                i++;

            if (i < list.size()) {
                if (list.get(i) > partId)
                    list.add(i, partId);
            }
            else
                list.add(partId);
        }

        int[] result = new int[list.size()];

        for (int i = 0; i < list.size(); i++)
            result[i] = list.get(i);

        return result;
    }

    /**
     * Bind query parameter to partition info and calculate partition.
     *
     * @param partInfo Partition Info.
     * @param params Query parameters.
     * @return Partition.
     * @throws IgniteCheckedException, If fails.
     */
    private int bindPartitionInfoParameter(CacheQueryPartitionInfo partInfo, Object[] params)
        throws IgniteCheckedException {
        assert partInfo != null;
        assert partInfo.partition() < 0;

        GridH2RowDescriptor desc = dataTable(schema(partInfo.cacheName()), partInfo.tableName()).rowDescriptor();

        Object param = H2Utils.convert(params[partInfo.paramIdx()],
                desc, partInfo.dataType());

        return kernalContext().affinity().partition(partInfo.cacheName(), param);
    }

    /** {@inheritDoc} */
    @Override public Collection<GridRunningQueryInfo> runningQueries(long duration) {
        Collection<GridRunningQueryInfo> res = new ArrayList<>();

        res.addAll(runs.values());
        res.addAll(rdcQryExec.longRunningQueries(duration));

        return res;
    }

    /** {@inheritDoc} */
    @Override public void cancelQueries(Collection<Long> queries) {
        if (!F.isEmpty(queries)) {
            for (Long qryId : queries) {
                GridRunningQueryInfo run = runs.get(qryId);

                if (run != null)
                    run.cancel();
            }

            rdcQryExec.cancelQueries(queries);
        }
    }

    /** {@inheritDoc} */
    @Override public void cancelAllQueries() {
        for (ConcurrentHashMap<H2ConnectionWrapper, Boolean> perThreadConns : conns.values()) {
            for (H2ConnectionWrapper c : perThreadConns.keySet())
                U.close(c, log);
        }
    }

    /**
     * @return Per-thread connections.
     */
    public Map<Thread, ?> perThreadConnections() {
        return conns;
    }

    /**
     * Collect cache identifiers from two-step query.
     *
     * @param mainCacheId Id of main cache.
     * @param twoStepQry Two-step query.
     * @return Result.
     */
    @Nullable public List<Integer> collectCacheIds(@Nullable Integer mainCacheId, GridCacheTwoStepQuery twoStepQry) {
        LinkedHashSet<Integer> caches0 = new LinkedHashSet<>();

        int tblCnt = twoStepQry.tablesCount();

        if (mainCacheId != null)
            caches0.add(mainCacheId);

        if (tblCnt > 0) {
            for (QueryTable tblKey : twoStepQry.tables()) {
                GridH2Table tbl = dataTable(tblKey);

                if (tbl != null) {
                    int cacheId = tbl.cacheId();

                    caches0.add(cacheId);
                }
            }
        }

        if (caches0.isEmpty())
            return null;
        else {
            //Prohibit usage indices with different numbers of segments in same query.
            List<Integer> cacheIds = new ArrayList<>(caches0);

            checkCacheIndexSegmentation(cacheIds);

            return cacheIds;
        }
    }

    /**
     * @param twoStepQry Query.
     * @return {@code True} is system views exist.
     */
    private boolean hasSystemViews(GridCacheTwoStepQuery twoStepQry) {
        if (twoStepQry.tablesCount() > 0) {
            for (QueryTable tbl : twoStepQry.tables()) {
                if (QueryUtils.SCHEMA_SYS.equals(tbl.schema()))
                    return true;
            }
        }

        return false;
    }

    /**
     * Closeable iterator.
     */
    private interface ClIter<X> extends AutoCloseable, Iterator<X> {
        // No-op.
    }

    /** */
    private static class RebuldIndexFromHashClosure implements SchemaIndexCacheVisitorClosure {
        /** */
        private final GridCacheQueryManager qryMgr;

        /**
         * @param qryMgr Query manager.
         */
        RebuldIndexFromHashClosure(GridCacheQueryManager qryMgr) {
            this.qryMgr = qryMgr;
        }

        /** {@inheritDoc} */
        @Override public void apply(CacheDataRow row) throws IgniteCheckedException {
            qryMgr.store(row, null, false);
        }
    }
}<|MERGE_RESOLUTION|>--- conflicted
+++ resolved
@@ -114,11 +114,7 @@
 import org.apache.ignite.internal.processors.query.h2.sql.GridSqlQuerySplitter;
 import org.apache.ignite.internal.processors.query.h2.sql.GridSqlStatement;
 import org.apache.ignite.internal.processors.query.h2.sys.SqlSystemTableEngine;
-<<<<<<< HEAD
-import org.apache.ignite.internal.processors.query.h2.sys.view.SqlSystemView;
-=======
 import org.apache.ignite.internal.processors.query.h2.sys.view.SqlSystemViewBaselineNodes;
->>>>>>> e2fc48e2
 import org.apache.ignite.internal.processors.query.h2.sys.view.SqlSystemViewNodeAttributes;
 import org.apache.ignite.internal.processors.query.h2.sys.view.SqlSystemViewNodes;
 import org.apache.ignite.internal.processors.query.h2.twostep.GridMapQueryExecutor;
@@ -1815,7 +1811,7 @@
      * @param twoStepQry Two-step query if this query must be executed in a distributed way.
      * @param meta Metadata for {@code twoStepQry}.
      * @param keepBinary Whether binary objects must not be deserialized automatically.
-     * @param cancel Query cancel state holder.    @return Query result.
+     * @param cancel Query cancel state holder.
      * @return Query results (the list of cursors for multiple statements query).
      */
     @SuppressWarnings("unchecked")
