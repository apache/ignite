--- conflicted
+++ resolved
@@ -34,7 +34,6 @@
 import java.util.UUID;
 import java.util.concurrent.ConcurrentMap;
 import java.util.concurrent.TimeUnit;
-import javax.cache.CacheException;
 import org.apache.ignite.IgniteCheckedException;
 import org.apache.ignite.IgniteDataStreamer;
 import org.apache.ignite.IgniteException;
@@ -136,6 +135,7 @@
 import org.apache.ignite.internal.util.GridBoundedConcurrentLinkedHashMap;
 import org.apache.ignite.internal.util.GridEmptyCloseableIterator;
 import org.apache.ignite.internal.util.GridSpinBusyLock;
+import org.apache.ignite.internal.util.IgniteUtils;
 import org.apache.ignite.internal.util.lang.GridCloseableIterator;
 import org.apache.ignite.internal.util.lang.GridPlainRunnable;
 import org.apache.ignite.internal.util.lang.IgniteInClosure2X;
@@ -1842,48 +1842,6 @@
     }
 
     /**
-<<<<<<< HEAD
-=======
-     * Calculate partitions for the query.
-     *
-     * @param explicitParts Explicit partitions provided in SqlFieldsQuery.partitions property.
-     * @param derivedParts Derived partitions found during partition pruning.
-     * @param args Arguments.
-     * @return Calculated partitions or {@code null} if failed to calculate and there should be a broadcast.
-     */
-    @SuppressWarnings("ZeroLengthArrayAllocation")
-    private int[] calculatePartitions(int[] explicitParts, PartitionResult derivedParts, Object[] args) {
-        if (!F.isEmpty(explicitParts))
-            return explicitParts;
-        else if (derivedParts != null) {
-            try {
-                Collection<Integer> realParts = derivedParts.tree().apply(null, args);
-
-                if (realParts == null)
-                    return null;
-                else if (realParts.isEmpty())
-                    return IgniteUtils.EMPTY_INTS;
-                else {
-                    int[] realParts0 = new int[realParts.size()];
-
-                    int i = 0;
-
-                    for (Integer realPart : realParts)
-                        realParts0[i++] = realPart;
-
-                    return realParts0;
-                }
-            }
-            catch (IgniteCheckedException e) {
-                throw new CacheException("Failed to calculate derived partitions for query.", e);
-            }
-        }
-
-        return null;
-    }
-
-    /**
->>>>>>> 74e56026
      * Do initial parsing of the statement and create query caches, if needed.
      * @param c Connection.
      * @param sqlQry Query.
@@ -2738,25 +2696,32 @@
                 flags = GridH2QueryRequest.setDataPageScanEnabled(flags,
                     fieldsQry.isDataPageScanEnabled());
 
-                int[] parts = fieldsQry.getPartitions();
-
-                IgniteInternalFuture<Long> fut = tx.updateAsync(
-                    cctx,
-                    ids,
-                    parts,
-                    schemaName,
-                    fieldsQry.getSql(),
-                    fieldsQry.getArgs(),
-                    flags,
-                    fieldsQry.getPageSize(),
-                    timeout);
-
-                UpdateResult res = new UpdateResult(fut.get(), X.EMPTY_OBJECT_ARRAY);
-
-                if (commit)
-                    toCommit.commit();
-
-                return res;
+                int[] parts = PartitionResult.calculatePartitions(
+                    fieldsQry.getPartitions(),
+                    distributedPlan.derivedPartitions(),
+                    fieldsQry.getArgs());
+
+                if (parts != null && parts.length == 0)
+                    return new UpdateResult(0, X.EMPTY_OBJECT_ARRAY);
+                else {
+                    IgniteInternalFuture<Long> fut = tx.updateAsync(
+                        cctx,
+                        ids,
+                        parts,
+                        schemaName,
+                        fieldsQry.getSql(),
+                        fieldsQry.getArgs(),
+                        flags,
+                        fieldsQry.getPageSize(),
+                        timeout);
+
+                    UpdateResult res = new UpdateResult(fut.get(), X.EMPTY_OBJECT_ARRAY);
+
+                    if (commit)
+                        toCommit.commit();
+
+                    return res;
+                }
             }
             catch (ClusterTopologyServerNotFoundException e) {
                 throw new CacheServerNotFoundException(e.getMessage(), e);
