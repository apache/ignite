--- conflicted
+++ resolved
@@ -2351,12 +2351,8 @@
                 try {
                     List<List<List<?>>> cur = plan.createRows(argss);
 
-<<<<<<< HEAD
+                    //TODO: IGNITE-11176 - Need to support cancellation
                     ress = DmlUtils.processSelectResultBatched(plan, cur, qryParams.updateBatchSize());
-=======
-                    //TODO: IGNITE-11176 - Need to support cancellation
-                    ress = DmlUtils.processSelectResultBatched(plan, cur, qryParams.pageSize());
->>>>>>> 7f47d0f2
                 }
                 finally {
                     DmlUtils.restoreKeepBinaryContext(cctx, opCtx);
