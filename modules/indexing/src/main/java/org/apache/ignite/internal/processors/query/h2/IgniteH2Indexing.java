/*
 * Licensed to the Apache Software Foundation (ASF) under one or more
 * contributor license agreements.  See the NOTICE file distributed with
 * this work for additional information regarding copyright ownership.
 * The ASF licenses this file to You under the Apache License, Version 2.0
 * (the "License"); you may not use this file except in compliance with
 * the License.  You may obtain a copy of the License at
 *
 *      http://www.apache.org/licenses/LICENSE-2.0
 *
 * Unless required by applicable law or agreed to in writing, software
 * distributed under the License is distributed on an "AS IS" BASIS,
 * WITHOUT WARRANTIES OR CONDITIONS OF ANY KIND, either express or implied.
 * See the License for the specific language governing permissions and
 * limitations under the License.
 */

package org.apache.ignite.internal.processors.query.h2;

import java.sql.BatchUpdateException;
import java.sql.PreparedStatement;
import java.sql.ResultSet;
import java.sql.SQLException;
import java.sql.Statement;
import java.util.ArrayList;
import java.util.Arrays;
import java.util.Collection;
import java.util.Collections;
import java.util.HashMap;
import java.util.HashSet;
import java.util.Iterator;
import java.util.LinkedHashMap;
import java.util.List;
import java.util.Map;
import java.util.Objects;
import java.util.Set;
import java.util.UUID;
import java.util.concurrent.TimeUnit;
import java.util.stream.Stream;
import javax.cache.CacheException;
import org.apache.ignite.IgniteCheckedException;
import org.apache.ignite.IgniteDataStreamer;
import org.apache.ignite.IgniteException;
import org.apache.ignite.IgniteLogger;
import org.apache.ignite.IgniteSystemProperties;
import org.apache.ignite.cache.CacheServerNotFoundException;
import org.apache.ignite.cache.query.FieldsQueryCursor;
import org.apache.ignite.cache.query.QueryCancelledException;
import org.apache.ignite.cache.query.SqlFieldsQuery;
import org.apache.ignite.cache.query.SqlQuery;
import org.apache.ignite.cache.query.index.IndexName;
import org.apache.ignite.cluster.ClusterNode;
import org.apache.ignite.events.DiscoveryEvent;
import org.apache.ignite.events.EventType;
import org.apache.ignite.events.SqlQueryExecutionEvent;
import org.apache.ignite.internal.GridKernalContext;
import org.apache.ignite.internal.GridTopic;
import org.apache.ignite.internal.IgniteInternalFuture;
import org.apache.ignite.internal.cache.query.index.sorted.SortedIndexDefinition;
import org.apache.ignite.internal.cache.query.index.sorted.inline.InlineIndex;
import org.apache.ignite.internal.cache.query.index.sorted.inline.InlineIndexFactory;
import org.apache.ignite.internal.cluster.ClusterTopologyServerNotFoundException;
import org.apache.ignite.internal.managers.IgniteMBeansManager;
import org.apache.ignite.internal.managers.communication.GridMessageListener;
import org.apache.ignite.internal.managers.eventstorage.GridLocalEventListener;
import org.apache.ignite.internal.mxbean.SqlQueryMXBean;
import org.apache.ignite.internal.mxbean.SqlQueryMXBeanImpl;
import org.apache.ignite.internal.processors.affinity.AffinityTopologyVersion;
import org.apache.ignite.internal.processors.cache.CacheGroupDescriptor;
import org.apache.ignite.internal.processors.cache.CacheObjectValueContext;
import org.apache.ignite.internal.processors.cache.CacheOperationContext;
import org.apache.ignite.internal.processors.cache.DynamicCacheDescriptor;
import org.apache.ignite.internal.processors.cache.GridCacheContext;
import org.apache.ignite.internal.processors.cache.GridCacheContextInfo;
import org.apache.ignite.internal.processors.cache.KeyCacheObject;
import org.apache.ignite.internal.processors.cache.QueryCursorImpl;
import org.apache.ignite.internal.processors.cache.distributed.dht.IgniteClusterReadOnlyException;
import org.apache.ignite.internal.processors.cache.distributed.dht.preloader.GridDhtPartitionsExchangeFuture;
import org.apache.ignite.internal.processors.cache.distributed.near.GridNearTxLocal;
import org.apache.ignite.internal.processors.cache.mvcc.MvccQueryTracker;
import org.apache.ignite.internal.processors.cache.mvcc.MvccSnapshot;
import org.apache.ignite.internal.processors.cache.mvcc.MvccUtils;
import org.apache.ignite.internal.processors.cache.mvcc.StaticMvccQueryTracker;
import org.apache.ignite.internal.processors.cache.persistence.CacheDataRow;
import org.apache.ignite.internal.processors.cache.query.GridCacheQueryMarshallable;
import org.apache.ignite.internal.processors.cache.query.GridCacheQueryType;
import org.apache.ignite.internal.processors.cache.query.GridCacheTwoStepQuery;
import org.apache.ignite.internal.processors.cache.query.IgniteQueryErrorCode;
import org.apache.ignite.internal.processors.cache.query.RegisteredQueryCursor;
import org.apache.ignite.internal.processors.cache.transactions.IgniteTxAdapter;
import org.apache.ignite.internal.processors.cache.tree.CacheDataTree;
import org.apache.ignite.internal.processors.odbc.SqlStateCode;
import org.apache.ignite.internal.processors.odbc.jdbc.JdbcParameterMeta;
import org.apache.ignite.internal.processors.query.ColumnInformation;
import org.apache.ignite.internal.processors.query.EnlistOperation;
import org.apache.ignite.internal.processors.query.GridQueryCacheObjectsIterator;
import org.apache.ignite.internal.processors.query.GridQueryCancel;
import org.apache.ignite.internal.processors.query.GridQueryFieldMetadata;
import org.apache.ignite.internal.processors.query.GridQueryFieldsResult;
import org.apache.ignite.internal.processors.query.GridQueryFieldsResultAdapter;
import org.apache.ignite.internal.processors.query.GridQueryIndexing;
import org.apache.ignite.internal.processors.query.GridQueryProperty;
import org.apache.ignite.internal.processors.query.GridQueryTypeDescriptor;
import org.apache.ignite.internal.processors.query.GridRunningQueryInfo;
import org.apache.ignite.internal.processors.query.IgniteSQLException;
import org.apache.ignite.internal.processors.query.QueryField;
import org.apache.ignite.internal.processors.query.QueryIndexDescriptorImpl;
import org.apache.ignite.internal.processors.query.QueryUtils;
import org.apache.ignite.internal.processors.query.RunningQueryManager;
import org.apache.ignite.internal.processors.query.SqlClientContext;
import org.apache.ignite.internal.processors.query.TableInformation;
import org.apache.ignite.internal.processors.query.UpdateSourceIterator;
import org.apache.ignite.internal.processors.query.h2.affinity.H2PartitionResolver;
import org.apache.ignite.internal.processors.query.h2.affinity.PartitionExtractor;
import org.apache.ignite.internal.processors.query.h2.database.H2TreeClientIndex;
import org.apache.ignite.internal.processors.query.h2.database.H2TreeIndex;
import org.apache.ignite.internal.processors.query.h2.database.H2TreeIndexBase;
import org.apache.ignite.internal.processors.query.h2.dml.DmlDistributedPlanInfo;
import org.apache.ignite.internal.processors.query.h2.dml.DmlUpdateResultsIterator;
import org.apache.ignite.internal.processors.query.h2.dml.DmlUpdateSingleEntryIterator;
import org.apache.ignite.internal.processors.query.h2.dml.DmlUtils;
import org.apache.ignite.internal.processors.query.h2.dml.UpdateMode;
import org.apache.ignite.internal.processors.query.h2.dml.UpdatePlan;
import org.apache.ignite.internal.processors.query.h2.index.QueryIndexDefinition;
import org.apache.ignite.internal.processors.query.h2.index.QueryIndexSchema;
import org.apache.ignite.internal.processors.query.h2.index.client.ClientIndexDefinition;
import org.apache.ignite.internal.processors.query.h2.index.client.ClientIndexFactory;
import org.apache.ignite.internal.processors.query.h2.opt.GridH2IndexBase;
import org.apache.ignite.internal.processors.query.h2.opt.GridH2Table;
import org.apache.ignite.internal.processors.query.h2.opt.QueryContext;
import org.apache.ignite.internal.processors.query.h2.opt.QueryContextRegistry;
import org.apache.ignite.internal.processors.query.h2.sql.GridSqlStatement;
import org.apache.ignite.internal.processors.query.h2.twostep.GridMapQueryExecutor;
import org.apache.ignite.internal.processors.query.h2.twostep.GridReduceQueryExecutor;
import org.apache.ignite.internal.processors.query.h2.twostep.PartitionReservationManager;
import org.apache.ignite.internal.processors.query.h2.twostep.messages.GridQueryCancelRequest;
import org.apache.ignite.internal.processors.query.h2.twostep.messages.GridQueryFailResponse;
import org.apache.ignite.internal.processors.query.h2.twostep.messages.GridQueryNextPageRequest;
import org.apache.ignite.internal.processors.query.h2.twostep.messages.GridQueryNextPageResponse;
import org.apache.ignite.internal.processors.query.h2.twostep.msg.GridH2DmlRequest;
import org.apache.ignite.internal.processors.query.h2.twostep.msg.GridH2DmlResponse;
import org.apache.ignite.internal.processors.query.h2.twostep.msg.GridH2QueryRequest;
import org.apache.ignite.internal.processors.query.schema.SchemaIndexCacheVisitor;
import org.apache.ignite.internal.processors.tracing.MTC;
import org.apache.ignite.internal.processors.tracing.MTC.TraceSurroundings;
import org.apache.ignite.internal.processors.tracing.Span;
import org.apache.ignite.internal.sql.command.SqlCommand;
import org.apache.ignite.internal.sql.command.SqlCommitTransactionCommand;
import org.apache.ignite.internal.sql.command.SqlRollbackTransactionCommand;
import org.apache.ignite.internal.sql.optimizer.affinity.PartitionResult;
import org.apache.ignite.internal.util.GridEmptyCloseableIterator;
import org.apache.ignite.internal.util.GridSpinBusyLock;
import org.apache.ignite.internal.util.IgniteUtils;
import org.apache.ignite.internal.util.lang.GridCloseableIterator;
import org.apache.ignite.internal.util.lang.GridPlainRunnable;
import org.apache.ignite.internal.util.lang.IgniteInClosure2X;
import org.apache.ignite.internal.util.lang.IgniteSingletonIterator;
import org.apache.ignite.internal.util.typedef.F;
import org.apache.ignite.internal.util.typedef.X;
import org.apache.ignite.internal.util.typedef.internal.CU;
import org.apache.ignite.internal.util.typedef.internal.U;
import org.apache.ignite.lang.IgniteBiClosure;
import org.apache.ignite.lang.IgniteBiTuple;
import org.apache.ignite.lang.IgniteFuture;
import org.apache.ignite.lang.IgniteInClosure;
import org.apache.ignite.marshaller.Marshaller;
import org.apache.ignite.plugin.extensions.communication.Message;
import org.apache.ignite.plugin.security.SecurityPermission;
import org.apache.ignite.resources.LoggerResource;
import org.apache.ignite.spi.indexing.IndexingQueryFilter;
import org.apache.ignite.spi.indexing.IndexingQueryFilterImpl;
import org.apache.ignite.thread.IgniteThreadPoolExecutor;
import org.h2.api.ErrorCode;
import org.h2.api.JavaObjectSerializer;
import org.h2.engine.Session;
import org.h2.engine.SysProperties;
import org.h2.index.Index;
import org.h2.index.IndexType;
import org.h2.table.Column;
import org.h2.table.IndexColumn;
import org.h2.table.TableType;
import org.h2.util.JdbcUtils;
import org.h2.value.DataType;
import org.jetbrains.annotations.Nullable;

import static java.lang.Math.max;
import static java.lang.Math.min;
import static java.util.Collections.singletonList;
import static org.apache.ignite.IgniteSystemProperties.IGNITE_MVCC_TX_SIZE_CACHING_THRESHOLD;
import static org.apache.ignite.events.EventType.EVT_SQL_QUERY_EXECUTION;
import static org.apache.ignite.internal.processors.cache.mvcc.MvccCachingManager.TX_SIZE_THRESHOLD;
import static org.apache.ignite.internal.processors.cache.mvcc.MvccUtils.checkActive;
import static org.apache.ignite.internal.processors.cache.mvcc.MvccUtils.mvccEnabled;
import static org.apache.ignite.internal.processors.cache.mvcc.MvccUtils.requestSnapshot;
import static org.apache.ignite.internal.processors.cache.mvcc.MvccUtils.tx;
import static org.apache.ignite.internal.processors.cache.mvcc.MvccUtils.txStart;
import static org.apache.ignite.internal.processors.cache.query.GridCacheQueryType.TEXT;
import static org.apache.ignite.internal.processors.query.QueryUtils.matches;
import static org.apache.ignite.internal.processors.query.h2.H2Utils.UPDATE_RESULT_META;
import static org.apache.ignite.internal.processors.query.h2.H2Utils.generateFieldsQueryString;
import static org.apache.ignite.internal.processors.query.h2.H2Utils.session;
import static org.apache.ignite.internal.processors.query.h2.H2Utils.validateTypeDescriptor;
import static org.apache.ignite.internal.processors.query.h2.H2Utils.zeroCursor;
import static org.apache.ignite.internal.processors.tracing.SpanTags.ERROR;
import static org.apache.ignite.internal.processors.tracing.SpanTags.SQL_QRY_TEXT;
import static org.apache.ignite.internal.processors.tracing.SpanTags.SQL_SCHEMA;
import static org.apache.ignite.internal.processors.tracing.SpanType.SQL_CMD_QRY_EXECUTE;
import static org.apache.ignite.internal.processors.tracing.SpanType.SQL_CURSOR_OPEN;
import static org.apache.ignite.internal.processors.tracing.SpanType.SQL_DML_QRY_EXECUTE;
import static org.apache.ignite.internal.processors.tracing.SpanType.SQL_ITER_OPEN;
import static org.apache.ignite.internal.processors.tracing.SpanType.SQL_QRY;
import static org.apache.ignite.internal.processors.tracing.SpanType.SQL_QRY_EXECUTE;

/**
 * Indexing implementation based on H2 database engine. In this implementation main query language is SQL,
 * fulltext indexing can be performed using Lucene.
 * <p>
 * For each registered {@link GridQueryTypeDescriptor} this SPI will create respective SQL table with
 * {@code '_key'} and {@code '_val'} fields for key and value, and fields from
 * {@link GridQueryTypeDescriptor#fields()}.
 * For each table it will create indexes declared in {@link GridQueryTypeDescriptor#indexes()}.
 */
public class IgniteH2Indexing implements GridQueryIndexing {
    /** Default number of attempts to re-run DELETE and UPDATE queries in case of concurrent modifications of values. */
    private static final int DFLT_UPDATE_RERUN_ATTEMPTS = 4;

    /** Cached value of {@code IgniteSystemProperties.IGNITE_ALLOW_DML_INSIDE_TRANSACTION}. */
    private final boolean updateInTxAllowed =
        Boolean.getBoolean(IgniteSystemProperties.IGNITE_ALLOW_DML_INSIDE_TRANSACTION);

    /** Logger. */
    @LoggerResource
    private IgniteLogger log;

    /** Node ID. */
    private UUID nodeId;

    /** */
    private Marshaller marshaller;

    /** */
    private GridMapQueryExecutor mapQryExec;

    /** */
    private GridReduceQueryExecutor rdcQryExec;

    /** */
    private GridSpinBusyLock busyLock;

    /** */
    protected volatile GridKernalContext ctx;

    /** Query context registry. */
    private final QueryContextRegistry qryCtxRegistry = new QueryContextRegistry();

    /** Processor to execute commands which are neither SELECT, nor DML. */
    private CommandProcessor cmdProc;

    /** Partition reservation manager. */
    private PartitionReservationManager partReservationMgr;

    /** Partition extractor. */
    private PartitionExtractor partExtractor;

    /** Running query manager. */
    private RunningQueryManager runningQryMgr;

    /** Parser. */
    private QueryParser parser;

    /** */
    private final IgniteInClosure<? super IgniteInternalFuture<?>> logger = new IgniteInClosure<IgniteInternalFuture<?>>() {
        @Override public void apply(IgniteInternalFuture<?> fut) {
            try {
                fut.get();
            }
            catch (IgniteCheckedException e) {
                U.error(log, e.getMessage(), e);
            }
        }
    };

    /** Query executor. */
    private ConnectionManager connMgr;

    /** Schema manager. */
    private SchemaManager schemaMgr;

    /** H2 Connection manager. */
    private LongRunningQueryManager longRunningQryMgr;

    /** Discovery event listener. */
    private GridLocalEventListener discoLsnr;

    /** Query message listener. */
    private GridMessageListener qryLsnr;

    /** Distributed config. */
    private DistributedSqlConfiguration distrCfg;

    /** Functions manager. */
    private FunctionsManager funcMgr;

    /**
     * @return Kernal context.
     */
    public GridKernalContext kernalContext() {
        return ctx;
    }

    /** {@inheritDoc} */
    @Override public List<JdbcParameterMeta> parameterMetaData(String schemaName, SqlFieldsQuery qry)
        throws IgniteSQLException {
        assert qry != null;

        ArrayList<JdbcParameterMeta> metas = new ArrayList<>();

        SqlFieldsQuery curQry = qry;

        while (curQry != null) {
            QueryParserResult parsed = parser.parse(schemaName, curQry, true);

            metas.addAll(parsed.parametersMeta());

            curQry = parsed.remainingQuery();
        }

        return metas;
    }

    /** {@inheritDoc} */
    @Override public List<GridQueryFieldMetadata> resultMetaData(String schemaName, SqlFieldsQuery qry)
        throws IgniteSQLException {
        QueryParserResult parsed = parser.parse(schemaName, qry, true);

        if (parsed.remainingQuery() != null)
            return null;

        if (parsed.isSelect())
            return parsed.select().meta();

        return null;
    }

    /** {@inheritDoc} */
    @Override public void store(GridCacheContext cctx,
        GridQueryTypeDescriptor type,
        CacheDataRow row,
        @Nullable CacheDataRow prevRow,
        boolean prevRowAvailable
    ) throws IgniteCheckedException {
        String cacheName = cctx.name();

        H2TableDescriptor tbl = schemaMgr.tableForType(schema(cacheName), cacheName, type.name());

        if (tbl == null)
            return; // Type was rejected.

        if (tbl.luceneIndex() != null) {
            long expireTime = row.expireTime();

            if (expireTime == 0L)
                expireTime = Long.MAX_VALUE;

            tbl.luceneIndex().store(row.key(), row.value(), row.version(), expireTime);
        }

        tbl.table().update(row, prevRow);
    }

    /** {@inheritDoc} */
    @Override public void remove(GridCacheContext cctx, GridQueryTypeDescriptor type, CacheDataRow row)
        throws IgniteCheckedException {
        if (log.isDebugEnabled()) {
            log.debug("Removing key from cache query index [locId=" + nodeId +
                ", key=" + row.key() +
                ", val=" + row.value() + ']');
        }

        String cacheName = cctx.name();

        H2TableDescriptor tbl = schemaMgr.tableForType(schema(cacheName), cacheName, type.name());

        if (tbl == null)
            return;

        if (tbl.luceneIndex() != null)
            tbl.luceneIndex().remove(row.key());

        tbl.table().remove(row);
    }

    /** {@inheritDoc} */
    @Override public void dynamicIndexCreate(String schemaName, String tblName, QueryIndexDescriptorImpl idxDesc,
        boolean ifNotExists, SchemaIndexCacheVisitor cacheVisitor) throws IgniteCheckedException {
        schemaMgr.createIndex(schemaName, tblName, idxDesc, ifNotExists, cacheVisitor);
    }

    /** {@inheritDoc} */
    @Override public void dynamicIndexDrop(String schemaName, String idxName, boolean ifExists)
        throws IgniteCheckedException {
        schemaMgr.dropIndex(schemaName, idxName, ifExists);
    }

    /** {@inheritDoc} */
    @Override public void dynamicAddColumn(String schemaName, String tblName, List<QueryField> cols,
        boolean ifTblExists, boolean ifColNotExists) throws IgniteCheckedException {
        schemaMgr.addColumn(schemaName, tblName, cols, ifTblExists, ifColNotExists);

        clearPlanCache();
    }

    /** {@inheritDoc} */
    @Override public void dynamicDropColumn(String schemaName, String tblName, List<String> cols, boolean ifTblExists,
        boolean ifColExists) throws IgniteCheckedException {
        schemaMgr.dropColumn(schemaName, tblName, cols, ifTblExists, ifColExists);

        clearPlanCache();
    }

    /**
     * Create sorted index.
     *
     * @param name Index name,
     * @param tbl Table.
     * @param pk Primary key flag.
     * @param affinityKey Affinity key flag.
     * @param unwrappedCols Unwrapped index columns for complex types.
     * @param wrappedCols Index columns as is complex types.
     * @param inlineSize Index inline size.
     * @param cacheVisitor whether index created with new cache or on existing one.
     * @return Index.
     */
    @SuppressWarnings("ConstantConditions")
    GridH2IndexBase createSortedIndex(String name, GridH2Table tbl, boolean pk, boolean affinityKey,
        List<IndexColumn> unwrappedCols, List<IndexColumn> wrappedCols, int inlineSize, @Nullable SchemaIndexCacheVisitor cacheVisitor) {
        GridCacheContextInfo cacheInfo = tbl.cacheInfo();

        if (log.isDebugEnabled())
            log.debug("Creating cache index [cacheId=" + cacheInfo.cacheId() + ", idxName=" + name + ']');

        QueryIndexSchema schemaUnwrapped = new QueryIndexSchema(
            tbl, unwrappedCols.toArray(new IndexColumn[0]));

        QueryIndexSchema schemaWrapped = new QueryIndexSchema(
            tbl, wrappedCols.toArray(new IndexColumn[0]));

        if (cacheInfo.affinityNode()) {
            SortedIndexDefinition idxDef = new QueryIndexDefinition(
                tbl,
                name,
                pk,
                affinityKey,
                schemaUnwrapped,
                schemaWrapped,
                inlineSize
            );

            org.apache.ignite.cache.query.index.Index index;

            if (cacheVisitor != null)
                index = ctx.indexing().createIndexDynamically(
                    tbl.cacheContext(), InlineIndexFactory.INSTANCE, idxDef, cacheVisitor);
            else
                index = ctx.indexing().createIndex(tbl.cacheContext(), InlineIndexFactory.INSTANCE, idxDef);

            InlineIndex queryIndex = index.unwrap(InlineIndex.class);

            return new H2TreeIndex(queryIndex, tbl, unwrappedCols.toArray(new IndexColumn[0]), pk, log);
        }
        else {
            ClientIndexDefinition d = new ClientIndexDefinition(
                new IndexName(tbl.cacheName(), tbl.getSchema().getName(), tbl.getName(), name), schemaUnwrapped, inlineSize);

            org.apache.ignite.cache.query.index.Index index =
                ctx.indexing().createIndex(tbl.cacheContext(), ClientIndexFactory.INSTANCE, d);

            InlineIndex idx = index.unwrap(InlineIndex.class);

            IndexType idxType = pk ? IndexType.createPrimaryKey(false, false) :
                IndexType.createNonUnique(false, false, false);

            return new H2TreeClientIndex(idx, tbl, name, unwrappedCols.toArray(new IndexColumn[0]), idxType);
        }
    }

    /** {@inheritDoc} */
    @Override public <K, V> GridCloseableIterator<IgniteBiTuple<K, V>> queryLocalText(String schemaName,
        String cacheName, String qry, String typeName, IndexingQueryFilter filters, int limit) throws IgniteCheckedException {
        H2TableDescriptor tbl = schemaMgr.tableForType(schemaName, cacheName, typeName);

        if (tbl != null && tbl.luceneIndex() != null) {
            Long qryId = runningQueryManager().register(qry, TEXT, schemaName, true, null);

            try {
                return tbl.luceneIndex().query(qry.toUpperCase(), filters, limit);
            }
            finally {
                runningQueryManager().unregister(qryId, null);
            }
        }

        return new GridEmptyCloseableIterator<>();
    }

    /**
     * Queries individual fields (generally used by JDBC drivers).
     *
     * @param qryDesc Query descriptor.
     * @param qryParams Query parameters.
     * @param select Select.
     * @param filter Cache name and key filter.
     * @param mvccTracker Query tracker.
     * @param cancel Query cancel.
     * @param inTx Flag whether the query is executed in transaction.
     * @param timeout Timeout.
     * @return Query result.
     * @throws IgniteCheckedException If failed.
     */
    private GridQueryFieldsResult executeSelectLocal(
        QueryDescriptor qryDesc,
        QueryParameters qryParams,
        QueryParserResultSelect select,
        final IndexingQueryFilter filter,
        MvccQueryTracker mvccTracker,
        GridQueryCancel cancel,
        boolean inTx,
        int timeout
    ) throws IgniteCheckedException {
        assert !select.mvccEnabled() || mvccTracker != null;

        String qry;

        if (select.forUpdate())
            qry = inTx ? select.forUpdateQueryTx() : select.forUpdateQueryOutTx();
        else
            qry = qryDesc.sql();

        boolean mvccEnabled = mvccTracker != null;

        try {
            assert select != null;

            if (ctx.security().enabled())
                checkSecurity(select.cacheIds());

            MvccSnapshot mvccSnapshot = null;

            if (mvccEnabled)
                mvccSnapshot = mvccTracker.snapshot();

            final QueryContext qctx = new QueryContext(
                0,
                filter,
                null,
                mvccSnapshot,
                null,
                true
            );

            return new GridQueryFieldsResultAdapter(select.meta(), null) {
                @Override public GridCloseableIterator<List<?>> iterator() throws IgniteCheckedException {
                    H2PooledConnection conn = connections().connection(qryDesc.schemaName());

                    try (TraceSurroundings ignored = MTC.support(ctx.tracing().create(SQL_ITER_OPEN, MTC.span()))) {
                        H2Utils.setupConnection(conn, qctx,
                            qryDesc.distributedJoins(), qryDesc.enforceJoinOrder(), qryParams.lazy());

                        List<Object> args = F.asList(qryParams.arguments());

                        PreparedStatement stmt = conn.prepareStatement(qry, H2StatementCache.queryFlags(qryDesc));

                        H2Utils.bindParameters(stmt, args);

                        H2QueryInfo qryInfo = new H2QueryInfo(H2QueryInfo.QueryType.LOCAL, stmt, qry);

                        ResultSet rs = executeSqlQueryWithTimer(
                            stmt,
                            conn,
                            qry,
                            timeout,
                            cancel,
                            qryParams.dataPageScanEnabled(),
                            qryInfo
                        );

                        return new H2FieldsIterator(
                            rs,
                            mvccTracker,
                            conn,
                            qryParams.pageSize(),
                            log,
                            IgniteH2Indexing.this,
                            qryInfo,
                            ctx.tracing()
                        );
                    }
                    catch (IgniteCheckedException | RuntimeException | Error e) {
                        conn.close();

                        try {
                            if (mvccTracker != null)
                                mvccTracker.onDone();
                        }
                        catch (Exception e0) {
                            e.addSuppressed(e0);
                        }

                        throw e;
                    }
                }
            };
        }
        catch (Exception e) {
            GridNearTxLocal tx = null;

            if (mvccEnabled && (tx != null || (tx = tx(ctx)) != null))
                tx.setRollbackOnly();

            throw e;
        }
    }

    /**
     * @param qryTimeout Query timeout in milliseconds.
     * @param tx Transaction.
     * @return Timeout for operation in milliseconds based on query and tx timeouts.
     */
    public static int operationTimeout(int qryTimeout, IgniteTxAdapter tx) {
        if (tx != null) {
            int remaining = (int)tx.remainingTime();

            return remaining > 0 && qryTimeout > 0 ? min(remaining, qryTimeout) : max(remaining, qryTimeout);
        }

        return qryTimeout;
    }

    /** {@inheritDoc} */
    @Override public long streamUpdateQuery(
        String schemaName,
        String qry,
        @Nullable Object[] params,
        IgniteDataStreamer<?, ?> streamer
    ) throws IgniteCheckedException {
        QueryParserResultDml dml = streamerParse(schemaName, qry);

        return streamQuery0(qry, schemaName, streamer, dml, params);
    }

    /** {@inheritDoc} */
    @SuppressWarnings({"ForLoopReplaceableByForEach", "ConstantConditions"})
    @Override public List<Long> streamBatchedUpdateQuery(
        String schemaName,
        String qry,
        List<Object[]> params,
        SqlClientContext cliCtx
    ) throws IgniteCheckedException {
        if (cliCtx == null || !cliCtx.isStream()) {
            U.warn(log, "Connection is not in streaming mode.");

            return zeroBatchedStreamedUpdateResult(params.size());
        }

        QueryParserResultDml dml = streamerParse(schemaName, qry);

        IgniteDataStreamer<?, ?> streamer = cliCtx.streamerForCache(dml.streamTable().cacheName());

        assert streamer != null;

        List<Long> ress = new ArrayList<>(params.size());

        for (int i = 0; i < params.size(); i++) {
            long res = streamQuery0(qry, schemaName, streamer, dml, params.get(i));

            ress.add(res);
        }

        return ress;
    }

    /**
     * Perform given statement against given data streamer. Only rows based INSERT is supported.
     *
     * @param qry Query.
     * @param schemaName Schema name.
     * @param streamer Streamer to feed data to.
     * @param dml DML statement.
     * @param args Statement arguments.
     * @return Number of rows in given INSERT statement.
     * @throws IgniteCheckedException if failed.
     */
    @SuppressWarnings({"unchecked"})
    private long streamQuery0(String qry, String schemaName, IgniteDataStreamer streamer, QueryParserResultDml dml,
        final Object[] args) throws IgniteCheckedException {
        Long qryId = runningQryMgr.register(qry, GridCacheQueryType.SQL_FIELDS, schemaName, true, null);

        Exception failReason = null;

        try {
            UpdatePlan plan = dml.plan();

            Iterator<List<?>> iter = new GridQueryCacheObjectsIterator(updateQueryRows(schemaName, plan, args),
                objectContext(), true);

            if (!iter.hasNext())
                return 0;

            IgniteBiTuple<?, ?> t = plan.processRow(iter.next());

            if (!iter.hasNext()) {
                streamer.addData(t.getKey(), t.getValue());

                return 1;
            }
            else {
                Map<Object, Object> rows = new LinkedHashMap<>(plan.rowCount());

                rows.put(t.getKey(), t.getValue());

                while (iter.hasNext()) {
                    List<?> row = iter.next();

                    t = plan.processRow(row);

                    rows.put(t.getKey(), t.getValue());
                }

                streamer.addData(rows);

                return rows.size();
            }
        }
        catch (IgniteException | IgniteCheckedException e) {
            failReason = e;

            throw e;
        }
        finally {
            runningQryMgr.unregister(qryId, failReason);
        }
    }

    /**
     * Calculates rows for update query.
     *
     * @param schemaName Schema name.
     * @param plan Update plan.
     * @param args Statement arguments.
     * @return Rows for update.
     * @throws IgniteCheckedException If failed.
     */
    private Iterator<List<?>> updateQueryRows(String schemaName, UpdatePlan plan, Object[] args) throws IgniteCheckedException {
        Object[] params = args != null ? args : X.EMPTY_OBJECT_ARRAY;

        if (!F.isEmpty(plan.selectQuery())) {
            SqlFieldsQuery selectQry = new SqlFieldsQuery(plan.selectQuery())
                .setArgs(params)
                .setLocal(true);

            QueryParserResult selectParseRes = parser.parse(schemaName, selectQry, false);

            GridQueryFieldsResult res = executeSelectLocal(
                selectParseRes.queryDescriptor(),
                selectParseRes.queryParameters(),
                selectParseRes.select(),
                null,
                null,
                null,
                false,
                0
            );

            return res.iterator();
        } else
            return plan.createRows(params).iterator();
    }

    /**
     * Parse statement for streamer.
     *
     * @param schemaName Schema name.
     * @param qry Query.
     * @return DML.
     */
    private QueryParserResultDml streamerParse(String schemaName, String qry) {
        QueryParserResult parseRes = parser.parse(schemaName, new SqlFieldsQuery(qry), false);

        QueryParserResultDml dml = parseRes.dml();

        if (dml == null || !dml.streamable()) {
            throw new IgniteSQLException("Streaming mode supports only INSERT commands without subqueries.",
                IgniteQueryErrorCode.UNSUPPORTED_OPERATION);
        }

        return dml;
    }

    /**
     * @param size Result size.
     * @return List of given size filled with 0Ls.
     */
    private static List<Long> zeroBatchedStreamedUpdateResult(int size) {
        Long[] res = new Long[size];

        Arrays.fill(res, 0L);

        return Arrays.asList(res);
    }

    /**
     * Executes sql query statement.
     *
     * @param conn Connection,.
     * @param stmt Statement.
     * @param timeoutMillis Query timeout.
     * @param cancel Query cancel.
     * @return Result.
     * @throws IgniteCheckedException If failed.
     */
    private ResultSet executeSqlQuery(final H2PooledConnection conn, final PreparedStatement stmt,
        int timeoutMillis, @Nullable GridQueryCancel cancel) throws IgniteCheckedException {
        if (cancel != null)
            cancel.add(() -> cancelStatement(stmt));

        Session ses = session(conn);

        if (timeoutMillis >= 0)
            ses.setQueryTimeout(timeoutMillis);
        else
            ses.setQueryTimeout((int)distrCfg.defaultQueryTimeout());

        try {
            return stmt.executeQuery();
        }
        catch (SQLException e) {
            // Throw special exception.
            if (e.getErrorCode() == ErrorCode.STATEMENT_WAS_CANCELED)
                throw new QueryCancelledException();

            if (e.getCause() instanceof IgniteSQLException)
                throw (IgniteSQLException)e.getCause();

            throw new IgniteSQLException(e);
        }
    }

    /**
     * Cancel prepared statement.
     *
     * @param stmt Statement.
     */
    private static void cancelStatement(PreparedStatement stmt) {
        try {
            stmt.cancel();
        }
        catch (SQLException ignored) {
            // No-op.
        }
    }

    /**
     * Executes sql query and prints warning if query is too slow..
     *
     * @param conn Connection,
     * @param sql Sql query.
     * @param params Parameters.
     * @param timeoutMillis Query timeout.
     * @param cancel Query cancel.
     * @param dataPageScanEnabled If data page scan is enabled.
     * @return Result.
     * @throws IgniteCheckedException If failed.
     */
    public ResultSet executeSqlQueryWithTimer(
        H2PooledConnection conn,
        String sql,
        @Nullable Collection<Object> params,
        int timeoutMillis,
        @Nullable GridQueryCancel cancel,
        Boolean dataPageScanEnabled,
        final H2QueryInfo qryInfo
    ) throws IgniteCheckedException {
        PreparedStatement stmt = conn.prepareStatementNoCache(sql);

        H2Utils.bindParameters(stmt, params);

        return executeSqlQueryWithTimer(stmt,
            conn, sql, timeoutMillis, cancel, dataPageScanEnabled, qryInfo);
    }

    /**
     * @param dataPageScanEnabled If data page scan is enabled.
     */
    public void enableDataPageScan(Boolean dataPageScanEnabled) {
        // Data page scan is enabled by default for SQL.
        // TODO https://issues.apache.org/jira/browse/IGNITE-11998
        CacheDataTree.setDataPageScanEnabled(false);
    }

    /**
     * Executes sql query and prints warning if query is too slow.
     *
     * @param stmt Prepared statement for query.
     * @param conn Connection.
     * @param sql Sql query.
     * @param timeoutMillis Query timeout.
     * @param cancel Query cancel.
     * @param dataPageScanEnabled If data page scan is enabled.
     * @return Result.
     * @throws IgniteCheckedException If failed.
     */
    public ResultSet executeSqlQueryWithTimer(
        PreparedStatement stmt,
        H2PooledConnection conn,
        String sql,
        int timeoutMillis,
        @Nullable GridQueryCancel cancel,
        Boolean dataPageScanEnabled,
        final H2QueryInfo qryInfo
    ) throws IgniteCheckedException {
        if (qryInfo != null)
            longRunningQryMgr.registerQuery(qryInfo);

        enableDataPageScan(dataPageScanEnabled);

        try (
            TraceSurroundings ignored = MTC.support(ctx.tracing()
                .create(SQL_QRY_EXECUTE, MTC.span())
                .addTag(SQL_QRY_TEXT, () -> sql))
        ) {
            ResultSet rs = executeSqlQuery(conn, stmt, timeoutMillis, cancel);

            if (qryInfo != null && qryInfo.time() > longRunningQryMgr.getTimeout())
                qryInfo.printLogMessage(log, "Long running query is finished", null);

            return rs;
        }
        catch (Throwable e) {
            if (qryInfo != null && qryInfo.time() > longRunningQryMgr.getTimeout()) {
                qryInfo.printLogMessage(log, "Long running query is finished with error: "
                    + e.getMessage(), null);
            }

            throw e;
        }
        finally {
            CacheDataTree.setDataPageScanEnabled(false);

            if (qryInfo != null)
                longRunningQryMgr.unregisterQuery(qryInfo);
        }
    }

    /** {@inheritDoc} */
    @SuppressWarnings("deprecation")
    @Override public SqlFieldsQuery generateFieldsQuery(String cacheName, SqlQuery qry) {
        String schemaName = schema(cacheName);

        String type = qry.getType();

        H2TableDescriptor tblDesc = schemaMgr.tableForType(schemaName, cacheName, type);

        if (tblDesc == null)
            throw new IgniteSQLException("Failed to find SQL table for type: " + type,
                IgniteQueryErrorCode.TABLE_NOT_FOUND);

        String sql;

        try {
            sql = generateFieldsQueryString(qry.getSql(), qry.getAlias(), tblDesc);
        }
        catch (IgniteCheckedException e) {
            throw new IgniteException(e);
        }

        SqlFieldsQuery res = QueryUtils.withQueryTimeout(new SqlFieldsQuery(sql), qry.getTimeout(), TimeUnit.MILLISECONDS);
        res.setArgs(qry.getArgs());
        res.setDistributedJoins(qry.isDistributedJoins());
        res.setLocal(qry.isLocal());
        res.setPageSize(qry.getPageSize());
        res.setPartitions(qry.getPartitions());
        res.setReplicatedOnly(qry.isReplicatedOnly());
        res.setSchema(schemaName);
        res.setSql(sql);

        return res;
    }

    /**
     * Execute command.
     *
     * @param qryDesc Query descriptor.
     * @param qryParams Query parameters.
     * @param cliCtx CLient context.
     * @param cmd Command (native).
     * @return Result.
     */
    private FieldsQueryCursor<List<?>> executeCommand(
        QueryDescriptor qryDesc,
        QueryParameters qryParams,
        @Nullable SqlClientContext cliCtx,
        QueryParserResultCommand cmd
    ) {
        if (cmd.noOp())
            return zeroCursor();

        SqlCommand cmdNative = cmd.commandNative();
        GridSqlStatement cmdH2 = cmd.commandH2();

        if (qryDesc.local()) {
            throw new IgniteSQLException("DDL statements are not supported for LOCAL caches",
                IgniteQueryErrorCode.UNSUPPORTED_OPERATION);
        }

        Long qryId = registerRunningQuery(qryDesc, qryParams, null);

        CommandResult res = null;

        Exception failReason = null;

        try (TraceSurroundings ignored = MTC.support(ctx.tracing().create(SQL_CMD_QRY_EXECUTE, MTC.span()))) {
            res = cmdProc.runCommand(qryDesc.sql(), cmdNative, cmdH2, qryParams, cliCtx, qryId);

            return res.cursor();
        }
        catch (IgniteException e) {
            failReason = e;

            throw e;
        }
        catch (IgniteCheckedException e) {
            failReason = e;

            throw new IgniteSQLException("Failed to execute DDL statement [stmt=" + qryDesc.sql() +
                ", err=" + e.getMessage() + ']', e);
        }
        finally {
            if (res == null || res.unregisterRunningQuery())
                runningQryMgr.unregister(qryId, failReason);
        }
    }

    /**
     * Check whether command could be executed with the given cluster state.
     *
     * @param parseRes Parsing result.
     */
    private void checkClusterState(QueryParserResult parseRes) {
        if (!ctx.state().publicApiActiveState(true)) {
            if (parseRes.isCommand()) {
                QueryParserResultCommand cmd = parseRes.command();

                assert cmd != null;

                SqlCommand cmd0 = cmd.commandNative();

                if (cmd0 instanceof SqlCommitTransactionCommand || cmd0 instanceof SqlRollbackTransactionCommand)
                    return;
            }

            throw new IgniteException("Can not perform the operation because the cluster is inactive. Note, " +
                "that the cluster is considered inactive by default if Ignite Persistent Store is used to " +
                "let all the nodes join the cluster. To activate the cluster call Ignite.active(true).");
        }
    }

    /** {@inheritDoc} */
    @SuppressWarnings({"StringEquality"})
    @Override public List<FieldsQueryCursor<List<?>>> querySqlFields(
        String schemaName,
        SqlFieldsQuery qry,
        @Nullable SqlClientContext cliCtx,
        boolean keepBinary,
        boolean failOnMultipleStmts,
        GridQueryCancel cancel
    ) {
        try {
            List<FieldsQueryCursor<List<?>>> res = new ArrayList<>(1);

            SqlFieldsQuery remainingQry = qry;

            while (remainingQry != null) {
                Span qrySpan = ctx.tracing().create(SQL_QRY, MTC.span())
                    .addTag(SQL_SCHEMA, () -> schemaName);

                try (TraceSurroundings ignored = MTC.supportContinual(qrySpan)) {
                    // Parse.
                    QueryParserResult parseRes = parser.parse(schemaName, remainingQry, !failOnMultipleStmts);

                    qrySpan.addTag(SQL_QRY_TEXT, () -> parseRes.queryDescriptor().sql());

                    remainingQry = parseRes.remainingQuery();

                    // Get next command.
                    QueryDescriptor newQryDesc = parseRes.queryDescriptor();
                    QueryParameters newQryParams = parseRes.queryParameters();

                    // Check if there is enough parameters. Batched statements are not checked at this point
                    // since they pass parameters differently.
                    if (!newQryDesc.batched()) {
                        int qryParamsCnt = F.isEmpty(newQryParams.arguments()) ? 0 : newQryParams.arguments().length;

                        if (qryParamsCnt < parseRes.parametersCount())
                            throw new IgniteSQLException("Invalid number of query parameters [expected=" +
                                parseRes.parametersCount() + ", actual=" + qryParamsCnt + ']');
                    }

                    // Check if cluster state is valid.
                    checkClusterState(parseRes);

                    // Execute.
                    if (parseRes.isCommand()) {
                        QueryParserResultCommand cmd = parseRes.command();

                        assert cmd != null;

                        FieldsQueryCursor<List<?>> cmdRes = executeCommand(
                            newQryDesc,
                            newQryParams,
                            cliCtx,
                            cmd
                        );

                        res.add(cmdRes);
                    }
                    else if (parseRes.isDml()) {
                        QueryParserResultDml dml = parseRes.dml();

                        assert dml != null;

                        List<? extends FieldsQueryCursor<List<?>>> dmlRes = executeDml(
                            newQryDesc,
                            newQryParams,
                            dml,
                            cancel
                        );

                        res.addAll(dmlRes);
                    }
                    else {
                        assert parseRes.isSelect();

                        QueryParserResultSelect select = parseRes.select();

                        assert select != null;

                        List<? extends FieldsQueryCursor<List<?>>> qryRes = executeSelect(
                            newQryDesc,
                            newQryParams,
                            select,
                            keepBinary,
                            cancel
                        );

                        res.addAll(qryRes);
                    }
                }
                catch (Throwable th) {
                   qrySpan.addTag(ERROR, th::getMessage).end();

                   throw th;
                }
            }

            return res;
        }
        catch (RuntimeException | Error e) {
            GridNearTxLocal tx = ctx.cache().context().tm().tx();

            if (tx != null && tx.mvccSnapshot() != null &&
                (!(e instanceof IgniteSQLException) || /* Parsing errors should not rollback Tx. */
                    ((IgniteSQLException)e).sqlState() != SqlStateCode.PARSING_EXCEPTION))
                tx.setRollbackOnly();

            throw e;
        }
    }

    /**
     * Execute an all-ready {@link SqlFieldsQuery}.
     *
     * @param qryDesc Plan key.
     * @param qryParams Parameters.
     * @param dml DML.
     * @param cancel Query cancel state holder.
     * @return Query result.
     */
    private List<? extends FieldsQueryCursor<List<?>>> executeDml(
        QueryDescriptor qryDesc,
        QueryParameters qryParams,
        QueryParserResultDml dml,
        GridQueryCancel cancel
    ) {
        IndexingQueryFilter filter = (qryDesc.local() ? backupFilter(null, qryParams.partitions()) : null);

        Long qryId = registerRunningQuery(qryDesc, qryParams, cancel);

        Exception failReason = null;

        try (TraceSurroundings ignored = MTC.support(ctx.tracing().create(SQL_DML_QRY_EXECUTE, MTC.span()))) {
            if (!dml.mvccEnabled() && !updateInTxAllowed && ctx.cache().context().tm().inUserTx()) {
                throw new IgniteSQLException("DML statements are not allowed inside a transaction over " +
                    "cache(s) with TRANSACTIONAL atomicity mode (change atomicity mode to " +
                    "TRANSACTIONAL_SNAPSHOT or disable this error message with system property " +
                    "\"-DIGNITE_ALLOW_DML_INSIDE_TRANSACTION=true\")");
            }

            if (!qryDesc.local()) {
                return executeUpdateDistributed(
                    qryDesc,
                    qryParams,
                    dml,
                    cancel
                );
            }
            else {
                UpdateResult updRes = executeUpdate(
                    qryDesc,
                    qryParams,
                    dml,
                    true,
                    filter,
                    cancel
                );

                return singletonList(new QueryCursorImpl<>(new Iterable<List<?>>() {
                    @Override public Iterator<List<?>> iterator() {
                        return new IgniteSingletonIterator<>(singletonList(updRes.counter()));
                    }
                }, cancel, true, false));
            }
        }
        catch (IgniteException e) {
            failReason = e;

            throw e;
        }
        catch (IgniteCheckedException e) {
            failReason = e;

            IgniteClusterReadOnlyException roEx = X.cause(e, IgniteClusterReadOnlyException.class);

            if (roEx != null) {
                throw new IgniteSQLException(
                    "Failed to execute DML statement. Cluster in read-only mode [stmt=" + qryDesc.sql() +
                    ", params=" + Arrays.deepToString(qryParams.arguments()) + "]",
                    IgniteQueryErrorCode.CLUSTER_READ_ONLY_MODE_ENABLED,
                    e
                );
            }

            throw new IgniteSQLException("Failed to execute DML statement [stmt=" + qryDesc.sql() +
                ", params=" + Arrays.deepToString(qryParams.arguments()) + "]", e);
        }
        finally {
            runningQryMgr.unregister(qryId, failReason);
        }
    }

    /**
     * Execute an all-ready {@link SqlFieldsQuery}.
     *
     * @param qryDesc Plan key.
     * @param qryParams Parameters.
     * @param select Select.
     * @param keepBinary Whether binary objects must not be deserialized automatically.
     * @param cancel Query cancel state holder.
     * @return Query result.
     */
    private List<? extends FieldsQueryCursor<List<?>>> executeSelect(
        QueryDescriptor qryDesc,
        QueryParameters qryParams,
        QueryParserResultSelect select,
        boolean keepBinary,
        GridQueryCancel cancel
    ) {
        assert cancel != null;

        // Register query.
        Long qryId = registerRunningQuery(qryDesc, qryParams, cancel);

        try (TraceSurroundings ignored = MTC.support(ctx.tracing().create(SQL_CURSOR_OPEN, MTC.span()))) {
            GridNearTxLocal tx = null;
            MvccQueryTracker tracker = null;
            GridCacheContext mvccCctx = null;

            boolean inTx = false;

            if (select.mvccEnabled()) {
                mvccCctx = ctx.cache().context().cacheContext(select.mvccCacheId());

                if (mvccCctx == null)
                    throw new IgniteCheckedException("Cache has been stopped concurrently [cacheId=" +
                        select.mvccCacheId() + ']');

                boolean autoStartTx = !qryParams.autoCommit() && tx(ctx) == null;

                // Start new user tx in case of autocommit == false.
                if (autoStartTx)
                    txStart(ctx, qryParams.timeout());

                tx = tx(ctx);

                checkActive(tx);

                inTx = tx != null;

                tracker = MvccUtils.mvccTracker(mvccCctx, tx);
            }

            int timeout = operationTimeout(qryParams.timeout(), tx);

            Iterable<List<?>> iter = executeSelect0(
                qryDesc,
                qryParams,
                select,
                keepBinary,
                tracker,
                cancel,
                inTx,
                timeout);

            // Execute SELECT FOR UPDATE if needed.
            if (select.forUpdate() && inTx)
                iter = lockSelectedRows(iter, mvccCctx, timeout, qryParams.pageSize());

            RegisteredQueryCursor<List<?>> cursor = new RegisteredQueryCursor<>(iter, cancel, runningQueryManager(),
                qryParams.lazy(), qryId, ctx.tracing());

            cancel.add(cursor::cancel);

            cursor.fieldsMeta(select.meta());

            cursor.partitionResult(select.twoStepQuery() != null ? select.twoStepQuery().derivedPartitions() : null);

            return singletonList(cursor);
        }
        catch (Exception e) {
            runningQryMgr.unregister(qryId, e);

            if (e instanceof IgniteCheckedException)
                throw U.convertException((IgniteCheckedException)e);

            if (e instanceof RuntimeException)
                throw (RuntimeException)e;

            throw new IgniteSQLException("Failed to execute SELECT statement: " + qryDesc.sql(), e);
        }
    }

    /**
     * Execute SELECT statement for DML.
     *
     * @param schema Schema.
     * @param selectQry Select query.
     * @param mvccTracker MVCC tracker.
     * @param cancel Cancel.
     * @param timeout Timeout.
     * @return Fields query.
     * @throws IgniteCheckedException On error.
     */
    private QueryCursorImpl<List<?>> executeSelectForDml(
        String schema,
        SqlFieldsQuery selectQry,
        MvccQueryTracker mvccTracker,
        GridQueryCancel cancel,
        int timeout
    ) throws IgniteCheckedException {
        QueryParserResult parseRes = parser.parse(schema, selectQry, false);

        QueryParserResultSelect select = parseRes.select();

        assert select != null;

        Iterable<List<?>> iter = executeSelect0(
            parseRes.queryDescriptor(),
            parseRes.queryParameters(),
            select,
            true,
            mvccTracker,
            cancel,
            false,
            timeout
        );

        QueryCursorImpl<List<?>> cursor = new QueryCursorImpl<>(iter, cancel, true, parseRes.queryParameters().lazy());

        cursor.fieldsMeta(select.meta());

        cursor.partitionResult(select.twoStepQuery() != null ? select.twoStepQuery().derivedPartitions() : null);

        return cursor;
    }

    /**
     * Execute an all-ready {@link SqlFieldsQuery}.
     *
     * @param qryDesc Plan key.
     * @param qryParams Parameters.
     * @param select Select.
     * @param keepBinary Whether binary objects must not be deserialized automatically.
     * @param mvccTracker MVCC tracker.
     * @param cancel Query cancel state holder.
     * @param inTx Flag whether query is executed within transaction.
     * @param timeout Timeout.
     * @return Query result.
     * @throws IgniteCheckedException On error.
     */
    private Iterable<List<?>> executeSelect0(
        QueryDescriptor qryDesc,
        QueryParameters qryParams,
        QueryParserResultSelect select,
        boolean keepBinary,
        MvccQueryTracker mvccTracker,
        GridQueryCancel cancel,
        boolean inTx,
        int timeout
    ) throws IgniteCheckedException {
        assert !select.mvccEnabled() || mvccTracker != null;

        // Check security.
        if (ctx.security().enabled())
            checkSecurity(select.cacheIds());

        Iterable<List<?>> iter;

        if (select.splitNeeded()) {
            // Distributed query.
            GridCacheTwoStepQuery twoStepQry = select.forUpdate() && inTx ?
                select.forUpdateTwoStepQuery() : select.twoStepQuery();

            assert twoStepQry != null;

            iter = executeSelectDistributed(
                qryDesc,
                qryParams,
                twoStepQry,
                keepBinary,
                mvccTracker,
                cancel,
                timeout
            );
        }
        else {
            // Local query.
            IndexingQueryFilter filter = (qryDesc.local() ? backupFilter(null, qryParams.partitions()) : null);

            GridQueryFieldsResult res = executeSelectLocal(
                qryDesc,
                qryParams,
                select,
                filter,
                mvccTracker,
                cancel,
                inTx,
                timeout
            );

            iter = () -> {
                try {
                    return new GridQueryCacheObjectsIterator(res.iterator(), objectContext(), keepBinary);
                }
                catch (IgniteCheckedException | IgniteSQLException e) {
                    throw new CacheException(e);
                }
            };
        }

        return iter;
    }

    /**
     * Locks rows from query cursor and returns the select result.
     *
     * @param cur Query cursor.
     * @param cctx Cache context.
     * @param pageSize Page size.
     * @param timeout Timeout.
     * @return Query results cursor.
     */
    private Iterable<List<?>> lockSelectedRows(Iterable<List<?>> cur, GridCacheContext cctx, int pageSize, long timeout) {
        assert cctx != null && cctx.mvccEnabled();

        GridNearTxLocal tx = tx(ctx);

        if (tx == null)
            throw new IgniteSQLException("Failed to perform SELECT FOR UPDATE operation: transaction has already finished.");

        Collection<List<?>> rowsCache = new ArrayList<>();

        UpdateSourceIterator srcIt = new UpdateSourceIterator<KeyCacheObject>() {
            private Iterator<List<?>> it = cur.iterator();

            @Override public EnlistOperation operation() {
                return EnlistOperation.LOCK;
            }

            @Override public boolean hasNextX() throws IgniteCheckedException {
                return it.hasNext();
            }

            @Override public KeyCacheObject nextX() throws IgniteCheckedException {
                List<?> res = it.next();

                // nextX() can be called from the different threads.
                synchronized (rowsCache) {
                    rowsCache.add(res.subList(0, res.size() - 1));

                    if (rowsCache.size() > TX_SIZE_THRESHOLD) {
                        throw new IgniteCheckedException("Too many rows are locked by SELECT FOR UPDATE statement. " +
                            "Consider locking fewer keys or increase the limit by setting a " +
                            IGNITE_MVCC_TX_SIZE_CACHING_THRESHOLD + " system property. Current value is " +
                            TX_SIZE_THRESHOLD + " rows.");
                    }
                }

                // The last column is expected to be a _key.
                return cctx.toCacheKeyObject(res.get(res.size() - 1));
            }
        };

        IgniteInternalFuture<Long> fut = tx.updateAsync(cctx, srcIt, pageSize,
            timeout, true);

        try {
            fut.get();
        }
        catch (IgniteCheckedException e) {
            throw U.convertException(e);
        }

        return rowsCache;
    }

    /**
     * Register running query.
     *
     * @param qryDesc Query descriptor.
     * @param qryParams Query parameters.
     * @param cancel Query cancel state holder.
     * @return Id of registered query or {@code null} if query wasn't registered.
     */
    private Long registerRunningQuery(QueryDescriptor qryDesc, QueryParameters qryParams, GridQueryCancel cancel) {
        Long res = runningQryMgr.register(
            qryDesc.sql(),
            GridCacheQueryType.SQL_FIELDS,
            qryDesc.schemaName(),
            qryDesc.local(),
            cancel
        );

        if (ctx.event().isRecordable(EVT_SQL_QUERY_EXECUTION)) {
            ctx.event().record(new SqlQueryExecutionEvent(
                ctx.discovery().localNode(),
                GridCacheQueryType.SQL_FIELDS.name() + " query execution.",
                qryDesc.sql(),
                qryParams.arguments(),
                ctx.security().enabled() ? ctx.security().securityContext().subject().id() : null));
        }

        return res;
    }

    /**
     * Check security access for caches.
     *
     * @param cacheIds Cache IDs.
     */
    private void checkSecurity(Collection<Integer> cacheIds) {
        if (F.isEmpty(cacheIds))
            return;

        for (Integer cacheId : cacheIds) {
            DynamicCacheDescriptor desc = ctx.cache().cacheDescriptor(cacheId);

            if (desc != null)
                ctx.security().authorize(desc.cacheName(), SecurityPermission.CACHE_READ);
        }
    }

    /** {@inheritDoc} */
    @Override public UpdateSourceIterator<?> executeUpdateOnDataNodeTransactional(
        GridCacheContext<?, ?> cctx,
        int[] ids,
        int[] parts,
        String schema,
        String qry,
        Object[] params,
        int flags,
        int pageSize,
        int timeout,
        AffinityTopologyVersion topVer,
        MvccSnapshot mvccSnapshot,
        GridQueryCancel cancel
    ) throws IgniteCheckedException {
        SqlFieldsQuery fldsQry = QueryUtils.withQueryTimeout(new SqlFieldsQuery(qry), timeout, TimeUnit.MILLISECONDS);

        if (params != null)
            fldsQry.setArgs(params);

        fldsQry.setEnforceJoinOrder(U.isFlagSet(flags, GridH2QueryRequest.FLAG_ENFORCE_JOIN_ORDER));
        fldsQry.setTimeout(timeout, TimeUnit.MILLISECONDS);
        fldsQry.setPageSize(pageSize);
        fldsQry.setLocal(true);
        fldsQry.setLazy(U.isFlagSet(flags, GridH2QueryRequest.FLAG_LAZY));

        boolean loc = true;

        final boolean replicated = U.isFlagSet(flags, GridH2QueryRequest.FLAG_REPLICATED);

        GridCacheContext<?, ?> cctx0;

        if (!replicated
            && !F.isEmpty(ids)
            && (cctx0 = CU.firstPartitioned(cctx.shared(), ids)) != null
            && cctx0.config().getQueryParallelism() > 1) {
            fldsQry.setDistributedJoins(true);

            loc = false;
        }

        QueryParserResult parseRes = parser.parse(schema, fldsQry, false);

        assert parseRes.remainingQuery() == null;

        QueryParserResultDml dml = parseRes.dml();

        assert dml != null;

        IndexingQueryFilter filter = backupFilter(topVer, parts);

        UpdatePlan plan = dml.plan();

        GridCacheContext planCctx = plan.cacheContext();

        // Force keepBinary for operation context to avoid binary deserialization inside entry processor
        DmlUtils.setKeepBinaryContext(planCctx);

        SqlFieldsQuery selectFieldsQry = QueryUtils.withQueryTimeout(
            new SqlFieldsQuery(plan.selectQuery(), fldsQry.isCollocated()),
            fldsQry.getTimeout(),
            TimeUnit.MILLISECONDS
        )
            .setArgs(fldsQry.getArgs())
            .setDistributedJoins(fldsQry.isDistributedJoins())
            .setEnforceJoinOrder(fldsQry.isEnforceJoinOrder())
            .setLocal(fldsQry.isLocal())
            .setPageSize(fldsQry.getPageSize())
            .setTimeout(fldsQry.getTimeout(), TimeUnit.MILLISECONDS)
            .setLazy(fldsQry.isLazy());

        QueryCursorImpl<List<?>> cur;

        // Do a two-step query only if locality flag is not set AND if plan's SELECT corresponds to an actual
        // sub-query and not some dummy stuff like "select 1, 2, 3;"
        if (!loc && !plan.isLocalSubquery()) {
            cur = executeSelectForDml(
                schema,
                selectFieldsQry,
                new StaticMvccQueryTracker(planCctx, mvccSnapshot),
                cancel,
                timeout
            );
        }
        else {
            selectFieldsQry.setLocal(true);

            QueryParserResult selectParseRes = parser.parse(schema, selectFieldsQry, false);

            GridQueryFieldsResult res = executeSelectLocal(
                selectParseRes.queryDescriptor(),
                selectParseRes.queryParameters(),
                selectParseRes.select(),
                filter,
                new StaticMvccQueryTracker(planCctx, mvccSnapshot),
                cancel,
                true,
                timeout
            );

            cur = new QueryCursorImpl<>(new Iterable<List<?>>() {
                @Override public Iterator<List<?>> iterator() {
                    try {
                        return res.iterator();
                    }
                    catch (IgniteCheckedException e) {
                        throw new IgniteException(e);
                    }
                }
            }, cancel, true, selectParseRes.queryParameters().lazy());
        }

        return plan.iteratorForTransaction(connMgr, cur);
    }

    /**
     * Run distributed query on detected set of partitions.
     *
     * @param qryDesc Query descriptor.
     * @param qryParams Query parameters.
     * @param twoStepQry Two-step query.
     * @param keepBinary Keep binary flag.
     * @param mvccTracker Query tracker.
     * @param cancel Cancel handler.
     * @param timeout Timeout.
     * @return Cursor representing distributed query result.
     */
    @SuppressWarnings("IfMayBeConditional")
    private Iterable<List<?>> executeSelectDistributed(
        final QueryDescriptor qryDesc,
        final QueryParameters qryParams,
        final GridCacheTwoStepQuery twoStepQry,
        final boolean keepBinary,
        MvccQueryTracker mvccTracker,
        final GridQueryCancel cancel,
        int timeout
    ) {
        // When explicit partitions are set, there must be an owning cache they should be applied to.
        PartitionResult derivedParts = twoStepQry.derivedPartitions();

        final int parts[] = PartitionResult.calculatePartitions(
            qryParams.partitions(),
            derivedParts,
            qryParams.arguments()
        );

        Iterable<List<?>> iter;

        if (parts != null && parts.length == 0) {
            iter = new Iterable<List<?>>() {
                @Override public Iterator<List<?>> iterator() {
                    return new Iterator<List<?>>() {
                        @Override public boolean hasNext() {
                            return false;
                        }

                        @SuppressWarnings("IteratorNextCanNotThrowNoSuchElementException")
                        @Override public List<?> next() {
                            return null;
                        }
                    };
                }
            };
        }
        else {
            assert !twoStepQry.mvccEnabled() || !F.isEmpty(twoStepQry.cacheIds());
            assert twoStepQry.mvccEnabled() == (mvccTracker != null);

            iter = new Iterable<List<?>>() {
                @Override public Iterator<List<?>> iterator() {
                    try (TraceSurroundings ignored = MTC.support(ctx.tracing().create(SQL_ITER_OPEN, MTC.span()))) {
                        return IgniteH2Indexing.this.rdcQryExec.query(
                            qryDesc.schemaName(),
                            twoStepQry,
                            keepBinary,
                            qryDesc.enforceJoinOrder(),
                            timeout,
                            cancel,
                            qryParams.arguments(),
                            parts,
                            qryParams.lazy(),
                            mvccTracker,
                            qryParams.dataPageScanEnabled(),
                            qryParams.pageSize()
                        );
                    }
                    catch (Throwable e) {
                        if (mvccTracker != null)
                            mvccTracker.onDone();

                        throw e;
                    }
                }
            };
        }

        return iter;
    }

    /**
     * Executes DML request on map node. Happens only for "skip reducer" mode.
     *
     * @param schemaName Schema name.
     * @param qry Query.
     * @param filter Filter.
     * @param cancel Cancel state.
     * @param loc Locality flag.
     * @return Update result.
     * @throws IgniteCheckedException if failed.
     */
    public UpdateResult executeUpdateOnDataNode(
        String schemaName,
        SqlFieldsQuery qry,
        IndexingQueryFilter filter,
        GridQueryCancel cancel,
        boolean loc
    ) throws IgniteCheckedException {
        QueryParserResult parseRes = parser.parse(schemaName, qry, false);

        assert parseRes.remainingQuery() == null;

        QueryParserResultDml dml = parseRes.dml();

        assert dml != null;

        return executeUpdate(
            parseRes.queryDescriptor(),
            parseRes.queryParameters(),
            dml,
            loc,
            filter,
            cancel
        );
    }

    /**
     * Registers new class description.
     *
     * This implementation doesn't support type reregistration.
     *
     * @param cacheInfo Cache context info.
     * @param type Type description.
     * @param isSql {@code true} in case table has been created from SQL.
     * @throws IgniteCheckedException In case of error.
     */
    @Override public boolean registerType(GridCacheContextInfo cacheInfo, GridQueryTypeDescriptor type, boolean isSql)
        throws IgniteCheckedException {
        validateTypeDescriptor(type);
        schemaMgr.onCacheTypeCreated(cacheInfo, this, type, isSql);

        return true;
    }

    /** {@inheritDoc} */
    @Override public GridCacheContextInfo registeredCacheInfo(String cacheName) {
        for (H2TableDescriptor tbl : schemaMgr.tablesForCache(cacheName)) {
            if (F.eq(tbl.cacheName(), cacheName))
                return tbl.cacheInfo();
        }

        return null;
    }

    /** {@inheritDoc} */
    @Override public void closeCacheOnClient(String cacheName) {
        GridCacheContextInfo cacheInfo = registeredCacheInfo(cacheName);

        // Only for SQL caches.
        if (cacheInfo != null) {
            parser.clearCache();

            cacheInfo.clearCacheContext();
        }
    }

    /** {@inheritDoc} */
    @Override public String schema(String cacheName) {
        return schemaMgr.schemaName(cacheName);
    }

    /** {@inheritDoc} */
    @Override public Set<String> schemasNames() {
        return schemaMgr.schemaNames();
    }

    /** {@inheritDoc} */
    @Override public Collection<TableInformation> tablesInformation(String schemaNamePtrn, String tblNamePtrn,
        String... tblTypes) {
        Set<String> types = F.isEmpty(tblTypes) ? Collections.emptySet() : new HashSet<>(Arrays.asList(tblTypes));

        Collection<TableInformation> infos = new ArrayList<>();

        boolean allTypes = F.isEmpty(tblTypes);

        if (allTypes || types.contains(TableType.TABLE.name())) {
            schemaMgr.dataTables().stream()
                .filter(t -> matches(t.getSchema().getName(), schemaNamePtrn))
                .filter(t -> matches(t.getName(), tblNamePtrn))
                .map(t -> {
                    int cacheGrpId = t.cacheInfo().groupId();

                    CacheGroupDescriptor cacheGrpDesc = ctx.cache().cacheGroupDescriptors().get(cacheGrpId);

                    // We should skip table in case regarding cache group has been removed.
                    if (cacheGrpDesc == null)
                        return null;

                    GridQueryTypeDescriptor type = t.rowDescriptor().type();

                    IndexColumn affCol = t.getExplicitAffinityKeyColumn();

                    String affinityKeyCol = affCol != null ? affCol.columnName : null;

                    return new TableInformation(t.getSchema().getName(), t.getName(), TableType.TABLE.name(), cacheGrpId,
                        cacheGrpDesc.cacheOrGroupName(), t.cacheId(), t.cacheName(), affinityKeyCol,
                        type.keyFieldAlias(), type.valueFieldAlias(), type.keyTypeName(), type.valueTypeName());
                })
                .filter(Objects::nonNull)
                .forEach(infos::add);
        }

        if ((allTypes || types.contains(TableType.VIEW.name()))
            && matches(QueryUtils.SCHEMA_SYS, schemaNamePtrn)) {
            schemaMgr.systemViews().stream()
                .filter(t -> matches(t.getTableName(), tblNamePtrn))
                .map(v -> new TableInformation(QueryUtils.SCHEMA_SYS, v.getTableName(), TableType.VIEW.name()))
                .forEach(infos::add);
        }

        return infos;
    }

    /** {@inheritDoc} */
    @Override public Collection<ColumnInformation> columnsInformation(String schemaNamePtrn, String tblNamePtrn,
        String colNamePtrn) {
        Collection<ColumnInformation> infos = new ArrayList<>();

        // Gather information about tables.
        schemaMgr.dataTables().stream()
            .filter(t -> matches(t.getSchema().getName(), schemaNamePtrn))
            .filter(t -> matches(t.getName(), tblNamePtrn))
            .flatMap(
                tbl -> {
                    IndexColumn affCol = tbl.getAffinityKeyColumn();

                    return Stream.of(tbl.getColumns())
                        .filter(Column::getVisible)
                        .filter(c -> matches(c.getName(), colNamePtrn))
                        .map(c -> {
                            GridQueryProperty prop = tbl.rowDescriptor().type().property(c.getName());

                            boolean isAff = affCol != null && c.getColumnId() == affCol.column.getColumnId();

                            return new ColumnInformation(
                                c.getColumnId() - QueryUtils.DEFAULT_COLUMNS_COUNT + 1,
                                tbl.getSchema().getName(),
                                tbl.getName(),
                                c.getName(),
                                prop.type(),
                                c.isNullable(),
                                prop.defaultValue(),
                                prop.precision(),
                                prop.scale(),
                                isAff);
                        });
                }
            ).forEach(infos::add);

        // Gather information about system views.
        if (matches(QueryUtils.SCHEMA_SYS, schemaNamePtrn)) {
            schemaMgr.systemViews().stream()
                .filter(v -> matches(v.getTableName(), tblNamePtrn))
                .flatMap(
                    view ->
                        Stream.of(view.getColumns())
                            .filter(c -> matches(c.getName(), colNamePtrn))
                            .map(c -> new ColumnInformation(
                                c.getColumnId() + 1,
                                QueryUtils.SCHEMA_SYS,
                                view.getTableName(),
                                c.getName(),
                                IgniteUtils.classForName(DataType.getTypeClassName(c.getType()), Object.class),
                                c.isNullable(),
                                null,
                                (int)c.getPrecision(),
                                c.getScale(),
                                false))
                ).forEach(infos::add);
        }

        return infos;
    }

    /** {@inheritDoc} */
    @Override public boolean isStreamableInsertStatement(String schemaName, SqlFieldsQuery qry) throws SQLException {
        QueryParserResult parsed = parser.parse(schemaName, qry, true);

        return parsed.isDml() && parsed.dml().streamable() && parsed.remainingQuery() == null;
    }

    /** {@inheritDoc} */
    @Override public void markAsRebuildNeeded(GridCacheContext cctx, boolean val) {
        assert cctx.group().persistenceEnabled() : cctx;

        markIndexRebuild(cctx.name(), val);
    }

    /**
     * Mark tables for index rebuild, so that their indexes are not used.
     *
     * @param cacheName Cache name.
     * @param val Value.
     */
    private void markIndexRebuild(String cacheName, boolean val) {
        for (H2TableDescriptor tblDesc : schemaMgr.tablesForCache(cacheName)) {
            assert tblDesc.table() != null;

            tblDesc.table().markRebuildFromHashInProgress(val);
        }
    }

    /**
     * @return Busy lock.
     */
    public GridSpinBusyLock busyLock() {
        return busyLock;
    }

    /**
     * @return Map query executor.
     */
    public GridMapQueryExecutor mapQueryExecutor() {
        return mapQryExec;
    }

    /**
     * @return Reduce query executor.
     */
    public GridReduceQueryExecutor reduceQueryExecutor() {
        return rdcQryExec;
    }

    /**
     * Return Running query manager.
     *
     * @return Running query manager.
     */
    public RunningQueryManager runningQueryManager() {
        return runningQryMgr;
    }

    /** {@inheritDoc} */
    @SuppressWarnings({"deprecation"})
    @Override public void start(GridKernalContext ctx, GridSpinBusyLock busyLock) throws IgniteCheckedException {
        if (log.isDebugEnabled())
            log.debug("Starting cache query index...");

        this.busyLock = busyLock;

        if (SysProperties.serializeJavaObject) {
            U.warn(log, "Serialization of Java objects in H2 was enabled.");

            SysProperties.serializeJavaObject = false;
        }

        this.ctx = ctx;

        partReservationMgr = new PartitionReservationManager(ctx);

        connMgr = new ConnectionManager(ctx);

        longRunningQryMgr = new LongRunningQueryManager(ctx);

        parser = new QueryParser(this, connMgr);

        schemaMgr = new SchemaManager(ctx, connMgr);
        schemaMgr.start(ctx.config().getSqlConfiguration().getSqlSchemas());

        nodeId = ctx.localNodeId();
        marshaller = ctx.config().getMarshaller();

        mapQryExec = new GridMapQueryExecutor();
        rdcQryExec = new GridReduceQueryExecutor();

        mapQryExec.start(ctx, this);
        rdcQryExec.start(ctx, this);

        discoLsnr = evt -> {
            mapQryExec.onNodeLeft((DiscoveryEvent)evt);
            rdcQryExec.onNodeLeft((DiscoveryEvent)evt);
        };

        ctx.event().addLocalEventListener(discoLsnr, EventType.EVT_NODE_FAILED, EventType.EVT_NODE_LEFT);

        qryLsnr = (nodeId, msg, plc) -> onMessage(nodeId, msg);

        ctx.io().addMessageListener(GridTopic.TOPIC_QUERY, qryLsnr);

        runningQryMgr = new RunningQueryManager(ctx);
        partExtractor = new PartitionExtractor(new H2PartitionResolver(this), ctx);

        cmdProc = new CommandProcessor(ctx, schemaMgr, this);
        cmdProc.start();

        if (JdbcUtils.serializer != null)
            U.warn(log, "Custom H2 serialization is already configured, will override.");

        JdbcUtils.serializer = h2Serializer();

        distrCfg = new DistributedSqlConfiguration(ctx, log);

        funcMgr = new FunctionsManager(distrCfg);
    }

    /**
     * @param nodeId Node ID.
     * @param msg Message.
     */
    public void onMessage(UUID nodeId, Object msg) {
        assert msg != null;

        ClusterNode node = ctx.discovery().node(nodeId);

        if (node == null)
            return; // Node left, ignore.

        if (!busyLock.enterBusy())
            return;

        try {
            if (msg instanceof GridCacheQueryMarshallable)
                ((GridCacheQueryMarshallable)msg).unmarshall(ctx.config().getMarshaller(), ctx);

            try {
                boolean processed = true;

                boolean tracebleMsg = false;

                if (msg instanceof GridQueryNextPageRequest) {
                    mapQueryExecutor().onNextPageRequest(node, (GridQueryNextPageRequest)msg);

                    tracebleMsg = true;
                }
                else if (msg instanceof GridQueryNextPageResponse) {
                    reduceQueryExecutor().onNextPage(node, (GridQueryNextPageResponse)msg);

                    tracebleMsg = true;
                }
                else if (msg instanceof GridH2QueryRequest)
                    mapQueryExecutor().onQueryRequest(node, (GridH2QueryRequest)msg);
                else if (msg instanceof GridH2DmlRequest)
                    mapQueryExecutor().onDmlRequest(node, (GridH2DmlRequest)msg);
                else if (msg instanceof GridH2DmlResponse)
                    reduceQueryExecutor().onDmlResponse(node, (GridH2DmlResponse)msg);
                else if (msg instanceof GridQueryFailResponse)
                    reduceQueryExecutor().onFail(node, (GridQueryFailResponse)msg);
                else if (msg instanceof GridQueryCancelRequest)
                    mapQueryExecutor().onCancel(node, (GridQueryCancelRequest)msg);
                else
                    processed = false;

                if (processed && log.isDebugEnabled() && (!tracebleMsg || log.isTraceEnabled()))
                    log.debug("Processed message: [srcNodeId=" + nodeId + ", msg=" + msg + ']');
            }
            catch (Throwable th) {
                U.error(log, "Failed to process message: [srcNodeId=" + nodeId + ", msg=" + msg + ']', th);
            }
        }
        finally {
            busyLock.leaveBusy();
        }
    }

    /**
     * @return Value object context.
     */
    public CacheObjectValueContext objectContext() {
        return ctx.query().objectContext();
    }

    /**
     * @param topic Topic.
     * @param topicOrd Topic ordinal for {@link GridTopic}.
     * @param nodes Nodes.
     * @param msg Message.
     * @param specialize Optional closure to specialize message for each node.
     * @param locNodeHnd Handler for local node.
     * @param plc Policy identifying the executor service which will process message.
     * @param runLocParallel Run local handler in parallel thread.
     * @return {@code true} If all messages sent successfully.
     */
    public boolean send(
        Object topic,
        int topicOrd,
        Collection<ClusterNode> nodes,
        Message msg,
        @Nullable IgniteBiClosure<ClusterNode, Message, Message> specialize,
        @Nullable final IgniteInClosure2X<ClusterNode, Message> locNodeHnd,
        byte plc,
        boolean runLocParallel
    ) {
        boolean ok = true;

        if (specialize == null && msg instanceof GridCacheQueryMarshallable)
            ((GridCacheQueryMarshallable)msg).marshall(marshaller);

        ClusterNode locNode = null;

        for (ClusterNode node : nodes) {
            if (node.isLocal()) {
                if (locNode != null)
                    throw new IllegalStateException();

                locNode = node;

                continue;
            }

            try {
                if (specialize != null) {
                    msg = specialize.apply(node, msg);

                    if (msg instanceof GridCacheQueryMarshallable)
                        ((GridCacheQueryMarshallable)msg).marshall(marshaller);
                }

                ctx.io().sendGeneric(node, topic, topicOrd, msg, plc);
            }
            catch (IgniteCheckedException e) {
                ok = false;

                U.warn(log, "Failed to send message [node=" + node + ", msg=" + msg +
                    ", errMsg=" + e.getMessage() + "]");
            }
        }

        // Local node goes the last to allow parallel execution.
        if (locNode != null) {
            assert locNodeHnd != null;

            if (specialize != null) {
                msg = specialize.apply(locNode, msg);

                if (msg instanceof GridCacheQueryMarshallable)
                    ((GridCacheQueryMarshallable)msg).marshall(marshaller);
            }

            if (runLocParallel) {
                final ClusterNode finalLocNode = locNode;
                final Message finalMsg = msg;

                try {
                    // We prefer runLocal to runLocalSafe, because the latter can produce deadlock here.
                    ctx.closure().runLocal(new GridPlainRunnable() {
                        @Override public void run() {
                            if (!busyLock.enterBusy())
                                return;

                            try {
                                locNodeHnd.apply(finalLocNode, finalMsg);
                            }
                            finally {
                                busyLock.leaveBusy();
                            }
                        }
                    }, plc).listen(logger);
                }
                catch (IgniteCheckedException e) {
                    ok = false;

                    U.error(log, "Failed to execute query locally.", e);
                }
            }
            else
                locNodeHnd.apply(locNode, msg);
        }

        return ok;
    }

    /**
     * @return Serializer.
     */
    private JavaObjectSerializer h2Serializer() {
        return new H2JavaObjectSerializer(ctx);
    }

    /** {@inheritDoc} */
    @Override public void stop() {
        if (log.isDebugEnabled())
            log.debug("Stopping cache query index...");

        mapQryExec.stop();

        qryCtxRegistry.clearSharedOnLocalNodeStop();

        runningQryMgr.stop();
        schemaMgr.stop();
        longRunningQryMgr.stop();
        connMgr.stop();

        cmdProc.stop();

        if (log.isDebugEnabled())
            log.debug("Cache query index stopped.");
    }

    /** {@inheritDoc} */
    @Override public void onClientDisconnect() throws IgniteCheckedException {
        if (!mvccEnabled(ctx))
            return;

        GridNearTxLocal tx = tx(ctx);

        if (tx != null)
            cmdProc.doRollback(tx);
    }

    /** {@inheritDoc} */
    @SuppressWarnings("unchecked")
    @Override public boolean initCacheContext(GridCacheContext cacheCtx) {
        GridCacheContextInfo cacheInfo = registeredCacheInfo(cacheCtx.name());

        if (cacheInfo != null) {
            assert !cacheInfo.isCacheContextInited() : cacheInfo.name();
            assert cacheInfo.name().equals(cacheCtx.name()) : cacheInfo.name() + " != " + cacheCtx.name();

            cacheInfo.initCacheContext(cacheCtx);

            return true;
        }

        return false;
    }

    /** {@inheritDoc} */
    @Override public void registerCache(String cacheName, String schemaName, GridCacheContextInfo<?, ?> cacheInfo)
        throws IgniteCheckedException {

        schemaMgr.onCacheCreated(cacheName, schemaName, cacheInfo.config().getSqlFunctionClasses());
    }

    /** {@inheritDoc} */
    @Override public void unregisterCache(GridCacheContextInfo cacheInfo, boolean rmvIdx) {
        String cacheName = cacheInfo.name();

        partReservationMgr.onCacheStop(cacheName);

        // Drop schema (needs to be called after callback to DML processor because the latter depends on schema).
        schemaMgr.onCacheDestroyed(cacheName, rmvIdx);

        // Unregister connection.
        connMgr.onCacheDestroyed();

        // Clear query cache.
        clearPlanCache();
    }

    /**
     * Remove all cached queries from cached two-steps queries.
     */
    private void clearPlanCache() {
        parser.clearCache();
    }

    /** {@inheritDoc} */
    @Override public IndexingQueryFilter backupFilter(@Nullable final AffinityTopologyVersion topVer,
        @Nullable final int[] parts) {
        return new IndexingQueryFilterImpl(ctx, topVer, parts);
    }

    /**
     * @return Ready topology version.
     */
    public AffinityTopologyVersion readyTopologyVersion() {
        return ctx.cache().context().exchange().readyAffinityVersion();
    }

    /**
     * @param readyVer Ready topology version.
     *
     * @return {@code true} If pending distributed exchange exists because server topology is changed.
     */
    public boolean serverTopologyChanged(AffinityTopologyVersion readyVer) {
        GridDhtPartitionsExchangeFuture fut = ctx.cache().context().exchange().lastTopologyFuture();

        if (fut.isDone())
            return false;

        AffinityTopologyVersion initVer = fut.initialVersion();

        return initVer.compareTo(readyVer) > 0 && !fut.firstEvent().node().isClient();
    }

    /**
     * @param topVer Topology version.
     * @throws IgniteCheckedException If failed.
     */
    public void awaitForReadyTopologyVersion(AffinityTopologyVersion topVer) throws IgniteCheckedException {
        ctx.cache().context().exchange().affinityReadyFuture(topVer).get();
    }

    /** {@inheritDoc} */
    @Override public void onDisconnected(IgniteFuture<?> reconnectFut) {
        rdcQryExec.onDisconnected(reconnectFut);

        cmdProc.onDisconnected();
    }

    /**
     * Return SQL running queries.
     *
     * @return SQL running queries.
     */
    public List<GridRunningQueryInfo> runningSqlQueries() {
        return runningQryMgr.runningSqlQueries();
    }

    /** {@inheritDoc} */
    @Override public Collection<GridRunningQueryInfo> runningQueries(long duration) {
        return runningQryMgr.longRunningQueries(duration);
    }

    /** {@inheritDoc} */
    @Override public void cancelQueries(Collection<Long> queries) {
        if (!F.isEmpty(queries)) {
            for (Long qryId : queries)
                runningQryMgr.cancel(qryId);
        }
    }

    /** {@inheritDoc} */
    @Override public void onKernalStop() {
        connMgr.onKernalStop();

        ctx.io().removeMessageListener(GridTopic.TOPIC_QUERY, qryLsnr);
        ctx.event().removeLocalEventListener(discoLsnr);
    }

    /**
     * @return Query context registry.
     */
    public QueryContextRegistry queryContextRegistry() {
        return qryCtxRegistry;
    }

    /**
     * @return Connection manager.
     */
    public ConnectionManager connections() {
        return connMgr;
    }

    /**
     * @return Parser.
     */
    public QueryParser parser() {
        return parser;
    }

    /**
     * @return Schema manager.
     */
    public SchemaManager schemaManager() {
        return schemaMgr;
    }

    /**
     * @return Partition extractor.
     */
    public PartitionExtractor partitionExtractor() {
        return partExtractor;
    }

    /**
     * @return Partition reservation manager.
     */
    public PartitionReservationManager partitionReservationManager() {
        return partReservationMgr;
    }

    /**
     * @param qryDesc Query descriptor.
     * @param qryParams Query parameters.
     * @param dml DML statement.
     * @param cancel Query cancel.
     * @return Update result wrapped into {@link GridQueryFieldsResult}
     * @throws IgniteCheckedException if failed.
     */
    @SuppressWarnings("unchecked")
    private List<QueryCursorImpl<List<?>>> executeUpdateDistributed(
        QueryDescriptor qryDesc,
        QueryParameters qryParams,
        QueryParserResultDml dml,
        GridQueryCancel cancel
    ) throws IgniteCheckedException {
        if (qryDesc.batched()) {
            Collection<UpdateResult> ress;

            List<Object[]> argss = qryParams.batchedArguments();

            UpdatePlan plan = dml.plan();

            GridCacheContext<?, ?> cctx = plan.cacheContext();

            // For MVCC case, let's enlist batch elements one by one.
            if (plan.hasRows() && plan.mode() == UpdateMode.INSERT && !cctx.mvccEnabled()) {
                CacheOperationContext opCtx = DmlUtils.setKeepBinaryContext(cctx);

                try {
                    List<List<List<?>>> cur = plan.createRows(argss);

                    //TODO: IGNITE-11176 - Need to support cancellation
                    ress = DmlUtils.processSelectResultBatched(plan, cur, qryParams.updateBatchSize());
                }
                finally {
                    DmlUtils.restoreKeepBinaryContext(cctx, opCtx);
                }
            }
            else {
                // Fallback to previous mode.
                ress = new ArrayList<>(argss.size());

                SQLException batchException = null;

                int[] cntPerRow = new int[argss.size()];

                int cntr = 0;

                for (Object[] args : argss) {
                    UpdateResult res;

                    try {
                        res = executeUpdate(
                            qryDesc,
                            qryParams.toSingleBatchedArguments(args),
                            dml,
                            false,
                            null,
                            cancel
                        );

                        cntPerRow[cntr++] = (int)res.counter();

                        ress.add(res);
                    }
                    catch (Exception e ) {
                        SQLException sqlEx = QueryUtils.toSqlException(e);

                        batchException = DmlUtils.chainException(batchException, sqlEx);

                        cntPerRow[cntr++] = Statement.EXECUTE_FAILED;
                    }
                }

                if (batchException != null) {
                    BatchUpdateException e = new BatchUpdateException(batchException.getMessage(),
                        batchException.getSQLState(), batchException.getErrorCode(), cntPerRow, batchException);

                    throw new IgniteCheckedException(e);
                }
            }

            ArrayList<QueryCursorImpl<List<?>>> resCurs = new ArrayList<>(ress.size());

            for (UpdateResult res : ress) {
                res.throwIfError();

                QueryCursorImpl<List<?>> resCur = (QueryCursorImpl<List<?>>)new QueryCursorImpl(singletonList(
                    singletonList(res.counter())), cancel, false, false);

                resCur.fieldsMeta(UPDATE_RESULT_META);

                resCurs.add(resCur);
            }

            return resCurs;
        }
        else {
            UpdateResult res = executeUpdate(
                qryDesc,
                qryParams,
                dml,
                false,
                null,
                cancel
            );

            res.throwIfError();

            QueryCursorImpl<List<?>> resCur = (QueryCursorImpl<List<?>>)new QueryCursorImpl(singletonList(
                singletonList(res.counter())), cancel, false, false);

            resCur.fieldsMeta(UPDATE_RESULT_META);

            resCur.partitionResult(res.partitionResult());

            return singletonList(resCur);
        }
    }

    /**
     * Execute DML statement, possibly with few re-attempts in case of concurrent data modifications.
     *
     * @param qryDesc Query descriptor.
     * @param qryParams Query parameters.
     * @param dml DML command.
     * @param loc Query locality flag.
     * @param filters Cache name and key filter.
     * @param cancel Cancel.
     * @return Update result (modified items count and failed keys).
     * @throws IgniteCheckedException if failed.
     */
    @SuppressWarnings("IfMayBeConditional")
    private UpdateResult executeUpdate(
        QueryDescriptor qryDesc,
        QueryParameters qryParams,
        QueryParserResultDml dml,
        boolean loc,
        IndexingQueryFilter filters,
        GridQueryCancel cancel
    ) throws IgniteCheckedException {
        Object[] errKeys = null;

        long items = 0;

        PartitionResult partRes = null;

        GridCacheContext<?, ?> cctx = dml.plan().cacheContext();

        boolean transactional = cctx != null && cctx.mvccEnabled();

        int maxRetryCnt = transactional ? 1 : DFLT_UPDATE_RERUN_ATTEMPTS;

        for (int i = 0; i < maxRetryCnt; i++) {
            CacheOperationContext opCtx = cctx != null ? DmlUtils.setKeepBinaryContext(cctx) : null;

            UpdateResult r;

            try {
                if (transactional)
                    r = executeUpdateTransactional(
                        qryDesc,
                        qryParams,
                        dml,
                        loc,
                        cancel
                    );
                else
                    r = executeUpdateNonTransactional(
                        qryDesc,
                        qryParams,
                        dml,
                        loc,
                        filters,
                        cancel
                    );
            }
            finally {
                if (opCtx != null)
                    DmlUtils.restoreKeepBinaryContext(cctx, opCtx);
            }

            items += r.counter();
            errKeys = r.errorKeys();
            partRes = r.partitionResult();

            if (F.isEmpty(errKeys))
                break;
        }

        if (F.isEmpty(errKeys) && partRes == null) {
            if (items == 1L)
                return UpdateResult.ONE;
            else if (items == 0L)
                return UpdateResult.ZERO;
        }

        return new UpdateResult(items, errKeys, partRes);
    }

    /**
     * Execute update in non-transactional mode.
     *
     * @param qryDesc Query descriptor.
     * @param qryParams Query parameters.
     * @param dml Plan.
     * @param loc Local flag.
     * @param filters Filters.
     * @param cancel Cancel hook.
     * @return Update result.
     * @throws IgniteCheckedException If failed.
     */
    private UpdateResult executeUpdateNonTransactional(
        QueryDescriptor qryDesc,
        QueryParameters qryParams,
        QueryParserResultDml dml,
        boolean loc,
        IndexingQueryFilter filters,
        GridQueryCancel cancel
    ) throws IgniteCheckedException {
        UpdatePlan plan = dml.plan();

        UpdateResult fastUpdateRes = plan.processFast(qryParams.arguments());

        if (fastUpdateRes != null)
            return fastUpdateRes;

        DmlDistributedPlanInfo distributedPlan = loc ? null : plan.distributedPlan();

        if (distributedPlan != null) {
            if (cancel == null)
                cancel = new GridQueryCancel();

            UpdateResult result = rdcQryExec.update(
                qryDesc.schemaName(),
                distributedPlan.getCacheIds(),
                qryDesc.sql(),
                qryParams.arguments(),
                qryDesc.enforceJoinOrder(),
                qryParams.pageSize(),
                qryParams.timeout(),
                qryParams.partitions(),
                distributedPlan.isReplicatedOnly(),
                cancel
            );

            // Null is returned in case not all nodes support distributed DML.
            if (result != null)
                return result;
        }

        final GridQueryCancel selectCancel = (cancel != null) ? new GridQueryCancel() : null;

        if (cancel != null)
            cancel.add(selectCancel::cancel);

        SqlFieldsQuery selectFieldsQry = new SqlFieldsQuery(plan.selectQuery(), qryDesc.collocated())
            .setArgs(qryParams.arguments())
            .setDistributedJoins(qryDesc.distributedJoins())
            .setEnforceJoinOrder(qryDesc.enforceJoinOrder())
            .setLocal(qryDesc.local())
            .setPageSize(qryParams.pageSize())
            .setTimeout(qryParams.timeout(), TimeUnit.MILLISECONDS)
            // On no MVCC mode we cannot use lazy mode when UPDATE query contains updated columns
            // in WHERE condition because it may be cause of update one entry several times
            // (when index for such columns is selected for scan):
            // e.g. : UPDATE test SET val = val + 1 WHERE val >= ?
            .setLazy(qryParams.lazy() && plan.canSelectBeLazy());

        Iterable<List<?>> cur;

        // Do a two-step query only if locality flag is not set AND if plan's SELECT corresponds to an actual
        // sub-query and not some dummy stuff like "select 1, 2, 3;"
        if (!loc && !plan.isLocalSubquery()) {
            assert !F.isEmpty(plan.selectQuery());

            cur = executeSelectForDml(
                qryDesc.schemaName(),
                selectFieldsQry,
                null,
                selectCancel,
                qryParams.timeout()
            );
        }
        else if (plan.hasRows())
            cur = plan.createRows(qryParams.arguments());
        else {
            selectFieldsQry.setLocal(true);

            QueryParserResult selectParseRes = parser.parse(qryDesc.schemaName(), selectFieldsQry, false);

            final GridQueryFieldsResult res = executeSelectLocal(
                selectParseRes.queryDescriptor(),
                selectParseRes.queryParameters(),
                selectParseRes.select(),
                filters,
                null,
                selectCancel,
                false,
                qryParams.timeout()
            );

            cur = new QueryCursorImpl<>(new Iterable<List<?>>() {
                @Override public Iterator<List<?>> iterator() {
                    try {
                        return new GridQueryCacheObjectsIterator(res.iterator(), objectContext(), true);
                    }
                    catch (IgniteCheckedException e) {
                        throw new IgniteException(e);
                    }
                }
            }, cancel, true, qryParams.lazy());
        }

        int pageSize = qryParams.updateBatchSize();

        // TODO: IGNITE-11176 - Need to support cancellation
        try {
            return DmlUtils.processSelectResult(plan, cur, pageSize);
        }
        finally {
            if (cur instanceof AutoCloseable)
                U.closeQuiet((AutoCloseable)cur);
        }
    }

    /**
     * Execute update in transactional mode.
     *
     * @param qryDesc Query descriptor.
     * @param qryParams Query parameters.
     * @param dml Plan.
     * @param loc Local flag.
     * @param cancel Cancel hook.
     * @return Update result.
     * @throws IgniteCheckedException If failed.
     */
    private UpdateResult executeUpdateTransactional(
        QueryDescriptor qryDesc,
        QueryParameters qryParams,
        QueryParserResultDml dml,
        boolean loc,
        GridQueryCancel cancel
    ) throws IgniteCheckedException {
        UpdatePlan plan = dml.plan();

        GridCacheContext cctx = plan.cacheContext();

        assert cctx != null;
        assert cctx.transactional();

        GridNearTxLocal tx = tx(ctx);

        boolean implicit = (tx == null);

        boolean commit = implicit && qryParams.autoCommit();

        if (implicit)
            tx = txStart(cctx, qryParams.timeout());

        requestSnapshot(tx);

        try (GridNearTxLocal toCommit = commit ? tx : null) {
            DmlDistributedPlanInfo distributedPlan = loc ? null : plan.distributedPlan();

            long timeout = implicit
                ? tx.remainingTime()
                : operationTimeout(qryParams.timeout(), tx);

            if (cctx.isReplicated() || distributedPlan == null || ((plan.mode() == UpdateMode.INSERT
                || plan.mode() == UpdateMode.MERGE) && !plan.isLocalSubquery())) {

                boolean sequential = true;

                UpdateSourceIterator<?> it;

                if (plan.fastResult()) {
                    IgniteBiTuple row = plan.getFastRow(qryParams.arguments());

                    assert row != null;

                    EnlistOperation op = UpdatePlan.enlistOperation(plan.mode());

                    it = new DmlUpdateSingleEntryIterator<>(op, op.isDeleteOrLock() ? row.getKey() : row);
                }
                else if (plan.hasRows()) {
                    it = new DmlUpdateResultsIterator(
                        UpdatePlan.enlistOperation(plan.mode()),
                        plan,
                        plan.createRows(qryParams.arguments())
                    );
                }
                else {
                    SqlFieldsQuery selectFieldsQry = new SqlFieldsQuery(plan.selectQuery(), qryDesc.collocated())
                        .setArgs(qryParams.arguments())
                        .setDistributedJoins(qryDesc.distributedJoins())
                        .setEnforceJoinOrder(qryDesc.enforceJoinOrder())
                        .setLocal(qryDesc.local())
                        .setPageSize(qryParams.pageSize())
                        .setTimeout((int)timeout, TimeUnit.MILLISECONDS)
                        // In MVCC mode we can use lazy mode always (when is set up) without dependency on
                        // updated columns and WHERE condition.
                        .setLazy(qryParams.lazy());

                    FieldsQueryCursor<List<?>> cur = executeSelectForDml(
                        qryDesc.schemaName(),
                        selectFieldsQry,
                        MvccUtils.mvccTracker(cctx, tx),
                        cancel,
                        (int)timeout
                    );

                    it = plan.iteratorForTransaction(connMgr, cur);
                }

                //TODO: IGNITE-11176 - Need to support cancellation
                IgniteInternalFuture<Long> fut = tx.updateAsync(
                    cctx,
                    it,
                    qryParams.pageSize(),
                    timeout,
                    sequential
                );

                UpdateResult res = new UpdateResult(fut.get(), X.EMPTY_OBJECT_ARRAY,
                    plan.distributedPlan() != null ? plan.distributedPlan().derivedPartitions() : null);

                if (commit)
                    toCommit.commit();

                return res;
            }

            int[] ids = U.toIntArray(distributedPlan.getCacheIds());

            int flags = 0;

            if (qryDesc.enforceJoinOrder())
                flags |= GridH2QueryRequest.FLAG_ENFORCE_JOIN_ORDER;

            if (distributedPlan.isReplicatedOnly())
                flags |= GridH2QueryRequest.FLAG_REPLICATED;

            if (qryParams.lazy())
                flags |= GridH2QueryRequest.FLAG_LAZY;

            flags = GridH2QueryRequest.setDataPageScanEnabled(flags,
                qryParams.dataPageScanEnabled());

            int[] parts = PartitionResult.calculatePartitions(
                qryParams.partitions(),
                distributedPlan.derivedPartitions(),
                qryParams.arguments()
            );

            if (parts != null && parts.length == 0)
                return new UpdateResult(0, X.EMPTY_OBJECT_ARRAY, distributedPlan.derivedPartitions());
            else {
                //TODO: IGNITE-11176 - Need to support cancellation
                IgniteInternalFuture<Long> fut = tx.updateAsync(
                    cctx,
                    ids,
                    parts,
                    qryDesc.schemaName(),
                    qryDesc.sql(),
                    qryParams.arguments(),
                    flags,
                    qryParams.pageSize(),
                    timeout
                );

                UpdateResult res = new UpdateResult(fut.get(), X.EMPTY_OBJECT_ARRAY,
                    distributedPlan.derivedPartitions());

                if (commit)
                    toCommit.commit();

                return res;
            }
        }
        catch (ClusterTopologyServerNotFoundException e) {
            throw new CacheServerNotFoundException(e.getMessage(), e);
        }
        catch (IgniteCheckedException e) {
            IgniteSQLException sqlEx = X.cause(e, IgniteSQLException.class);

            if (sqlEx != null)
                throw sqlEx;

            Exception ex = IgniteUtils.convertExceptionNoWrap(e);

            if (ex instanceof IgniteException)
                throw (IgniteException)ex;

            U.error(log, "Error during update [localNodeId=" + ctx.localNodeId() + "]", ex);

            throw new IgniteSQLException("Failed to run update. " + ex.getMessage(), ex);
        }
        finally {
            if (commit)
                cctx.tm().resetContext();
        }
    }

    /** {@inheritDoc} */
    @Override public void registerMxBeans(IgniteMBeansManager mbMgr) throws IgniteCheckedException {
        SqlQueryMXBean qryMXBean = new SqlQueryMXBeanImpl(ctx);

        mbMgr.registerMBean("SQL Query", qryMXBean.getClass().getSimpleName(), qryMXBean, SqlQueryMXBean.class);
    }

    /**
     * @return Long running queries manager.
     */
    public LongRunningQueryManager longRunningQueries() {
        return longRunningQryMgr;
    }

    /** {@inheritDoc} */
    @Override public long indexSize(String schemaName, String tblName, String idxName) throws IgniteCheckedException {
        GridH2Table tbl = schemaMgr.dataTable(schemaName, tblName);

        if (tbl == null)
            return 0;

        H2TreeIndex idx = (H2TreeIndex)tbl.userIndex(idxName);

        return idx == null ? 0 : idx.size();
    }

    /**
     * @return Distributed SQL configuration.
     */
    public DistributedSqlConfiguration distributedConfiguration() {
        return distrCfg;
    }

    /** {@inheritDoc} */
    @Override public Map<String, Integer> secondaryIndexesInlineSize() {
        Map<String, Integer> map = new HashMap<>();
        for (GridH2Table table : schemaMgr.dataTables()) {
            for (Index index : table.getIndexes()) {
                if (index instanceof H2TreeIndexBase && !index.getIndexType().isPrimaryKey())
                    map.put(index.getSchema().getName() + "#" + index.getTable().getName() + "#" + index.getName(), ((H2TreeIndexBase)index).inlineSize());
            }

        }

        return map;
    }
<<<<<<< HEAD
=======

    /** {@inheritDoc} */
    @Override public void defragment(
        CacheGroupContext grpCtx,
        CacheGroupContext newCtx,
        PageMemoryEx partPageMem,
        IntMap<LinkMap> mappingByPart,
        CheckpointTimeoutLock cpLock,
        Runnable cancellationChecker,
        IgniteThreadPoolExecutor defragmentationThreadPool
    ) throws IgniteCheckedException {
        defragmentation.defragment(
            grpCtx,
            newCtx,
            partPageMem,
            mappingByPart,
            cpLock,
            cancellationChecker,
            log,
            defragmentationThreadPool
        );
    }
>>>>>>> fb618ad8
}<|MERGE_RESOLUTION|>--- conflicted
+++ resolved
@@ -169,7 +169,6 @@
 import org.apache.ignite.resources.LoggerResource;
 import org.apache.ignite.spi.indexing.IndexingQueryFilter;
 import org.apache.ignite.spi.indexing.IndexingQueryFilterImpl;
-import org.apache.ignite.thread.IgniteThreadPoolExecutor;
 import org.h2.api.ErrorCode;
 import org.h2.api.JavaObjectSerializer;
 import org.h2.engine.Session;
@@ -3009,29 +3008,4 @@
 
         return map;
     }
-<<<<<<< HEAD
-=======
-
-    /** {@inheritDoc} */
-    @Override public void defragment(
-        CacheGroupContext grpCtx,
-        CacheGroupContext newCtx,
-        PageMemoryEx partPageMem,
-        IntMap<LinkMap> mappingByPart,
-        CheckpointTimeoutLock cpLock,
-        Runnable cancellationChecker,
-        IgniteThreadPoolExecutor defragmentationThreadPool
-    ) throws IgniteCheckedException {
-        defragmentation.defragment(
-            grpCtx,
-            newCtx,
-            partPageMem,
-            mappingByPart,
-            cpLock,
-            cancellationChecker,
-            log,
-            defragmentationThreadPool
-        );
-    }
->>>>>>> fb618ad8
 }