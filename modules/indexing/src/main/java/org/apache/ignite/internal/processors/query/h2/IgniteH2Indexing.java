--- conflicted
+++ resolved
@@ -298,7 +298,7 @@
 
     /** {@inheritDoc} */
     @Override public PreparedStatement prepareNativeStatement(String schemaName, String sql) {
-        Connection conn = connMgr.connectionForThread(schemaName);
+        Connection conn = connMgr.connectionForThread().connection(schemaName);
 
         return prepareStatementAndCaches(conn, sql);
     }
@@ -518,7 +518,7 @@
         assert mvccEnabled || mvccTracker == null;
 
         try {
-            final Connection conn = connMgr.connectionForThread(schemaName);
+            final Connection conn = connMgr.connectionForThread().connection(schemaName);
 
             H2Utils.setupConnection(conn, false, enforceJoinOrder);
 
@@ -635,16 +635,8 @@
 
                     GridH2QueryContext.set(ctx);
 
-<<<<<<< HEAD
-                    GridRunningQueryInfo run = new GridRunningQueryInfo(qryIdGen.incrementAndGet(), qry0,
-                        SQL_FIELDS, schemaName, U.currentTimeMillis(), cancel, true);
-
-                    runs.putIfAbsent(run.id(), run);
-
-                    ThreadLocalObjectPool.Reusable<H2ConnectionWrapper> detachedConn = connMgr.detachThreadConnection();
-
-=======
->>>>>>> e539dfc1
+                    ThreadLocalObjectPool<H2ConnectionWrapper>.Reusable detachedConn = connMgr.detachThreadConnection();
+
                     try {
                         ResultSet rs = executeSqlQueryWithTimer(stmt0, conn, qry0, params, timeout0, cancel);
 
@@ -747,7 +739,7 @@
     /** {@inheritDoc} */
     @Override public long streamUpdateQuery(String schemaName, String qry,
         @Nullable Object[] params, IgniteDataStreamer<?, ?> streamer) throws IgniteCheckedException {
-        final Connection conn = connMgr.connectionForThread(schemaName);
+        final Connection conn = connMgr.connectionForThread().connection(schemaName);
 
         final PreparedStatement stmt;
 
@@ -771,7 +763,7 @@
             return zeroBatchedStreamedUpdateResult(params.size());
         }
 
-        final Connection conn = connMgr.connectionForThread(schemaName);
+        final Connection conn = connMgr.connectionForThread().connection(schemaName);
 
         final PreparedStatement stmt = prepareStatementAndCaches(conn, qry);
 
@@ -964,7 +956,7 @@
             return rs;
         }
         catch (SQLException e) {
-            connMgr.onSqlException();
+            connMgr.onSqlException(conn);
 
             throw new IgniteCheckedException(e);
         }
@@ -1513,7 +1505,7 @@
                 // Second, let's check if we already have a parsed statement...
                 PreparedStatement cachedStmt;
 
-                if ((cachedStmt = cachedStatement(connMgr.connectionForThread(schemaName), qry.getSql())) != null) {
+                if ((cachedStmt = cachedStatement(connMgr.connectionForThread().connection(schemaName), qry.getSql())) != null) {
                     Prepared prepared = GridSqlQueryParser.prepared(cachedStmt);
 
                     // We may use this cached statement only for local queries and non queries.
@@ -1610,7 +1602,7 @@
             try {
                 if (DmlStatementsProcessor.isDmlStatement(prepared)) {
                     try {
-                        Connection conn = connMgr.connectionForThread(schemaName);
+                        Connection conn = connMgr.connectionForThread().connection(schemaName);
 
                         if (!loc)
                             return dmlProc.updateSqlFieldsDistributed(schemaName, conn, prepared, qry, cancel);
@@ -1731,7 +1723,7 @@
      *     metadata for two-step query (if needed), evaluated query local execution flag.
      */
     private ParsingResult parseAndSplit(String schemaName, SqlFieldsQuery qry, int firstArg) {
-        Connection c = connMgr.connectionForThread(schemaName);
+        Connection c = connMgr.connectionForThread().connection(schemaName);
 
         // For queries that are explicitly local, we rely on the flag specified in the query
         // because this parsing result will be cached and used for queries directly.
@@ -1892,8 +1884,14 @@
      */
     private GridCacheTwoStepQuery split(Prepared prepared, SqlFieldsQuery qry) throws IgniteCheckedException,
         SQLException {
-        GridCacheTwoStepQuery res = GridSqlQuerySplitter.split(connMgr.connectionForThread(qry.getSchema()), prepared,
-            qry.getArgs(), qry.isCollocated(), qry.isDistributedJoins(), qry.isEnforceJoinOrder(), this);
+        GridCacheTwoStepQuery res = GridSqlQuerySplitter.split(
+            connMgr.connectionForThread().connection(qry.getSchema()),
+            prepared,
+            qry.getArgs(),
+            qry.isCollocated(),
+            qry.isDistributedJoins(),
+            qry.isEnforceJoinOrder(),
+            this);
 
         List<Integer> cacheIds = collectCacheIds(null, res);
 
@@ -1957,7 +1955,7 @@
             loc = false;
         }
 
-        Connection conn = connMgr.connectionForThread(schema);
+        Connection conn = connMgr.connectionForThread().connection(schema);
 
         H2Utils.setupConnection(conn, false, fldsQry.isEnforceJoinOrder());
 
@@ -2109,7 +2107,7 @@
      */
     public UpdateResult mapDistributedUpdate(String schemaName, SqlFieldsQuery fldsQry, IndexingQueryFilter filter,
         GridQueryCancel cancel, boolean local) throws IgniteCheckedException {
-        Connection conn = connMgr.connectionForThread(schemaName);
+        Connection conn = connMgr.connectionForThread().connection(schemaName);
 
         H2Utils.setupConnection(conn, false, fldsQry.isEnforceJoinOrder());
 
