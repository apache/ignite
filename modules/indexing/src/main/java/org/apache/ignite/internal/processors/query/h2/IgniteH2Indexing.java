--- conflicted
+++ resolved
@@ -120,18 +120,13 @@
 import org.apache.ignite.internal.processors.query.h2.opt.GridH2Row;
 import org.apache.ignite.internal.processors.query.h2.opt.GridH2RowDescriptor;
 import org.apache.ignite.internal.processors.query.h2.opt.GridH2Table;
-<<<<<<< HEAD
+import org.apache.ignite.internal.processors.query.h2.sql.GridSqlAlias;
+import org.apache.ignite.internal.processors.query.h2.sql.GridSqlAst;
 import org.apache.ignite.internal.processors.query.h2.sql.GridSqlQuery;
 import org.apache.ignite.internal.processors.query.h2.sql.GridSqlQueryParser;
 import org.apache.ignite.internal.processors.query.h2.sql.GridSqlQuerySplitter;
 import org.apache.ignite.internal.processors.query.h2.sql.GridSqlStatement;
-=======
-import org.apache.ignite.internal.processors.query.h2.sql.GridSqlAlias;
-import org.apache.ignite.internal.processors.query.h2.sql.GridSqlAst;
-import org.apache.ignite.internal.processors.query.h2.sql.GridSqlQueryParser;
-import org.apache.ignite.internal.processors.query.h2.sql.GridSqlQuerySplitter;
 import org.apache.ignite.internal.processors.query.h2.sql.GridSqlTable;
->>>>>>> 6e755057
 import org.apache.ignite.internal.processors.query.h2.twostep.GridMapQueryExecutor;
 import org.apache.ignite.internal.processors.query.h2.twostep.GridReduceQueryExecutor;
 import org.apache.ignite.internal.processors.query.h2.twostep.MapQueryLazyWorker;
@@ -1025,25 +1020,17 @@
             if (DmlStatementsProcessor.isDmlStatement(p)) {
                 SqlFieldsQuery fldsQry = new SqlFieldsQuery(qry);
 
-<<<<<<< HEAD
+                if (params != null)
+                    fldsQry.setArgs(params.toArray());
+
+                fldsQry.setEnforceJoinOrder(enforceJoinOrder);
+                fldsQry.setTimeout(timeout, TimeUnit.MILLISECONDS);
+
             return dmlProc.updateSqlFieldsLocal(schemaName, conn, p, fldsQry, filter, cancel);
         }
         else if (DdlStatementsProcessor.isDdlStatement(p))
             throw new IgniteSQLException("DDL statements are supported for the whole cluster only",
                 IgniteQueryErrorCode.UNSUPPORTED_OPERATION);
-=======
-                if (params != null)
-                    fldsQry.setArgs(params.toArray());
->>>>>>> 6e755057
-
-                fldsQry.setEnforceJoinOrder(enforceJoinOrder);
-                fldsQry.setTimeout(timeout, TimeUnit.MILLISECONDS);
-
-                return dmlProc.updateSqlFieldsLocal(schemaName, conn, stmt, fldsQry, filter, cancel);
-            }
-            else if (DdlStatementsProcessor.isDdlStatement(p))
-                throw new IgniteSQLException("DDL statements are supported for the whole cluster only",
-                    IgniteQueryErrorCode.UNSUPPORTED_OPERATION);
 
             List<GridQueryFieldMetadata> meta;
 
@@ -1686,11 +1673,6 @@
 
         // Execute.
         try {
-<<<<<<< HEAD
-            FieldsQueryCursor<List<?>> res = ddlProc.runDdlStatement(qry.getSql(), cmd);
-
-            return Collections.singletonList(res);
-=======
             if (cmd instanceof SqlCreateIndexCommand || cmd instanceof SqlDropIndexCommand) {
                 FieldsQueryCursor<List<?>> res = ddlProc.runDdlStatement(qry.getSql(), cmd);
 
@@ -1701,7 +1683,6 @@
 
             // All transactions related operations return dummy result set - it's a requirement from JDBC driver.
             return Collections.singletonList(dummyCursor());
->>>>>>> 6e755057
         }
         catch (IgniteCheckedException e) {
             throw new IgniteSQLException("Failed to execute DDL statement [stmt=" + qry.getSql() + ']', e);
@@ -1709,7 +1690,6 @@
     }
 
     /**
-<<<<<<< HEAD
      * Check expected statement type (when it is set by JDBC) and given statement type.
      *
      * @param qry Query.
@@ -1723,13 +1703,7 @@
                 IgniteQueryErrorCode.STMT_TYPE_MISMATCH);
     }
 
-
-    /** {@inheritDoc} */
-    @SuppressWarnings("StringEquality")
-    @Override public List<FieldsQueryCursor<List<?>>> querySqlFields(String schemaName, SqlFieldsQuery qry,
-        boolean keepBinary, boolean failOnMultipleStmts, GridQueryCancel cancel) {
-        List<FieldsQueryCursor<List<?>>> res = tryQueryDistributedSqlFieldsNative(schemaName, qry);
-=======
+    /**
      * Process transactional command.
      * @param cmd Command.
      * @param qry Query.
@@ -1894,8 +1868,7 @@
     @Override public List<FieldsQueryCursor<List<?>>> queryDistributedSqlFields(String schemaName, SqlFieldsQuery qry,
         boolean keepBinary, GridQueryCancel cancel, @Nullable Integer mainCacheId, boolean failOnMultipleStmts) {
         return queryDistributedSqlFields(schemaName, qry, keepBinary, cancel, mainCacheId, failOnMultipleStmts, null);
-     }
->>>>>>> 6e755057
+    }
 
     /**
      * @param schemaName Schema name.
@@ -1906,12 +1879,257 @@
      * @param failOnMultipleStmts Fail on multiple statements flag.
      * @param mvccTracker Mvcc tracker
      * @return Cursor.
-     */
+     *
     public List<FieldsQueryCursor<List<?>>> queryDistributedSqlFields(String schemaName, SqlFieldsQuery qry,
         boolean keepBinary, GridQueryCancel cancel, @Nullable Integer mainCacheId, boolean failOnMultipleStmts,
         MvccQueryTracker mvccTracker) {
-
-<<<<<<< HEAD
+        GridNearTxLocal tx = null;
+
+        try {
+            List<FieldsQueryCursor<List<?>>> res = tryQueryDistributedSqlFieldsNative(schemaName, qry);
+
+            if (res != null)
+                return res;
+
+            boolean startTx = autoStartTx(qry);
+
+            Connection c = connectionForSchema(schemaName);
+
+            final boolean enforceJoinOrder = qry.isEnforceJoinOrder();
+            final boolean distributedJoins = qry.isDistributedJoins();
+            final boolean grpByCollocated = qry.isCollocated();
+
+            final DistributedJoinMode distributedJoinMode = distributedJoinMode(qry.isLocal(), distributedJoins);
+
+            String sqlQry = qry.getSql();
+
+            H2TwoStepCachedQueryKey cachedQryKey = new H2TwoStepCachedQueryKey(schemaName, sqlQry, grpByCollocated,
+                distributedJoins, enforceJoinOrder, qry.isLocal());
+
+            H2TwoStepCachedQuery cachedQry = twoStepCache.get(cachedQryKey);
+
+            if (cachedQry != null) {
+                checkQueryType(qry, true);
+
+                GridCacheTwoStepQuery twoStepQry = cachedQry.query().copy();
+
+                List<GridQueryFieldMetadata> meta = cachedQry.meta();
+
+                return Collections.singletonList(executeTwoStepsQuery(schemaName, qry.getPageSize(), qry.getPartitions(),
+                    qry.getArgs(), keepBinary, qry.isLazy(), qry.getTimeout(), cancel, sqlQry, enforceJoinOrder,
+                    startTx, twoStepQry, meta, mvccTracker));
+            }
+
+            res = new ArrayList<>(1);
+
+            Object[] argsOrig = qry.getArgs();
+            int firstArg = 0;
+            Object[] args;
+            String remainingSql = sqlQry;
+
+            while (remainingSql != null) {
+                args = null;
+                GridCacheTwoStepQuery twoStepQry = null;
+                List<GridQueryFieldMetadata> meta;
+
+                final UUID locNodeId = ctx.localNodeId();
+
+                // Here we will just parse the statement, no need to optimize it at all.
+                H2Utils.setupConnection(c, /*distributedJoins*false, /*enforceJoinOrder*true);
+
+                GridH2QueryContext.set(new GridH2QueryContext(locNodeId, locNodeId, 0, PREPARE)
+                    .distributedJoinMode(distributedJoinMode));
+
+                PreparedStatement stmt = null;
+                Prepared prepared;
+
+                boolean cachesCreated = false;
+
+                try {
+                    try {
+                        while (true) {
+                            try {
+                                // Do not cache this statement because the whole query object will be cached later on.
+                                stmt = prepareStatement(c, remainingSql, false);
+
+                                break;
+                            }
+                            catch (SQLException e) {
+                                if (!cachesCreated && (
+                                    e.getErrorCode() == ErrorCode.SCHEMA_NOT_FOUND_1 ||
+                                        e.getErrorCode() == ErrorCode.TABLE_OR_VIEW_NOT_FOUND_1 ||
+                                        e.getErrorCode() == ErrorCode.INDEX_NOT_FOUND_1)
+                                    ) {
+                                    try {
+                                        ctx.cache().createMissingQueryCaches();
+                                    }
+                                    catch (IgniteCheckedException ignored) {
+                                        throw new CacheException("Failed to create missing caches.", e);
+                                    }
+
+                                    cachesCreated = true;
+                                }
+                                else
+                                    throw new IgniteSQLException("Failed to parse query. " + e.getMessage(),
+                                        IgniteQueryErrorCode.PARSING, e);
+                            }
+                        }
+
+                        GridSqlQueryParser.PreparedWithRemaining prep = GridSqlQueryParser.preparedWithRemaining(stmt);
+
+                        // remaining == null if the query string contains single SQL statement.
+                        remainingSql = prep.remainingSql();
+
+                        if (remainingSql != null && failOnMultipleStmts)
+                            throw new IgniteSQLException("Multiple statements queries are not supported");
+
+                        sqlQry = prep.prepared().getSQL();
+
+                        prepared = prep.prepared();
+
+                        int paramsCnt = prepared.getParameters().size();
+
+                        if (!DmlUtils.isBatched(qry) && paramsCnt > 0) {
+                            if (argsOrig == null || argsOrig.length < firstArg + paramsCnt) {
+                                throw new IgniteException("Invalid number of query parameters. " +
+                                    "Cannot find " + (argsOrig.length + 1 - firstArg) + " parameter.");
+                            }
+
+                            args = Arrays.copyOfRange(argsOrig, firstArg, firstArg + paramsCnt);
+
+                            firstArg += paramsCnt;
+                        }
+
+                        cachedQryKey = new H2TwoStepCachedQueryKey(schemaName, sqlQry, grpByCollocated,
+                            distributedJoins, enforceJoinOrder, qry.isLocal());
+
+                        cachedQry = twoStepCache.get(cachedQryKey);
+
+                        if (cachedQry != null) {
+                            checkQueryType(qry, true);
+
+                            twoStepQry = cachedQry.query().copy();
+                            meta = cachedQry.meta();
+
+                            res.add(executeTwoStepsQuery(schemaName, qry.getPageSize(), qry.getPartitions(), args,
+                                keepBinary, qry.isLazy(), qry.getTimeout(), cancel, sqlQry, enforceJoinOrder,
+                                startTx, twoStepQry, meta, mvccTracker));
+
+                            continue;
+                        }
+                        else {
+                            checkQueryType(qry, prepared.isQuery());
+
+                            if (prepared.isQuery()) {
+                                bindParameters(stmt, F.asList(args));
+
+                                twoStepQry = GridSqlQuerySplitter.split(c, prepared, args,
+                                    grpByCollocated, distributedJoins, enforceJoinOrder, this);
+
+                                assert twoStepQry != null;
+                            }
+                        }
+                    }
+                    finally {
+                        GridH2QueryContext.clearThreadLocal();
+                    }
+
+                    // It is a DML statement if we did not create a twoStepQuery.
+                    if (twoStepQry == null) {
+                        if (DmlStatementsProcessor.isDmlStatement(prepared)) {
+                            try {
+                                res.addAll(dmlProc.updateSqlFieldsDistributed(schemaName, c, prepared,
+                                    qry.copy().setSql(sqlQry).setArgs(args), cancel));
+
+                                continue;
+                            }
+                            catch (IgniteCheckedException e) {
+                                throw new IgniteSQLException("Failed to execute DML statement [stmt=" + sqlQry +
+                                    ", params=" + Arrays.deepToString(args) + "]", e);
+                            }
+                        }
+
+                        if (DdlStatementsProcessor.isDdlStatement(prepared)) {
+                            try {
+                                res.add(ddlProc.runDdlStatement(sqlQry, prepared));
+
+                                continue;
+                            }
+                            catch (IgniteCheckedException e) {
+                                throw new IgniteSQLException("Failed to execute DDL statement [stmt=" + sqlQry + ']', e);
+                            }
+                        }
+
+                        if (prepared instanceof NoOperation) {
+                            QueryCursorImpl<List<?>> resCur = (QueryCursorImpl<List<?>>)new QueryCursorImpl(
+                                Collections.singletonList(Collections.singletonList(0L)), null, false);
+
+                            resCur.fieldsMeta(UPDATE_RESULT_META);
+
+                            res.add(resCur);
+
+                            continue;
+                        }
+                    }
+
+                    assert twoStepQry != null;
+
+                    List<Integer> cacheIds = collectCacheIds(mainCacheId, twoStepQry);
+
+                    if (F.isEmpty(cacheIds))
+                        twoStepQry.local(true);
+                    else {
+                        twoStepQry.cacheIds(cacheIds);
+                        twoStepQry.local(qry.isLocal());
+                    }
+
+                    meta = H2Utils.meta(stmt.getMetaData());
+                }
+                catch (IgniteCheckedException e) {
+                    throw new CacheException("Failed to bind parameters: [qry=" + sqlQry + ", params=" +
+                        Arrays.deepToString(qry.getArgs()) + "]", e);
+                }
+                catch (SQLException e) {
+                    throw new IgniteSQLException(e);
+                }
+                finally {
+                    U.close(stmt, log);
+                }
+
+                res.add(executeTwoStepsQuery(schemaName, qry.getPageSize(), qry.getPartitions(), args, keepBinary,
+                    qry.isLazy(), qry.getTimeout(), cancel, sqlQry, enforceJoinOrder,
+                    startTx, twoStepQry, meta, mvccTracker));
+
+                if (cachedQry == null && !twoStepQry.explain()) {
+                    cachedQry = new H2TwoStepCachedQuery(meta, twoStepQry.copy());
+
+                    twoStepCache.putIfAbsent(cachedQryKey, cachedQry);
+                }
+            }
+
+            return res;
+        }
+        catch (RuntimeException | Error e) {
+            if ((tx = tx()) != null)
+                tx.setRollbackOnly();
+
+            throw e;
+        }
+        finally {
+            if ((tx != null || (tx = tx()) != null) && tx.isRollbackOnly())
+                U.close(tx, log);
+        }
+    }*/
+
+    /** {@inheritDoc} */
+    @SuppressWarnings("StringEquality")
+    @Override public List<FieldsQueryCursor<List<?>>> querySqlFields(String schemaName, SqlFieldsQuery qry,
+        boolean keepBinary, boolean failOnMultipleStmts, GridQueryCancel cancel) {
+        List<FieldsQueryCursor<List<?>>> res = tryQueryDistributedSqlFieldsNative(schemaName, qry);
+
+            if (res != null)
+                return res;
+
         {
             // First, let's check if we already have a two-step query for this statement...
             H2TwoStepCachedQueryKey cachedQryKey = new H2TwoStepCachedQueryKey(schemaName, qry.getSql(),
@@ -1949,37 +2167,9 @@
                             keepBinary, cancel);
             }
         }
-=======
-        GridNearTxLocal tx = null;
-
-        try {
-            List<FieldsQueryCursor<List<?>>> res = tryQueryDistributedSqlFieldsNative(schemaName, qry);
-
-            if (res != null)
-                return res;
-
-            boolean startTx = autoStartTx(qry);
-
-            Connection c = connectionForSchema(schemaName);
-
-            final boolean enforceJoinOrder = qry.isEnforceJoinOrder();
-            final boolean distributedJoins = qry.isDistributedJoins();
-            final boolean grpByCollocated = qry.isCollocated();
-
-            final DistributedJoinMode distributedJoinMode = distributedJoinMode(qry.isLocal(), distributedJoins);
-
-            String sqlQry = qry.getSql();
-
-            H2TwoStepCachedQueryKey cachedQryKey = new H2TwoStepCachedQueryKey(schemaName, sqlQry, grpByCollocated,
-                distributedJoins, enforceJoinOrder, qry.isLocal());
-
-            H2TwoStepCachedQuery cachedQry = twoStepCache.get(cachedQryKey);
->>>>>>> 6e755057
-
-            if (cachedQry != null) {
-                checkQueryType(qry, true);
-
-<<<<<<< HEAD
+
+            res = new ArrayList<>(1);
+
         int firstArg = 0;
 
         String remainingSql = qry.getSql();
@@ -2247,202 +2437,44 @@
             finally {
                 U.close(stmt, log);
             }
-=======
-                GridCacheTwoStepQuery twoStepQry = cachedQry.query().copy();
-
-                List<GridQueryFieldMetadata> meta = cachedQry.meta();
-
-                return Collections.singletonList(executeTwoStepsQuery(schemaName, qry.getPageSize(), qry.getPartitions(),
-                    qry.getArgs(), keepBinary, qry.isLazy(), qry.getTimeout(), cancel, sqlQry, enforceJoinOrder,
-                    startTx, twoStepQry, meta, mvccTracker));
-            }
-
-            res = new ArrayList<>(1);
-
-            Object[] argsOrig = qry.getArgs();
-            int firstArg = 0;
-            Object[] args;
-            String remainingSql = sqlQry;
-
-            while (remainingSql != null) {
-                args = null;
-                GridCacheTwoStepQuery twoStepQry = null;
-                List<GridQueryFieldMetadata> meta;
-
-                final UUID locNodeId = ctx.localNodeId();
-
-                // Here we will just parse the statement, no need to optimize it at all.
-                H2Utils.setupConnection(c, /*distributedJoins*/false, /*enforceJoinOrder*/true);
-
-                GridH2QueryContext.set(new GridH2QueryContext(locNodeId, locNodeId, 0, PREPARE)
-                    .distributedJoinMode(distributedJoinMode));
-
-                PreparedStatement stmt = null;
-                Prepared prepared;
-
-                boolean cachesCreated = false;
-
-                try {
-                    try {
-                        while (true) {
-                            try {
-                                // Do not cache this statement because the whole query object will be cached later on.
-                                stmt = prepareStatement(c, remainingSql, false);
-
-                                break;
-                            }
-                            catch (SQLException e) {
-                                if (!cachesCreated && (
-                                    e.getErrorCode() == ErrorCode.SCHEMA_NOT_FOUND_1 ||
-                                        e.getErrorCode() == ErrorCode.TABLE_OR_VIEW_NOT_FOUND_1 ||
-                                        e.getErrorCode() == ErrorCode.INDEX_NOT_FOUND_1)
-                                    ) {
-                                    try {
-                                        ctx.cache().createMissingQueryCaches();
-                                    }
-                                    catch (IgniteCheckedException ignored) {
-                                        throw new CacheException("Failed to create missing caches.", e);
-                                    }
-
-                                    cachesCreated = true;
-                                }
-                                else
-                                    throw new IgniteSQLException("Failed to parse query. " + e.getMessage(),
-                                        IgniteQueryErrorCode.PARSING, e);
-                            }
-                        }
-
-                        GridSqlQueryParser.PreparedWithRemaining prep = GridSqlQueryParser.preparedWithRemaining(stmt);
-
-                        // remaining == null if the query string contains single SQL statement.
-                        remainingSql = prep.remainingSql();
-
-                        if (remainingSql != null && failOnMultipleStmts)
-                            throw new IgniteSQLException("Multiple statements queries are not supported");
-
-                        sqlQry = prep.prepared().getSQL();
-
-                        prepared = prep.prepared();
-
-                        int paramsCnt = prepared.getParameters().size();
-
-                        if (!DmlUtils.isBatched(qry) && paramsCnt > 0) {
-                            if (argsOrig == null || argsOrig.length < firstArg + paramsCnt) {
-                                throw new IgniteException("Invalid number of query parameters. " +
-                                    "Cannot find " + (argsOrig.length + 1 - firstArg) + " parameter.");
-                            }
-
-                            args = Arrays.copyOfRange(argsOrig, firstArg, firstArg + paramsCnt);
-
-                            firstArg += paramsCnt;
-                        }
-
-                        cachedQryKey = new H2TwoStepCachedQueryKey(schemaName, sqlQry, grpByCollocated,
-                            distributedJoins, enforceJoinOrder, qry.isLocal());
-
-                        cachedQry = twoStepCache.get(cachedQryKey);
-
-                        if (cachedQry != null) {
-                            checkQueryType(qry, true);
-
-                            twoStepQry = cachedQry.query().copy();
-                            meta = cachedQry.meta();
-
-                            res.add(executeTwoStepsQuery(schemaName, qry.getPageSize(), qry.getPartitions(), args,
-                                keepBinary, qry.isLazy(), qry.getTimeout(), cancel, sqlQry, enforceJoinOrder,
-                                startTx, twoStepQry, meta, mvccTracker));
-
-                            continue;
-                        }
-                        else {
-                            checkQueryType(qry, prepared.isQuery());
-
-                            if (prepared.isQuery()) {
-                                bindParameters(stmt, F.asList(args));
-
-                                twoStepQry = GridSqlQuerySplitter.split(c, prepared, args,
-                                    grpByCollocated, distributedJoins, enforceJoinOrder, this);
-
-                                assert twoStepQry != null;
-                            }
-                        }
-                    }
-                    finally {
-                        GridH2QueryContext.clearThreadLocal();
-                    }
-
-                    // It is a DML statement if we did not create a twoStepQuery.
-                    if (twoStepQry == null) {
-                        if (DmlStatementsProcessor.isDmlStatement(prepared)) {
-                            try {
-                                res.addAll(dmlProc.updateSqlFieldsDistributed(schemaName, c, prepared,
-                                    qry.copy().setSql(sqlQry).setArgs(args), cancel));
-
-                                continue;
-                            }
-                            catch (IgniteCheckedException e) {
-                                throw new IgniteSQLException("Failed to execute DML statement [stmt=" + sqlQry +
-                                    ", params=" + Arrays.deepToString(args) + "]", e);
-                            }
-                        }
-
-                        if (DdlStatementsProcessor.isDdlStatement(prepared)) {
-                            try {
-                                res.add(ddlProc.runDdlStatement(sqlQry, prepared));
-
-                            continue;
-                            }
-                            catch (IgniteCheckedException e) {
-                                throw new IgniteSQLException("Failed to execute DDL statement [stmt=" + sqlQry + ']', e);
-                            }
-                        }
-
-                        if (prepared instanceof NoOperation) {
-                            QueryCursorImpl<List<?>> resCur = (QueryCursorImpl<List<?>>)new QueryCursorImpl(
-                                Collections.singletonList(Collections.singletonList(0L)), null, false);
-
-                            resCur.fieldsMeta(UPDATE_RESULT_META);
-
-                            res.add(resCur);
-
-                            continue;
-                        }
-                    }
-
-                    assert twoStepQry != null;
-
-                    List<Integer> cacheIds = collectCacheIds(mainCacheId, twoStepQry);
-
-                    if (F.isEmpty(cacheIds))
-                        twoStepQry.local(true);
-                    else {
-                        twoStepQry.cacheIds(cacheIds);
-                        twoStepQry.local(qry.isLocal());
-                    }
-
-                    meta = H2Utils.meta(stmt.getMetaData());
-                }
-                catch (IgniteCheckedException e) {
-                    throw new CacheException("Failed to bind parameters: [qry=" + sqlQry + ", params=" +
-                        Arrays.deepToString(qry.getArgs()) + "]", e);
-                }
-                catch (SQLException e) {
-                    throw new IgniteSQLException(e);
-                }
-                finally {
-                    U.close(stmt, log);
-                }
-
-                res.add(executeTwoStepsQuery(schemaName, qry.getPageSize(), qry.getPartitions(), args, keepBinary,
-                    qry.isLazy(), qry.getTimeout(), cancel, sqlQry, enforceJoinOrder,
-                    startTx, twoStepQry, meta, mvccTracker));
-
-                if (cachedQry == null && !twoStepQry.explain()) {
-                    cachedQry = new H2TwoStepCachedQuery(meta, twoStepQry.copy());
-
-                    twoStepCache.putIfAbsent(cachedQryKey, cachedQry);
-                }
-            }
+        }
+        finally {
+            GridH2QueryContext.clearThreadLocal();
+        }
+    }
+
+    /**
+     * Make a copy of {@link SqlFieldsQuery} with all flags and preserving type.
+     * @param oldQry Query to copy.
+     * @return Query copy.
+     */
+    private SqlFieldsQuery cloneFieldsQuery(SqlFieldsQuery oldQry) {
+        return oldQry.copy().setLocal(oldQry.isLocal()).setPageSize(oldQry.getPageSize());
+    }
+
+    /**
+     * Split query into two-step query.
+     * @param prepared JDBC prepared statement.
+     * @param qry Original fields query.
+     * @return Two-step query.
+     * @throws IgniteCheckedException in case of error inside {@link GridSqlQuerySplitter}.
+     * @throws SQLException in case of error inside {@link GridSqlQuerySplitter}.
+     */
+    private GridCacheTwoStepQuery split(Prepared prepared, SqlFieldsQuery qry) throws IgniteCheckedException,
+        SQLException {
+        GridCacheTwoStepQuery res = GridSqlQuerySplitter.split(connectionForThread(qry.getSchema()), prepared,
+            qry.getArgs(), qry.isCollocated(), qry.isDistributedJoins(), qry.isEnforceJoinOrder(), this);
+
+        List<Integer> cacheIds = collectCacheIds(null, res);
+
+        if (F.isEmpty(cacheIds))
+            res.local(true);
+        else {
+            res.cacheIds(cacheIds);
+            res.local(qry.isLocal());
+        }
+
+        res.pageSize(qry.getPageSize());
 
             return res;
         }
@@ -2496,22 +2528,8 @@
             fldsQry.setDistributedJoins(true);
 
             local = false;
->>>>>>> 6e755057
-        }
-        finally {
-            GridH2QueryContext.clearThreadLocal();
-        }
-    }
-
-<<<<<<< HEAD
-    /**
-     * Make a copy of {@link SqlFieldsQuery} with all flags and preserving type.
-     * @param oldQry Query to copy.
-     * @return Query copy.
-     */
-    private SqlFieldsQuery cloneFieldsQuery(SqlFieldsQuery oldQry) {
-        return oldQry.copy().setLocal(oldQry.isLocal()).setPageSize(oldQry.getPageSize());
-=======
+        }
+
         Connection conn = connectionForSchema(schema);
 
         H2Utils.setupConnection(conn, false, fldsQry.isEnforceJoinOrder());
@@ -2545,34 +2563,6 @@
                 return true;
 
         return false;
->>>>>>> 6e755057
-    }
-
-    /**
-     * Split query into two-step query.
-     * @param prepared JDBC prepared statement.
-     * @param qry Original fields query.
-     * @return Two-step query.
-     * @throws IgniteCheckedException in case of error inside {@link GridSqlQuerySplitter}.
-     * @throws SQLException in case of error inside {@link GridSqlQuerySplitter}.
-     */
-    private GridCacheTwoStepQuery split(Prepared prepared, SqlFieldsQuery qry) throws IgniteCheckedException,
-        SQLException {
-        GridCacheTwoStepQuery res = GridSqlQuerySplitter.split(connectionForThread(qry.getSchema()), prepared,
-            qry.getArgs(), qry.isCollocated(), qry.isDistributedJoins(), qry.isEnforceJoinOrder(), this);
-
-        List<Integer> cacheIds = collectCacheIds(null, res);
-
-        if (F.isEmpty(cacheIds))
-            res.local(true);
-        else {
-            res.cacheIds(cacheIds);
-            res.local(qry.isLocal());
-        }
-
-        res.pageSize(qry.getPageSize());
-
-        return res;
     }
 
     /**
@@ -2582,30 +2572,14 @@
      * @param twoStepQry Two-step query.
      * @param meta Metadata to set to cursor.
      * @param keepBinary Keep binary flag.
-<<<<<<< HEAD
+     * @param startTx Start transaction flag.
+     * @param mvccTracker Query tracker.
      * @param cancel Cancel handler.
      * @return Cursor representing distributed query result.
      */
     private FieldsQueryCursor<List<?>> doRunDistributedQuery(String schemaName, SqlFieldsQuery qry,
         GridCacheTwoStepQuery twoStepQry, List<GridQueryFieldMetadata> meta, boolean keepBinary,
-        GridQueryCancel cancel) {
-=======
-     * @param lazy Lazy flag.
-     * @param timeout Timeout.
-     * @param cancel Cancel.
-     * @param sqlQry SQL query string.
-     * @param enforceJoinOrder Enforce join order flag.
-     * @param startTx Start transaction flag.
-     * @param twoStepQry Two-steps query.
-     * @param meta Metadata.
-     * @param mvccTracker Query tracker.
-     * @return Cursor.
-     */
-    private FieldsQueryCursor<List<?>> executeTwoStepsQuery(String schemaName, int pageSize, int[] partitions,
-        Object[] args, boolean keepBinary, boolean lazy, int timeout, GridQueryCancel cancel, String sqlQry,
-        boolean enforceJoinOrder, boolean startTx, GridCacheTwoStepQuery twoStepQry,
-        List<GridQueryFieldMetadata> meta, MvccQueryTracker mvccTracker) {
->>>>>>> 6e755057
+        boolean startTx, MvccQueryTracker mvccTracker, GridQueryCancel cancel) {
         if (log.isDebugEnabled())
             log.debug("Parsed query: `" + qry.getSql() + "` into two step query: " + twoStepQry);
 
@@ -2618,30 +2592,17 @@
 
         if (partitions == null && twoStepQry.derivedPartitions() != null) {
             try {
-<<<<<<< HEAD
                 partitions = calculateQueryPartitions(twoStepQry.derivedPartitions(), qry.getArgs());
             }
             catch (IgniteCheckedException e) {
                 throw new CacheException("Failed to calculate derived partitions: [qry=" + qry.getSql() + ", params=" +
                     Arrays.deepToString(qry.getArgs()) + "]", e);
-=======
-                partitions = calculateQueryPartitions(twoStepQry.derivedPartitions(), args);
-            }
-            catch (IgniteCheckedException e) {
-                throw new CacheException("Failed to calculate derived partitions: [qry=" + sqlQry + ", params=" +
-                    Arrays.deepToString(args) + "]", e);
->>>>>>> 6e755057
             }
         }
 
         QueryCursorImpl<List<?>> cursor = new QueryCursorImpl<>(
-<<<<<<< HEAD
             runQueryTwoStep(schemaName, twoStepQry, keepBinary, qry.isEnforceJoinOrder(), qry.getTimeout(), cancel,
                 qry.getArgs(), partitions, qry.isLazy()), cancel);
-=======
-            runQueryTwoStep(schemaName, twoStepQry, keepBinary, enforceJoinOrder, startTx, timeout, cancel,
-                args, partitions, lazy, mvccTracker), cancel);
->>>>>>> 6e755057
 
         cursor.fieldsMeta(meta);
 
@@ -2711,11 +2672,7 @@
      * @param twoStepQry Query.
      * @throws IllegalStateException if segmented indices used with non-segmented indices.
      */
-<<<<<<< HEAD
-    private void checkCacheIndexSegmentation(Collection<Integer> cacheIds) {
-=======
     private void processCaches(List<Integer> cacheIds, GridCacheTwoStepQuery twoStepQry) {
->>>>>>> 6e755057
         if (cacheIds.isEmpty())
             return; // Nothing to check
 
