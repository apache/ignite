--- conflicted
+++ resolved
@@ -1686,26 +1686,6 @@
                 qryParams.dataPageScanEnabled(),
                 qryParams.pageSize()
             );
-<<<<<<< HEAD
-
-            QueryCursorImpl<List<?>> cursor = registerAsNewQry
-                ? new RegisteredQueryCursor<>(iter, cancel, runningQueryManager(), qryId)
-                : new QueryCursorImpl<>(iter, cancel);
-
-            cursor.fieldsMeta(meta);
-
-            // TODO: 28.02.19 Consider using constructor instead of setter.
-            cursor.partitionResult(derivedParts);
-
-            cursorCreated = true;
-
-            return cursor;
-        }
-        finally {
-            if (!cursorCreated)
-                runningQryMgr.unregister(qryId, failed);
-=======
->>>>>>> eb3a9aa0
         }
 
         return iter;
