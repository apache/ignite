/*
 * Licensed to the Apache Software Foundation (ASF) under one or more
 * contributor license agreements.  See the NOTICE file distributed with
 * this work for additional information regarding copyright ownership.
 * The ASF licenses this file to You under the Apache License, Version 2.0
 * (the "License"); you may not use this file except in compliance with
 * the License.  You may obtain a copy of the License at
 *
 *      http://www.apache.org/licenses/LICENSE-2.0
 *
 * Unless required by applicable law or agreed to in writing, software
 * distributed under the License is distributed on an "AS IS" BASIS,
 * WITHOUT WARRANTIES OR CONDITIONS OF ANY KIND, either express or implied.
 * See the License for the specific language governing permissions and
 * limitations under the License.
 */

package org.apache.ignite.internal.processors.query.h2;

import java.math.BigDecimal;
import java.math.BigInteger;
import java.sql.Connection;
import java.sql.PreparedStatement;
import java.sql.ResultSet;
import java.sql.SQLException;
import java.sql.Types;
import java.util.ArrayList;
import java.util.Arrays;
import java.util.Collection;
import java.util.Collections;
import java.util.Iterator;
import java.util.LinkedHashSet;
import java.util.List;
import java.util.Map;
import java.util.UUID;
import java.util.concurrent.ConcurrentHashMap;
import java.util.concurrent.ConcurrentMap;
import java.util.concurrent.TimeUnit;
import java.util.concurrent.atomic.AtomicLong;
import java.util.regex.Pattern;
import javax.cache.CacheException;
import org.apache.ignite.IgniteCheckedException;
import org.apache.ignite.IgniteDataStreamer;
import org.apache.ignite.IgniteException;
import org.apache.ignite.IgniteLogger;
import org.apache.ignite.IgniteSystemProperties;
import org.apache.ignite.cache.query.FieldsQueryCursor;
import org.apache.ignite.cache.query.QueryCancelledException;
import org.apache.ignite.cache.query.SqlFieldsQuery;
import org.apache.ignite.cache.query.SqlQuery;
import org.apache.ignite.cluster.ClusterNode;
import org.apache.ignite.internal.GridKernalContext;
import org.apache.ignite.internal.GridTopic;
import org.apache.ignite.internal.IgniteInternalFuture;
import org.apache.ignite.internal.pagemem.store.IgnitePageStoreManager;
import org.apache.ignite.internal.processors.affinity.AffinityTopologyVersion;
import org.apache.ignite.internal.processors.cache.CacheObjectValueContext;
import org.apache.ignite.internal.processors.cache.DynamicCacheDescriptor;
import org.apache.ignite.internal.processors.cache.GridCacheContext;
import org.apache.ignite.internal.processors.cache.GridCacheContextInfo;
import org.apache.ignite.internal.processors.cache.GridCacheSharedContext;
import org.apache.ignite.internal.processors.cache.QueryCursorImpl;
import org.apache.ignite.internal.processors.cache.distributed.dht.preloader.GridDhtPartitionsExchangeFuture;
import org.apache.ignite.internal.processors.cache.distributed.near.GridNearTxLocal;
import org.apache.ignite.internal.processors.cache.distributed.near.GridNearTxSelectForUpdateFuture;
import org.apache.ignite.internal.processors.cache.distributed.near.TxTopologyVersionFuture;
import org.apache.ignite.internal.processors.cache.mvcc.MvccQueryTracker;
import org.apache.ignite.internal.processors.cache.mvcc.MvccSnapshot;
import org.apache.ignite.internal.processors.cache.mvcc.MvccUtils;
import org.apache.ignite.internal.processors.cache.persistence.CacheDataRow;
import org.apache.ignite.internal.processors.cache.persistence.tree.io.PageIO;
import org.apache.ignite.internal.processors.cache.query.GridCacheQueryMarshallable;
import org.apache.ignite.internal.processors.cache.query.GridCacheTwoStepQuery;
import org.apache.ignite.internal.processors.cache.query.IgniteQueryErrorCode;
import org.apache.ignite.internal.processors.cache.query.QueryTable;
import org.apache.ignite.internal.processors.cache.query.SqlFieldsQueryEx;
import org.apache.ignite.internal.processors.cache.transactions.IgniteTxAdapter;
import org.apache.ignite.internal.processors.odbc.SqlStateCode;
import org.apache.ignite.internal.processors.query.CacheQueryObjectValueContext;
import org.apache.ignite.internal.processors.query.GridQueryCacheObjectsIterator;
import org.apache.ignite.internal.processors.query.GridQueryCancel;
import org.apache.ignite.internal.processors.query.GridQueryFieldMetadata;
import org.apache.ignite.internal.processors.query.GridQueryFieldsResult;
import org.apache.ignite.internal.processors.query.GridQueryFieldsResultAdapter;
import org.apache.ignite.internal.processors.query.GridQueryIndexing;
import org.apache.ignite.internal.processors.query.GridQueryRowCacheCleaner;
import org.apache.ignite.internal.processors.query.GridQueryTypeDescriptor;
import org.apache.ignite.internal.processors.query.GridRunningQueryInfo;
import org.apache.ignite.internal.processors.query.IgniteSQLException;
import org.apache.ignite.internal.processors.query.NestedTxMode;
import org.apache.ignite.internal.processors.query.QueryField;
import org.apache.ignite.internal.processors.query.QueryIndexDescriptorImpl;
import org.apache.ignite.internal.processors.query.SqlClientContext;
import org.apache.ignite.internal.processors.query.UpdateSourceIterator;
import org.apache.ignite.internal.processors.query.h2.affinity.PartitionNode;
import org.apache.ignite.internal.processors.query.h2.database.H2TreeClientIndex;
import org.apache.ignite.internal.processors.query.h2.database.H2TreeIndex;
import org.apache.ignite.internal.processors.query.h2.database.io.H2ExtrasInnerIO;
import org.apache.ignite.internal.processors.query.h2.database.io.H2ExtrasLeafIO;
import org.apache.ignite.internal.processors.query.h2.database.io.H2InnerIO;
import org.apache.ignite.internal.processors.query.h2.database.io.H2LeafIO;
import org.apache.ignite.internal.processors.query.h2.database.io.H2MvccInnerIO;
import org.apache.ignite.internal.processors.query.h2.database.io.H2MvccLeafIO;
import org.apache.ignite.internal.processors.query.h2.ddl.DdlStatementsProcessor;
import org.apache.ignite.internal.processors.query.h2.dml.DmlUtils;
import org.apache.ignite.internal.processors.query.h2.dml.UpdatePlan;
import org.apache.ignite.internal.processors.query.h2.opt.GridH2IndexBase;
import org.apache.ignite.internal.processors.query.h2.opt.GridH2QueryContext;
import org.apache.ignite.internal.processors.query.h2.opt.GridH2Table;
import org.apache.ignite.internal.processors.query.h2.sql.GridSqlAlias;
import org.apache.ignite.internal.processors.query.h2.sql.GridSqlAst;
import org.apache.ignite.internal.processors.query.h2.sql.GridSqlQuery;
import org.apache.ignite.internal.processors.query.h2.sql.GridSqlQueryParser;
import org.apache.ignite.internal.processors.query.h2.sql.GridSqlQuerySplitter;
import org.apache.ignite.internal.processors.query.h2.sql.GridSqlStatement;
import org.apache.ignite.internal.processors.query.h2.sql.GridSqlTable;
import org.apache.ignite.internal.processors.query.h2.twostep.GridMapQueryExecutor;
import org.apache.ignite.internal.processors.query.h2.twostep.GridReduceQueryExecutor;
import org.apache.ignite.internal.processors.query.h2.twostep.msg.GridH2QueryRequest;
import org.apache.ignite.internal.processors.query.schema.SchemaIndexCacheVisitor;
import org.apache.ignite.internal.processors.query.schema.SchemaIndexCacheVisitorClosure;
import org.apache.ignite.internal.processors.query.schema.SchemaIndexCacheVisitorImpl;
import org.apache.ignite.internal.sql.SqlParseException;
import org.apache.ignite.internal.sql.SqlParser;
import org.apache.ignite.internal.sql.SqlStrictParseException;
import org.apache.ignite.internal.sql.command.SqlAlterTableCommand;
import org.apache.ignite.internal.sql.command.SqlAlterUserCommand;
import org.apache.ignite.internal.sql.command.SqlBeginTransactionCommand;
import org.apache.ignite.internal.sql.command.SqlBulkLoadCommand;
import org.apache.ignite.internal.sql.command.SqlCommand;
import org.apache.ignite.internal.sql.command.SqlCommitTransactionCommand;
import org.apache.ignite.internal.sql.command.SqlCreateIndexCommand;
import org.apache.ignite.internal.sql.command.SqlCreateUserCommand;
import org.apache.ignite.internal.sql.command.SqlDropIndexCommand;
import org.apache.ignite.internal.sql.command.SqlDropUserCommand;
import org.apache.ignite.internal.sql.command.SqlRollbackTransactionCommand;
import org.apache.ignite.internal.sql.command.SqlSetStreamingCommand;
import org.apache.ignite.internal.util.GridBoundedConcurrentLinkedHashMap;
import org.apache.ignite.internal.util.GridEmptyCloseableIterator;
import org.apache.ignite.internal.util.GridSpinBusyLock;
import org.apache.ignite.internal.util.lang.GridCloseableIterator;
import org.apache.ignite.internal.util.lang.GridPlainRunnable;
import org.apache.ignite.internal.util.lang.IgniteInClosure2X;
import org.apache.ignite.internal.util.typedef.F;
import org.apache.ignite.internal.util.typedef.internal.CU;
import org.apache.ignite.internal.util.typedef.internal.LT;
import org.apache.ignite.internal.util.typedef.internal.U;
import org.apache.ignite.internal.util.worker.GridWorker;
import org.apache.ignite.internal.util.worker.GridWorkerFuture;
import org.apache.ignite.lang.IgniteBiClosure;
import org.apache.ignite.lang.IgniteBiTuple;
import org.apache.ignite.lang.IgniteFuture;
import org.apache.ignite.lang.IgniteInClosure;
import org.apache.ignite.lang.IgniteUuid;
import org.apache.ignite.marshaller.Marshaller;
import org.apache.ignite.plugin.extensions.communication.Message;
import org.apache.ignite.plugin.security.SecurityPermission;
import org.apache.ignite.resources.LoggerResource;
import org.apache.ignite.spi.indexing.IndexingQueryFilter;
import org.apache.ignite.spi.indexing.IndexingQueryFilterImpl;
import org.h2.api.ErrorCode;
import org.h2.api.JavaObjectSerializer;
import org.h2.command.Prepared;
import org.h2.command.dml.NoOperation;
import org.h2.engine.Session;
import org.h2.engine.SysProperties;
import org.h2.table.IndexColumn;
import org.h2.util.JdbcUtils;
import org.jetbrains.annotations.NotNull;
import org.jetbrains.annotations.Nullable;

import static org.apache.ignite.internal.processors.cache.mvcc.MvccUtils.checkActive;
import static org.apache.ignite.internal.processors.cache.mvcc.MvccUtils.mvccEnabled;
import static org.apache.ignite.internal.processors.cache.mvcc.MvccUtils.tx;
import static org.apache.ignite.internal.processors.cache.mvcc.MvccUtils.txStart;
import static org.apache.ignite.internal.processors.cache.query.GridCacheQueryType.SQL_FIELDS;
import static org.apache.ignite.internal.processors.cache.query.GridCacheQueryType.TEXT;
import static org.apache.ignite.internal.processors.query.h2.PreparedStatementEx.MVCC_CACHE_ID;
import static org.apache.ignite.internal.processors.query.h2.PreparedStatementEx.MVCC_STATE;
import static org.apache.ignite.internal.processors.query.h2.opt.DistributedJoinMode.OFF;
import static org.apache.ignite.internal.processors.query.h2.opt.DistributedJoinMode.distributedJoinMode;
import static org.apache.ignite.internal.processors.query.h2.opt.GridH2QueryType.LOCAL;
import static org.apache.ignite.internal.processors.query.h2.opt.GridH2QueryType.PREPARE;

/**
 * Indexing implementation based on H2 database engine. In this implementation main query language is SQL,
 * fulltext indexing can be performed using Lucene.
 * <p>
 * For each registered {@link GridQueryTypeDescriptor} this SPI will create respective SQL table with
 * {@code '_key'} and {@code '_val'} fields for key and value, and fields from
 * {@link GridQueryTypeDescriptor#fields()}.
 * For each table it will create indexes declared in {@link GridQueryTypeDescriptor#indexes()}.
 */
public class IgniteH2Indexing implements GridQueryIndexing {
    /** A pattern for commands having internal implementation in Ignite. */
    public static final Pattern INTERNAL_CMD_RE = Pattern.compile(
        "^(create|drop)\\s+index|^alter\\s+table|^copy|^set|^begin|^commit|^rollback|^(create|alter|drop)\\s+user",
        Pattern.CASE_INSENSITIVE);

    /*
     * Register IO for indexes.
     */
    static {
        PageIO.registerH2(H2InnerIO.VERSIONS, H2LeafIO.VERSIONS, H2MvccInnerIO.VERSIONS, H2MvccLeafIO.VERSIONS);

        H2ExtrasInnerIO.register();
        H2ExtrasLeafIO.register();
    }

    /** Dummy metadata for update result. */
    public static final List<GridQueryFieldMetadata> UPDATE_RESULT_META =
        Collections.singletonList(new H2SqlFieldMetadata(null, null, "UPDATED", Long.class.getName(), -1, -1));

    /** */
    private static final int TWO_STEP_QRY_CACHE_SIZE = 1024;

    /** Logger. */
    @LoggerResource
    private IgniteLogger log;

    /** Node ID. */
    private UUID nodeId;

    /** */
    private Marshaller marshaller;

    /** */
    private GridMapQueryExecutor mapQryExec;

    /** */
    private GridReduceQueryExecutor rdcQryExec;

    /** */
    private AtomicLong qryIdGen;

    /** */
    private GridSpinBusyLock busyLock;

    /** */
    private final ConcurrentMap<Long, GridRunningQueryInfo> runs = new ConcurrentHashMap<>();

    /** Row cache. */
    private final H2RowCacheRegistry rowCache = new H2RowCacheRegistry();

    /** */
    protected volatile GridKernalContext ctx;

    /** Cache object value context. */
    protected CacheQueryObjectValueContext valCtx;

    /** */
    private DmlStatementsProcessor dmlProc;

    /** */
    private DdlStatementsProcessor ddlProc;

    /** */
    private volatile GridBoundedConcurrentLinkedHashMap<H2TwoStepCachedQueryKey, H2TwoStepCachedQuery> twoStepCache =
        new GridBoundedConcurrentLinkedHashMap<>(TWO_STEP_QRY_CACHE_SIZE);

    /** */
    private final IgniteInClosure<? super IgniteInternalFuture<?>> logger = new IgniteInClosure<IgniteInternalFuture<?>>() {
        @Override public void apply(IgniteInternalFuture<?> fut) {
            try {
                fut.get();
            }
            catch (IgniteCheckedException e) {
                U.error(log, e.getMessage(), e);
            }
        }
    };

    /** Query executor. */
    private ConnectionManager connMgr;

    /** Schema manager. */
    private SchemaManager schemaMgr;

    /**
     * @return Kernal context.
     */
    public GridKernalContext kernalContext() {
        return ctx;
    }

    /**
     * @param c Connection.
     * @param sql SQL.
     * @return <b>Cached</b> prepared statement.
     */
    @SuppressWarnings("ConstantConditions")
    @Nullable private PreparedStatement cachedStatement(Connection c, String sql) {
        try {
            return connMgr.cachedPreparedStatement(c, sql);
        }
        catch (SQLException e) {
            // We actually don't except anything SQL related here as we're supposed to work with cache only.
            throw new AssertionError(e);
        }
    }

    /** {@inheritDoc} */
    @Override public PreparedStatement prepareNativeStatement(String schemaName, String sql) {
        Connection conn = connMgr.connectionForThread(schemaName);

        return prepareStatementAndCaches(conn, sql);
    }

    /**
     * Binds object to prepared statement.
     *
     * @param stmt SQL statement.
     * @param idx Index.
     * @param obj Value to store.
     * @throws IgniteCheckedException If failed.
     */
    private void bindObject(PreparedStatement stmt, int idx, @Nullable Object obj) throws IgniteCheckedException {
        try {
            if (obj == null)
                stmt.setNull(idx, Types.VARCHAR);
            else if (obj instanceof BigInteger)
                stmt.setObject(idx, obj, Types.JAVA_OBJECT);
            else if (obj instanceof BigDecimal)
                stmt.setObject(idx, obj, Types.DECIMAL);
            else
                stmt.setObject(idx, obj);
        }
        catch (SQLException e) {
            throw new IgniteCheckedException("Failed to bind parameter [idx=" + idx + ", obj=" + obj + ", stmt=" +
                stmt + ']', e);
        }
    }

    /** {@inheritDoc} */
    @Override public void store(GridCacheContext cctx,
        GridQueryTypeDescriptor type,
        CacheDataRow row,
        @Nullable CacheDataRow prevRow,
        boolean prevRowAvailable
    ) throws IgniteCheckedException {
        String cacheName = cctx.name();

        H2TableDescriptor tbl = schemaMgr.tableForType(schema(cacheName), cacheName, type.name());

        if (tbl == null)
            return; // Type was rejected.

        tbl.table().update(row, prevRow,  prevRowAvailable);

        if (tbl.luceneIndex() != null) {
            long expireTime = row.expireTime();

            if (expireTime == 0L)
                expireTime = Long.MAX_VALUE;

            tbl.luceneIndex().store(row.key(), row.value(), row.version(), expireTime);
        }
    }

    /** {@inheritDoc} */
    @Override public void remove(GridCacheContext cctx, GridQueryTypeDescriptor type, CacheDataRow row)
        throws IgniteCheckedException {
        if (log.isDebugEnabled()) {
            log.debug("Removing key from cache query index [locId=" + nodeId +
                ", key=" + row.key() +
                ", val=" + row.value() + ']');
        }

        String cacheName = cctx.name();

        H2TableDescriptor tbl = schemaMgr.tableForType(schema(cacheName), cacheName, type.name());

        if (tbl == null)
            return;

        if (tbl.table().remove(row)) {
            if (tbl.luceneIndex() != null)
                tbl.luceneIndex().remove(row.key());
        }
    }

<<<<<<< HEAD
    /**
     * Drops table form h2 database and clear all related indexes (h2 text, lucene).
     *
     * @param tbl Table to unregister.
     * @throws IgniteCheckedException If failed to unregister.
     */
    private void dropTable(H2TableDescriptor tbl) throws IgniteCheckedException {
        assert tbl != null;

        if (log.isDebugEnabled())
            log.debug("Removing query index table: " + tbl.fullTableName());

        Connection c = connMgr.connectionForThread(tbl.schemaName());

        Statement stmt = null;

        try {
            stmt = c.createStatement();

            String sql = "DROP TABLE IF EXISTS " + tbl.fullTableName();

            if (log.isDebugEnabled())
                log.debug("Dropping database index table with SQL: " + sql);

            stmt.executeUpdate(sql);
        }
        catch (SQLException e) {
            connMgr.onSqlException(c);

            throw new IgniteSQLException("Failed to drop database index table [type=" + tbl.type().name() +
                ", table=" + tbl.fullTableName() + "]", IgniteQueryErrorCode.TABLE_DROP_FAILED, e);
        }
        finally {
            U.close(stmt, log);
        }
    }

    /**
     * Add initial user index.
     *
     * @param schemaName Schema name.
     * @param desc Table descriptor.
     * @param h2Idx User index.
     * @throws IgniteCheckedException If failed.
     */
    private void addInitialUserIndex(String schemaName, H2TableDescriptor desc, GridH2IndexBase h2Idx)
        throws IgniteCheckedException {
        GridH2Table h2Tbl = desc.table();

        h2Tbl.proposeUserIndex(h2Idx);

        try {
            String sql = H2Utils.indexCreateSql(desc.fullTableName(), h2Idx, false);

            executeSql(schemaName, sql);
        }
        catch (Exception e) {
            // Rollback and re-throw.
            h2Tbl.rollbackUserIndex(h2Idx.getName());

            throw e;
        }
    }

=======
>>>>>>> 36a1ae0f
    /** {@inheritDoc} */
    @Override public void dynamicIndexCreate(String schemaName, String tblName, QueryIndexDescriptorImpl idxDesc,
        boolean ifNotExists, SchemaIndexCacheVisitor cacheVisitor) throws IgniteCheckedException {
        schemaMgr.createIndex(schemaName, tblName, idxDesc, ifNotExists, cacheVisitor);
    }

    /** {@inheritDoc} */
    @Override public void dynamicIndexDrop(String schemaName, String idxName, boolean ifExists)
        throws IgniteCheckedException{
        schemaMgr.dropIndex(schemaName, idxName, ifExists);
    }

    /** {@inheritDoc} */
    @Override public void dynamicAddColumn(String schemaName, String tblName, List<QueryField> cols,
        boolean ifTblExists, boolean ifColNotExists) throws IgniteCheckedException {
        schemaMgr.addColumn(schemaName, tblName, cols, ifTblExists, ifColNotExists);

        clearCachedQueries();
    }

    /** {@inheritDoc} */
    @Override public void dynamicDropColumn(String schemaName, String tblName, List<String> cols, boolean ifTblExists,
        boolean ifColExists) throws IgniteCheckedException {
        schemaMgr.dropColumn(schemaName, tblName, cols, ifTblExists, ifColExists);

        clearCachedQueries();
    }

    /**
     * Create sorted index.
     *
     * @param name Index name,
     * @param tbl Table.
     * @param pk Primary key flag.
     * @param affinityKey Affinity key flag.
     * @param unwrappedCols Unwrapped index columns for complex types.
     * @param wrappedCols Index columns as is complex types.
     * @param inlineSize Index inline size.
     * @return Index.
     */
    @SuppressWarnings("ConstantConditions")
    GridH2IndexBase createSortedIndex(String name, GridH2Table tbl, boolean pk, boolean affinityKey,
        List<IndexColumn> unwrappedCols, List<IndexColumn> wrappedCols, int inlineSize) {
        try {
            GridCacheContextInfo cacheInfo = tbl.cacheInfo();

            if (log.isDebugEnabled())
                log.debug("Creating cache index [cacheId=" + cacheInfo.cacheId() + ", idxName=" + name + ']');

            if (cacheInfo.affinityNode()) {
                final int segments = tbl.rowDescriptor().context().config().getQueryParallelism();

                H2RowCache cache = rowCache.forGroup(cacheInfo.groupId());

                return new H2TreeIndex(
                    cacheInfo.gridCacheContext(),
                    cache,
                    tbl,
                    name,
                    pk,
                    affinityKey,
                    unwrappedCols,
                    wrappedCols,
                    inlineSize,
                    segments
                );
            }
            else
                return new H2TreeClientIndex(tbl, name, pk, unwrappedCols);
        }
        catch (IgniteCheckedException e) {
            throw new IgniteException(e);
        }
    }

    /** {@inheritDoc} */
    @Override public <K, V> GridCloseableIterator<IgniteBiTuple<K, V>> queryLocalText(String schemaName,
        String cacheName, String qry, String typeName, IndexingQueryFilter filters) throws IgniteCheckedException {
        H2TableDescriptor tbl = schemaMgr.tableForType(schemaName, cacheName, typeName);

        if (tbl != null && tbl.luceneIndex() != null) {
            GridRunningQueryInfo run = new GridRunningQueryInfo(qryIdGen.incrementAndGet(), qry, TEXT, schemaName,
                U.currentTimeMillis(), null, true);

            try {
                runs.put(run.id(), run);

                return tbl.luceneIndex().query(qry.toUpperCase(), filters);
            }
            finally {
                runs.remove(run.id());
            }
        }

        return new GridEmptyCloseableIterator<>();
    }

    /**
     * Queries individual fields (generally used by JDBC drivers).
     *
     * @param schemaName Schema name.
     * @param qry Query.
     * @param params Query parameters.
     * @param filter Cache name and key filter.
     * @param enforceJoinOrder Enforce join order of tables in the query.
     * @param startTx Start transaction flag.
     * @param timeout Query timeout in milliseconds.
     * @param cancel Query cancel.
     * @return Query result.
     * @throws IgniteCheckedException If failed.
     */
    public GridQueryFieldsResult queryLocalSqlFields(String schemaName, String qry, @Nullable Collection<Object> params,
        IndexingQueryFilter filter, boolean enforceJoinOrder, boolean startTx, int timeout,
        GridQueryCancel cancel) throws IgniteCheckedException {
        return queryLocalSqlFields(schemaName, qry, params, filter, enforceJoinOrder, startTx, timeout, cancel, null);
    }

    /**
     * Queries individual fields (generally used by JDBC drivers).
     *
     * @param schemaName Schema name.
     * @param qry Query.
     * @param params Query parameters.
     * @param filter Cache name and key filter.
     * @param enforceJoinOrder Enforce join order of tables in the query.
     * @param startTx Start transaction flag.
     * @param qryTimeout Query timeout in milliseconds.
     * @param cancel Query cancel.
     * @param mvccTracker Query tracker.
     * @return Query result.
     * @throws IgniteCheckedException If failed.
     */
    GridQueryFieldsResult queryLocalSqlFields(final String schemaName, String qry,
        @Nullable final Collection<Object> params, final IndexingQueryFilter filter, boolean enforceJoinOrder,
        boolean startTx, int qryTimeout, final GridQueryCancel cancel,
        MvccQueryTracker mvccTracker) throws IgniteCheckedException {

        GridNearTxLocal tx = null;

        boolean mvccEnabled = mvccEnabled(kernalContext());

        assert mvccEnabled || mvccTracker == null;

        try {
            final Connection conn = connMgr.connectionForThread(schemaName);

            H2Utils.setupConnection(conn, false, enforceJoinOrder);

            PreparedStatement stmt = preparedStatementWithParams(conn, qry, params, true);

            if (GridSqlQueryParser.checkMultipleStatements(stmt))
                throw new IgniteSQLException("Multiple statements queries are not supported for local queries");

            Prepared p = GridSqlQueryParser.prepared(stmt);

            if (DmlStatementsProcessor.isDmlStatement(p)) {
                SqlFieldsQuery fldsQry = new SqlFieldsQuery(qry);

                if (params != null)
                    fldsQry.setArgs(params.toArray());

                fldsQry.setEnforceJoinOrder(enforceJoinOrder);
                fldsQry.setTimeout(qryTimeout, TimeUnit.MILLISECONDS);

                return dmlProc.updateSqlFieldsLocal(schemaName, conn, p, fldsQry, filter, cancel);
            }
            else if (DdlStatementsProcessor.isDdlStatement(p)) {
                throw new IgniteSQLException("DDL statements are supported for the whole cluster only.",
                    IgniteQueryErrorCode.UNSUPPORTED_OPERATION);
            }

            final GridH2QueryContext ctx = new GridH2QueryContext(nodeId, nodeId, 0, LOCAL)
                .filter(filter).distributedJoinMode(OFF);

            boolean forUpdate = GridSqlQueryParser.isForUpdateQuery(p);

            if (forUpdate && !mvccEnabled)
                throw new IgniteSQLException("SELECT FOR UPDATE query requires transactional " +
                    "cache with MVCC enabled.", IgniteQueryErrorCode.UNSUPPORTED_OPERATION);

            if (this.ctx.security().enabled()) {
                GridSqlQueryParser parser = new GridSqlQueryParser(false);

                parser.parse(p);

                checkSecurity(parser.cacheIds());
            }

            GridNearTxSelectForUpdateFuture sfuFut = null;

            int opTimeout = qryTimeout;

            if (mvccEnabled) {
                if (mvccTracker == null)
                    mvccTracker = mvccTracker(stmt, startTx);

                if (mvccTracker != null) {
                    ctx.mvccSnapshot(mvccTracker.snapshot());

                    tx = checkActive(tx(this.ctx));

                    opTimeout = operationTimeout(opTimeout, tx);
                }

                if (forUpdate) {
                    if (mvccTracker == null)
                        throw new IgniteSQLException("SELECT FOR UPDATE query requires transactional " +
                            "cache with MVCC enabled.", IgniteQueryErrorCode.UNSUPPORTED_OPERATION);

                    GridSqlStatement stmt0 = new GridSqlQueryParser(false).parse(p);

                    qry = GridSqlQueryParser.rewriteQueryForUpdateIfNeeded(stmt0, forUpdate = tx != null);

                    stmt = preparedStatementWithParams(conn, qry, params, true);

                    if (forUpdate) {
                        GridCacheContext cctx = mvccTracker.context();

                        try {
                            if (tx.topologyVersionSnapshot() == null)
                                new TxTopologyVersionFuture(tx, cctx).get();
                        }
                        catch (Exception e) {
                            throw new IgniteSQLException("Failed to lock topology for SELECT FOR UPDATE query.", e);
                        }

                        sfuFut = new GridNearTxSelectForUpdateFuture(cctx, tx, opTimeout);

                        sfuFut.initLocal();
                    }
                }
            }

            List<GridQueryFieldMetadata> meta;

            try {
                meta = H2Utils.meta(stmt.getMetaData());

                if (forUpdate) {
                    assert meta.size() >= 1;

                    meta = meta.subList(0, meta.size() - 1);
                }
            }
            catch (SQLException e) {
                throw new IgniteCheckedException("Cannot prepare query metadata", e);
            }

            GridNearTxLocal tx0 = tx;
            MvccQueryTracker mvccTracker0 = mvccTracker;
            GridNearTxSelectForUpdateFuture sfuFut0 = sfuFut;
            PreparedStatement stmt0 = stmt;
            String qry0 = qry;
            int timeout0 = opTimeout;

            return new GridQueryFieldsResultAdapter(meta, null) {
                @Override public GridCloseableIterator<List<?>> iterator() throws IgniteCheckedException {
                    assert GridH2QueryContext.get() == null;

                    GridH2QueryContext.register(ctx);

                    GridRunningQueryInfo run = new GridRunningQueryInfo(qryIdGen.incrementAndGet(), qry0,
                        SQL_FIELDS, schemaName, U.currentTimeMillis(), cancel, true);

                    runs.putIfAbsent(run.id(), run);

                    try {
                        ResultSet rs = executeSqlQueryWithTimer(stmt0, conn, qry0, params, timeout0, cancel);

                        if (sfuFut0 != null) {
                            assert tx0.mvccSnapshot() != null;

                            ResultSetEnlistFuture enlistFut = ResultSetEnlistFuture.future(
                                IgniteH2Indexing.this.ctx.localNodeId(),
                                tx0.nearXidVersion(),
                                tx0.mvccSnapshot(),
                                tx0.threadId(),
                                IgniteUuid.randomUuid(),
                                -1,
                                null,
                                tx0,
                                timeout0,
                                sfuFut0.cache(),
                                rs
                            );

                            enlistFut.listen(new IgniteInClosure<IgniteInternalFuture<Long>>() {
                                @Override public void apply(IgniteInternalFuture<Long> fut) {
                                    if (fut.error() != null)
                                        sfuFut0.onResult(IgniteH2Indexing.this.ctx.localNodeId(), 0L, false, fut.error());
                                    else
                                        sfuFut0.onResult(IgniteH2Indexing.this.ctx.localNodeId(), fut.result(), false, null);
                                }
                            });

                            enlistFut.init();

                            try {
                                sfuFut0.get();

                                rs.beforeFirst();
                            }
                            catch (Exception e) {
                                U.closeQuiet(rs);

                                throw new IgniteSQLException("Failed to obtain locks on result of SELECT FOR UPDATE.",
                                    e);
                            }
                        }

                        return new H2FieldsIterator(rs, mvccTracker0, sfuFut0 != null);
                    }
                    catch (IgniteCheckedException | RuntimeException | Error e) {
                        try {
                            if (mvccTracker0 != null)
                                mvccTracker0.onDone();
                        }
                        catch (Exception e0) {
                            e.addSuppressed(e0);
                        }

                        throw e;
                    }
                    finally {
                        GridH2QueryContext.clearThreadLocal();

                        runs.remove(run.id());
                    }
                }
            };
        }
        catch (IgniteCheckedException | RuntimeException | Error e) {
            if (mvccEnabled && (tx != null || (tx = tx(ctx)) != null))
                tx.setRollbackOnly();

            throw e;
        }
    }

    /**
     * @param qryTimeout Query timeout in milliseconds.
     * @param tx Transaction.
     * @return Timeout for operation in milliseconds based on query and tx timeouts.
     */
    public static int operationTimeout(int qryTimeout, IgniteTxAdapter tx) {
        if (tx != null) {
            int remaining = (int)tx.remainingTime();

            return remaining > 0 && qryTimeout > 0 ? Math.min(remaining, qryTimeout) : Math.max(remaining, qryTimeout);
        }

        return qryTimeout;
    }

    /** {@inheritDoc} */
    @Override public long streamUpdateQuery(String schemaName, String qry,
        @Nullable Object[] params, IgniteDataStreamer<?, ?> streamer) throws IgniteCheckedException {
        final Connection conn = connMgr.connectionForThread(schemaName);

        final PreparedStatement stmt;

        try {
            stmt = connMgr.prepareStatement(conn, qry);
        }
        catch (SQLException e) {
            throw new IgniteSQLException(e);
        }

        return dmlProc.streamUpdateQuery(schemaName, streamer, stmt, params);
    }

    /** {@inheritDoc} */
    @SuppressWarnings("ForLoopReplaceableByForEach")
    @Override public List<Long> streamBatchedUpdateQuery(String schemaName, String qry, List<Object[]> params,
        SqlClientContext cliCtx) throws IgniteCheckedException {
        if (cliCtx == null || !cliCtx.isStream()) {
            U.warn(log, "Connection is not in streaming mode.");

            return zeroBatchedStreamedUpdateResult(params.size());
        }

        final Connection conn = connMgr.connectionForThread(schemaName);

        final PreparedStatement stmt = prepareStatementAndCaches(conn, qry);

        if (GridSqlQueryParser.checkMultipleStatements(stmt))
            throw new IgniteSQLException("Multiple statements queries are not supported for streaming mode.",
                IgniteQueryErrorCode.UNSUPPORTED_OPERATION);

        checkStatementStreamable(stmt);

        Prepared p = GridSqlQueryParser.prepared(stmt);

        UpdatePlan plan = dmlProc.getPlanForStatement(schemaName, conn, p, null, true, null);

        IgniteDataStreamer<?, ?> streamer = cliCtx.streamerForCache(plan.cacheContext().name());

        assert streamer != null;

        List<Long> res = new ArrayList<>(params.size());

        for (int i = 0; i < params.size(); i++)
            res.add(dmlProc.streamUpdateQuery(schemaName, streamer, stmt, params.get(i)));

        return res;
    }

    /**
     * @param size Result size.
     * @return List of given size filled with 0Ls.
     */
    private static List<Long> zeroBatchedStreamedUpdateResult(int size) {
        Long[] res = new Long[size];

        Arrays.fill(res, 0L);

        return Arrays.asList(res);
    }

    /**
     * Prepares sql statement.
     *
     * @param conn Connection.
     * @param sql Sql.
     * @param params Params.
     * @param useStmtCache If {@code true} use stmt cache.
     * @return Prepared statement with set parameters.
     * @throws IgniteCheckedException If failed.
     */
    private PreparedStatement preparedStatementWithParams(Connection conn, String sql, Collection<Object> params,
        boolean useStmtCache) throws IgniteCheckedException {
        final PreparedStatement stmt;

        try {
            stmt = useStmtCache ? connMgr.prepareStatement(conn, sql) : connMgr.prepareStatementNoCache(conn, sql);
        }
        catch (SQLException e) {
            throw new IgniteCheckedException("Failed to parse SQL query: " + sql, e);
        }

        bindParameters(stmt, params);

        return stmt;
    }

    /**
     * Executes sql query statement.
     *
     * @param conn Connection,.
     * @param stmt Statement.
     * @param timeoutMillis Query timeout.
     * @param cancel Query cancel.
     * @return Result.
     * @throws IgniteCheckedException If failed.
     */
    private ResultSet executeSqlQuery(final Connection conn, final PreparedStatement stmt,
        int timeoutMillis, @Nullable GridQueryCancel cancel) throws IgniteCheckedException {
        if (cancel != null)
            cancel.set(() -> cancelStatement(stmt));

        Session ses = H2Utils.session(conn);

        if (timeoutMillis > 0)
            ses.setQueryTimeout(timeoutMillis);
        else
            ses.setQueryTimeout(0);

        try {
            return stmt.executeQuery();
        }
        catch (SQLException e) {
            // Throw special exception.
            if (e.getErrorCode() == ErrorCode.STATEMENT_WAS_CANCELED)
                throw new QueryCancelledException();

            throw new IgniteCheckedException("Failed to execute SQL query. " + e.getMessage(), e);
        }
    }

    /**
     * Cancel prepared statement.
     *
     * @param stmt Statement.
     */
    private static void cancelStatement(PreparedStatement stmt) {
        try {
            stmt.cancel();
        }
        catch (SQLException ignored) {
            // No-op.
        }
    }

    /**
     * Executes sql query and prints warning if query is too slow..
     *
     * @param conn Connection,
     * @param sql Sql query.
     * @param params Parameters.
     * @param timeoutMillis Query timeout.
     * @param cancel Query cancel.
     * @return Result.
     * @throws IgniteCheckedException If failed.
     */
    public ResultSet executeSqlQueryWithTimer(Connection conn, String sql, @Nullable Collection<Object> params,
        int timeoutMillis, @Nullable GridQueryCancel cancel) throws IgniteCheckedException {
        return executeSqlQueryWithTimer(preparedStatementWithParams(conn, sql, params, false),
            conn, sql, params, timeoutMillis, cancel);
    }

    /**
     * Executes sql query and prints warning if query is too slow.
     *
     * @param stmt Prepared statement for query.
     * @param conn Connection.
     * @param sql Sql query.
     * @param params Parameters.
     * @param timeoutMillis Query timeout.
     * @param cancel Query cancel.
     * @return Result.
     * @throws IgniteCheckedException If failed.
     */
    public ResultSet executeSqlQueryWithTimer(PreparedStatement stmt, Connection conn, String sql,
        @Nullable Collection<Object> params, int timeoutMillis, @Nullable GridQueryCancel cancel)
        throws IgniteCheckedException {
        long start = U.currentTimeMillis();

        try {
            ResultSet rs = executeSqlQuery(conn, stmt, timeoutMillis, cancel);

            long time = U.currentTimeMillis() - start;

            long longQryExecTimeout = ctx.config().getLongQueryWarningTimeout();

            if (time > longQryExecTimeout) {
                ResultSet plan = executeSqlQuery(conn, preparedStatementWithParams(conn, "EXPLAIN " + sql,
                    params, false), 0, null);

                plan.next();

                // Add SQL explain result message into log.
                String msg = "Query execution is too long [time=" + time + " ms, sql='" + sql + '\'' +
                    ", plan=" + U.nl() + plan.getString(1) + U.nl() + ", parameters=" +
                    (params == null ? "[]" : Arrays.deepToString(params.toArray())) + "]";

                LT.warn(log, msg);
            }

            return rs;
        }
        catch (SQLException e) {
            connMgr.onSqlException(conn);

            throw new IgniteCheckedException(e);
        }
    }

    /**
     * Binds parameters to prepared statement.
     *
     * @param stmt Prepared statement.
     * @param params Parameters collection.
     * @throws IgniteCheckedException If failed.
     */
    public void bindParameters(PreparedStatement stmt,
        @Nullable Collection<Object> params) throws IgniteCheckedException {
        if (!F.isEmpty(params)) {
            int idx = 1;

            for (Object arg : params)
                bindObject(stmt, idx++, arg);
        }
    }

    /** {@inheritDoc} */
    @Override public FieldsQueryCursor<List<?>> queryLocalSqlFields(String schemaName, SqlFieldsQuery qry,
        final boolean keepBinary, IndexingQueryFilter filter, GridQueryCancel cancel) throws IgniteCheckedException {
        String sql = qry.getSql();
        List<Object> params = F.asList(qry.getArgs());
        boolean enforceJoinOrder = qry.isEnforceJoinOrder(), startTx = autoStartTx(qry);
        int timeout = qry.getTimeout();

        final GridQueryFieldsResult res = queryLocalSqlFields(schemaName, sql, params, filter,
            enforceJoinOrder, startTx, timeout, cancel);

        QueryCursorImpl<List<?>> cursor = new QueryCursorImpl<>(new Iterable<List<?>>() {
            @SuppressWarnings("NullableProblems")
            @Override public Iterator<List<?>> iterator() {
                try {
                    return new GridQueryCacheObjectsIterator(res.iterator(), objectContext(), keepBinary);
                }
                catch (IgniteCheckedException e) {
                    throw new IgniteException(e);
                }
            }
        }, cancel);

        cursor.fieldsMeta(res.metaData());

        return cursor;
    }

    /**
     * Initialises MVCC filter and returns MVCC query tracker if needed.
     * @param stmt Prepared statement.
     * @param startTx Start transaction flag.
     * @return MVCC query tracker or {@code null} if MVCC is disabled for involved caches.
     */
    private MvccQueryTracker mvccTracker(PreparedStatement stmt, boolean startTx) throws IgniteCheckedException {
        boolean mvccEnabled;

        GridCacheContext mvccCacheCtx = null;

        try {
            if (stmt.isWrapperFor(PreparedStatementEx.class)) {
                PreparedStatementEx stmtEx = stmt.unwrap(PreparedStatementEx.class);

                Boolean mvccState = stmtEx.meta(MVCC_STATE);

                mvccEnabled = mvccState != null ? mvccState : checkMvcc(stmt);

                if (mvccEnabled) {
                    Integer cacheId = stmtEx.meta(MVCC_CACHE_ID);

                    assert cacheId != null;

                    mvccCacheCtx = ctx.cache().context().cacheContext(cacheId);

                    assert mvccCacheCtx != null;
                }
            }
            else
                mvccEnabled = checkMvcc(stmt);
        }
        catch (SQLException e) {
            throw new IgniteSQLException(e);
        }

        assert !mvccEnabled || mvccCacheCtx != null;

        return mvccEnabled ? MvccUtils.mvccTracker(mvccCacheCtx, startTx) : null;
    }

    /**
     * Checks if statement uses MVCC caches. If it does, additional metadata is added to statement.
     *
     * @param stmt Statement to check.
     * @return {@code True} if there MVCC cache involved in statement.
     * @throws SQLException If parser failed.
     */
    private static Boolean checkMvcc(PreparedStatement stmt) throws SQLException {
        GridSqlQueryParser parser = new GridSqlQueryParser(false);

        parser.parse(GridSqlQueryParser.prepared(stmt));

        Boolean mvccEnabled = null;
        Integer mvccCacheId = null;
        GridCacheContext ctx0 = null;

        for (Object o : parser.objectsMap().values()) {
            if (o instanceof GridSqlAlias)
                o = GridSqlAlias.unwrap((GridSqlAst) o);
            if (o instanceof GridSqlTable && ((GridSqlTable) o).dataTable() != null) {
                GridCacheContext cctx = ((GridSqlTable)o).dataTable().cacheContext();

                assert cctx != null;

                if (mvccEnabled == null) {
                    mvccEnabled = cctx.mvccEnabled();
                    mvccCacheId = cctx.cacheId();
                    ctx0 = cctx;
                }
                else if (mvccEnabled != cctx.mvccEnabled())
                    MvccUtils.throwAtomicityModesMismatchException(ctx0, cctx);
            }
        }

        if (mvccEnabled == null)
            return false;

        // Remember mvccEnabled flag to avoid further additional parsing if statement obtained from the statement cache.
        if (stmt.isWrapperFor(PreparedStatementEx.class)) {
            PreparedStatementEx stmtEx = stmt.unwrap(PreparedStatementEx.class);

            if (mvccEnabled) {
                stmtEx.putMeta(MVCC_CACHE_ID, mvccCacheId);
                stmtEx.putMeta(MVCC_STATE, Boolean.TRUE);
            }
            else
                stmtEx.putMeta(MVCC_STATE, Boolean.FALSE);
        }

        return mvccEnabled;
    }

    /**
     * @param schemaName Schema name.
     * @param qry Query.
     * @param keepCacheObj Flag to keep cache object.
     * @param enforceJoinOrder Enforce join order of tables.
     * @param startTx Start transaction flag.
     * @param qryTimeout Query timeout.
     * @param cancel Cancel object.
     * @param params Query parameters.
     * @param parts Partitions.
     * @param lazy Lazy query execution flag.
     * @param mvccTracker Query tracker.
     * @return Iterable result.
     */
    private Iterable<List<?>> runQueryTwoStep(
        final String schemaName,
        final GridCacheTwoStepQuery qry,
        final boolean keepCacheObj,
        final boolean enforceJoinOrder,
        boolean startTx,
        final int qryTimeout,
        final GridQueryCancel cancel,
        final Object[] params,
        final int[] parts,
        final boolean lazy,
        MvccQueryTracker mvccTracker) {
        assert !qry.mvccEnabled() || !F.isEmpty(qry.cacheIds());

        try {
            final MvccQueryTracker tracker = mvccTracker == null && qry.mvccEnabled() ?
                MvccUtils.mvccTracker(ctx.cache().context().cacheContext(qry.cacheIds().get(0)), startTx) : mvccTracker;

            GridNearTxLocal tx = tx(ctx);

            if (qry.forUpdate())
                qry.forUpdate(checkActive(tx) != null);

            int opTimeout = operationTimeout(qryTimeout, tx);

            return new Iterable<List<?>>() {
                @SuppressWarnings("NullableProblems")
                @Override public Iterator<List<?>> iterator() {
                    return rdcQryExec.query(schemaName, qry, keepCacheObj, enforceJoinOrder, opTimeout,
                        cancel, params, parts, lazy, tracker);
                }
            };
        }
        catch (IgniteCheckedException e) {
            throw new CacheException(e);
        }
    }

    /**
     * Run DML on remote nodes.
     *
     * @param schemaName Schema name.
     * @param fieldsQry Initial update query.
     * @param cacheIds Cache identifiers.
     * @param isReplicatedOnly Whether query uses only replicated caches.
     * @param cancel Cancel state.
     * @return Update result.
     */
    UpdateResult runDistributedUpdate(
        String schemaName,
        SqlFieldsQuery fieldsQry,
        List<Integer> cacheIds,
        boolean isReplicatedOnly,
        GridQueryCancel cancel) {
        return rdcQryExec.update(schemaName, cacheIds, fieldsQry.getSql(), fieldsQry.getArgs(),
            fieldsQry.isEnforceJoinOrder(), fieldsQry.getPageSize(), fieldsQry.getTimeout(),
            fieldsQry.getPartitions(), isReplicatedOnly, cancel);
    }

    /** {@inheritDoc} */
    @SuppressWarnings("deprecation")
    @Override public SqlFieldsQuery generateFieldsQuery(String cacheName, SqlQuery qry) {
        String schemaName = schema(cacheName);

        String type = qry.getType();

        H2TableDescriptor tblDesc = schemaMgr.tableForType(schemaName, cacheName, type);

        if (tblDesc == null)
            throw new IgniteSQLException("Failed to find SQL table for type: " + type,
                IgniteQueryErrorCode.TABLE_NOT_FOUND);

        String sql;

        try {
            sql = H2Utils.generateFieldsQueryString(qry.getSql(), qry.getAlias(), tblDesc);
        }
        catch (IgniteCheckedException e) {
            throw new IgniteException(e);
        }

        SqlFieldsQuery res = new SqlFieldsQuery(sql);

        res.setArgs(qry.getArgs());
        res.setDistributedJoins(qry.isDistributedJoins());
        res.setLocal(qry.isLocal());
        res.setPageSize(qry.getPageSize());
        res.setPartitions(qry.getPartitions());
        res.setReplicatedOnly(qry.isReplicatedOnly());
        res.setSchema(schemaName);
        res.setSql(sql);

        if (qry.getTimeout() > 0)
            res.setTimeout(qry.getTimeout(), TimeUnit.MILLISECONDS);

        return res;
    }

    /**
     * Determines if a passed query can be executed natively.
     *
     * @param schemaName Schema name.
     * @param qry Query.
     * @return Command or {@code null} if cannot parse this query.
     */
     @Nullable private SqlCommand parseQueryNative(String schemaName, SqlFieldsQuery qry) {
        // Heuristic check for fast return.
        if (!INTERNAL_CMD_RE.matcher(qry.getSql().trim()).find())
            return null;

        try {
            SqlParser parser = new SqlParser(schemaName, qry.getSql());

            SqlCommand cmd = parser.nextCommand();

            // TODO support transaction commands in multi-statements
            // https://issues.apache.org/jira/browse/IGNITE-10063

            // No support for multiple commands for now.
            if (parser.nextCommand() != null)
                return null;

            if (!(cmd instanceof SqlCreateIndexCommand
                || cmd instanceof SqlDropIndexCommand
                || cmd instanceof SqlBeginTransactionCommand
                || cmd instanceof SqlCommitTransactionCommand
                || cmd instanceof SqlRollbackTransactionCommand
                || cmd instanceof SqlBulkLoadCommand
                || cmd instanceof SqlAlterTableCommand
                || cmd instanceof SqlSetStreamingCommand
                || cmd instanceof SqlCreateUserCommand
                || cmd instanceof SqlAlterUserCommand
                || cmd instanceof SqlDropUserCommand))
                return null;

            return cmd;
        }
        catch (SqlStrictParseException e) {
            throw new IgniteSQLException(e.getMessage(), IgniteQueryErrorCode.PARSING, e);
        }
        catch (Exception e) {
            // Cannot parse, return.
            if (log.isDebugEnabled())
                log.debug("Failed to parse SQL with native parser [qry=" + qry.getSql() + ", err=" + e + ']');

            if (!IgniteSystemProperties.getBoolean(IgniteSystemProperties.IGNITE_SQL_PARSER_DISABLE_H2_FALLBACK))
                return null;

            int code = IgniteQueryErrorCode.PARSING;

            if (e instanceof SqlParseException)
                code = ((SqlParseException)e).code();

            throw new IgniteSQLException("Failed to parse DDL statement: " + qry.getSql() + ": " + e.getMessage(),
                code, e);
        }
    }

    /**
     * Executes a query natively.
     *
     * @param qry Query.
     * @param cmd Parsed command corresponding to query.
     * @param cliCtx Client context, or {@code null} if not applicable.
     * @return Result cursors.
     */
    private List<FieldsQueryCursor<List<?>>> queryDistributedSqlFieldsNative(SqlFieldsQuery qry, SqlCommand cmd,
        @Nullable SqlClientContext cliCtx) {
        // Execute.
        try {
            if (cmd instanceof SqlCreateIndexCommand
                || cmd instanceof SqlDropIndexCommand
                || cmd instanceof SqlAlterTableCommand
                || cmd instanceof SqlCreateUserCommand
                || cmd instanceof SqlAlterUserCommand
                || cmd instanceof SqlDropUserCommand)
                return Collections.singletonList(ddlProc.runDdlStatement(qry.getSql(), cmd));
            else if (cmd instanceof SqlBulkLoadCommand)
                return Collections.singletonList(dmlProc.runNativeDmlStatement(qry.getSql(), cmd));
            else if (cmd instanceof SqlSetStreamingCommand) {
                if (cliCtx == null)
                    throw new IgniteSQLException("SET STREAMING command can only be executed from JDBC or ODBC driver.");

                SqlSetStreamingCommand setCmd = (SqlSetStreamingCommand)cmd;

                if (setCmd.isTurnOn())
                    cliCtx.enableStreaming(setCmd.allowOverwrite(), setCmd.flushFrequency(),
                        setCmd.perNodeBufferSize(), setCmd.perNodeParallelOperations(), setCmd.isOrdered());
                else
                    cliCtx.disableStreaming();
            }
            else
                processTxCommand(cmd, qry);

            return Collections.singletonList(H2Utils.zeroCursor());
        }
        catch (IgniteCheckedException e) {
            throw new IgniteSQLException("Failed to execute DDL statement [stmt=" + qry.getSql() +
                ", err=" + e.getMessage() + ']', e);
        }
    }

    /**
     * Check expected statement type (when it is set by JDBC) and given statement type.
     *
     * @param qry Query.
     * @param isQry {@code true} for select queries, otherwise (DML/DDL queries) {@code false}.
     */
    private void checkQueryType(SqlFieldsQuery qry, boolean isQry) {
        Boolean qryFlag = qry instanceof SqlFieldsQueryEx ? ((SqlFieldsQueryEx) qry).isQuery() : null;

        if (qryFlag != null && qryFlag != isQry)
            throw new IgniteSQLException("Given statement type does not match that declared by JDBC driver",
                IgniteQueryErrorCode.STMT_TYPE_MISMATCH);
    }

    /**
     * Process transactional command.
     * @param cmd Command.
     * @param qry Query.
     * @throws IgniteCheckedException if failed.
     */
    private void processTxCommand(SqlCommand cmd, SqlFieldsQuery qry) throws IgniteCheckedException {
        NestedTxMode nestedTxMode = qry instanceof SqlFieldsQueryEx ? ((SqlFieldsQueryEx)qry).getNestedTxMode() :
            NestedTxMode.DEFAULT;

        GridNearTxLocal tx = tx(ctx);

        if (cmd instanceof SqlBeginTransactionCommand) {
            if (!mvccEnabled(ctx))
                throw new IgniteSQLException("MVCC must be enabled in order to start transaction.",
                    IgniteQueryErrorCode.MVCC_DISABLED);

            if (tx != null) {
                if (nestedTxMode == null)
                    nestedTxMode = NestedTxMode.DEFAULT;

                switch (nestedTxMode) {
                    case COMMIT:
                        doCommit(tx);

                        txStart(ctx, qry.getTimeout());

                        break;

                    case IGNORE:
                        log.warning("Transaction has already been started, ignoring BEGIN command.");

                        break;

                    case ERROR:
                        throw new IgniteSQLException("Transaction has already been started.",
                            IgniteQueryErrorCode.TRANSACTION_EXISTS);

                    default:
                        throw new IgniteSQLException("Unexpected nested transaction handling mode: " +
                            nestedTxMode.name());
                }
            }
            else
                txStart(ctx, qry.getTimeout());
        }
        else if (cmd instanceof SqlCommitTransactionCommand) {
            // Do nothing if there's no transaction.
            if (tx != null)
                doCommit(tx);
        }
        else {
            assert cmd instanceof SqlRollbackTransactionCommand;

            // Do nothing if there's no transaction.
            if (tx != null)
                doRollback(tx);
        }
    }

    /**
     * Commit and properly close transaction.
     * @param tx Transaction.
     * @throws IgniteCheckedException if failed.
     */
    private void doCommit(@NotNull GridNearTxLocal tx) throws IgniteCheckedException {
        try {
            // TODO: Why checking for rollback only?
            //if (!tx.isRollbackOnly())
                tx.commit();
        }
        finally {
            closeTx(tx);
        }
    }

    /**
     * Rollback and properly close transaction.
     * @param tx Transaction.
     * @throws IgniteCheckedException if failed.
     */
    private void doRollback(@NotNull GridNearTxLocal tx) throws IgniteCheckedException {
        try {
            tx.rollback();
        }
        finally {
            closeTx(tx);
        }
    }

    /**
     * Properly close transaction.
     * @param tx Transaction.
     * @throws IgniteCheckedException if failed.
     */
    private void closeTx(@NotNull GridNearTxLocal tx) throws IgniteCheckedException {
        try {
            tx.close();
        }
        finally {
            ctx.cache().context().tm().resetContext();
        }
    }

    /** {@inheritDoc} */
    @SuppressWarnings({"StringEquality", "unchecked"})
    @Override public List<FieldsQueryCursor<List<?>>> querySqlFields(String schemaName, SqlFieldsQuery qry,
        @Nullable SqlClientContext cliCtx, boolean keepBinary, boolean failOnMultipleStmts, MvccQueryTracker tracker,
        GridQueryCancel cancel) {
        boolean mvccEnabled = mvccEnabled(ctx), startTx = autoStartTx(qry);

        try {
            SqlCommand nativeCmd = parseQueryNative(schemaName, qry);

            if (!(nativeCmd instanceof SqlCommitTransactionCommand || nativeCmd instanceof SqlRollbackTransactionCommand)
                && !ctx.state().publicApiActiveState(true)) {
                throw new IgniteException("Can not perform the operation because the cluster is inactive. Note, that " +
                    "the cluster is considered inactive by default if Ignite Persistent Store is used to let all the nodes " +
                    "join the cluster. To activate the cluster call Ignite.active(true).");
            }

            if (nativeCmd != null)
                return queryDistributedSqlFieldsNative(qry, nativeCmd, cliCtx);

            List<FieldsQueryCursor<List<?>>> res;

            {
                // First, let's check if we already have a two-step query for this statement...
                H2TwoStepCachedQueryKey cachedQryKey = new H2TwoStepCachedQueryKey(schemaName, qry.getSql(),
                    qry.isCollocated(), qry.isDistributedJoins(), qry.isEnforceJoinOrder(), qry.isLocal());

                H2TwoStepCachedQuery cachedQry;

                if ((cachedQry = twoStepCache.get(cachedQryKey)) != null) {
                    checkQueryType(qry, true);

                    GridCacheTwoStepQuery twoStepQry = cachedQry.query().copy();

                    List<GridQueryFieldMetadata> meta = cachedQry.meta();

                    res = Collections.singletonList(doRunDistributedQuery(schemaName, qry, twoStepQry, meta, keepBinary,
                        startTx, tracker, cancel));

                    if (!twoStepQry.explain())
                        twoStepCache.putIfAbsent(cachedQryKey, new H2TwoStepCachedQuery(meta, twoStepQry.copy()));

                    return res;
                }
            }

            {
                // Second, let's check if we already have a parsed statement...
                PreparedStatement cachedStmt;

                if ((cachedStmt = cachedStatement(connMgr.connectionForThread(schemaName), qry.getSql())) != null) {
                    Prepared prepared = GridSqlQueryParser.prepared(cachedStmt);

                    // We may use this cached statement only for local queries and non queries.
                    if (qry.isLocal() || !prepared.isQuery()) {
                        if (GridSqlQueryParser.isExplainUpdate(prepared))
                            throw new IgniteSQLException("Explains of update queries are not supported.",
                                IgniteQueryErrorCode.UNSUPPORTED_OPERATION);

                        return (List<FieldsQueryCursor<List<?>>>)doRunPrepared(schemaName, prepared, qry, null, null,
                            keepBinary, startTx, tracker, cancel);
                    }
                }
            }

            res = new ArrayList<>(1);

            int firstArg = 0;

            String remainingSql = qry.getSql();

            while (remainingSql != null) {
                ParsingResult parseRes = parseAndSplit(schemaName,
                    remainingSql != qry.getSql() ? cloneFieldsQuery(qry).setSql(remainingSql) : qry, firstArg);

                // Let's avoid second reflection getter call by returning Prepared object too
                Prepared prepared = parseRes.prepared();

                GridCacheTwoStepQuery twoStepQry = parseRes.twoStepQuery();

                List<GridQueryFieldMetadata> meta = parseRes.meta();

                SqlFieldsQuery newQry = parseRes.newQuery();

                remainingSql = parseRes.remainingSql();

                if (remainingSql != null && failOnMultipleStmts)
                    throw new IgniteSQLException("Multiple statements queries are not supported");

                firstArg += prepared.getParameters().size();

                res.addAll(doRunPrepared(schemaName, prepared, newQry, twoStepQry, meta, keepBinary, startTx, tracker,
                    cancel));

                // We cannot cache two-step query for multiple statements query except the last statement
                if (parseRes.twoStepQuery() != null && parseRes.twoStepQueryKey() != null &&
                    !parseRes.twoStepQuery().explain() && remainingSql == null)
                    twoStepCache.putIfAbsent(parseRes.twoStepQueryKey(), new H2TwoStepCachedQuery(meta,
                        twoStepQry.copy()));
            }

            return res;
        }
        catch (RuntimeException | Error e) {
            GridNearTxLocal tx;

            if (mvccEnabled && (tx = tx(ctx)) != null &&
                (!(e instanceof IgniteSQLException) || /* Parsing errors should not rollback Tx. */
                    ((IgniteSQLException)e).sqlState() != SqlStateCode.PARSING_EXCEPTION) ) {

                tx.setRollbackOnly();
            }

            throw e;
        }
    }

    /**
     * Execute an all-ready {@link SqlFieldsQuery}.
     * @param schemaName Schema name.
     * @param prepared H2 command.
     * @param qry Fields query with flags.
     * @param twoStepQry Two-step query if this query must be executed in a distributed way.
     * @param meta Metadata for {@code twoStepQry}.
     * @param keepBinary Whether binary objects must not be deserialized automatically.
     * @param startTx Start transaction flag.
     * @param tracker MVCC tracker.
     * @param cancel Query cancel state holder.
     * @return Query result.
     */
    @SuppressWarnings("unchecked")
    private List<? extends FieldsQueryCursor<List<?>>> doRunPrepared(String schemaName, Prepared prepared,
        SqlFieldsQuery qry, GridCacheTwoStepQuery twoStepQry, List<GridQueryFieldMetadata> meta, boolean keepBinary,
        boolean startTx, MvccQueryTracker tracker, GridQueryCancel cancel) {
        String sqlQry = qry.getSql();

        boolean loc = qry.isLocal();

        IndexingQueryFilter filter = (loc ? backupFilter(null, qry.getPartitions()) : null);

        if (!prepared.isQuery()) {
            if (DmlStatementsProcessor.isDmlStatement(prepared)) {
                try {
                    Connection conn = connMgr.connectionForThread(schemaName);

                    if (!loc)
                        return dmlProc.updateSqlFieldsDistributed(schemaName, conn, prepared, qry, cancel);
                    else {
                        final GridQueryFieldsResult updRes =
                            dmlProc.updateSqlFieldsLocal(schemaName, conn, prepared, qry, filter, cancel);

                        return Collections.singletonList(new QueryCursorImpl<>(new Iterable<List<?>>() {
                            @SuppressWarnings("NullableProblems")
                            @Override public Iterator<List<?>> iterator() {
                                try {
                                    return new GridQueryCacheObjectsIterator(updRes.iterator(), objectContext(),
                                        true);
                                }
                                catch (IgniteCheckedException e) {
                                    throw new IgniteException(e);
                                }
                            }
                        }, cancel));
                    }
                }
                catch (IgniteCheckedException e) {
                    throw new IgniteSQLException("Failed to execute DML statement [stmt=" + sqlQry +
                        ", params=" + Arrays.deepToString(qry.getArgs()) + "]", e);
                }
            }

            if (DdlStatementsProcessor.isDdlStatement(prepared)) {
                if (loc)
                    throw new IgniteSQLException("DDL statements are not supported for LOCAL caches",
                        IgniteQueryErrorCode.UNSUPPORTED_OPERATION);

                return Collections.singletonList(ddlProc.runDdlStatement(sqlQry, prepared));
            }

            if (prepared instanceof NoOperation) {
                QueryCursorImpl<List<?>> resCur = (QueryCursorImpl<List<?>>)new QueryCursorImpl(
                    Collections.singletonList(Collections.singletonList(0L)), null, false);

                resCur.fieldsMeta(UPDATE_RESULT_META);

                return Collections.singletonList(resCur);
            }

            throw new IgniteSQLException("Unsupported DDL/DML operation: " + prepared.getClass().getName(),
                IgniteQueryErrorCode.UNSUPPORTED_OPERATION);
        }

        if (twoStepQry != null) {
            if (log.isDebugEnabled())
                log.debug("Parsed query: `" + sqlQry + "` into two step query: " + twoStepQry);

            checkQueryType(qry, true);

            if (ctx.security().enabled())
                checkSecurity(twoStepQry.cacheIds());

            return Collections.singletonList(doRunDistributedQuery(schemaName, qry, twoStepQry, meta, keepBinary,
                startTx, tracker, cancel));
        }

        // We've encountered a local query, let's just run it.
        try {
            return Collections.singletonList(queryLocalSqlFields(schemaName, qry, keepBinary, filter, cancel));
        }
        catch (IgniteCheckedException e) {
            throw new IgniteSQLException("Failed to execute local statement [stmt=" + sqlQry +
                ", params=" + Arrays.deepToString(qry.getArgs()) + "]", e);
        }
    }

    /**
     * Check security access for caches.
     *
     * @param cacheIds Cache IDs.
     */
    private void checkSecurity(Collection<Integer> cacheIds) {
        if (F.isEmpty(cacheIds))
            return;

        for (Integer cacheId : cacheIds) {
            DynamicCacheDescriptor desc = ctx.cache().cacheDescriptor(cacheId);

            if (desc != null)
                ctx.security().authorize(desc.cacheName(), SecurityPermission.CACHE_READ, null);
        }
    }

    /**
     * Parse and split query if needed, cache either two-step query or statement.
     * @param schemaName Schema name.
     * @param qry Query.
     * @param firstArg Position of the first argument of the following {@code Prepared}.
     * @return Result: prepared statement, H2 command, two-step query (if needed),
     *     metadata for two-step query (if needed), evaluated query local execution flag.
     */
    private ParsingResult parseAndSplit(String schemaName, SqlFieldsQuery qry, int firstArg) {
        Connection c = connMgr.connectionForThread(schemaName);

        // For queries that are explicitly local, we rely on the flag specified in the query
        // because this parsing result will be cached and used for queries directly.
        // For other queries, we enforce join order at this stage to avoid premature optimizations
        // (and therefore longer parsing) as long as there'll be more parsing at split stage.
        boolean enforceJoinOrderOnParsing = (!qry.isLocal() || qry.isEnforceJoinOrder());

        H2Utils.setupConnection(c, /*distributedJoins*/false, /*enforceJoinOrder*/enforceJoinOrderOnParsing);

        boolean loc = qry.isLocal();

        PreparedStatement stmt = prepareStatementAndCaches(c, qry.getSql());

        if (loc && GridSqlQueryParser.checkMultipleStatements(stmt))
            throw new IgniteSQLException("Multiple statements queries are not supported for local queries.",
                IgniteQueryErrorCode.UNSUPPORTED_OPERATION);

        GridSqlQueryParser.PreparedWithRemaining prep = GridSqlQueryParser.preparedWithRemaining(stmt);

        Prepared prepared = prep.prepared();

        if (GridSqlQueryParser.isExplainUpdate(prepared))
            throw new IgniteSQLException("Explains of update queries are not supported.",
                IgniteQueryErrorCode.UNSUPPORTED_OPERATION);

        checkQueryType(qry, prepared.isQuery());

        String remainingSql = prep.remainingSql();

        int paramsCnt = prepared.getParameters().size();

        Object[] argsOrig = qry.getArgs();

        Object[] args = null;

        if (!DmlUtils.isBatched(qry) && paramsCnt > 0) {
            if (argsOrig == null || argsOrig.length < firstArg + paramsCnt) {
                throw new IgniteException("Invalid number of query parameters. " +
                    "Cannot find " + (argsOrig != null ? argsOrig.length + 1 - firstArg : 1) + " parameter.");
            }

            args = Arrays.copyOfRange(argsOrig, firstArg, firstArg + paramsCnt);
        }

       if (prepared.isQuery()) {
            try {
                bindParameters(stmt, F.asList(args));
            }
            catch (IgniteCheckedException e) {
                U.closeQuiet(stmt);

                throw new IgniteSQLException("Failed to bind parameters: [qry=" + prepared.getSQL() + ", params=" +
                    Arrays.deepToString(args) + "]", IgniteQueryErrorCode.PARSING, e);
            }

            GridSqlQueryParser parser = null;

            if (!loc) {
                parser = new GridSqlQueryParser(false);

                GridSqlStatement parsedStmt = parser.parse(prepared);

                // Legit assertion - we have H2 query flag above.
                assert parsedStmt instanceof GridSqlQuery;

                loc = parser.isLocalQuery();
            }

            if (loc) {
                if (parser == null) {
                    parser = new GridSqlQueryParser(false);

                    parser.parse(prepared);
                }

                GridCacheContext cctx = parser.getFirstPartitionedCache();

                if (cctx != null && cctx.config().getQueryParallelism() > 1) {
                    loc = false;

                    qry.setDistributedJoins(true);
                }
            }
        }

        SqlFieldsQuery newQry = cloneFieldsQuery(qry).setSql(prepared.getSQL()).setArgs(args);

        boolean hasTwoStep = !loc && prepared.isQuery();

        // Let's not cache multiple statements and distributed queries as whole two step query will be cached later on.
        if (remainingSql != null || hasTwoStep)
            connMgr.statementCacheForThread().remove(schemaName, qry.getSql());

        if (!hasTwoStep)
            return new ParsingResult(prepared, newQry, remainingSql, null, null, null);

        final UUID locNodeId = ctx.localNodeId();

        // Now we're sure to have a distributed query. Let's try to get a two-step plan from the cache, or perform the
        // split if needed.
        H2TwoStepCachedQueryKey cachedQryKey = new H2TwoStepCachedQueryKey(schemaName, qry.getSql(),
            qry.isCollocated(), qry.isDistributedJoins(), qry.isEnforceJoinOrder(), qry.isLocal());

        H2TwoStepCachedQuery cachedQry;

        if ((cachedQry = twoStepCache.get(cachedQryKey)) != null) {
            checkQueryType(qry, true);

            GridCacheTwoStepQuery twoStepQry = cachedQry.query().copy();

            List<GridQueryFieldMetadata> meta = cachedQry.meta();

            return new ParsingResult(prepared, newQry, remainingSql, twoStepQry, cachedQryKey, meta);
        }

        try {
            GridH2QueryContext.register(new GridH2QueryContext(locNodeId, locNodeId, 0, PREPARE)
                .distributedJoinMode(distributedJoinMode(qry.isLocal(), qry.isDistributedJoins())));

            try {
                GridCacheTwoStepQuery twoStepQry = split(prepared, newQry);

                return new ParsingResult(prepared, newQry, remainingSql, twoStepQry,
                    cachedQryKey, H2Utils.meta(stmt.getMetaData()));
            }
            catch (IgniteCheckedException e) {
                throw new IgniteSQLException("Failed to bind parameters: [qry=" + newQry.getSql() + ", params=" +
                    Arrays.deepToString(newQry.getArgs()) + "]", IgniteQueryErrorCode.PARSING, e);
            }
            catch (SQLException e) {
                throw new IgniteSQLException(e);
            }
            finally {
                U.close(stmt, log);
            }
        }
        finally {
            GridH2QueryContext.clearThreadLocal();
        }
    }

    /**
     * Make a copy of {@link SqlFieldsQuery} with all flags and preserving type.
     * @param oldQry Query to copy.
     * @return Query copy.
     */
    private SqlFieldsQuery cloneFieldsQuery(SqlFieldsQuery oldQry) {
        return oldQry.copy().setLocal(oldQry.isLocal()).setPageSize(oldQry.getPageSize());
    }

    /**
     * Split query into two-step query.
     * @param prepared JDBC prepared statement.
     * @param qry Original fields query.
     * @return Two-step query.
     * @throws IgniteCheckedException in case of error inside {@link GridSqlQuerySplitter}.
     * @throws SQLException in case of error inside {@link GridSqlQuerySplitter}.
     */
    private GridCacheTwoStepQuery split(Prepared prepared, SqlFieldsQuery qry) throws IgniteCheckedException,
        SQLException {
        GridCacheTwoStepQuery res = GridSqlQuerySplitter.split(connMgr.connectionForThread(qry.getSchema()), prepared,
            qry.getArgs(), qry.isCollocated(), qry.isDistributedJoins(), qry.isEnforceJoinOrder(), this);

        List<Integer> cacheIds = collectCacheIds(null, res);

        if (!F.isEmpty(cacheIds) && res.hasSystemViews()) {
            throw new IgniteSQLException("Normal tables and system views cannot be used in the same query.",
                IgniteQueryErrorCode.UNSUPPORTED_OPERATION);
        }

        if (F.isEmpty(cacheIds))
            res.local(true);
        else {
            res.cacheIds(cacheIds);
            res.local(qry.isLocal());
        }

        res.pageSize(qry.getPageSize());

        return res;
    }

    /**
     * @param qry Sql fields query.autoStartTx(qry)
     * @return {@code True} if need to start transaction.
     */
    @SuppressWarnings("SimplifiableIfStatement")
    public boolean autoStartTx(SqlFieldsQuery qry) {
        if (!mvccEnabled(ctx))
            return false;

        return qry instanceof SqlFieldsQueryEx && !((SqlFieldsQueryEx)qry).isAutoCommit() && tx(ctx) == null;
    }

    /** {@inheritDoc} */
    @Override public UpdateSourceIterator<?> prepareDistributedUpdate(GridCacheContext<?, ?> cctx, int[] ids,
        int[] parts, String schema, String qry, Object[] params, int flags,
        int pageSize, int timeout, AffinityTopologyVersion topVer,
        MvccSnapshot mvccSnapshot, GridQueryCancel cancel) throws IgniteCheckedException {

        SqlFieldsQuery fldsQry = new SqlFieldsQuery(qry);

        if (params != null)
            fldsQry.setArgs(params);

        fldsQry.setEnforceJoinOrder(isFlagSet(flags, GridH2QueryRequest.FLAG_ENFORCE_JOIN_ORDER));
        fldsQry.setTimeout(timeout, TimeUnit.MILLISECONDS);
        fldsQry.setPageSize(pageSize);
        fldsQry.setLocal(true);

        boolean loc = true;

        final boolean replicated = isFlagSet(flags, GridH2QueryRequest.FLAG_REPLICATED);

        GridCacheContext<?, ?> cctx0;

        if (!replicated
            && !F.isEmpty(ids)
            && (cctx0 = CU.firstPartitioned(cctx.shared(), ids)) != null
            && cctx0.config().getQueryParallelism() > 1) {
            fldsQry.setDistributedJoins(true);

            loc = false;
        }

        Connection conn = connMgr.connectionForThread(schema);

        H2Utils.setupConnection(conn, false, fldsQry.isEnforceJoinOrder());

        PreparedStatement stmt = preparedStatementWithParams(conn, fldsQry.getSql(),
            F.asList(fldsQry.getArgs()), true);

        return dmlProc.prepareDistributedUpdate(schema, conn, stmt, fldsQry, backupFilter(topVer, parts), cancel, loc,
            topVer, mvccSnapshot);
    }

    /**
<<<<<<< HEAD
     * @param flags Flags holder.
     * @param flag Flag mask to check.
     * @return {@code true} if flag is set, otherwise returns {@code false}.
=======
     * Check if flag set.
     *
     * @param flags Flags.
     * @param flag Flag.
     * @return {@code True} if set.
>>>>>>> 36a1ae0f
     */
    private boolean isFlagSet(int flags, int flag) {
        return (flags & flag) == flag;
    }

    /**
     * Run distributed query on detected set of partitions.
     * @param schemaName Schema name.
     * @param qry Original query.
     * @param twoStepQry Two-step query.
     * @param meta Metadata to set to cursor.
     * @param keepBinary Keep binary flag.
     * @param startTx Start transaction flag.
     * @param mvccTracker Query tracker.
     * @param cancel Cancel handler.
     * @return Cursor representing distributed query result.
     */
    private FieldsQueryCursor<List<?>> doRunDistributedQuery(String schemaName, SqlFieldsQuery qry,
        GridCacheTwoStepQuery twoStepQry, List<GridQueryFieldMetadata> meta, boolean keepBinary,
        boolean startTx, MvccQueryTracker mvccTracker, GridQueryCancel cancel) {
        if (log.isDebugEnabled())
            log.debug("Parsed query: `" + qry.getSql() + "` into two step query: " + twoStepQry);

        twoStepQry.pageSize(qry.getPageSize());

        if (cancel == null)
            cancel = new GridQueryCancel();

        // TODO: Use intersection (https://issues.apache.org/jira/browse/IGNITE-10567)
        int partitions[] = qry.getPartitions();

        if (partitions == null && twoStepQry.derivedPartitions() != null) {
            try {
                PartitionNode partTree = twoStepQry.derivedPartitions().tree();

                Collection<Integer> partitions0 = partTree.apply(qry.getArgs());

                if (F.isEmpty(partitions0))
                    partitions = new int[0];
                else {
                    partitions = new int[partitions0.size()];

                    int i = 0;

                    for (Integer part : partitions0)
                        partitions[i++] = part;
                }

                if (partitions.length == 0) //here we know that result of requested query is empty
                    return new QueryCursorImpl<List<?>>(new Iterable<List<?>>(){
                        @Override public Iterator<List<?>> iterator() {
                            return new Iterator<List<?>>(){

                                @Override public boolean hasNext() {
                                    return false;
                                }

                                @Override public List<?> next() {
                                    return null;
                                }
                            };
                        }
                    });
            }
            catch (IgniteCheckedException e) {
                throw new CacheException("Failed to calculate derived partitions: [qry=" + qry.getSql() + ", params=" +
                    Arrays.deepToString(qry.getArgs()) + "]", e);
            }
        }

        QueryCursorImpl<List<?>> cursor = new QueryCursorImpl<>(
            runQueryTwoStep(schemaName, twoStepQry, keepBinary, qry.isEnforceJoinOrder(), startTx, qry.getTimeout(),
                cancel, qry.getArgs(), partitions, qry.isLazy(), mvccTracker), cancel);

        cursor.fieldsMeta(meta);

        return cursor;
    }

    /**
     * Do initial parsing of the statement and create query caches, if needed.
     * @param c Connection.
     * @param sqlQry Query.
     * @return H2 prepared statement.
     */
    private PreparedStatement prepareStatementAndCaches(Connection c, String sqlQry) {
        try {
            return connMgr.prepareStatement(c, sqlQry);
        }
        catch (SQLException e) {
            throw new IgniteSQLException("Failed to parse query. " + e.getMessage(),
                IgniteQueryErrorCode.PARSING, e);
        }
    }

    /**
     * Run DML request from other node.
     *
     * @param schemaName Schema name.
     * @param fldsQry Query.
     * @param filter Filter.
     * @param cancel Cancel state.
     * @param local Locality flag.
     * @return Update result.
     * @throws IgniteCheckedException if failed.
     */
    public UpdateResult mapDistributedUpdate(String schemaName, SqlFieldsQuery fldsQry, IndexingQueryFilter filter,
        GridQueryCancel cancel, boolean local) throws IgniteCheckedException {
        Connection conn = connMgr.connectionForThread(schemaName);

        H2Utils.setupConnection(conn, false, fldsQry.isEnforceJoinOrder());

        PreparedStatement stmt = preparedStatementWithParams(conn, fldsQry.getSql(),
            Arrays.asList(fldsQry.getArgs()), true);

        return dmlProc.mapDistributedUpdate(schemaName, stmt, fldsQry, filter, cancel, local);
    }

    /**
     * @param cacheIds Cache IDs.
     * @param twoStepQry Query.
     * @throws IllegalStateException if segmented indices used with non-segmented indices.
     */
    private void processCaches(List<Integer> cacheIds, GridCacheTwoStepQuery twoStepQry) {
        if (cacheIds.isEmpty())
            return; // Nothing to check

        GridCacheSharedContext sharedCtx = ctx.cache().context();

        int expectedParallelism = 0;
        GridCacheContext cctx0 = null;

        boolean mvccEnabled = false;

        for (int i = 0; i < cacheIds.size(); i++) {
            Integer cacheId = cacheIds.get(i);

            GridCacheContext cctx = sharedCtx.cacheContext(cacheId);

            assert cctx != null;

            if (i == 0) {
                mvccEnabled = cctx.mvccEnabled();
                cctx0 = cctx;
            }
            else if (cctx.mvccEnabled() != mvccEnabled)
                MvccUtils.throwAtomicityModesMismatchException(cctx0, cctx);

            if (!cctx.isPartitioned())
                continue;

            if (expectedParallelism == 0)
                expectedParallelism = cctx.config().getQueryParallelism();
            else if (cctx.config().getQueryParallelism() != expectedParallelism) {
                throw new IllegalStateException("Using indexes with different parallelism levels in same query is " +
                    "forbidden.");
            }
        }

        twoStepQry.mvccEnabled(mvccEnabled);

        if (twoStepQry.forUpdate()) {
            if (cacheIds.size() != 1)
                throw new IgniteSQLException("SELECT FOR UPDATE is supported only for queries " +
                    "that involve single transactional cache.");

            if (!mvccEnabled)
                throw new IgniteSQLException("SELECT FOR UPDATE query requires transactional cache " +
                    "with MVCC enabled.", IgniteQueryErrorCode.UNSUPPORTED_OPERATION);
        }
    }

    /**
     * Registers new class description.
     *
     * This implementation doesn't support type reregistration.
     *
     * @param cacheInfo Cache context info.
     * @param type Type description.
     * @param isSql {@code true} in case table has been created from SQL.
     * @throws IgniteCheckedException In case of error.
     */
    @Override public boolean registerType(GridCacheContextInfo cacheInfo, GridQueryTypeDescriptor type, boolean isSql)
        throws IgniteCheckedException {
<<<<<<< HEAD
        validateTypeDescriptor(type);

        String schemaName = schema(cacheInfo.name());

        H2Schema schema = schemas.get(schemaName);

        H2TableDescriptor tbl = new H2TableDescriptor(this, schema, type, cacheInfo, isSql);

        Connection conn = null;

        try {
            conn = connMgr.connectionForThread(schemaName);

            createTable(schemaName, schema, tbl, conn);

            schema.add(tbl);
        }
        catch (SQLException e) {
            connMgr.onSqlException(conn);

            throw new IgniteCheckedException("Failed to register query type: " + type, e);
        }
=======
        H2Utils.validateTypeDescriptor(type);
        schemaMgr.onCacheTypeCreated(cacheInfo, this, type, isSql);
>>>>>>> 36a1ae0f

        return true;
    }

    /** {@inheritDoc} */
    @Override public GridCacheContextInfo registeredCacheInfo(String cacheName) {
        for (H2TableDescriptor tbl : schemaMgr.tablesForCache(cacheName)) {
            if (F.eq(tbl.cacheName(), cacheName))
                return tbl.cacheInfo();
        }

        return null;
    }

    /** {@inheritDoc} */
    @Override public String schema(String cacheName) {
        return schemaMgr.schemaName(cacheName);
    }

    /** {@inheritDoc} */
    @Override public void checkStatementStreamable(PreparedStatement nativeStmt) {
        if (!GridSqlQueryParser.isStreamableInsertStatement(nativeStmt))
            throw new IgniteSQLException("Streaming mode supports only INSERT commands without subqueries.",
                IgniteQueryErrorCode.UNSUPPORTED_OPERATION);
    }

    /** {@inheritDoc} */
    @Override public GridQueryRowCacheCleaner rowCacheCleaner(int grpId) {
        return rowCache.forGroup(grpId);
    }

    /** {@inheritDoc} */
    @Override public IgniteInternalFuture<?> rebuildIndexesFromHash(GridCacheContext cctx) {
        // No data in fresh in-memory cache.
        if (!cctx.group().persistenceEnabled())
            return null;

        IgnitePageStoreManager pageStore = cctx.shared().pageStore();

        assert pageStore != null;

        SchemaIndexCacheVisitorClosure clo;

        if (!pageStore.hasIndexStore(cctx.groupId())) {
            // If there are no index store, rebuild all indexes.
            clo = new IndexRebuildFullClosure(cctx.queries(), cctx.mvccEnabled());
        }
        else {
            // Otherwise iterate over tables looking for missing indexes.
            IndexRebuildPartialClosure clo0 = new IndexRebuildPartialClosure();

            for (H2TableDescriptor tblDesc : schemaMgr.tablesForCache(cctx.name())) {
                assert tblDesc.table() != null;

                tblDesc.table().collectIndexesForPartialRebuild(clo0);
            }

            if (clo0.hasIndexes())
                clo = clo0;
            else
                return null;
        }

        // Closure prepared, do rebuild.
        final GridWorkerFuture<?> fut = new GridWorkerFuture<>();

        markIndexRebuild(cctx.name(), true);

        GridWorker worker = new GridWorker(ctx.igniteInstanceName(), "index-rebuild-worker-" + cctx.name(), log) {
            @Override protected void body() {
                try {
                    rebuildIndexesFromHash0(cctx, clo);

                    markIndexRebuild(cctx.name(), false);

                    fut.onDone();
                }
                catch (Exception e) {
                    fut.onDone(e);
                }
                catch (Throwable e) {
                    U.error(log, "Failed to rebuild indexes for cache: " + cctx.name(), e);

                    fut.onDone(e);

                    throw e;
                }
            }
        };

        fut.setWorker(worker);

        ctx.getExecutorService().execute(worker);

        return fut;
    }

    /**
     * Do index rebuild.
     *
     * @param cctx Cache context.
     * @param clo Closure.
     * @throws IgniteCheckedException If failed.
     */
    protected void rebuildIndexesFromHash0(GridCacheContext cctx, SchemaIndexCacheVisitorClosure clo)
        throws IgniteCheckedException {
        SchemaIndexCacheVisitor visitor = new SchemaIndexCacheVisitorImpl(cctx);

        visitor.visit(clo);
    }

    /**
     * Mark tables for index rebuild, so that their indexes are not used.
     *
     * @param cacheName Cache name.
     * @param val Value.
     */
    private void markIndexRebuild(String cacheName, boolean val) {
        for (H2TableDescriptor tblDesc : schemaMgr.tablesForCache(cacheName)) {
            assert tblDesc.table() != null;

            tblDesc.table().markRebuildFromHashInProgress(val);
        }
    }

    /**
     * @return Busy lock.
     */
    public GridSpinBusyLock busyLock() {
        return busyLock;
    }

    /**
     * @return Map query executor.
     */
    public GridMapQueryExecutor mapQueryExecutor() {
        return mapQryExec;
    }

    /**
     * @return Reduce query executor.
     */
    public GridReduceQueryExecutor reduceQueryExecutor() {
        return rdcQryExec;
    }

    /** {@inheritDoc} */
    @SuppressWarnings({"deprecation"})
    @Override public void start(GridKernalContext ctx, GridSpinBusyLock busyLock) throws IgniteCheckedException {
        if (log.isDebugEnabled())
            log.debug("Starting cache query index...");

        this.busyLock = busyLock;

        qryIdGen = new AtomicLong();

        if (SysProperties.serializeJavaObject) {
            U.warn(log, "Serialization of Java objects in H2 was enabled.");

            SysProperties.serializeJavaObject = false;
        }

        this.ctx = ctx;

        connMgr = new ConnectionManager(ctx);

        schemaMgr = new SchemaManager(ctx, connMgr);
        schemaMgr.start(ctx.config().getSqlSchemas());

        valCtx = new CacheQueryObjectValueContext(ctx);

        nodeId = ctx.localNodeId();
        marshaller = ctx.config().getMarshaller();

        mapQryExec = new GridMapQueryExecutor(busyLock);
        rdcQryExec = new GridReduceQueryExecutor(qryIdGen, busyLock);

        mapQryExec.start(ctx, this);
        rdcQryExec.start(ctx, this);

        dmlProc = new DmlStatementsProcessor(ctx, this);
        ddlProc = new DdlStatementsProcessor(ctx, schemaMgr);

        if (JdbcUtils.serializer != null)
            U.warn(log, "Custom H2 serialization is already configured, will override.");

        JdbcUtils.serializer = h2Serializer();
    }

    /**
     * @return Value object context.
     */
    public CacheObjectValueContext objectContext() {
        return ctx.query().objectContext();
    }

    /**
     * @param topic Topic.
     * @param topicOrd Topic ordinal for {@link GridTopic}.
     * @param nodes Nodes.
     * @param msg Message.
     * @param specialize Optional closure to specialize message for each node.
     * @param locNodeHnd Handler for local node.
     * @param plc Policy identifying the executor service which will process message.
     * @param runLocParallel Run local handler in parallel thread.
     * @return {@code true} If all messages sent successfully.
     */
    public boolean send(
        Object topic,
        int topicOrd,
        Collection<ClusterNode> nodes,
        Message msg,
        @Nullable IgniteBiClosure<ClusterNode, Message, Message> specialize,
        @Nullable final IgniteInClosure2X<ClusterNode, Message> locNodeHnd,
        byte plc,
        boolean runLocParallel
    ) {
        boolean ok = true;

        if (specialize == null && msg instanceof GridCacheQueryMarshallable)
            ((GridCacheQueryMarshallable)msg).marshall(marshaller);

        ClusterNode locNode = null;

        for (ClusterNode node : nodes) {
            if (node.isLocal()) {
                if (locNode != null)
                    throw new IllegalStateException();

                locNode = node;

                continue;
            }

            try {
                if (specialize != null) {
                    msg = specialize.apply(node, msg);

                    if (msg instanceof GridCacheQueryMarshallable)
                        ((GridCacheQueryMarshallable)msg).marshall(marshaller);
                }

                ctx.io().sendGeneric(node, topic, topicOrd, msg, plc);
            }
            catch (IgniteCheckedException e) {
                ok = false;

                U.warn(log, "Failed to send message [node=" + node + ", msg=" + msg +
                    ", errMsg=" + e.getMessage() + "]");
            }
        }

        // Local node goes the last to allow parallel execution.
        if (locNode != null) {
            assert locNodeHnd != null;

            if (specialize != null)
                msg = specialize.apply(locNode, msg);

            if (runLocParallel) {
                final ClusterNode finalLocNode = locNode;
                final Message finalMsg = msg;

                try {
                    // We prefer runLocal to runLocalSafe, because the latter can produce deadlock here.
                    ctx.closure().runLocal(new GridPlainRunnable() {
                        @Override public void run() {
                            if (!busyLock.enterBusy())
                                return;

                            try {
                                locNodeHnd.apply(finalLocNode, finalMsg);
                            }
                            finally {
                                busyLock.leaveBusy();
                            }
                        }
                    }, plc).listen(logger);
                }
                catch (IgniteCheckedException e) {
                    ok = false;

                    U.error(log, "Failed to execute query locally.", e);
                }
            }
            else
                locNodeHnd.apply(locNode, msg);
        }

        return ok;
    }

    /**
     * @return Serializer.
     */
    private JavaObjectSerializer h2Serializer() {
        return new JavaObjectSerializer() {
            @Override public byte[] serialize(Object obj) throws Exception {
                return U.marshal(marshaller, obj);
            }

            @Override public Object deserialize(byte[] bytes) throws Exception {
                ClassLoader clsLdr = ctx != null ? U.resolveClassLoader(ctx.config()) : null;

                return U.unmarshal(marshaller, bytes, clsLdr);
            }
        };
    }

    /** {@inheritDoc} */
    @Override public void stop() {
        if (log.isDebugEnabled())
            log.debug("Stopping cache query index...");

        mapQryExec.stop();

        GridH2QueryContext.clearLocalNodeStop(nodeId);

        schemaMgr.stop();

        // Close system H2 connection to INFORMATION_SCHEMA
        connMgr.stop();

        if (log.isDebugEnabled())
            log.debug("Cache query index stopped.");
    }

    /** {@inheritDoc} */
    @Override public void onClientDisconnect() throws IgniteCheckedException {
        if (!mvccEnabled(ctx))
            return;

        GridNearTxLocal tx = tx(ctx);

        if (tx != null)
            doRollback(tx);
    }

    /** {@inheritDoc} */
    @SuppressWarnings("unchecked")
    @Override public boolean initCacheContext(GridCacheContext cacheCtx) {
        GridCacheContextInfo cacheInfo = registeredCacheInfo(cacheCtx.name());

        if (cacheInfo != null) {
            assert !cacheInfo.isCacheContextInited() : cacheInfo.name();
            assert cacheInfo.name().equals(cacheCtx.name()) : cacheInfo.name() + " != " + cacheCtx.name();

            cacheInfo.initCacheContext(cacheCtx);

            return true;
        }

        return false;
    }

    /** {@inheritDoc} */
    @Override public void registerCache(String cacheName, String schemaName, GridCacheContextInfo<?, ?> cacheInfo)
        throws IgniteCheckedException {
        rowCache.onCacheRegistered(cacheInfo);

        schemaMgr.onCacheCreated(cacheName, schemaName, cacheInfo.config().getSqlFunctionClasses());
    }

    /** {@inheritDoc} */
    @Override public void unregisterCache(GridCacheContextInfo cacheInfo, boolean rmvIdx) {
        rowCache.onCacheUnregistered(cacheInfo);

        String cacheName = cacheInfo.name();

        mapQryExec.onCacheStop(cacheName);
        dmlProc.onCacheStop(cacheName);

        // Drop schema (needs to be called after callback to DML processor because the latter depends on schema).
        schemaMgr.onCacheDestroyed(cacheName, rmvIdx);

        // Unregister connection.
        connMgr.onCacheUnregistered();

        // Clear query cache.
        int cacheId = CU.cacheId(cacheName);

        for (Iterator<Map.Entry<H2TwoStepCachedQueryKey, H2TwoStepCachedQuery>> it =
             twoStepCache.entrySet().iterator(); it.hasNext();) {
            Map.Entry<H2TwoStepCachedQueryKey, H2TwoStepCachedQuery> e = it.next();

            GridCacheTwoStepQuery qry = e.getValue().query();

            if (!F.isEmpty(qry.cacheIds()) && qry.cacheIds().contains(cacheId))
                it.remove();
        }
    }

    /**
     * Remove all cached queries from cached two-steps queries.
     */
    private void clearCachedQueries() {
        twoStepCache = new GridBoundedConcurrentLinkedHashMap<>(TWO_STEP_QRY_CACHE_SIZE);
    }

    /** {@inheritDoc} */
    @Override public IndexingQueryFilter backupFilter(@Nullable final AffinityTopologyVersion topVer,
        @Nullable final int[] parts) {
        return new IndexingQueryFilterImpl(ctx, topVer, parts);
    }

    /**
     * @return Ready topology version.
     */
    public AffinityTopologyVersion readyTopologyVersion() {
        return ctx.cache().context().exchange().readyAffinityVersion();
    }

    /**
     * @param readyVer Ready topology version.
     *
     * @return {@code true} If pending distributed exchange exists because server topology is changed.
     */
    public boolean serverTopologyChanged(AffinityTopologyVersion readyVer) {
        GridDhtPartitionsExchangeFuture fut = ctx.cache().context().exchange().lastTopologyFuture();

        if (fut.isDone())
            return false;

        AffinityTopologyVersion initVer = fut.initialVersion();

        return initVer.compareTo(readyVer) > 0 && !fut.firstEvent().node().isClient();
    }

    /**
     * @param topVer Topology version.
     * @throws IgniteCheckedException If failed.
     */
    public void awaitForReadyTopologyVersion(AffinityTopologyVersion topVer) throws IgniteCheckedException {
        IgniteInternalFuture<?> fut = ctx.cache().context().exchange().affinityReadyFuture(topVer);

        if (fut != null)
            fut.get();
    }

    /** {@inheritDoc} */
    @Override public void onDisconnected(IgniteFuture<?> reconnectFut) {
        rdcQryExec.onDisconnected(reconnectFut);
    }

    /** {@inheritDoc} */
    @Override public Collection<GridRunningQueryInfo> runningQueries(long duration) {
        Collection<GridRunningQueryInfo> res = new ArrayList<>();

        res.addAll(runs.values());
        res.addAll(rdcQryExec.longRunningQueries(duration));

        return res;
    }

    /** {@inheritDoc} */
    @Override public void cancelQueries(Collection<Long> queries) {
        if (!F.isEmpty(queries)) {
            for (Long qryId : queries) {
                GridRunningQueryInfo run = runs.get(qryId);

                if (run != null)
                    run.cancel();
            }

            rdcQryExec.cancelQueries(queries);
        }
    }

    /** {@inheritDoc} */
    @Override public void onKernalStop() {
        connMgr.onKernalStop();
    }

    /**
     * @return Connection manager.
     */
    public ConnectionManager connections() {
        return connMgr;
    }

    /**
     * @return Schema manager.
     */
    public SchemaManager schemaManager() {
        return schemaMgr;
    }

    /**
     * Collect cache identifiers from two-step query.
     *
     * @param mainCacheId Id of main cache.
     * @param twoStepQry Two-step query.
     * @return Result.
     */
    @Nullable public List<Integer> collectCacheIds(@Nullable Integer mainCacheId, GridCacheTwoStepQuery twoStepQry) {
        LinkedHashSet<Integer> caches0 = new LinkedHashSet<>();

        int tblCnt = twoStepQry.tablesCount();

        if (mainCacheId != null)
            caches0.add(mainCacheId);

        if (tblCnt > 0) {
            for (QueryTable tblKey : twoStepQry.tables()) {
                GridH2Table tbl = schemaMgr.dataTable(tblKey.schema(), tblKey.table());

                if (tbl != null) {
                    H2Utils.checkAndStartNotStartedCache(tbl);

                    int cacheId = tbl.cacheId();

                    caches0.add(cacheId);
                }
            }
        }

        if (caches0.isEmpty())
            return null;
        else {
            //Prohibit usage indices with different numbers of segments in same query.
            List<Integer> cacheIds = new ArrayList<>(caches0);

            processCaches(cacheIds, twoStepQry);

            return cacheIds;
        }
    }
<<<<<<< HEAD

    /**
     * @param twoStepQry Query.
     * @return {@code True} is system views exist.
     */
    private boolean hasSystemViews(GridCacheTwoStepQuery twoStepQry) {
        if (twoStepQry.tablesCount() > 0) {
            for (QueryTable tbl : twoStepQry.tables()) {
                if (QueryUtils.SCHEMA_SYS.equals(tbl.schema()))
                    return true;
            }
        }

        return false;
    }
=======
>>>>>>> 36a1ae0f
}<|MERGE_RESOLUTION|>--- conflicted
+++ resolved
@@ -379,73 +379,6 @@
         }
     }
 
-<<<<<<< HEAD
-    /**
-     * Drops table form h2 database and clear all related indexes (h2 text, lucene).
-     *
-     * @param tbl Table to unregister.
-     * @throws IgniteCheckedException If failed to unregister.
-     */
-    private void dropTable(H2TableDescriptor tbl) throws IgniteCheckedException {
-        assert tbl != null;
-
-        if (log.isDebugEnabled())
-            log.debug("Removing query index table: " + tbl.fullTableName());
-
-        Connection c = connMgr.connectionForThread(tbl.schemaName());
-
-        Statement stmt = null;
-
-        try {
-            stmt = c.createStatement();
-
-            String sql = "DROP TABLE IF EXISTS " + tbl.fullTableName();
-
-            if (log.isDebugEnabled())
-                log.debug("Dropping database index table with SQL: " + sql);
-
-            stmt.executeUpdate(sql);
-        }
-        catch (SQLException e) {
-            connMgr.onSqlException(c);
-
-            throw new IgniteSQLException("Failed to drop database index table [type=" + tbl.type().name() +
-                ", table=" + tbl.fullTableName() + "]", IgniteQueryErrorCode.TABLE_DROP_FAILED, e);
-        }
-        finally {
-            U.close(stmt, log);
-        }
-    }
-
-    /**
-     * Add initial user index.
-     *
-     * @param schemaName Schema name.
-     * @param desc Table descriptor.
-     * @param h2Idx User index.
-     * @throws IgniteCheckedException If failed.
-     */
-    private void addInitialUserIndex(String schemaName, H2TableDescriptor desc, GridH2IndexBase h2Idx)
-        throws IgniteCheckedException {
-        GridH2Table h2Tbl = desc.table();
-
-        h2Tbl.proposeUserIndex(h2Idx);
-
-        try {
-            String sql = H2Utils.indexCreateSql(desc.fullTableName(), h2Idx, false);
-
-            executeSql(schemaName, sql);
-        }
-        catch (Exception e) {
-            // Rollback and re-throw.
-            h2Tbl.rollbackUserIndex(h2Idx.getName());
-
-            throw e;
-        }
-    }
-
-=======
->>>>>>> 36a1ae0f
     /** {@inheritDoc} */
     @Override public void dynamicIndexCreate(String schemaName, String tblName, QueryIndexDescriptorImpl idxDesc,
         boolean ifNotExists, SchemaIndexCacheVisitor cacheVisitor) throws IgniteCheckedException {
@@ -1954,17 +1887,11 @@
     }
 
     /**
-<<<<<<< HEAD
-     * @param flags Flags holder.
-     * @param flag Flag mask to check.
-     * @return {@code true} if flag is set, otherwise returns {@code false}.
-=======
      * Check if flag set.
      *
      * @param flags Flags.
      * @param flag Flag.
      * @return {@code True} if set.
->>>>>>> 36a1ae0f
      */
     private boolean isFlagSet(int flags, int flag) {
         return (flags & flag) == flag;
@@ -2149,33 +2076,8 @@
      */
     @Override public boolean registerType(GridCacheContextInfo cacheInfo, GridQueryTypeDescriptor type, boolean isSql)
         throws IgniteCheckedException {
-<<<<<<< HEAD
-        validateTypeDescriptor(type);
-
-        String schemaName = schema(cacheInfo.name());
-
-        H2Schema schema = schemas.get(schemaName);
-
-        H2TableDescriptor tbl = new H2TableDescriptor(this, schema, type, cacheInfo, isSql);
-
-        Connection conn = null;
-
-        try {
-            conn = connMgr.connectionForThread(schemaName);
-
-            createTable(schemaName, schema, tbl, conn);
-
-            schema.add(tbl);
-        }
-        catch (SQLException e) {
-            connMgr.onSqlException(conn);
-
-            throw new IgniteCheckedException("Failed to register query type: " + type, e);
-        }
-=======
         H2Utils.validateTypeDescriptor(type);
         schemaMgr.onCacheTypeCreated(cacheInfo, this, type, isSql);
->>>>>>> 36a1ae0f
 
         return true;
     }
@@ -2703,22 +2605,4 @@
             return cacheIds;
         }
     }
-<<<<<<< HEAD
-
-    /**
-     * @param twoStepQry Query.
-     * @return {@code True} is system views exist.
-     */
-    private boolean hasSystemViews(GridCacheTwoStepQuery twoStepQry) {
-        if (twoStepQry.tablesCount() > 0) {
-            for (QueryTable tbl : twoStepQry.tables()) {
-                if (QueryUtils.SCHEMA_SYS.equals(tbl.schema()))
-                    return true;
-            }
-        }
-
-        return false;
-    }
-=======
->>>>>>> 36a1ae0f
 }