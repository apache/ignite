/*
 * Licensed to the Apache Software Foundation (ASF) under one or more
 * contributor license agreements.  See the NOTICE file distributed with
 * this work for additional information regarding copyright ownership.
 * The ASF licenses this file to You under the Apache License, Version 2.0
 * (the "License"); you may not use this file except in compliance with
 * the License.  You may obtain a copy of the License at
 *
 *      http://www.apache.org/licenses/LICENSE-2.0
 *
 * Unless required by applicable law or agreed to in writing, software
 * distributed under the License is distributed on an "AS IS" BASIS,
 * WITHOUT WARRANTIES OR CONDITIONS OF ANY KIND, either express or implied.
 * See the License for the specific language governing permissions and
 * limitations under the License.
 */

package org.apache.ignite.internal.processors.query.h2;

import java.sql.Connection;
import java.sql.PreparedStatement;
import java.sql.ResultSet;
import java.sql.SQLException;
import java.util.ArrayList;
import java.util.Arrays;
import java.util.Collection;
import java.util.Collections;
import java.util.Iterator;
import java.util.LinkedHashSet;
import java.util.List;
import java.util.Map;
import java.util.UUID;
import java.util.concurrent.TimeUnit;
import java.util.regex.Pattern;
import javax.cache.CacheException;
import org.apache.ignite.IgniteCheckedException;
import org.apache.ignite.IgniteDataStreamer;
import org.apache.ignite.IgniteException;
import org.apache.ignite.IgniteLogger;
import org.apache.ignite.IgniteSystemProperties;
import org.apache.ignite.cache.query.FieldsQueryCursor;
import org.apache.ignite.cache.query.QueryCancelledException;
import org.apache.ignite.cache.query.SqlFieldsQuery;
import org.apache.ignite.cache.query.SqlQuery;
import org.apache.ignite.cluster.ClusterNode;
import org.apache.ignite.internal.GridKernalContext;
import org.apache.ignite.internal.GridTopic;
import org.apache.ignite.internal.IgniteInternalFuture;
import org.apache.ignite.internal.managers.communication.GridIoPolicy;
import org.apache.ignite.internal.pagemem.store.IgnitePageStoreManager;
import org.apache.ignite.internal.processors.affinity.AffinityTopologyVersion;
import org.apache.ignite.internal.processors.cache.CacheObjectValueContext;
import org.apache.ignite.internal.processors.cache.DynamicCacheDescriptor;
import org.apache.ignite.internal.processors.cache.GridCacheContext;
import org.apache.ignite.internal.processors.cache.GridCacheContextInfo;
import org.apache.ignite.internal.processors.cache.GridCacheSharedContext;
import org.apache.ignite.internal.processors.cache.QueryCursorImpl;
import org.apache.ignite.internal.processors.cache.distributed.dht.preloader.GridDhtPartitionsExchangeFuture;
import org.apache.ignite.internal.processors.cache.distributed.near.GridNearTxLocal;
import org.apache.ignite.internal.processors.cache.distributed.near.GridNearTxSelectForUpdateFuture;
import org.apache.ignite.internal.processors.cache.distributed.near.TxTopologyVersionFuture;
import org.apache.ignite.internal.processors.cache.mvcc.MvccQueryTracker;
import org.apache.ignite.internal.processors.cache.mvcc.MvccSnapshot;
import org.apache.ignite.internal.processors.cache.mvcc.MvccUtils;
import org.apache.ignite.internal.processors.cache.persistence.CacheDataRow;
import org.apache.ignite.internal.processors.cache.persistence.tree.io.PageIO;
import org.apache.ignite.internal.processors.cache.query.GridCacheQueryMarshallable;
import org.apache.ignite.internal.processors.cache.query.GridCacheQueryType;
import org.apache.ignite.internal.processors.cache.query.GridCacheTwoStepQuery;
import org.apache.ignite.internal.processors.cache.query.IgniteQueryErrorCode;
import org.apache.ignite.internal.processors.cache.query.QueryTable;
import org.apache.ignite.internal.processors.cache.query.RegisteredQueryCursor;
import org.apache.ignite.internal.processors.cache.query.SqlFieldsQueryEx;
import org.apache.ignite.internal.processors.cache.transactions.IgniteTxAdapter;
import org.apache.ignite.internal.processors.cache.tree.CacheDataTree;
import org.apache.ignite.internal.processors.odbc.SqlStateCode;
import org.apache.ignite.internal.processors.query.CacheQueryObjectValueContext;
import org.apache.ignite.internal.processors.query.GridQueryCacheObjectsIterator;
import org.apache.ignite.internal.processors.query.GridQueryCancel;
import org.apache.ignite.internal.processors.query.GridQueryFieldMetadata;
import org.apache.ignite.internal.processors.query.GridQueryFieldsResult;
import org.apache.ignite.internal.processors.query.GridQueryFieldsResultAdapter;
import org.apache.ignite.internal.processors.query.GridQueryIndexing;
import org.apache.ignite.internal.processors.query.GridQueryRowCacheCleaner;
import org.apache.ignite.internal.processors.query.GridQueryTypeDescriptor;
import org.apache.ignite.internal.processors.query.GridRunningQueryInfo;
import org.apache.ignite.internal.processors.query.IgniteSQLException;
import org.apache.ignite.internal.processors.query.NestedTxMode;
import org.apache.ignite.internal.processors.query.QueryField;
import org.apache.ignite.internal.processors.query.QueryHistoryMetrics;
import org.apache.ignite.internal.processors.query.QueryHistoryMetricsKey;
import org.apache.ignite.internal.processors.query.QueryIndexDescriptorImpl;
import org.apache.ignite.internal.processors.query.RunningQueryManager;
import org.apache.ignite.internal.processors.query.SqlClientContext;
import org.apache.ignite.internal.processors.query.UpdateSourceIterator;
import org.apache.ignite.internal.processors.query.h2.affinity.H2PartitionResolver;
import org.apache.ignite.internal.processors.query.h2.affinity.PartitionExtractor;
import org.apache.ignite.internal.processors.query.h2.database.H2TreeClientIndex;
import org.apache.ignite.internal.processors.query.h2.database.H2TreeIndex;
import org.apache.ignite.internal.processors.query.h2.database.io.H2ExtrasInnerIO;
import org.apache.ignite.internal.processors.query.h2.database.io.H2ExtrasLeafIO;
import org.apache.ignite.internal.processors.query.h2.database.io.H2InnerIO;
import org.apache.ignite.internal.processors.query.h2.database.io.H2LeafIO;
import org.apache.ignite.internal.processors.query.h2.database.io.H2MvccInnerIO;
import org.apache.ignite.internal.processors.query.h2.database.io.H2MvccLeafIO;
import org.apache.ignite.internal.processors.query.h2.ddl.DdlStatementsProcessor;
import org.apache.ignite.internal.processors.query.h2.dml.DmlUtils;
import org.apache.ignite.internal.processors.query.h2.dml.UpdatePlan;
import org.apache.ignite.internal.processors.query.h2.opt.GridH2IndexBase;
import org.apache.ignite.internal.processors.query.h2.opt.GridH2QueryContext;
import org.apache.ignite.internal.processors.query.h2.opt.GridH2Table;
import org.apache.ignite.internal.processors.query.h2.sql.GridSqlAlias;
import org.apache.ignite.internal.processors.query.h2.sql.GridSqlAst;
import org.apache.ignite.internal.processors.query.h2.sql.GridSqlQuery;
import org.apache.ignite.internal.processors.query.h2.sql.GridSqlQueryParser;
import org.apache.ignite.internal.processors.query.h2.sql.GridSqlQuerySplitter;
import org.apache.ignite.internal.processors.query.h2.sql.GridSqlStatement;
import org.apache.ignite.internal.processors.query.h2.sql.GridSqlTable;
import org.apache.ignite.internal.processors.query.h2.twostep.GridMapQueryExecutor;
import org.apache.ignite.internal.processors.query.h2.twostep.GridReduceQueryExecutor;
import org.apache.ignite.internal.processors.query.h2.twostep.MapQueryLazyWorker;
import org.apache.ignite.internal.processors.query.h2.twostep.msg.GridH2QueryRequest;
import org.apache.ignite.internal.processors.query.messages.GridQueryKillRequest;
import org.apache.ignite.internal.processors.query.schema.SchemaIndexCacheVisitor;
import org.apache.ignite.internal.processors.query.schema.SchemaIndexCacheVisitorClosure;
import org.apache.ignite.internal.processors.query.schema.SchemaIndexCacheVisitorImpl;
import org.apache.ignite.internal.sql.SqlParseException;
import org.apache.ignite.internal.sql.SqlParser;
import org.apache.ignite.internal.sql.SqlStrictParseException;
import org.apache.ignite.internal.sql.command.SqlAlterTableCommand;
import org.apache.ignite.internal.sql.command.SqlAlterUserCommand;
import org.apache.ignite.internal.sql.command.SqlBeginTransactionCommand;
import org.apache.ignite.internal.sql.command.SqlBulkLoadCommand;
import org.apache.ignite.internal.sql.command.SqlCommand;
import org.apache.ignite.internal.sql.command.SqlCommitTransactionCommand;
import org.apache.ignite.internal.sql.command.SqlCreateIndexCommand;
import org.apache.ignite.internal.sql.command.SqlCreateUserCommand;
import org.apache.ignite.internal.sql.command.SqlDropIndexCommand;
import org.apache.ignite.internal.sql.command.SqlDropUserCommand;
import org.apache.ignite.internal.sql.command.SqlKillQueryCommand;
import org.apache.ignite.internal.sql.command.SqlRollbackTransactionCommand;
import org.apache.ignite.internal.sql.command.SqlSetStreamingCommand;
import org.apache.ignite.internal.sql.optimizer.affinity.PartitionResult;
import org.apache.ignite.internal.util.GridBoundedConcurrentLinkedHashMap;
import org.apache.ignite.internal.util.GridEmptyCloseableIterator;
import org.apache.ignite.internal.util.GridSpinBusyLock;
import org.apache.ignite.internal.util.IgniteUtils;
import org.apache.ignite.internal.util.lang.GridCloseableIterator;
import org.apache.ignite.internal.util.lang.GridPlainRunnable;
import org.apache.ignite.internal.util.lang.IgniteInClosure2X;
import org.apache.ignite.internal.util.typedef.CIX2;
import org.apache.ignite.internal.util.typedef.F;
import org.apache.ignite.internal.util.typedef.internal.CU;
import org.apache.ignite.internal.util.typedef.internal.LT;
import org.apache.ignite.internal.util.typedef.internal.U;
import org.apache.ignite.internal.util.worker.GridWorker;
import org.apache.ignite.internal.util.worker.GridWorkerFuture;
import org.apache.ignite.lang.IgniteBiClosure;
import org.apache.ignite.lang.IgniteBiTuple;
import org.apache.ignite.lang.IgniteFuture;
import org.apache.ignite.lang.IgniteInClosure;
import org.apache.ignite.lang.IgniteUuid;
import org.apache.ignite.marshaller.Marshaller;
import org.apache.ignite.plugin.extensions.communication.Message;
import org.apache.ignite.plugin.security.SecurityPermission;
import org.apache.ignite.resources.LoggerResource;
import org.apache.ignite.spi.indexing.IndexingQueryFilter;
import org.apache.ignite.spi.indexing.IndexingQueryFilterImpl;
import org.h2.api.ErrorCode;
import org.h2.api.JavaObjectSerializer;
import org.h2.command.Prepared;
import org.h2.command.dml.NoOperation;
import org.h2.engine.Session;
import org.h2.engine.SysProperties;
import org.h2.table.IndexColumn;
import org.h2.util.JdbcUtils;
import org.jetbrains.annotations.NotNull;
import org.jetbrains.annotations.Nullable;

import static java.lang.Boolean.FALSE;
import static java.util.Collections.singletonList;
import static org.apache.ignite.internal.processors.cache.mvcc.MvccUtils.checkActive;
import static org.apache.ignite.internal.processors.cache.mvcc.MvccUtils.mvccEnabled;
import static org.apache.ignite.internal.processors.cache.mvcc.MvccUtils.tx;
import static org.apache.ignite.internal.processors.cache.mvcc.MvccUtils.txStart;
import static org.apache.ignite.internal.processors.cache.query.GridCacheQueryType.TEXT;
import static org.apache.ignite.internal.processors.query.h2.PreparedStatementEx.MVCC_CACHE_ID;
import static org.apache.ignite.internal.processors.query.h2.PreparedStatementEx.MVCC_STATE;
import static org.apache.ignite.internal.processors.query.h2.opt.GridH2QueryType.LOCAL;
import static org.apache.ignite.internal.processors.query.h2.twostep.msg.GridH2QueryRequest.isDataPageScanEnabled;

/**
 * Indexing implementation based on H2 database engine. In this implementation main query language is SQL,
 * fulltext indexing can be performed using Lucene.
 * <p>
 * For each registered {@link GridQueryTypeDescriptor} this SPI will create respective SQL table with
 * {@code '_key'} and {@code '_val'} fields for key and value, and fields from
 * {@link GridQueryTypeDescriptor#fields()}.
 * For each table it will create indexes declared in {@link GridQueryTypeDescriptor#indexes()}.
 */
public class IgniteH2Indexing implements GridQueryIndexing {
    /** A pattern for commands having internal implementation in Ignite. */
    public static final Pattern INTERNAL_CMD_RE = Pattern.compile(
        "^(create|drop)\\s+index|^alter\\s+table|^copy|^set|^begin|^commit|^rollback|^(create|alter|drop)\\s+user|^kill\\s+query",
        Pattern.CASE_INSENSITIVE);

    /*
     * Register IO for indexes.
     */
    static {
        PageIO.registerH2(H2InnerIO.VERSIONS, H2LeafIO.VERSIONS, H2MvccInnerIO.VERSIONS, H2MvccLeafIO.VERSIONS);

        H2ExtrasInnerIO.register();
        H2ExtrasLeafIO.register();
    }

    /** Dummy metadata for update result. */
    public static final List<GridQueryFieldMetadata> UPDATE_RESULT_META =
        singletonList(new H2SqlFieldMetadata(null, null, "UPDATED", Long.class.getName(), -1, -1));

    /** */
    private static final int TWO_STEP_QRY_CACHE_SIZE = 1024;

    /** Logger. */
    @LoggerResource
    private IgniteLogger log;

    /** Node ID. */
    private UUID nodeId;

    /** */
    private Marshaller marshaller;

    /** */
    private GridMapQueryExecutor mapQryExec;

    /** */
    private GridReduceQueryExecutor rdcQryExec;

    /** */
    private GridSpinBusyLock busyLock;

    /** Row cache. */
    private final H2RowCacheRegistry rowCache = new H2RowCacheRegistry();

    /** */
    protected volatile GridKernalContext ctx;

    /** Cache object value context. */
    protected CacheQueryObjectValueContext valCtx;

    /** */
    private DmlStatementsProcessor dmlProc;

    /** */
    private DdlStatementsProcessor ddlProc;

    /** Partition extractor. */
    private PartitionExtractor partExtractor;

    /** Running query manager. */
    private RunningQueryManager runningQueryMgr;

    /** */
    private volatile GridBoundedConcurrentLinkedHashMap<H2TwoStepCachedQueryKey, H2TwoStepCachedQuery> twoStepCache =
        new GridBoundedConcurrentLinkedHashMap<>(TWO_STEP_QRY_CACHE_SIZE);

    /** */
    private final IgniteInClosure<? super IgniteInternalFuture<?>> logger = new IgniteInClosure<IgniteInternalFuture<?>>() {
        @Override public void apply(IgniteInternalFuture<?> fut) {
            try {
                fut.get();
            }
            catch (IgniteCheckedException e) {
                U.error(log, e.getMessage(), e);
            }
        }
    };

    /** Query executor. */
    private ConnectionManager connMgr;

    /** Schema manager. */
    private SchemaManager schemaMgr;

    /**
     * @return Kernal context.
     */
    public GridKernalContext kernalContext() {
        return ctx;
    }

    /** */
    private final CIX2<ClusterNode, Message> locNodeQueryHnd = new CIX2<ClusterNode, Message>() {
        @Override public void applyx(ClusterNode locNode, Message msg) {
            onMessage(locNode.id(), msg);
        }
    };

    /**
     * @param c Connection.
     * @param sql SQL.
     * @return <b>Cached</b> prepared statement.
     */
    @SuppressWarnings("ConstantConditions")
    @Nullable private PreparedStatement cachedStatement(Connection c, String sql) {
        try {
            return connMgr.cachedPreparedStatement(c, sql);
        }
        catch (SQLException e) {
            // We actually don't except anything SQL related here as we're supposed to work with cache only.
            throw new AssertionError(e);
        }
    }

    /** {@inheritDoc} */
    @Override public PreparedStatement prepareNativeStatement(String schemaName, String sql) {
        Connection conn = connMgr.connectionForThread().connection(schemaName);

        return prepareStatementAndCaches(conn, sql);
    }

    /** {@inheritDoc} */
    @Override public void store(GridCacheContext cctx,
        GridQueryTypeDescriptor type,
        CacheDataRow row,
        @Nullable CacheDataRow prevRow,
        boolean prevRowAvailable
    ) throws IgniteCheckedException {
        String cacheName = cctx.name();

        H2TableDescriptor tbl = schemaMgr.tableForType(schema(cacheName), cacheName, type.name());

        if (tbl == null)
            return; // Type was rejected.

        tbl.table().update(row, prevRow,  prevRowAvailable);

        if (tbl.luceneIndex() != null) {
            long expireTime = row.expireTime();

            if (expireTime == 0L)
                expireTime = Long.MAX_VALUE;

            tbl.luceneIndex().store(row.key(), row.value(), row.version(), expireTime);
        }
    }

    /** {@inheritDoc} */
    @Override public void remove(GridCacheContext cctx, GridQueryTypeDescriptor type, CacheDataRow row)
        throws IgniteCheckedException {
        if (log.isDebugEnabled()) {
            log.debug("Removing key from cache query index [locId=" + nodeId +
                ", key=" + row.key() +
                ", val=" + row.value() + ']');
        }

        String cacheName = cctx.name();

        H2TableDescriptor tbl = schemaMgr.tableForType(schema(cacheName), cacheName, type.name());

        if (tbl == null)
            return;

        if (tbl.table().remove(row)) {
            if (tbl.luceneIndex() != null)
                tbl.luceneIndex().remove(row.key());
        }
    }

    /** {@inheritDoc} */
    @Override public void dynamicIndexCreate(String schemaName, String tblName, QueryIndexDescriptorImpl idxDesc,
        boolean ifNotExists, SchemaIndexCacheVisitor cacheVisitor) throws IgniteCheckedException {
        schemaMgr.createIndex(schemaName, tblName, idxDesc, ifNotExists, cacheVisitor);
    }

    /** {@inheritDoc} */
    @Override public void dynamicIndexDrop(String schemaName, String idxName, boolean ifExists)
        throws IgniteCheckedException{
        schemaMgr.dropIndex(schemaName, idxName, ifExists);
    }

    /** {@inheritDoc} */
    @Override public void dynamicAddColumn(String schemaName, String tblName, List<QueryField> cols,
        boolean ifTblExists, boolean ifColNotExists) throws IgniteCheckedException {
        schemaMgr.addColumn(schemaName, tblName, cols, ifTblExists, ifColNotExists);

        clearCachedQueries();
    }

    /** {@inheritDoc} */
    @Override public void dynamicDropColumn(String schemaName, String tblName, List<String> cols, boolean ifTblExists,
        boolean ifColExists) throws IgniteCheckedException {
        schemaMgr.dropColumn(schemaName, tblName, cols, ifTblExists, ifColExists);

        clearCachedQueries();
    }

    /**
     * Create sorted index.
     *
     * @param name Index name,
     * @param tbl Table.
     * @param pk Primary key flag.
     * @param affinityKey Affinity key flag.
     * @param unwrappedCols Unwrapped index columns for complex types.
     * @param wrappedCols Index columns as is complex types.
     * @param inlineSize Index inline size.
     * @return Index.
     */
    @SuppressWarnings("ConstantConditions")
    GridH2IndexBase createSortedIndex(String name, GridH2Table tbl, boolean pk, boolean affinityKey,
        List<IndexColumn> unwrappedCols, List<IndexColumn> wrappedCols, int inlineSize) {
        try {
            GridCacheContextInfo cacheInfo = tbl.cacheInfo();

            if (log.isDebugEnabled())
                log.debug("Creating cache index [cacheId=" + cacheInfo.cacheId() + ", idxName=" + name + ']');

            if (cacheInfo.affinityNode()) {
                final int segments = tbl.rowDescriptor().context().config().getQueryParallelism();

                H2RowCache cache = rowCache.forGroup(cacheInfo.groupId());

                return new H2TreeIndex(
                    cacheInfo.cacheContext(),
                    cache,
                    tbl,
                    name,
                    pk,
                    affinityKey,
                    unwrappedCols,
                    wrappedCols,
                    inlineSize,
                    segments
                );
            }
            else
                return new H2TreeClientIndex(tbl, name, pk, unwrappedCols);
        }
        catch (IgniteCheckedException e) {
            throw new IgniteException(e);
        }
    }

    /** {@inheritDoc} */
    @Override public <K, V> GridCloseableIterator<IgniteBiTuple<K, V>> queryLocalText(String schemaName,
        String cacheName, String qry, String typeName, IndexingQueryFilter filters) throws IgniteCheckedException {
        H2TableDescriptor tbl = schemaMgr.tableForType(schemaName, cacheName, typeName);

        if (tbl != null && tbl.luceneIndex() != null) {
            Long qryId = runningQueryManager().register(qry, TEXT, schemaName, true, null);

            try {
                return tbl.luceneIndex().query(qry.toUpperCase(), filters);
            }
            finally {
                runningQueryManager().unregister(qryId, false);
            }
        }

        return new GridEmptyCloseableIterator<>();
    }

    /**
     * Queries individual fields (generally used by JDBC drivers).
     *
     * @param schemaName Schema name.
     * @param qry Query.
     * @param params Query parameters.
     * @param filter Cache name and key filter.
     * @param enforceJoinOrder Enforce join order of tables in the query.
     * @param startTx Start transaction flag.
     * @param timeout Query timeout in milliseconds.
     * @param cancel Query cancel.
     * @param dataPageScanEnabled If data page scan is enabled.
     * @return Query result.
     * @throws IgniteCheckedException If failed.
     */
    public GridQueryFieldsResult queryLocalSqlFields(
        String schemaName,
        String qry,
        @Nullable Collection<Object> params,
        IndexingQueryFilter filter,
        boolean enforceJoinOrder,
        boolean startTx,
        int timeout,
        GridQueryCancel cancel,
        Boolean dataPageScanEnabled
    ) throws IgniteCheckedException {
        return queryLocalSqlFields(schemaName, qry, params, filter, enforceJoinOrder, startTx, timeout, cancel, null, dataPageScanEnabled);
    }

    /**
     * Queries individual fields (generally used by JDBC drivers).
     *
     * @param schemaName Schema name.
     * @param qry Query.
     * @param params Query parameters.
     * @param filter Cache name and key filter.
     * @param enforceJoinOrder Enforce join order of tables in the query.
     * @param startTx Start transaction flag.
     * @param qryTimeout Query timeout in milliseconds.
     * @param cancel Query cancel.
     * @param mvccTracker Query tracker.
     * @param dataPageScanEnabled If data page scan is enabled.
     * @return Query result.
     * @throws IgniteCheckedException If failed.
     */
    GridQueryFieldsResult queryLocalSqlFields(
        final String schemaName,
        String qry,
        @Nullable final Collection<Object> params,
        final IndexingQueryFilter filter,
        boolean enforceJoinOrder,
        boolean startTx,
        int qryTimeout,
        final GridQueryCancel cancel,
        MvccQueryTracker mvccTracker,
        Boolean dataPageScanEnabled
    ) throws IgniteCheckedException {
        GridNearTxLocal tx = null;

        boolean mvccEnabled = mvccEnabled(kernalContext());

        assert mvccEnabled || mvccTracker == null;

        try {
            final Connection conn = connMgr.connectionForThread().connection(schemaName);

            H2Utils.setupConnection(conn, false, enforceJoinOrder);

            PreparedStatement stmt = preparedStatementWithParams(conn, qry, params, true);

            if (GridSqlQueryParser.checkMultipleStatements(stmt))
                throw new IgniteSQLException("Multiple statements queries are not supported for local queries");

            Prepared p = GridSqlQueryParser.prepared(stmt);

            if (DmlStatementsProcessor.isDmlStatement(p)) {
                SqlFieldsQuery fldsQry = new SqlFieldsQuery(qry);

                if (params != null)
                    fldsQry.setArgs(params.toArray());

                fldsQry.setEnforceJoinOrder(enforceJoinOrder);
                fldsQry.setTimeout(qryTimeout, TimeUnit.MILLISECONDS);
                fldsQry.setDataPageScanEnabled(dataPageScanEnabled);

                return dmlProc.updateSqlFieldsLocal(schemaName, conn, p, fldsQry, filter, cancel);
            }
            else if (DdlStatementsProcessor.isDdlStatement(p)) {
                throw new IgniteSQLException("DDL statements are supported for the whole cluster only.",
                    IgniteQueryErrorCode.UNSUPPORTED_OPERATION);
            }

            final GridH2QueryContext ctx = new GridH2QueryContext(
                nodeId,
                nodeId,
                0,
                0,
                LOCAL,
                filter
            );

            boolean forUpdate = GridSqlQueryParser.isForUpdateQuery(p);

            if (forUpdate && !mvccEnabled)
                throw new IgniteSQLException("SELECT FOR UPDATE query requires transactional " +
                    "cache with MVCC enabled.", IgniteQueryErrorCode.UNSUPPORTED_OPERATION);

            if (this.ctx.security().enabled()) {
                GridSqlQueryParser parser = new GridSqlQueryParser(false);

                parser.parse(p);

                checkSecurity(parser.cacheIds());
            }

            GridNearTxSelectForUpdateFuture sfuFut = null;

            int opTimeout = qryTimeout;

            if (mvccEnabled) {
                if (mvccTracker == null)
                    mvccTracker = mvccTracker(stmt, startTx);

                if (mvccTracker != null) {
                    ctx.mvccSnapshot(mvccTracker.snapshot());

                    tx = checkActive(tx(this.ctx));

                    opTimeout = operationTimeout(opTimeout, tx);
                }

                if (forUpdate) {
                    if (mvccTracker == null)
                        throw new IgniteSQLException("SELECT FOR UPDATE query requires transactional " +
                            "cache with MVCC enabled.", IgniteQueryErrorCode.UNSUPPORTED_OPERATION);

                    GridSqlStatement stmt0 = new GridSqlQueryParser(false).parse(p);

                    qry = GridSqlQueryParser.rewriteQueryForUpdateIfNeeded(stmt0, forUpdate = tx != null);

                    stmt = preparedStatementWithParams(conn, qry, params, true);

                    if (forUpdate) {
                        GridCacheContext cctx = mvccTracker.context();

                        try {
                            if (tx.topologyVersionSnapshot() == null)
                                new TxTopologyVersionFuture(tx, cctx).get();
                        }
                        catch (Exception e) {
                            throw new IgniteSQLException("Failed to lock topology for SELECT FOR UPDATE query.", e);
                        }

                        sfuFut = new GridNearTxSelectForUpdateFuture(cctx, tx, opTimeout);

                        sfuFut.initLocal();
                    }
                }
            }

            List<GridQueryFieldMetadata> meta;

            try {
                meta = H2Utils.meta(stmt.getMetaData());

                if (forUpdate) {
                    assert meta.size() >= 1;

                    meta = meta.subList(0, meta.size() - 1);
                }
            }
            catch (SQLException e) {
                throw new IgniteCheckedException("Cannot prepare query metadata", e);
            }

            GridNearTxLocal tx0 = tx;
            MvccQueryTracker mvccTracker0 = mvccTracker;
            GridNearTxSelectForUpdateFuture sfuFut0 = sfuFut;
            PreparedStatement stmt0 = stmt;
            String qry0 = qry;
            int timeout0 = opTimeout;

            return new GridQueryFieldsResultAdapter(meta, null) {
                @Override public GridCloseableIterator<List<?>> iterator() throws IgniteCheckedException {
                    assert GridH2QueryContext.get() == null;

                    GridH2QueryContext.set(ctx);

                    ThreadLocalObjectPool<H2ConnectionWrapper>.Reusable detachedConn = connMgr.detachThreadConnection();

                    try {
                        ResultSet rs = executeSqlQueryWithTimer(stmt0, conn, qry0, params, timeout0, cancel, dataPageScanEnabled);

                        if (sfuFut0 != null) {
                            assert tx0.mvccSnapshot() != null;

                            ResultSetEnlistFuture enlistFut = ResultSetEnlistFuture.future(
                                IgniteH2Indexing.this.ctx.localNodeId(),
                                tx0.nearXidVersion(),
                                tx0.mvccSnapshot(),
                                tx0.threadId(),
                                IgniteUuid.randomUuid(),
                                -1,
                                null,
                                tx0,
                                timeout0,
                                sfuFut0.cache(),
                                rs
                            );

                            enlistFut.listen(new IgniteInClosure<IgniteInternalFuture<Long>>() {
                                @Override public void apply(IgniteInternalFuture<Long> fut) {
                                    if (fut.error() != null) {
                                        sfuFut0.onResult(
                                            IgniteH2Indexing.this.ctx.localNodeId(),
                                            0L,
                                            false,
                                            fut.error());
                                    }
                                    else {
                                        sfuFut0.onResult(
                                            IgniteH2Indexing.this.ctx.localNodeId(),
                                            fut.result(),
                                            false,
                                            null);
                                    }
                                }
                            });

                            enlistFut.init();

                            try {
                                sfuFut0.get();

                                rs.beforeFirst();
                            }
                            catch (Exception e) {
                                U.closeQuiet(rs);

                                throw new IgniteSQLException("Failed to obtain locks on result of SELECT FOR UPDATE.",
                                    e);
                            }
                        }

                        return new H2FieldsIterator(rs, mvccTracker0, sfuFut0 != null, detachedConn);
                    }
                    catch (IgniteCheckedException | RuntimeException | Error e) {
                        detachedConn.recycle();

                        try {
                            if (mvccTracker0 != null)
                                mvccTracker0.onDone();
                        }
                        catch (Exception e0) {
                            e.addSuppressed(e0);
                        }

                        throw e;
                    }
                    finally {
                        GridH2QueryContext.clearThreadLocal();
                    }
                }
            };
        }
        catch (IgniteCheckedException | RuntimeException | Error e) {
            if (mvccEnabled && (tx != null || (tx = tx(ctx)) != null))
                tx.setRollbackOnly();

            throw e;
        }
    }

    /**
     * @param qryTimeout Query timeout in milliseconds.
     * @param tx Transaction.
     * @return Timeout for operation in milliseconds based on query and tx timeouts.
     */
    public static int operationTimeout(int qryTimeout, IgniteTxAdapter tx) {
        if (tx != null) {
            int remaining = (int)tx.remainingTime();

            return remaining > 0 && qryTimeout > 0 ? Math.min(remaining, qryTimeout) : Math.max(remaining, qryTimeout);
        }

        return qryTimeout;
    }

    /** {@inheritDoc} */
    @Override public long streamUpdateQuery(String schemaName, String qry,
        @Nullable Object[] params, IgniteDataStreamer<?, ?> streamer) throws IgniteCheckedException {
        final Connection conn = connMgr.connectionForThread().connection(schemaName);

        final PreparedStatement stmt;

        try {
            stmt = connMgr.prepareStatement(conn, qry);
        }
        catch (SQLException e) {
            throw new IgniteSQLException(e);
        }

        return dmlProc.streamUpdateQuery(qry, schemaName, streamer, stmt, params);
    }

    /** {@inheritDoc} */
    @SuppressWarnings("ForLoopReplaceableByForEach")
    @Override public List<Long> streamBatchedUpdateQuery(String schemaName, String qry, List<Object[]> params,
        SqlClientContext cliCtx) throws IgniteCheckedException {
        if (cliCtx == null || !cliCtx.isStream()) {
            U.warn(log, "Connection is not in streaming mode.");

            return zeroBatchedStreamedUpdateResult(params.size());
        }

        final Connection conn = connMgr.connectionForThread().connection(schemaName);

        final PreparedStatement stmt = prepareStatementAndCaches(conn, qry);

        if (GridSqlQueryParser.checkMultipleStatements(stmt))
            throw new IgniteSQLException("Multiple statements queries are not supported for streaming mode.",
                IgniteQueryErrorCode.UNSUPPORTED_OPERATION);

        checkStatementStreamable(stmt);

        Prepared p = GridSqlQueryParser.prepared(stmt);

        UpdatePlan plan = dmlProc.getPlanForStatement(schemaName, conn, p, null, true, null);

        IgniteDataStreamer<?, ?> streamer = cliCtx.streamerForCache(plan.cacheContext().name());

        assert streamer != null;

        List<Long> res = new ArrayList<>(params.size());

        for (int i = 0; i < params.size(); i++)
            res.add(dmlProc.streamUpdateQuery(qry, schemaName, streamer, stmt, params.get(i)));

        return res;
    }

    /**
     * @param size Result size.
     * @return List of given size filled with 0Ls.
     */
    private static List<Long> zeroBatchedStreamedUpdateResult(int size) {
        Long[] res = new Long[size];

        Arrays.fill(res, 0L);

        return Arrays.asList(res);
    }

    /**
     * Prepares sql statement.
     *
     * @param conn Connection.
     * @param sql Sql.
     * @param params Params.
     * @param useStmtCache If {@code true} use stmt cache.
     * @return Prepared statement with set parameters.
     * @throws IgniteCheckedException If failed.
     */
    private PreparedStatement preparedStatementWithParams(Connection conn, String sql, Collection<Object> params,
        boolean useStmtCache) throws IgniteCheckedException {
        final PreparedStatement stmt;

        try {
            stmt = useStmtCache ? connMgr.prepareStatement(conn, sql) : connMgr.prepareStatementNoCache(conn, sql);
        }
        catch (SQLException e) {
            throw new IgniteCheckedException("Failed to parse SQL query: " + sql, e);
        }

        H2Utils.bindParameters(stmt, params);

        return stmt;
    }

    /**
     * Executes sql query statement.
     *
     * @param conn Connection,.
     * @param stmt Statement.
     * @param timeoutMillis Query timeout.
     * @param cancel Query cancel.
     * @return Result.
     * @throws IgniteCheckedException If failed.
     */
    private ResultSet executeSqlQuery(final Connection conn, final PreparedStatement stmt,
        int timeoutMillis, @Nullable GridQueryCancel cancel) throws IgniteCheckedException {
        final MapQueryLazyWorker lazyWorker = MapQueryLazyWorker.currentWorker();

        if (cancel != null) {
            cancel.set(new Runnable() {
                @Override public void run() {
                    if (lazyWorker != null) {
                        lazyWorker.submit(new Runnable() {
                            @Override public void run() {
                                cancelStatement(stmt);
                            }
                        });
                    }
                    else
                        cancelStatement(stmt);
                }
            });
        }

        Session ses = H2Utils.session(conn);

        if (timeoutMillis > 0)
            ses.setQueryTimeout(timeoutMillis);

        if (lazyWorker != null)
            ses.setLazyQueryExecution(true);

        try {
            return stmt.executeQuery();
        }
        catch (SQLException e) {
            // Throw special exception.
            if (e.getErrorCode() == ErrorCode.STATEMENT_WAS_CANCELED)
                throw new QueryCancelledException();

            throw new IgniteCheckedException("Failed to execute SQL query. " + e.getMessage(), e);
        }
        finally {
            if (timeoutMillis > 0)
                ses.setQueryTimeout(0);

            if (lazyWorker != null)
                ses.setLazyQueryExecution(false);
        }
    }

    /**
     * Cancel prepared statement.
     *
     * @param stmt Statement.
     */
    private static void cancelStatement(PreparedStatement stmt) {
        try {
            stmt.cancel();
        }
        catch (SQLException ignored) {
            // No-op.
        }
    }

    /**
     * Executes sql query and prints warning if query is too slow..
     *
     * @param conn Connection,
     * @param sql Sql query.
     * @param params Parameters.
     * @param timeoutMillis Query timeout.
     * @param cancel Query cancel.
     * @param dataPageScanEnabled If data page scan is enabled.
     * @return Result.
     * @throws IgniteCheckedException If failed.
     */
    public ResultSet executeSqlQueryWithTimer(
        Connection conn,
        String sql,
        @Nullable Collection<Object> params,
        int timeoutMillis,
        @Nullable GridQueryCancel cancel,
        Boolean dataPageScanEnabled
    ) throws IgniteCheckedException {
        return executeSqlQueryWithTimer(preparedStatementWithParams(conn, sql, params, false),
            conn, sql, params, timeoutMillis, cancel, dataPageScanEnabled);
    }

    /**
     * @param dataPageScanEnabled If data page scan is enabled.
     */
    public void enableDataPageScan(Boolean dataPageScanEnabled) {
        // Data page scan is enabled by default for SQL.
        CacheDataTree.setDataPageScanEnabled(dataPageScanEnabled != FALSE);
    }

    /**
     * Executes sql query and prints warning if query is too slow.
     *
     * @param stmt Prepared statement for query.
     * @param conn Connection.
     * @param sql Sql query.
     * @param params Parameters.
     * @param timeoutMillis Query timeout.
     * @param cancel Query cancel.
     * @param dataPageScanEnabled If data page scan is enabled.
     * @return Result.
     * @throws IgniteCheckedException If failed.
     */
    public ResultSet executeSqlQueryWithTimer(
        PreparedStatement stmt,
        Connection conn,
        String sql,
        @Nullable Collection<Object> params,
        int timeoutMillis,
        @Nullable GridQueryCancel cancel,
        Boolean dataPageScanEnabled
    ) throws IgniteCheckedException {
        long start = U.currentTimeMillis();

        enableDataPageScan(dataPageScanEnabled);

        try {
            ResultSet rs = executeSqlQuery(conn, stmt, timeoutMillis, cancel);

            long time = U.currentTimeMillis() - start;

            long longQryExecTimeout = ctx.config().getLongQueryWarningTimeout();

            if (time > longQryExecTimeout) {
                ResultSet plan = executeSqlQuery(conn, preparedStatementWithParams(conn, "EXPLAIN " + sql,
                    params, false), 0, null);

                plan.next();

                // Add SQL explain result message into log.
                String msg = "Query execution is too long [time=" + time + " ms, sql='" + sql + '\'' +
                    ", plan=" + U.nl() + plan.getString(1) + U.nl() + ", parameters=" +
                    (params == null ? "[]" : Arrays.deepToString(params.toArray())) + "]";

                LT.warn(log, msg);
            }

            return rs;
        }
        catch (SQLException e) {
            connMgr.onSqlException(conn);

            throw new IgniteCheckedException(e);
        }
        finally {
            CacheDataTree.setDataPageScanEnabled(false);
        }
    }

    /** {@inheritDoc} */
    @Override public FieldsQueryCursor<List<?>> queryLocalSqlFields(String schemaName, SqlFieldsQuery qry,
        final boolean keepBinary, IndexingQueryFilter filter, GridQueryCancel cancel,
        Long qryId) throws IgniteCheckedException {
        String sql = qry.getSql();
        List<Object> params = F.asList(qry.getArgs());
        boolean enforceJoinOrder = qry.isEnforceJoinOrder(), startTx = autoStartTx(qry);
        int timeout = qry.getTimeout();

        final GridQueryFieldsResult res = queryLocalSqlFields(schemaName, sql, params, filter,
            enforceJoinOrder, startTx, timeout, cancel, qry.isDataPageScanEnabled());

        Iterable<List<?>> iter = () -> {
            try {
                return new GridQueryCacheObjectsIterator(res.iterator(), objectContext(), keepBinary);
            }
            catch (IgniteCheckedException e) {
                throw new IgniteException(e);
            }
        };

        QueryCursorImpl<List<?>> cursor = qryId != null
            ? new RegisteredQueryCursor<>(iter, cancel, runningQueryManager(), qryId)
            : new QueryCursorImpl<>(iter, cancel);

        cursor.fieldsMeta(res.metaData());

        return cursor;
    }

    /**
     * Initialises MVCC filter and returns MVCC query tracker if needed.
     * @param stmt Prepared statement.
     * @param startTx Start transaction flag.
     * @return MVCC query tracker or {@code null} if MVCC is disabled for involved caches.
     */
    private MvccQueryTracker mvccTracker(PreparedStatement stmt, boolean startTx) throws IgniteCheckedException {
        boolean mvccEnabled;

        GridCacheContext mvccCacheCtx = null;

        try {
            if (stmt.isWrapperFor(PreparedStatementEx.class)) {
                PreparedStatementEx stmtEx = stmt.unwrap(PreparedStatementEx.class);

                Boolean mvccState = stmtEx.meta(MVCC_STATE);

                mvccEnabled = mvccState != null ? mvccState : checkMvcc(stmt);

                if (mvccEnabled) {
                    Integer cacheId = stmtEx.meta(MVCC_CACHE_ID);

                    assert cacheId != null;

                    mvccCacheCtx = ctx.cache().context().cacheContext(cacheId);

                    assert mvccCacheCtx != null;
                }
            }
            else
                mvccEnabled = checkMvcc(stmt);
        }
        catch (SQLException e) {
            throw new IgniteSQLException(e);
        }

        assert !mvccEnabled || mvccCacheCtx != null;

        return mvccEnabled ? MvccUtils.mvccTracker(mvccCacheCtx, startTx) : null;
    }

    /**
     * Checks if statement uses MVCC caches. If it does, additional metadata is added to statement.
     *
     * @param stmt Statement to check.
     * @return {@code True} if there MVCC cache involved in statement.
     * @throws SQLException If parser failed.
     */
    private static Boolean checkMvcc(PreparedStatement stmt) throws SQLException {
        GridSqlQueryParser parser = new GridSqlQueryParser(false);

        parser.parse(GridSqlQueryParser.prepared(stmt));

        Boolean mvccEnabled = null;
        Integer mvccCacheId = null;
        GridCacheContext ctx0 = null;

        for (Object o : parser.objectsMap().values()) {
            if (o instanceof GridSqlAlias)
                o = GridSqlAlias.unwrap((GridSqlAst) o);
            if (o instanceof GridSqlTable && ((GridSqlTable) o).dataTable() != null) {
                GridCacheContext cctx = ((GridSqlTable)o).dataTable().cacheContext();

                assert cctx != null;

                if (mvccEnabled == null) {
                    mvccEnabled = cctx.mvccEnabled();
                    mvccCacheId = cctx.cacheId();
                    ctx0 = cctx;
                }
                else if (mvccEnabled != cctx.mvccEnabled())
                    MvccUtils.throwAtomicityModesMismatchException(ctx0, cctx);
            }
        }

        if (mvccEnabled == null)
            return false;

        // Remember mvccEnabled flag to avoid further additional parsing if statement obtained from the statement cache.
        if (stmt.isWrapperFor(PreparedStatementEx.class)) {
            PreparedStatementEx stmtEx = stmt.unwrap(PreparedStatementEx.class);

            if (mvccEnabled) {
                stmtEx.putMeta(MVCC_CACHE_ID, mvccCacheId);
                stmtEx.putMeta(MVCC_STATE, Boolean.TRUE);
            }
            else
                stmtEx.putMeta(MVCC_STATE, FALSE);
        }

        return mvccEnabled;
    }

    /**
     * @param schemaName Schema name.
     * @param qry Query.
     * @param keepCacheObj Flag to keep cache object.
     * @param enforceJoinOrder Enforce join order of tables.
     * @param startTx Start transaction flag.
     * @param qryTimeout Query timeout.
     * @param cancel Cancel object.
     * @param params Query parameters.
     * @param parts Partitions.
     * @param lazy Lazy query execution flag.
     * @param mvccTracker Query tracker.
     * @param dataPageScanEnabled If data page scan is enabled.
     * @return Iterable result.
     */
    private Iterable<List<?>> runQueryTwoStep(
        final String schemaName,
        final GridCacheTwoStepQuery qry,
        final boolean keepCacheObj,
        final boolean enforceJoinOrder,
        boolean startTx,
        final int qryTimeout,
        final GridQueryCancel cancel,
        final Object[] params,
        final int[] parts,
        final boolean lazy,
        MvccQueryTracker mvccTracker,
        Boolean dataPageScanEnabled
    ) {
        assert !qry.mvccEnabled() || !F.isEmpty(qry.cacheIds());

        try {
            final MvccQueryTracker tracker = mvccTracker == null && qry.mvccEnabled() ?
                MvccUtils.mvccTracker(ctx.cache().context().cacheContext(qry.cacheIds().get(0)), startTx) : mvccTracker;

            GridNearTxLocal tx = tracker != null ? tx(ctx) : null;

            if (qry.forUpdate()) {
                // Locking has no meaning if SELECT FOR UPDATE is not executed in explicit transaction.
                // So, we can can reset forUpdate flag if there is no explicit transaction.
                qry.forUpdate(checkActive(tx) != null);
            }

            int opTimeout = operationTimeout(qryTimeout, tx);

            return new Iterable<List<?>>() {
                @SuppressWarnings("NullableProblems")
                @Override public Iterator<List<?>> iterator() {
                    try {
                        return rdcQryExec.query(schemaName, qry, keepCacheObj, enforceJoinOrder, opTimeout,
                            cancel, params, parts, lazy, tracker, dataPageScanEnabled);
                    }
                    catch (Throwable e) {
                        if (tracker != null)
                            tracker.onDone();

                        throw e;
                    }
                }
            };
        }
        catch (IgniteCheckedException e) {
            throw new CacheException(e);
        }
    }

    /**
     * Run DML on remote nodes.
     *
     * @param schemaName Schema name.
     * @param fieldsQry Initial update query.
     * @param cacheIds Cache identifiers.
     * @param isReplicatedOnly Whether query uses only replicated caches.
     * @param cancel Cancel state.
     * @return Update result.
     */
    UpdateResult runDistributedUpdate(
        String schemaName,
        SqlFieldsQuery fieldsQry,
        List<Integer> cacheIds,
        boolean isReplicatedOnly,
        GridQueryCancel cancel) {
        return rdcQryExec.update(schemaName, cacheIds, fieldsQry.getSql(), fieldsQry.getArgs(),
            fieldsQry.isEnforceJoinOrder(), fieldsQry.getPageSize(), fieldsQry.getTimeout(),
            fieldsQry.getPartitions(), isReplicatedOnly, cancel);
    }

    /** {@inheritDoc} */
    @SuppressWarnings("deprecation")
    @Override public SqlFieldsQuery generateFieldsQuery(String cacheName, SqlQuery qry) {
        String schemaName = schema(cacheName);

        String type = qry.getType();

        H2TableDescriptor tblDesc = schemaMgr.tableForType(schemaName, cacheName, type);

        if (tblDesc == null)
            throw new IgniteSQLException("Failed to find SQL table for type: " + type,
                IgniteQueryErrorCode.TABLE_NOT_FOUND);

        String sql;

        try {
            sql = H2Utils.generateFieldsQueryString(qry.getSql(), qry.getAlias(), tblDesc);
        }
        catch (IgniteCheckedException e) {
            throw new IgniteException(e);
        }

        SqlFieldsQuery res = new SqlFieldsQuery(sql);

        res.setArgs(qry.getArgs());
        res.setDistributedJoins(qry.isDistributedJoins());
        res.setLocal(qry.isLocal());
        res.setPageSize(qry.getPageSize());
        res.setPartitions(qry.getPartitions());
        res.setReplicatedOnly(qry.isReplicatedOnly());
        res.setSchema(schemaName);
        res.setSql(sql);
        res.setDataPageScanEnabled(qry.isDataPageScanEnabled());

        if (qry.getTimeout() > 0)
            res.setTimeout(qry.getTimeout(), TimeUnit.MILLISECONDS);

        return res;
    }

    /**
     * Determines if a passed query can be executed natively.
     *
     * @param schemaName Schema name.
     * @param qry Query.
     * @return Command or {@code null} if cannot parse this query.
     */
     @Nullable private SqlCommand parseQueryNative(String schemaName, SqlFieldsQuery qry) {
        // Heuristic check for fast return.
        if (!INTERNAL_CMD_RE.matcher(qry.getSql().trim()).find())
            return null;

        try {
            SqlParser parser = new SqlParser(schemaName, qry.getSql());

            SqlCommand cmd = parser.nextCommand();

            // TODO support transaction commands in multi-statements
            // https://issues.apache.org/jira/browse/IGNITE-10063

            // No support for multiple commands for now.
            if (parser.nextCommand() != null)
                return null;

            if (!(cmd instanceof SqlCreateIndexCommand
                || cmd instanceof SqlDropIndexCommand
                || cmd instanceof SqlBeginTransactionCommand
                || cmd instanceof SqlCommitTransactionCommand
                || cmd instanceof SqlRollbackTransactionCommand
                || cmd instanceof SqlBulkLoadCommand
                || cmd instanceof SqlAlterTableCommand
                || cmd instanceof SqlSetStreamingCommand
                || cmd instanceof SqlCreateUserCommand
                || cmd instanceof SqlAlterUserCommand
                || cmd instanceof SqlDropUserCommand
                || cmd instanceof SqlKillQueryCommand))
                return null;

            return cmd;
        }
        catch (SqlStrictParseException e) {
            throw new IgniteSQLException(e.getMessage(), IgniteQueryErrorCode.PARSING, e);
        }
        catch (Exception e) {
            // Cannot parse, return.
            if (log.isDebugEnabled())
                log.debug("Failed to parse SQL with native parser [qry=" + qry.getSql() + ", err=" + e + ']');

            if (!IgniteSystemProperties.getBoolean(IgniteSystemProperties.IGNITE_SQL_PARSER_DISABLE_H2_FALLBACK))
                return null;

            int code = IgniteQueryErrorCode.PARSING;

            if (e instanceof SqlParseException)
                code = ((SqlParseException)e).code();

            throw new IgniteSQLException("Failed to parse DDL statement: " + qry.getSql() + ": " + e.getMessage(),
                code, e);
        }
    }

    /**
     * Executes a query natively.
     *
     * @param schemaName Schema name.
     * @param qry Query.
     * @param cmd Parsed command corresponding to query.
     * @param cliCtx Client context, or {@code null} if not applicable.
     * @return Result cursors.
     */
    private List<FieldsQueryCursor<List<?>>> queryDistributedSqlFieldsNative(String schemaName, SqlFieldsQuery qry,
        SqlCommand cmd, @Nullable SqlClientContext cliCtx) {
        boolean fail = false;

        // Execute.
        if (cmd instanceof SqlBulkLoadCommand)
            return singletonList(dmlProc.runNativeDmlStatement(schemaName, qry.getSql(), cmd));

        //Always registry new running query for native commands except COPY. Currently such operations don't support cancellation.
        Long qryId = registerRunningQuery(schemaName, null, qry.getSql(), qry.isLocal(), true);

        try {
            if (cmd instanceof SqlCreateIndexCommand
                || cmd instanceof SqlDropIndexCommand
                || cmd instanceof SqlAlterTableCommand
                || cmd instanceof SqlCreateUserCommand
                || cmd instanceof SqlAlterUserCommand
                || cmd instanceof SqlDropUserCommand)
                return singletonList(ddlProc.runDdlStatement(qry.getSql(), cmd));
            else if (cmd instanceof SqlSetStreamingCommand) {
                if (cliCtx == null)
                    throw new IgniteSQLException("SET STREAMING command can only be executed from JDBC or ODBC driver.");

                SqlSetStreamingCommand setCmd = (SqlSetStreamingCommand)cmd;

                if (setCmd.isTurnOn())
                    cliCtx.enableStreaming(setCmd.allowOverwrite(), setCmd.flushFrequency(),
                        setCmd.perNodeBufferSize(), setCmd.perNodeParallelOperations(), setCmd.isOrdered());
                else
                    cliCtx.disableStreaming();
            }
            else if (cmd instanceof SqlKillQueryCommand)
                processKillQueryCommand((SqlKillQueryCommand)cmd, qry);
            else
                processTxCommand(cmd, qry);

            return singletonList(H2Utils.zeroCursor());
        }
        catch (IgniteCheckedException e) {
            fail = true;

            throw new IgniteSQLException("Failed to execute DDL statement [stmt=" + qry.getSql() +
                ", err=" + e.getMessage() + ']', e);
        }
        finally {
            runningQueryMgr.unregister(qryId, fail);
        }
    }

    /**
     * Process kill query command
     *
     * @param cmd Command.
     * @param qry Query.
     */
    private void processKillQueryCommand(SqlKillQueryCommand cmd, SqlFieldsQuery qry) {
        ClusterNode node = ctx.cluster().get().node(cmd.getNodeId());

        if (node != null) {
            send(GridTopic.TOPIC_QUERY,
                GridTopic.TOPIC_QUERY.ordinal(),
                Collections.singleton(node),
                new GridQueryKillRequest(cmd.getNodeQryId()),
                null,
                locNodeQueryHnd,
                GridIoPolicy.MANAGEMENT_POOL,
                false);
        }
        else
            U.warn(log, "Kill query command runs on unknown node [qry=" + qry.getSql() + ", nodeId=" + cmd.getNodeId() + "]");
    }

    /**
     * Check expected statement type (when it is set by JDBC) and given statement type.
     *
     * @param qry Query.
     * @param isQry {@code true} for select queries, otherwise (DML/DDL queries) {@code false}.
     */
    private void checkQueryType(SqlFieldsQuery qry, boolean isQry) {
        Boolean qryFlag = qry instanceof SqlFieldsQueryEx ? ((SqlFieldsQueryEx) qry).isQuery() : null;

        if (qryFlag != null && qryFlag != isQry)
            throw new IgniteSQLException("Given statement type does not match that declared by JDBC driver",
                IgniteQueryErrorCode.STMT_TYPE_MISMATCH);
    }

    /**
     * Process transactional command.
     *
     * @param cmd Command.
     * @param qry Query.
     * @throws IgniteCheckedException if failed.
     */
    private void processTxCommand(SqlCommand cmd, SqlFieldsQuery qry) throws IgniteCheckedException {
        NestedTxMode nestedTxMode = qry instanceof SqlFieldsQueryEx ? ((SqlFieldsQueryEx)qry).getNestedTxMode() :
            NestedTxMode.DEFAULT;

        GridNearTxLocal tx = tx(ctx);

        if (cmd instanceof SqlBeginTransactionCommand) {
            if (!mvccEnabled(ctx))
                throw new IgniteSQLException("MVCC must be enabled in order to start transaction.",
                    IgniteQueryErrorCode.MVCC_DISABLED);

            if (tx != null) {
                if (nestedTxMode == null)
                    nestedTxMode = NestedTxMode.DEFAULT;

                switch (nestedTxMode) {
                    case COMMIT:
                        doCommit(tx);

                        txStart(ctx, qry.getTimeout());

                        break;

                    case IGNORE:
                        log.warning("Transaction has already been started, ignoring BEGIN command.");

                        break;

                    case ERROR:
                        throw new IgniteSQLException("Transaction has already been started.",
                            IgniteQueryErrorCode.TRANSACTION_EXISTS);

                    default:
                        throw new IgniteSQLException("Unexpected nested transaction handling mode: " +
                            nestedTxMode.name());
                }
            }
            else
                txStart(ctx, qry.getTimeout());
        }
        else if (cmd instanceof SqlCommitTransactionCommand) {
            // Do nothing if there's no transaction.
            if (tx != null)
                doCommit(tx);
        }
        else {
            assert cmd instanceof SqlRollbackTransactionCommand;

            // Do nothing if there's no transaction.
            if (tx != null)
                doRollback(tx);
        }
    }

    /**
     * Commit and properly close transaction.
     * @param tx Transaction.
     * @throws IgniteCheckedException if failed.
     */
    private void doCommit(@NotNull GridNearTxLocal tx) throws IgniteCheckedException {
        try {
            // TODO: Why checking for rollback only?
            //if (!tx.isRollbackOnly())
                tx.commit();
        }
        finally {
            closeTx(tx);
        }
    }

    /**
     * Rollback and properly close transaction.
     * @param tx Transaction.
     * @throws IgniteCheckedException if failed.
     */
    private void doRollback(@NotNull GridNearTxLocal tx) throws IgniteCheckedException {
        try {
            tx.rollback();
        }
        finally {
            closeTx(tx);
        }
    }

    /**
     * Properly close transaction.
     * @param tx Transaction.
     * @throws IgniteCheckedException if failed.
     */
    private void closeTx(@NotNull GridNearTxLocal tx) throws IgniteCheckedException {
        try {
            tx.close();
        }
        finally {
            ctx.cache().context().tm().resetContext();
        }
    }

    /** {@inheritDoc} */
    @SuppressWarnings({"StringEquality", "unchecked"})
    @Override public List<FieldsQueryCursor<List<?>>> querySqlFields(String schemaName, SqlFieldsQuery qry,
        @Nullable SqlClientContext cliCtx, boolean keepBinary, boolean failOnMultipleStmts, MvccQueryTracker tracker,
        GridQueryCancel cancel, boolean registerAsNewQry) {
        boolean mvccEnabled = mvccEnabled(ctx), startTx = autoStartTx(qry);

        try {
            SqlCommand nativeCmd = parseQueryNative(schemaName, qry);

            if (!(nativeCmd instanceof SqlCommitTransactionCommand || nativeCmd instanceof SqlRollbackTransactionCommand)
                && !ctx.state().publicApiActiveState(true)) {
                throw new IgniteException("Can not perform the operation because the cluster is inactive. Note, that " +
                    "the cluster is considered inactive by default if Ignite Persistent Store is used to let all the nodes " +
                    "join the cluster. To activate the cluster call Ignite.active(true).");
            }

            if (nativeCmd != null)
                return queryDistributedSqlFieldsNative(schemaName, qry, nativeCmd, cliCtx);

            List<FieldsQueryCursor<List<?>>> res;

            {
                // First, let's check if we already have a two-step query for this statement...
                H2TwoStepCachedQueryKey cachedQryKey = new H2TwoStepCachedQueryKey(schemaName, qry.getSql(),
                    qry.isCollocated(), qry.isDistributedJoins(), qry.isEnforceJoinOrder(), qry.isLocal());

                H2TwoStepCachedQuery cachedQry;

                if ((cachedQry = twoStepCache.get(cachedQryKey)) != null) {
                    checkQueryType(qry, true);

                    GridCacheTwoStepQuery twoStepQry = cachedQry.query().copy();

                    List<GridQueryFieldMetadata> meta = cachedQry.meta();

                    res = singletonList(doRunDistributedQuery(schemaName, qry, twoStepQry, meta, keepBinary,
                        startTx, tracker, cancel, registerAsNewQry));


                    if (!twoStepQry.explain())
                        twoStepCache.putIfAbsent(cachedQryKey, new H2TwoStepCachedQuery(meta, twoStepQry.copy()));

                    return res;
                }
            }

            {
                // Second, let's check if we already have a parsed statement...
                PreparedStatement cachedStmt;

                if ((cachedStmt = cachedStatement(connMgr.connectionForThread().connection(schemaName), qry.getSql())) != null) {
                    Prepared prepared = GridSqlQueryParser.prepared(cachedStmt);

                    // We may use this cached statement only for local queries and non queries.
                    if (qry.isLocal() || !prepared.isQuery()) {
                        if (GridSqlQueryParser.isExplainUpdate(prepared))
                            throw new IgniteSQLException("Explains of update queries are not supported.",
                                IgniteQueryErrorCode.UNSUPPORTED_OPERATION);

                        return (List<FieldsQueryCursor<List<?>>>)doRunPrepared(schemaName, prepared, qry, null, null,
                            keepBinary, startTx, tracker, cancel, registerAsNewQry);
                    }
                }
            }

            res = new ArrayList<>(1);

            int firstArg = 0;

            String remainingSql = qry.getSql();

            while (remainingSql != null) {
                ParsingResult parseRes = parseAndSplit(schemaName,
                    remainingSql != qry.getSql() ? cloneFieldsQuery(qry).setSql(remainingSql) : qry, firstArg);

                // Let's avoid second reflection getter call by returning Prepared object too
                Prepared prepared = parseRes.prepared();

                GridCacheTwoStepQuery twoStepQry = parseRes.twoStepQuery();

                List<GridQueryFieldMetadata> meta = parseRes.meta();

                SqlFieldsQuery newQry = parseRes.newQuery();

                remainingSql = parseRes.remainingSql();

                if (remainingSql != null && failOnMultipleStmts)
                    throw new IgniteSQLException("Multiple statements queries are not supported");

                firstArg += prepared.getParameters().size();

                res.addAll(doRunPrepared(schemaName, prepared, newQry, twoStepQry, meta, keepBinary, startTx, tracker,
                    cancel, registerAsNewQry));

                // We cannot cache two-step query for multiple statements query except the last statement
                if (parseRes.twoStepQuery() != null && parseRes.twoStepQueryKey() != null &&
                    !parseRes.twoStepQuery().explain() && remainingSql == null)
                    twoStepCache.putIfAbsent(parseRes.twoStepQueryKey(), new H2TwoStepCachedQuery(meta,
                        twoStepQry.copy()));
            }

            return res;
        }
        catch (RuntimeException | Error e) {
            GridNearTxLocal tx;

            if (mvccEnabled && (tx = tx(ctx)) != null &&
                (!(e instanceof IgniteSQLException) || /* Parsing errors should not rollback Tx. */
                    ((IgniteSQLException)e).sqlState() != SqlStateCode.PARSING_EXCEPTION) ) {

                tx.setRollbackOnly();
            }

            throw e;
        }
    }

    /**
     * Execute an all-ready {@link SqlFieldsQuery}.
     * @param schemaName Schema name.
     * @param prepared H2 command.
     * @param qry Fields query with flags.
     * @param twoStepQry Two-step query if this query must be executed in a distributed way.
     * @param meta Metadata for {@code twoStepQry}.
     * @param keepBinary Whether binary objects must not be deserialized automatically.
     * @param startTx Start transaction flag.
     * @param tracker MVCC tracker.
     * @param cancel Query cancel state holder.
     * @param registerAsNewQry {@code true} In case it's new query which should be registered as running query,
     * @return Query result.
     */
    private List<? extends FieldsQueryCursor<List<?>>> doRunPrepared(String schemaName, Prepared prepared,
        SqlFieldsQuery qry, GridCacheTwoStepQuery twoStepQry, List<GridQueryFieldMetadata> meta, boolean keepBinary,
        boolean startTx, MvccQueryTracker tracker, GridQueryCancel cancel, boolean registerAsNewQry) {
        String sqlQry = qry.getSql();

        boolean loc = qry.isLocal();

        IndexingQueryFilter filter = (loc ? backupFilter(null, qry.getPartitions()) : null);

        if (!prepared.isQuery()) {
            Long qryId = registerRunningQuery(schemaName, cancel, sqlQry, loc, registerAsNewQry);

            boolean fail = false;

            try {
                if (DmlStatementsProcessor.isDmlStatement(prepared)) {
                    try {
                        Connection conn = connMgr.connectionForThread().connection(schemaName);

                        if (!loc)
                            return dmlProc.updateSqlFieldsDistributed(schemaName, conn, prepared, qry, cancel);
                        else {
                            final GridQueryFieldsResult updRes =
                                dmlProc.updateSqlFieldsLocal(schemaName, conn, prepared, qry, filter, cancel);

                            return singletonList(new QueryCursorImpl<>(new Iterable<List<?>>() {
                                @SuppressWarnings("NullableProblems")
                                @Override public Iterator<List<?>> iterator() {
                                    try {
                                        return new GridQueryCacheObjectsIterator(updRes.iterator(), objectContext(),
                                            true);
                                    }
                                    catch (IgniteCheckedException e) {
                                        throw new IgniteException(e);
                                    }
                                }
                            }, cancel));
                        }
                    }
                    catch (IgniteCheckedException e) {
                        fail = true;

                        throw new IgniteSQLException("Failed to execute DML statement [stmt=" + sqlQry +
                            ", params=" + Arrays.deepToString(qry.getArgs()) + "]", e);
                    }
                }

                if (DdlStatementsProcessor.isDdlStatement(prepared)) {
                    if (loc) {
                        fail = true;

                        throw new IgniteSQLException("DDL statements are not supported for LOCAL caches",
                            IgniteQueryErrorCode.UNSUPPORTED_OPERATION);
                    }

                    return singletonList(ddlProc.runDdlStatement(sqlQry, prepared));
                }

                if (prepared instanceof NoOperation)
                    return singletonList(H2Utils.zeroCursor());

                fail = true;

                throw new IgniteSQLException("Unsupported DDL/DML operation: " + prepared.getClass().getName(),
                    IgniteQueryErrorCode.UNSUPPORTED_OPERATION);
            }
            finally {
                runningQueryMgr.unregister(qryId, fail);
            }
        }

        if (twoStepQry != null) {
            if (log.isDebugEnabled())
                log.debug("Parsed query: `" + sqlQry + "` into two step query: " + twoStepQry);

            checkQueryType(qry, true);

            if (ctx.security().enabled())
                checkSecurity(twoStepQry.cacheIds());

            return singletonList(doRunDistributedQuery(schemaName, qry, twoStepQry, meta, keepBinary,
                startTx, tracker, cancel, registerAsNewQry));

        }

        // We've encountered a local query, let's just run it.
        Long qryId = registerRunningQuery(schemaName, cancel, sqlQry, loc, registerAsNewQry);

        try {
            return singletonList(queryLocalSqlFields(schemaName, qry, keepBinary, filter, cancel, qryId));
        }
        catch (IgniteCheckedException e) {
            runningQueryMgr.unregister(qryId, true);

            throw new IgniteSQLException("Failed to execute local statement [stmt=" + sqlQry +
                ", params=" + Arrays.deepToString(qry.getArgs()) + "]", e);
        }
    }

    /**
     * @param schemaName Schema name.
     * @param cancel Query cancel state holder.
     * @param qry Query.
     * @param loc {@code true} for local query.
     * @param registerAsNewQry {@code true} In case it's new query which should be registered as running query,
     * @return Id of registered query or {@code null} if query wasn't registered.
     */
    private Long registerRunningQuery(String schemaName, GridQueryCancel cancel, String qry, boolean loc,
        boolean registerAsNewQry) {
        if (registerAsNewQry)
            return runningQueryMgr.register(qry, GridCacheQueryType.SQL_FIELDS, schemaName, loc, cancel);

        return null;
    }

    /**
     * Check security access for caches.
     *
     * @param cacheIds Cache IDs.
     */
    private void checkSecurity(Collection<Integer> cacheIds) {
        if (F.isEmpty(cacheIds))
            return;

        for (Integer cacheId : cacheIds) {
            DynamicCacheDescriptor desc = ctx.cache().cacheDescriptor(cacheId);

            if (desc != null)
                ctx.security().authorize(desc.cacheName(), SecurityPermission.CACHE_READ, null);
        }
    }

    /**
     * Parse and split query if needed, cache either two-step query or statement.
     * @param schemaName Schema name.
     * @param qry Query.
     * @param firstArg Position of the first argument of the following {@code Prepared}.
     * @return Result: prepared statement, H2 command, two-step query (if needed),
     *     metadata for two-step query (if needed), evaluated query local execution flag.
     */
    private ParsingResult parseAndSplit(String schemaName, SqlFieldsQuery qry, int firstArg) {
        Connection c = connMgr.connectionForThread().connection(schemaName);

        // For queries that are explicitly local, we rely on the flag specified in the query
        // because this parsing result will be cached and used for queries directly.
        // For other queries, we enforce join order at this stage to avoid premature optimizations
        // (and therefore longer parsing) as long as there'll be more parsing at split stage.
        boolean enforceJoinOrderOnParsing = (!qry.isLocal() || qry.isEnforceJoinOrder());

        H2Utils.setupConnection(c, /*distributedJoins*/false, /*enforceJoinOrder*/enforceJoinOrderOnParsing);

        boolean loc = qry.isLocal();

        PreparedStatement stmt = prepareStatementAndCaches(c, qry.getSql());

        if (loc && GridSqlQueryParser.checkMultipleStatements(stmt))
            throw new IgniteSQLException("Multiple statements queries are not supported for local queries.",
                IgniteQueryErrorCode.UNSUPPORTED_OPERATION);

        GridSqlQueryParser.PreparedWithRemaining prep = GridSqlQueryParser.preparedWithRemaining(stmt);

        Prepared prepared = prep.prepared();

        if (GridSqlQueryParser.isExplainUpdate(prepared))
            throw new IgniteSQLException("Explains of update queries are not supported.",
                IgniteQueryErrorCode.UNSUPPORTED_OPERATION);

        checkQueryType(qry, prepared.isQuery());

        String remainingSql = prep.remainingSql();

        int paramsCnt = prepared.getParameters().size();

        Object[] argsOrig = qry.getArgs();

        Object[] args = null;

        if (!DmlUtils.isBatched(qry) && paramsCnt > 0) {
            if (argsOrig == null || argsOrig.length < firstArg + paramsCnt) {
                throw new IgniteException("Invalid number of query parameters. " +
                    "Cannot find " + (argsOrig != null ? argsOrig.length + 1 - firstArg : 1) + " parameter.");
            }

            args = Arrays.copyOfRange(argsOrig, firstArg, firstArg + paramsCnt);
        }

       if (prepared.isQuery()) {
            try {
                H2Utils.bindParameters(stmt, F.asList(args));
            }
            catch (IgniteCheckedException e) {
                U.closeQuiet(stmt);

                throw new IgniteSQLException("Failed to bind parameters: [qry=" + prepared.getSQL() + ", params=" +
                    Arrays.deepToString(args) + "]", IgniteQueryErrorCode.PARSING, e);
            }

            GridSqlQueryParser parser = null;

            if (!loc) {
                parser = new GridSqlQueryParser(false);

                GridSqlStatement parsedStmt = parser.parse(prepared);

                // Legit assertion - we have H2 query flag above.
                assert parsedStmt instanceof GridSqlQuery;

                loc = parser.isLocalQuery();
            }

            if (loc) {
                if (parser == null) {
                    parser = new GridSqlQueryParser(false);

                    parser.parse(prepared);
                }

                GridCacheContext cctx = parser.getFirstPartitionedCache();

                if (cctx != null && cctx.config().getQueryParallelism() > 1) {
                    loc = false;

                    qry.setDistributedJoins(true);
                }
            }
        }

        SqlFieldsQuery newQry = cloneFieldsQuery(qry).setSql(prepared.getSQL()).setArgs(args);

        boolean hasTwoStep = !loc && prepared.isQuery();

        // Let's not cache multiple statements and distributed queries as whole two step query will be cached later on.
        if (remainingSql != null || hasTwoStep)
            connMgr.statementCacheForThread().remove(schemaName, qry.getSql());

        if (!hasTwoStep)
            return new ParsingResult(prepared, newQry, remainingSql, null, null, null);

        // Now we're sure to have a distributed query. Let's try to get a two-step plan from the cache, or perform the
        // split if needed.
        H2TwoStepCachedQueryKey cachedQryKey = new H2TwoStepCachedQueryKey(schemaName, qry.getSql(),
            qry.isCollocated(), qry.isDistributedJoins(), qry.isEnforceJoinOrder(), qry.isLocal());

        H2TwoStepCachedQuery cachedQry;

        if ((cachedQry = twoStepCache.get(cachedQryKey)) != null) {
            checkQueryType(qry, true);

            GridCacheTwoStepQuery twoStepQry = cachedQry.query().copy();

            List<GridQueryFieldMetadata> meta = cachedQry.meta();

            return new ParsingResult(prepared, newQry, remainingSql, twoStepQry, cachedQryKey, meta);
        }

        try {
            GridCacheTwoStepQuery twoStepQry = split(prepared, newQry);

            return new ParsingResult(prepared, newQry, remainingSql, twoStepQry,
                cachedQryKey, H2Utils.meta(stmt.getMetaData()));
        }
        catch (IgniteCheckedException e) {
            throw new IgniteSQLException("Failed to bind parameters: [qry=" + newQry.getSql() + ", params=" +
                Arrays.deepToString(newQry.getArgs()) + "]", IgniteQueryErrorCode.PARSING, e);
        }
        catch (SQLException e) {
            throw new IgniteSQLException(e);
        }
        finally {
            U.close(stmt, log);
        }
    }

    /**
     * Make a copy of {@link SqlFieldsQuery} with all flags and preserving type.
     * @param oldQry Query to copy.
     * @return Query copy.
     */
    private SqlFieldsQuery cloneFieldsQuery(SqlFieldsQuery oldQry) {
        return oldQry.copy().setLocal(oldQry.isLocal()).setPageSize(oldQry.getPageSize());
    }

    /**
     * Split query into two-step query.
     * @param prepared JDBC prepared statement.
     * @param qry Original fields query.
     * @return Two-step query.
     * @throws IgniteCheckedException in case of error inside {@link GridSqlQuerySplitter}.
     * @throws SQLException in case of error inside {@link GridSqlQuerySplitter}.
     */
    private GridCacheTwoStepQuery split(Prepared prepared, SqlFieldsQuery qry) throws IgniteCheckedException,
        SQLException {
        GridCacheTwoStepQuery res = GridSqlQuerySplitter.split(
            connMgr.connectionForThread().connection(qry.getSchema()),
            prepared,
            qry.getArgs(),
            qry.isCollocated(),
            qry.isDistributedJoins(),
            qry.isEnforceJoinOrder(),
            partExtractor);

        List<Integer> cacheIds = collectCacheIds(null, res);

        if (!F.isEmpty(cacheIds) && res.hasSystemViews()) {
            throw new IgniteSQLException("Normal tables and system views cannot be used in the same query.",
                IgniteQueryErrorCode.UNSUPPORTED_OPERATION);
        }

        if (F.isEmpty(cacheIds))
            res.local(true);
        else {
            res.cacheIds(cacheIds);
            res.local(qry.isLocal());
        }

        res.pageSize(qry.getPageSize());

        return res;
    }

    /**
     * @param qry Sql fields query.autoStartTx(qry)
     * @return {@code True} if need to start transaction.
     */
    @SuppressWarnings("SimplifiableIfStatement")
    public boolean autoStartTx(SqlFieldsQuery qry) {
        if (!mvccEnabled(ctx))
            return false;

        return qry instanceof SqlFieldsQueryEx && !((SqlFieldsQueryEx)qry).isAutoCommit() && tx(ctx) == null;
    }

    /** {@inheritDoc} */
    @Override public UpdateSourceIterator<?> prepareDistributedUpdate(GridCacheContext<?, ?> cctx, int[] ids,
        int[] parts, String schema, String qry, Object[] params, int flags,
        int pageSize, int timeout, AffinityTopologyVersion topVer,
        MvccSnapshot mvccSnapshot, GridQueryCancel cancel) throws IgniteCheckedException {

        SqlFieldsQuery fldsQry = new SqlFieldsQuery(qry);

        if (params != null)
            fldsQry.setArgs(params);

        fldsQry.setEnforceJoinOrder(isFlagSet(flags, GridH2QueryRequest.FLAG_ENFORCE_JOIN_ORDER));
        fldsQry.setTimeout(timeout, TimeUnit.MILLISECONDS);
        fldsQry.setPageSize(pageSize);
        fldsQry.setLocal(true);
        fldsQry.setDataPageScanEnabled(isDataPageScanEnabled(flags));

        boolean loc = true;

        final boolean replicated = isFlagSet(flags, GridH2QueryRequest.FLAG_REPLICATED);

        GridCacheContext<?, ?> cctx0;

        if (!replicated
            && !F.isEmpty(ids)
            && (cctx0 = CU.firstPartitioned(cctx.shared(), ids)) != null
            && cctx0.config().getQueryParallelism() > 1) {
            fldsQry.setDistributedJoins(true);

            loc = false;
        }

        Connection conn = connMgr.connectionForThread().connection(schema);

        H2Utils.setupConnection(conn, false, fldsQry.isEnforceJoinOrder());

        PreparedStatement stmt = preparedStatementWithParams(conn, fldsQry.getSql(),
            F.asList(fldsQry.getArgs()), true);

        return dmlProc.prepareDistributedUpdate(schema, conn, stmt, fldsQry, backupFilter(topVer, parts), cancel, loc,
            topVer, mvccSnapshot);
    }

    /**
     * Check if flag set.
     *
     * @param flags Flags.
     * @param flag Flag.
     * @return {@code True} if set.
     */
    private boolean isFlagSet(int flags, int flag) {
        return (flags & flag) == flag;
    }

    /**
     * Run distributed query on detected set of partitions.
     * @param schemaName Schema name.
     * @param qry Original query.
     * @param twoStepQry Two-step query.
     * @param meta Metadata to set to cursor.
     * @param keepBinary Keep binary flag.
     * @param startTx Start transaction flag.
     * @param mvccTracker Query tracker.
     * @param cancel Cancel handler.
     * @param registerAsNewQry {@code true} In case it's new query which should be registered as running query,
     * @return Cursor representing distributed query result.
     */
    private FieldsQueryCursor<List<?>> doRunDistributedQuery(String schemaName, SqlFieldsQuery qry,
        GridCacheTwoStepQuery twoStepQry, List<GridQueryFieldMetadata> meta, boolean keepBinary,
        boolean startTx, MvccQueryTracker mvccTracker, GridQueryCancel cancel, boolean registerAsNewQry) {
        if (log.isDebugEnabled())
            log.debug("Parsed query: `" + qry.getSql() + "` into two step query: " + twoStepQry);

        twoStepQry.pageSize(qry.getPageSize());

        if (cancel == null)
            cancel = new GridQueryCancel();

        Long qryId = registerRunningQuery(schemaName, cancel, qry.getSql(), qry.isLocal(), registerAsNewQry);

        boolean cursorCreated = false;
        boolean failed = true;

        try {
            // When explicit partitions are set, there must be an owning cache they should be applied to.
            int explicitParts[] = qry.getPartitions();
            PartitionResult derivedParts = twoStepQry.derivedPartitions();

            int parts[] = calculatePartitions(explicitParts, derivedParts, qry.getArgs());

            if (parts != null && parts.length == 0) {
                failed = false;

                return new QueryCursorImpl<>(new Iterable<List<?>>() {
                    @SuppressWarnings("NullableProblems")
                    @Override public Iterator<List<?>> iterator() {
                        return new Iterator<List<?>>() {
                            @Override public boolean hasNext() {
                                return false;
                            }

                            @SuppressWarnings("IteratorNextCanNotThrowNoSuchElementException")
                            @Override public List<?> next() {
                                return null;
                            }
                        };
                    }
                });
            }

            Iterable<List<?>> iter = runQueryTwoStep(
                schemaName,
                twoStepQry,
                keepBinary,
                qry.isEnforceJoinOrder(),
                startTx,
                qry.getTimeout(),
                cancel,
                qry.getArgs(),
                parts,
                qry.isLazy(),
                mvccTracker,
                qry.isDataPageScanEnabled()
            );

            QueryCursorImpl<List<?>> cursor = registerAsNewQry
                ? new RegisteredQueryCursor<>(iter, cancel, runningQueryManager(), qryId)
                : new QueryCursorImpl<>(iter, cancel);

            cursor.fieldsMeta(meta);

            cursorCreated = true;

            return cursor;
        }
        finally {
            if (!cursorCreated)
                runningQueryMgr.unregister(qryId, failed);
        }
    }

    /**
     * Calculate partitions for the query.
     *
     * @param explicitParts Explicit partitions provided in SqlFieldsQuery.partitions property.
     * @param derivedParts Derived partitions found during partition pruning.
     * @param args Arguments.
     * @return Calculated partitions or {@code null} if failed to calculate and there should be a broadcast.
     */
    @SuppressWarnings("ZeroLengthArrayAllocation")
    private int[] calculatePartitions(int[] explicitParts, PartitionResult derivedParts, Object[] args) {
        if (!F.isEmpty(explicitParts))
            return explicitParts;
        else if (derivedParts != null) {
            try {
                Collection<Integer> realParts = derivedParts.tree().apply(args);

                if (F.isEmpty(realParts))
                    return IgniteUtils.EMPTY_INTS;
                else {
                    int[] realParts0 = new int[realParts.size()];

                    int i = 0;

                    for (Integer realPart : realParts)
                        realParts0[i++] = realPart;

                    return realParts0;
                }
            }
            catch (IgniteCheckedException e) {
                throw new CacheException("Failed to calculate derived partitions for query.", e);
            }
        }

        return null;
    }

    /**
     * Do initial parsing of the statement and create query caches, if needed.
     * @param c Connection.
     * @param sqlQry Query.
     * @return H2 prepared statement.
     */
    private PreparedStatement prepareStatementAndCaches(Connection c, String sqlQry) {
        try {
            return connMgr.prepareStatement(c, sqlQry);
        }
        catch (SQLException e) {
            throw new IgniteSQLException("Failed to parse query. " + e.getMessage(),
                IgniteQueryErrorCode.PARSING, e);
        }
    }

    /**
     * Run DML request from other node.
     *
     * @param schemaName Schema name.
     * @param fldsQry Query.
     * @param filter Filter.
     * @param cancel Cancel state.
     * @param local Locality flag.
     * @return Update result.
     * @throws IgniteCheckedException if failed.
     */
    public UpdateResult mapDistributedUpdate(String schemaName, SqlFieldsQuery fldsQry, IndexingQueryFilter filter,
        GridQueryCancel cancel, boolean local) throws IgniteCheckedException {
        Connection conn = connMgr.connectionForThread().connection(schemaName);

        H2Utils.setupConnection(conn, false, fldsQry.isEnforceJoinOrder());

        PreparedStatement stmt = preparedStatementWithParams(conn, fldsQry.getSql(),
            Arrays.asList(fldsQry.getArgs()), true);

        return dmlProc.mapDistributedUpdate(schemaName, stmt, fldsQry, filter, cancel, local);
    }

    /**
     * @param cacheIds Cache IDs.
     * @param twoStepQry Query.
     * @throws IllegalStateException if segmented indices used with non-segmented indices.
     */
    private void processCaches(List<Integer> cacheIds, GridCacheTwoStepQuery twoStepQry) {
        if (cacheIds.isEmpty())
            return; // Nothing to check

        GridCacheSharedContext sharedCtx = ctx.cache().context();

        int expectedParallelism = 0;
        GridCacheContext cctx0 = null;

        boolean mvccEnabled = false;

        for (int i = 0; i < cacheIds.size(); i++) {
            Integer cacheId = cacheIds.get(i);

            GridCacheContext cctx = sharedCtx.cacheContext(cacheId);

            assert cctx != null;

            if (i == 0) {
                mvccEnabled = cctx.mvccEnabled();
                cctx0 = cctx;
            }
            else if (cctx.mvccEnabled() != mvccEnabled)
                MvccUtils.throwAtomicityModesMismatchException(cctx0, cctx);

            if (!cctx.isPartitioned())
                continue;

            if (expectedParallelism == 0)
                expectedParallelism = cctx.config().getQueryParallelism();
            else if (cctx.config().getQueryParallelism() != expectedParallelism) {
                throw new IllegalStateException("Using indexes with different parallelism levels in same query is " +
                    "forbidden.");
            }
        }

        twoStepQry.mvccEnabled(mvccEnabled);

        if (twoStepQry.forUpdate()) {
            if (cacheIds.size() != 1)
                throw new IgniteSQLException("SELECT FOR UPDATE is supported only for queries " +
                    "that involve single transactional cache.");

            if (!mvccEnabled)
                throw new IgniteSQLException("SELECT FOR UPDATE query requires transactional cache " +
                    "with MVCC enabled.", IgniteQueryErrorCode.UNSUPPORTED_OPERATION);
        }
    }

    /**
     * Registers new class description.
     *
     * This implementation doesn't support type reregistration.
     *
     * @param cacheInfo Cache context info.
     * @param type Type description.
     * @param isSql {@code true} in case table has been created from SQL.
     * @throws IgniteCheckedException In case of error.
     */
    @Override public boolean registerType(GridCacheContextInfo cacheInfo, GridQueryTypeDescriptor type, boolean isSql)
        throws IgniteCheckedException {
        H2Utils.validateTypeDescriptor(type);
        schemaMgr.onCacheTypeCreated(cacheInfo, this, type, isSql);

        return true;
    }

    /** {@inheritDoc} */
    @Override public GridCacheContextInfo registeredCacheInfo(String cacheName) {
        for (H2TableDescriptor tbl : schemaMgr.tablesForCache(cacheName)) {
            if (F.eq(tbl.cacheName(), cacheName))
                return tbl.cacheInfo();
        }

        return null;
    }

    /** {@inheritDoc} */
    @Override public String schema(String cacheName) {
        return schemaMgr.schemaName(cacheName);
    }

    /** {@inheritDoc} */
    @Override public void checkStatementStreamable(PreparedStatement nativeStmt) {
        if (!GridSqlQueryParser.isStreamableInsertStatement(nativeStmt))
            throw new IgniteSQLException("Streaming mode supports only INSERT commands without subqueries.",
                IgniteQueryErrorCode.UNSUPPORTED_OPERATION);
    }

    /** {@inheritDoc} */
    @Override public GridQueryRowCacheCleaner rowCacheCleaner(int grpId) {
        return rowCache.forGroup(grpId);
    }

    /** {@inheritDoc} */
    @Override public IgniteInternalFuture<?> rebuildIndexesFromHash(GridCacheContext cctx) {
        // No data in fresh in-memory cache.
        if (!cctx.group().persistenceEnabled())
            return null;

        IgnitePageStoreManager pageStore = cctx.shared().pageStore();

        assert pageStore != null;

        SchemaIndexCacheVisitorClosure clo;

        if (!pageStore.hasIndexStore(cctx.groupId())) {
            // If there are no index store, rebuild all indexes.
            clo = new IndexRebuildFullClosure(cctx.queries(), cctx.mvccEnabled());
        }
        else {
            // Otherwise iterate over tables looking for missing indexes.
            IndexRebuildPartialClosure clo0 = new IndexRebuildPartialClosure();

            for (H2TableDescriptor tblDesc : schemaMgr.tablesForCache(cctx.name())) {
                assert tblDesc.table() != null;

                tblDesc.table().collectIndexesForPartialRebuild(clo0);
            }

            if (clo0.hasIndexes())
                clo = clo0;
            else
                return null;
        }

        // Closure prepared, do rebuild.
        final GridWorkerFuture<?> fut = new GridWorkerFuture<>();

        markIndexRebuild(cctx.name(), true);

        GridWorker worker = new GridWorker(ctx.igniteInstanceName(), "index-rebuild-worker-" + cctx.name(), log) {
            @Override protected void body() {
                try {
                    rebuildIndexesFromHash0(cctx, clo);

                    markIndexRebuild(cctx.name(), false);

                    fut.onDone();
                }
                catch (Exception e) {
                    fut.onDone(e);
                }
                catch (Throwable e) {
                    U.error(log, "Failed to rebuild indexes for cache: " + cctx.name(), e);

                    fut.onDone(e);

                    throw e;
                }
            }
        };

        fut.setWorker(worker);

        ctx.getExecutorService().execute(worker);

        return fut;
    }

    /**
     * Do index rebuild.
     *
     * @param cctx Cache context.
     * @param clo Closure.
     * @throws IgniteCheckedException If failed.
     */
    protected void rebuildIndexesFromHash0(GridCacheContext cctx, SchemaIndexCacheVisitorClosure clo)
        throws IgniteCheckedException {
        SchemaIndexCacheVisitor visitor = new SchemaIndexCacheVisitorImpl(cctx);

        visitor.visit(clo);
    }

    /**
     * Mark tables for index rebuild, so that their indexes are not used.
     *
     * @param cacheName Cache name.
     * @param val Value.
     */
    private void markIndexRebuild(String cacheName, boolean val) {
        for (H2TableDescriptor tblDesc : schemaMgr.tablesForCache(cacheName)) {
            assert tblDesc.table() != null;

            tblDesc.table().markRebuildFromHashInProgress(val);
        }
    }

    /**
     * @return Busy lock.
     */
    public GridSpinBusyLock busyLock() {
        return busyLock;
    }

    /**
     * @return Map query executor.
     */
    public GridMapQueryExecutor mapQueryExecutor() {
        return mapQryExec;
    }

    /**
     * @return Reduce query executor.
     */
    public GridReduceQueryExecutor reduceQueryExecutor() {
        return rdcQryExec;
    }

    /**
     * Return Running query manager.
     *
     * @return Running query manager.
     */
    public RunningQueryManager runningQueryManager() {
        return runningQueryMgr;
    }

    /** {@inheritDoc} */
    @SuppressWarnings({"deprecation"})
    @Override public void start(GridKernalContext ctx, GridSpinBusyLock busyLock) throws IgniteCheckedException {
        if (log.isDebugEnabled())
            log.debug("Starting cache query index...");

        this.busyLock = busyLock;

        if (SysProperties.serializeJavaObject) {
            U.warn(log, "Serialization of Java objects in H2 was enabled.");

            SysProperties.serializeJavaObject = false;
        }

        this.ctx = ctx;

        connMgr = new ConnectionManager(ctx);

        schemaMgr = new SchemaManager(ctx, connMgr);
        schemaMgr.start(ctx.config().getSqlSchemas());

        valCtx = new CacheQueryObjectValueContext(ctx);

        nodeId = ctx.localNodeId();
        marshaller = ctx.config().getMarshaller();

        mapQryExec = new GridMapQueryExecutor(busyLock);
        rdcQryExec = new GridReduceQueryExecutor(busyLock);

        mapQryExec.start(ctx, this);
        rdcQryExec.start(ctx, this);

        dmlProc = new DmlStatementsProcessor(ctx, this);
        ddlProc = new DdlStatementsProcessor(ctx, schemaMgr);

        partExtractor = new PartitionExtractor(new H2PartitionResolver(this));
        runningQueryMgr = new RunningQueryManager(ctx);

        if (JdbcUtils.serializer != null)
            U.warn(log, "Custom H2 serialization is already configured, will override.");

        JdbcUtils.serializer = h2Serializer();

        ctx.io().addMessageListener(GridTopic.TOPIC_QUERY, (nodeId, msg, plc) -> {
<<<<<<< HEAD
=======
            // TODO: Should we take busy lock? This might be dangerous for heavy queries which ocuppied the whole pool.
>>>>>>> ecb5f1c9
            if (!busyLock.enterBusy())
                return;

            try {
<<<<<<< HEAD
=======
                // TODO: Copy-paste, not needed
>>>>>>> ecb5f1c9
                if (msg instanceof GridCacheQueryMarshallable)
                    ((GridCacheQueryMarshallable)msg).unmarshall(ctx.config().getMarshaller(), ctx);

                onMessage(nodeId, msg);
            }
            finally {
                busyLock.leaveBusy();
            }
        });

    }

    /**
     * @param nodeId Node ID.
     * @param msg Message.
     */
<<<<<<< HEAD
=======
    // TODO: Response?
>>>>>>> ecb5f1c9
    public void onMessage(UUID nodeId, Object msg) {
        try {
            assert msg != null;

            ClusterNode node = ctx.discovery().node(nodeId);

            if (node == null)
                return; // Node left, ignore.

            boolean processed = true;

            if (msg instanceof GridQueryKillRequest)
                onQueryKillRequest((GridQueryKillRequest)msg);
            else
                processed = false;

            if (processed && log.isDebugEnabled())
                log.debug("Processed response: " + nodeId + "->" + ctx.localNodeId() + " " + msg);
        }
        catch(Throwable th) {
            U.error(log, "Failed to process message: " + msg, th);
        }
    }


    /**
     * Process request to kill query.
     *
     * @param msg Message.
     */
    private void onQueryKillRequest(GridQueryKillRequest msg) {
        cancelQueries(singletonList(msg.nodeQryId()));
    }

    /**
     * @return Value object context.
     */
    public CacheObjectValueContext objectContext() {
        return ctx.query().objectContext();
    }

    /**
     * @param topic Topic.
     * @param topicOrd Topic ordinal for {@link GridTopic}.
     * @param nodes Nodes.
     * @param msg Message.
     * @param specialize Optional closure to specialize message for each node.
     * @param locNodeHnd Handler for local node.
     * @param plc Policy identifying the executor service which will process message.
     * @param runLocParallel Run local handler in parallel thread.
     * @return {@code true} If all messages sent successfully.
     */
    public boolean send(
        Object topic,
        int topicOrd,
        Collection<ClusterNode> nodes,
        Message msg,
        @Nullable IgniteBiClosure<ClusterNode, Message, Message> specialize,
        @Nullable final IgniteInClosure2X<ClusterNode, Message> locNodeHnd,
        byte plc,
        boolean runLocParallel
    ) {
        boolean ok = true;

        if (specialize == null && msg instanceof GridCacheQueryMarshallable)
            ((GridCacheQueryMarshallable)msg).marshall(marshaller);

        ClusterNode locNode = null;

        for (ClusterNode node : nodes) {
            if (node.isLocal()) {
                if (locNode != null)
                    throw new IllegalStateException();

                locNode = node;

                continue;
            }

            try {
                if (specialize != null) {
                    msg = specialize.apply(node, msg);

                    if (msg instanceof GridCacheQueryMarshallable)
                        ((GridCacheQueryMarshallable)msg).marshall(marshaller);
                }

                ctx.io().sendGeneric(node, topic, topicOrd, msg, plc);
            }
            catch (IgniteCheckedException e) {
                ok = false;

                U.warn(log, "Failed to send message [node=" + node + ", msg=" + msg +
                    ", errMsg=" + e.getMessage() + "]");
            }
        }

        // Local node goes the last to allow parallel execution.
        if (locNode != null) {
            assert locNodeHnd != null;

            if (specialize != null)
                msg = specialize.apply(locNode, msg);

            if (runLocParallel) {
                final ClusterNode finalLocNode = locNode;
                final Message finalMsg = msg;

                try {
                    // We prefer runLocal to runLocalSafe, because the latter can produce deadlock here.
                    ctx.closure().runLocal(new GridPlainRunnable() {
                        @Override public void run() {
                            if (!busyLock.enterBusy())
                                return;

                            try {
                                locNodeHnd.apply(finalLocNode, finalMsg);
                            }
                            finally {
                                busyLock.leaveBusy();
                            }
                        }
                    }, plc).listen(logger);
                }
                catch (IgniteCheckedException e) {
                    ok = false;

                    U.error(log, "Failed to execute query locally.", e);
                }
            }
            else
                locNodeHnd.apply(locNode, msg);
        }

        return ok;
    }

    /**
     * @return Serializer.
     */
    private JavaObjectSerializer h2Serializer() {
        return new JavaObjectSerializer() {
            @Override public byte[] serialize(Object obj) throws Exception {
                return U.marshal(marshaller, obj);
            }

            @Override public Object deserialize(byte[] bytes) throws Exception {
                ClassLoader clsLdr = ctx != null ? U.resolveClassLoader(ctx.config()) : null;

                return U.unmarshal(marshaller, bytes, clsLdr);
            }
        };
    }

    /** {@inheritDoc} */
    @Override public void stop() {
        if (log.isDebugEnabled())
            log.debug("Stopping cache query index...");

        mapQryExec.cancelLazyWorkers();

        GridH2QueryContext.clearLocalNodeStop(nodeId);

        runningQueryMgr.stop();
        schemaMgr.stop();
        connMgr.stop();

        if (log.isDebugEnabled())
            log.debug("Cache query index stopped.");
    }

    /** {@inheritDoc} */
    @Override public void onClientDisconnect() throws IgniteCheckedException {
        if (!mvccEnabled(ctx))
            return;

        GridNearTxLocal tx = tx(ctx);

        if (tx != null)
            doRollback(tx);
    }

    /** {@inheritDoc} */
    @SuppressWarnings("unchecked")
    @Override public boolean initCacheContext(GridCacheContext cacheCtx) {
        GridCacheContextInfo cacheInfo = registeredCacheInfo(cacheCtx.name());

        if (cacheInfo != null) {
            assert !cacheInfo.isCacheContextInited() : cacheInfo.name();
            assert cacheInfo.name().equals(cacheCtx.name()) : cacheInfo.name() + " != " + cacheCtx.name();

            cacheInfo.initCacheContext(cacheCtx);

            return true;
        }

        return false;
    }

    /** {@inheritDoc} */
    @Override public void registerCache(String cacheName, String schemaName, GridCacheContextInfo<?, ?> cacheInfo)
        throws IgniteCheckedException {
        rowCache.onCacheRegistered(cacheInfo);

        schemaMgr.onCacheCreated(cacheName, schemaName, cacheInfo.config().getSqlFunctionClasses());
    }

    /** {@inheritDoc} */
    @Override public void unregisterCache(GridCacheContextInfo cacheInfo, boolean rmvIdx) {
        rowCache.onCacheUnregistered(cacheInfo);

        String cacheName = cacheInfo.name();

        mapQryExec.onCacheStop(cacheName);
        dmlProc.onCacheStop(cacheName);

        // Drop schema (needs to be called after callback to DML processor because the latter depends on schema).
        schemaMgr.onCacheDestroyed(cacheName, rmvIdx);

        // Unregister connection.
        connMgr.onCacheUnregistered();

        // Clear query cache.
        int cacheId = CU.cacheId(cacheName);

        for (Iterator<Map.Entry<H2TwoStepCachedQueryKey, H2TwoStepCachedQuery>> it =
             twoStepCache.entrySet().iterator(); it.hasNext();) {
            Map.Entry<H2TwoStepCachedQueryKey, H2TwoStepCachedQuery> e = it.next();

            GridCacheTwoStepQuery qry = e.getValue().query();

            if (!F.isEmpty(qry.cacheIds()) && qry.cacheIds().contains(cacheId))
                it.remove();
        }
    }

    /**
     * Remove all cached queries from cached two-steps queries.
     */
    private void clearCachedQueries() {
        twoStepCache = new GridBoundedConcurrentLinkedHashMap<>(TWO_STEP_QRY_CACHE_SIZE);
    }

    /** {@inheritDoc} */
    @Override public IndexingQueryFilter backupFilter(@Nullable final AffinityTopologyVersion topVer,
        @Nullable final int[] parts) {
        return new IndexingQueryFilterImpl(ctx, topVer, parts);
    }

    /**
     * @return Ready topology version.
     */
    public AffinityTopologyVersion readyTopologyVersion() {
        return ctx.cache().context().exchange().readyAffinityVersion();
    }

    /**
     * @param readyVer Ready topology version.
     *
     * @return {@code true} If pending distributed exchange exists because server topology is changed.
     */
    public boolean serverTopologyChanged(AffinityTopologyVersion readyVer) {
        GridDhtPartitionsExchangeFuture fut = ctx.cache().context().exchange().lastTopologyFuture();

        if (fut.isDone())
            return false;

        AffinityTopologyVersion initVer = fut.initialVersion();

        return initVer.compareTo(readyVer) > 0 && !fut.firstEvent().node().isClient();
    }

    /**
     * @param topVer Topology version.
     * @throws IgniteCheckedException If failed.
     */
    public void awaitForReadyTopologyVersion(AffinityTopologyVersion topVer) throws IgniteCheckedException {
        IgniteInternalFuture<?> fut = ctx.cache().context().exchange().affinityReadyFuture(topVer);

        if (fut != null)
            fut.get();
    }

    /** {@inheritDoc} */
    @Override public void onDisconnected(IgniteFuture<?> reconnectFut) {
        rdcQryExec.onDisconnected(reconnectFut);
    }

    /** {@inheritDoc} */
    @Override public Collection<GridRunningQueryInfo> runningQueries(long duration) {
        return runningQueryMgr.longRunningQueries(duration);
    }

    /**
     * Gets query history metrics.
     *
     * @return Queries history metrics.
     */
    public Map<QueryHistoryMetricsKey, QueryHistoryMetrics> queryHistoryMetrics() {
        return runningQueryMgr.queryHistoryMetrics();
    }

    /**
     * Reset query history metrics.
     */
    public void resetQueryHistoryMetrics() {
        runningQueryMgr.resetQueryHistoryMetrics();
    }

    /** {@inheritDoc} */
    @Override public void cancelQueries(Collection<Long> queries) {
        if (!F.isEmpty(queries)) {
            for (Long qryId : queries)
                runningQueryMgr.cancel(qryId);
        }
    }

    /** {@inheritDoc} */
    @Override public void onKernalStop() {
        mapQryExec.cancelLazyWorkers();

        connMgr.onKernalStop();
    }

    /**
     * @return Connection manager.
     */
    public ConnectionManager connections() {
        return connMgr;
    }

    /**
     * @return Schema manager.
     */
    public SchemaManager schemaManager() {
        return schemaMgr;
    }

    /**
     * @return Partition extractor.
     */
    public PartitionExtractor partitionExtractor() {
        return partExtractor;
    }

    /**
     * Collect cache identifiers from two-step query.
     *
     * @param mainCacheId Id of main cache.
     * @param twoStepQry Two-step query.
     * @return Result.
     */
    @Nullable public List<Integer> collectCacheIds(@Nullable Integer mainCacheId, GridCacheTwoStepQuery twoStepQry) {
        LinkedHashSet<Integer> caches0 = new LinkedHashSet<>();

        int tblCnt = twoStepQry.tablesCount();

        if (mainCacheId != null)
            caches0.add(mainCacheId);

        if (tblCnt > 0) {
            for (QueryTable tblKey : twoStepQry.tables()) {
                GridH2Table tbl = schemaMgr.dataTable(tblKey.schema(), tblKey.table());

                if (tbl != null) {
                    H2Utils.checkAndStartNotStartedCache(ctx, tbl);

                    int cacheId = tbl.cacheId();

                    caches0.add(cacheId);
                }
            }
        }

        if (caches0.isEmpty())
            return null;
        else {
            //Prohibit usage indices with different numbers of segments in same query.
            List<Integer> cacheIds = new ArrayList<>(caches0);

            processCaches(cacheIds, twoStepQry);

            return cacheIds;
        }
    }
}<|MERGE_RESOLUTION|>--- conflicted
+++ resolved
@@ -2462,18 +2462,12 @@
         JdbcUtils.serializer = h2Serializer();
 
         ctx.io().addMessageListener(GridTopic.TOPIC_QUERY, (nodeId, msg, plc) -> {
-<<<<<<< HEAD
-=======
             // TODO: Should we take busy lock? This might be dangerous for heavy queries which ocuppied the whole pool.
->>>>>>> ecb5f1c9
             if (!busyLock.enterBusy())
                 return;
 
             try {
-<<<<<<< HEAD
-=======
                 // TODO: Copy-paste, not needed
->>>>>>> ecb5f1c9
                 if (msg instanceof GridCacheQueryMarshallable)
                     ((GridCacheQueryMarshallable)msg).unmarshall(ctx.config().getMarshaller(), ctx);
 
@@ -2490,10 +2484,7 @@
      * @param nodeId Node ID.
      * @param msg Message.
      */
-<<<<<<< HEAD
-=======
     // TODO: Response?
->>>>>>> ecb5f1c9
     public void onMessage(UUID nodeId, Object msg) {
         try {
             assert msg != null;
