/*
 * Licensed to the Apache Software Foundation (ASF) under one or more
 * contributor license agreements.  See the NOTICE file distributed with
 * this work for additional information regarding copyright ownership.
 * The ASF licenses this file to You under the Apache License, Version 2.0
 * (the "License"); you may not use this file except in compliance with
 * the License.  You may obtain a copy of the License at
 *
 *      http://www.apache.org/licenses/LICENSE-2.0
 *
 * Unless required by applicable law or agreed to in writing, software
 * distributed under the License is distributed on an "AS IS" BASIS,
 * WITHOUT WARRANTIES OR CONDITIONS OF ANY KIND, either express or implied.
 * See the License for the specific language governing permissions and
 * limitations under the License.
 */

package org.apache.ignite.internal.processors.query.h2;

import java.lang.reflect.Method;
import java.lang.reflect.Modifier;
import java.math.BigDecimal;
import java.math.BigInteger;
import java.sql.Connection;
import java.sql.DriverManager;
import java.sql.PreparedStatement;
import java.sql.ResultSet;
import java.sql.SQLException;
import java.sql.Statement;
import java.sql.Types;
import java.text.MessageFormat;
import java.util.ArrayList;
import java.util.Arrays;
import java.util.Collection;
import java.util.Collections;
import java.util.HashSet;
import java.util.Iterator;
import java.util.LinkedHashSet;
import java.util.List;
import java.util.Map;
import java.util.UUID;
import java.util.concurrent.ConcurrentHashMap;
import java.util.concurrent.ConcurrentMap;
import java.util.concurrent.TimeUnit;
import java.util.concurrent.atomic.AtomicLong;
import java.util.regex.Pattern;
import javax.cache.Cache;
import javax.cache.CacheException;
import org.apache.ignite.IgniteCheckedException;
import org.apache.ignite.IgniteDataStreamer;
import org.apache.ignite.IgniteException;
import org.apache.ignite.IgniteLogger;
import org.apache.ignite.IgniteSystemProperties;
import org.apache.ignite.cache.query.FieldsQueryCursor;
import org.apache.ignite.cache.query.QueryCancelledException;
import org.apache.ignite.cache.query.QueryCursor;
import org.apache.ignite.cache.query.SqlFieldsQuery;
import org.apache.ignite.cache.query.SqlQuery;
import org.apache.ignite.cache.query.annotations.QuerySqlFunction;
import org.apache.ignite.cluster.ClusterNode;
import org.apache.ignite.internal.GridKernalContext;
import org.apache.ignite.internal.GridTopic;
import org.apache.ignite.internal.IgniteInternalFuture;
import org.apache.ignite.internal.processors.affinity.AffinityTopologyVersion;
import org.apache.ignite.internal.processors.cache.CacheEntryImpl;
import org.apache.ignite.internal.processors.cache.CacheObjectUtils;
import org.apache.ignite.internal.processors.cache.CacheObjectValueContext;
import org.apache.ignite.internal.processors.cache.GridCacheContext;
import org.apache.ignite.internal.processors.cache.GridCacheSharedContext;
import org.apache.ignite.internal.processors.cache.QueryCursorImpl;
import org.apache.ignite.internal.processors.cache.distributed.dht.preloader.GridDhtPartitionsExchangeFuture;
import org.apache.ignite.internal.processors.cache.persistence.CacheDataRow;
import org.apache.ignite.internal.processors.cache.persistence.tree.io.PageIO;
import org.apache.ignite.internal.processors.cache.query.CacheQueryPartitionInfo;
import org.apache.ignite.internal.processors.cache.query.GridCacheQueryManager;
import org.apache.ignite.internal.processors.cache.query.GridCacheQueryMarshallable;
import org.apache.ignite.internal.processors.cache.query.GridCacheTwoStepQuery;
import org.apache.ignite.internal.processors.cache.query.IgniteQueryErrorCode;
import org.apache.ignite.internal.processors.cache.query.QueryTable;
import org.apache.ignite.internal.processors.cache.query.SqlFieldsQueryEx;
import org.apache.ignite.internal.processors.query.CacheQueryObjectValueContext;
import org.apache.ignite.internal.processors.query.GridQueryCacheObjectsIterator;
import org.apache.ignite.internal.processors.query.GridQueryCancel;
import org.apache.ignite.internal.processors.query.GridQueryFieldMetadata;
import org.apache.ignite.internal.processors.query.GridQueryFieldsResult;
import org.apache.ignite.internal.processors.query.GridQueryFieldsResultAdapter;
import org.apache.ignite.internal.processors.query.GridQueryIndexing;
import org.apache.ignite.internal.processors.query.GridQueryRowCacheCleaner;
import org.apache.ignite.internal.processors.query.GridQueryTypeDescriptor;
import org.apache.ignite.internal.processors.query.GridRunningQueryInfo;
import org.apache.ignite.internal.processors.query.IgniteSQLException;
import org.apache.ignite.internal.processors.query.QueryField;
import org.apache.ignite.internal.processors.query.QueryIndexDescriptorImpl;
import org.apache.ignite.internal.processors.query.QueryUtils;
import org.apache.ignite.internal.processors.query.h2.database.H2RowFactory;
import org.apache.ignite.internal.processors.query.h2.database.H2TreeIndex;
import org.apache.ignite.internal.processors.query.h2.database.io.H2ExtrasInnerIO;
import org.apache.ignite.internal.processors.query.h2.database.io.H2ExtrasLeafIO;
import org.apache.ignite.internal.processors.query.h2.database.io.H2InnerIO;
import org.apache.ignite.internal.processors.query.h2.database.io.H2LeafIO;
import org.apache.ignite.internal.processors.query.h2.ddl.DdlStatementsProcessor;
import org.apache.ignite.internal.processors.query.h2.dml.DmlUtils;
import org.apache.ignite.internal.processors.query.h2.opt.GridH2DefaultTableEngine;
import org.apache.ignite.internal.processors.query.h2.opt.GridH2IndexBase;
import org.apache.ignite.internal.processors.query.h2.opt.GridH2PlainRowFactory;
import org.apache.ignite.internal.processors.query.h2.opt.GridH2QueryContext;
import org.apache.ignite.internal.processors.query.h2.opt.GridH2Row;
import org.apache.ignite.internal.processors.query.h2.opt.GridH2RowDescriptor;
import org.apache.ignite.internal.processors.query.h2.opt.GridH2Table;
import org.apache.ignite.internal.processors.query.h2.sql.GridSqlQuery;
import org.apache.ignite.internal.processors.query.h2.sql.GridSqlQueryParser;
import org.apache.ignite.internal.processors.query.h2.sql.GridSqlQuerySplitter;
import org.apache.ignite.internal.processors.query.h2.sql.GridSqlStatement;
import org.apache.ignite.internal.processors.query.h2.twostep.GridMapQueryExecutor;
import org.apache.ignite.internal.processors.query.h2.twostep.GridReduceQueryExecutor;
import org.apache.ignite.internal.processors.query.h2.twostep.MapQueryLazyWorker;
import org.apache.ignite.internal.processors.query.schema.SchemaIndexCacheVisitor;
import org.apache.ignite.internal.processors.query.schema.SchemaIndexCacheVisitorClosure;
import org.apache.ignite.internal.processors.query.schema.SchemaIndexCacheVisitorImpl;
import org.apache.ignite.internal.processors.timeout.GridTimeoutProcessor;
import org.apache.ignite.internal.sql.SqlParseException;
import org.apache.ignite.internal.sql.SqlParser;
import org.apache.ignite.internal.sql.command.SqlBulkLoadCommand;
import org.apache.ignite.internal.sql.command.SqlAlterTableCommand;
import org.apache.ignite.internal.sql.command.SqlCommand;
import org.apache.ignite.internal.sql.command.SqlCreateIndexCommand;
import org.apache.ignite.internal.sql.command.SqlDropIndexCommand;
import org.apache.ignite.internal.util.GridBoundedConcurrentLinkedHashMap;
import org.apache.ignite.internal.util.GridEmptyCloseableIterator;
import org.apache.ignite.internal.util.GridSpinBusyLock;
import org.apache.ignite.internal.util.lang.GridCloseableIterator;
import org.apache.ignite.internal.util.lang.GridPlainRunnable;
import org.apache.ignite.internal.util.lang.IgniteInClosure2X;
import org.apache.ignite.internal.util.typedef.F;
import org.apache.ignite.internal.util.typedef.internal.CU;
import org.apache.ignite.internal.util.typedef.internal.LT;
import org.apache.ignite.internal.util.typedef.internal.SB;
import org.apache.ignite.internal.util.typedef.internal.U;
import org.apache.ignite.lang.IgniteBiClosure;
import org.apache.ignite.lang.IgniteBiTuple;
import org.apache.ignite.lang.IgniteFuture;
import org.apache.ignite.lang.IgniteInClosure;
import org.apache.ignite.marshaller.Marshaller;
import org.apache.ignite.marshaller.jdk.JdkMarshaller;
import org.apache.ignite.plugin.extensions.communication.Message;
import org.apache.ignite.resources.LoggerResource;
import org.apache.ignite.spi.indexing.IndexingQueryFilter;
import org.apache.ignite.spi.indexing.IndexingQueryFilterImpl;
import org.h2.api.ErrorCode;
import org.h2.api.JavaObjectSerializer;
import org.h2.command.Prepared;
import org.h2.command.dml.Insert;
import org.h2.command.dml.NoOperation;
import org.h2.engine.Session;
import org.h2.engine.SysProperties;
import org.h2.index.Index;
import org.h2.jdbc.JdbcStatement;
import org.h2.server.web.WebServer;
import org.h2.table.IndexColumn;
import org.h2.tools.Server;
import org.h2.util.JdbcUtils;
import org.jetbrains.annotations.NotNull;
import org.jetbrains.annotations.Nullable;
import org.jsr166.ConcurrentHashMap8;

import static org.apache.ignite.IgniteSystemProperties.IGNITE_H2_DEBUG_CONSOLE;
import static org.apache.ignite.IgniteSystemProperties.IGNITE_H2_DEBUG_CONSOLE_PORT;
import static org.apache.ignite.IgniteSystemProperties.IGNITE_H2_INDEXING_CACHE_CLEANUP_PERIOD;
import static org.apache.ignite.IgniteSystemProperties.IGNITE_H2_INDEXING_CACHE_THREAD_USAGE_TIMEOUT;
import static org.apache.ignite.IgniteSystemProperties.getInteger;
import static org.apache.ignite.IgniteSystemProperties.getString;
import static org.apache.ignite.internal.processors.cache.query.GridCacheQueryType.SQL;
import static org.apache.ignite.internal.processors.cache.query.GridCacheQueryType.SQL_FIELDS;
import static org.apache.ignite.internal.processors.cache.query.GridCacheQueryType.TEXT;
import static org.apache.ignite.internal.processors.query.QueryUtils.KEY_FIELD_NAME;
import static org.apache.ignite.internal.processors.query.QueryUtils.VAL_FIELD_NAME;
import static org.apache.ignite.internal.processors.query.QueryUtils.VER_FIELD_NAME;
import static org.apache.ignite.internal.processors.query.h2.opt.DistributedJoinMode.OFF;
import static org.apache.ignite.internal.processors.query.h2.opt.DistributedJoinMode.distributedJoinMode;
import static org.apache.ignite.internal.processors.query.h2.opt.GridH2QueryType.LOCAL;
import static org.apache.ignite.internal.processors.query.h2.opt.GridH2QueryType.PREPARE;

/**
 * Indexing implementation based on H2 database engine. In this implementation main query language is SQL,
 * fulltext indexing can be performed using Lucene.
 * <p>
 * For each registered {@link GridQueryTypeDescriptor} this SPI will create respective SQL table with
 * {@code '_key'} and {@code '_val'} fields for key and value, and fields from
 * {@link GridQueryTypeDescriptor#fields()}.
 * For each table it will create indexes declared in {@link GridQueryTypeDescriptor#indexes()}.
 */
@SuppressWarnings({"UnnecessaryFullyQualifiedName", "NonFinalStaticVariableUsedInClassInitialization"})
public class IgniteH2Indexing implements GridQueryIndexing {
    public static final Pattern INTERNAL_CMD_RE = Pattern.compile(
        "^(create|drop)\\s+index|^alter\\s+table|^copy", Pattern.CASE_INSENSITIVE);

    /*
     * Register IO for indexes.
     */
    static {
        PageIO.registerH2(H2InnerIO.VERSIONS, H2LeafIO.VERSIONS);
        H2ExtrasInnerIO.register();
        H2ExtrasLeafIO.register();

        // Initialize system properties for H2.
        System.setProperty("h2.objectCache", "false");
        System.setProperty("h2.serializeJavaObject", "false");
        System.setProperty("h2.objectCacheMaxPerElementSize", "0"); // Avoid ValueJavaObject caching.
        System.setProperty("h2.optimizeTwoEquals", "false"); // Makes splitter fail on subqueries in WHERE.
    }

    /** Default DB options. */
    private static final String DB_OPTIONS = ";LOCK_MODE=3;MULTI_THREADED=1;DB_CLOSE_ON_EXIT=FALSE" +
        ";DEFAULT_LOCK_TIMEOUT=10000;FUNCTIONS_IN_SCHEMA=true;OPTIMIZE_REUSE_RESULTS=0;QUERY_CACHE_SIZE=0" +
        ";RECOMPILE_ALWAYS=1;MAX_OPERATION_MEMORY=0;NESTED_JOINS=0;BATCH_JOINS=1" +
        ";ROW_FACTORY=\"" + GridH2PlainRowFactory.class.getName() + "\"" +
        ";DEFAULT_TABLE_ENGINE=" + GridH2DefaultTableEngine.class.getName();

        // Uncomment this setting to get debug output from H2 to sysout.
//        ";TRACE_LEVEL_SYSTEM_OUT=3";

    /** Dummy metadata for update result. */
    public static final List<GridQueryFieldMetadata> UPDATE_RESULT_META = Collections.<GridQueryFieldMetadata>
        singletonList(new H2SqlFieldMetadata(null, null, "UPDATED", Long.class.getName()));

    /** */
    private static final int PREPARED_STMT_CACHE_SIZE = 256;

    /** */
    private static final int TWO_STEP_QRY_CACHE_SIZE = 1024;

    /** The period of clean up the {@link #stmtCache}. */
    private final Long CLEANUP_STMT_CACHE_PERIOD = Long.getLong(IGNITE_H2_INDEXING_CACHE_CLEANUP_PERIOD, 10_000);

    /** The period of clean up the {@link #conns}. */
    private final Long CLEANUP_CONNECTIONS_PERIOD = 2000L;

    /** The timeout to remove entry from the {@link #stmtCache} if the thread doesn't perform any queries. */
    private final Long STATEMENT_CACHE_THREAD_USAGE_TIMEOUT =
        Long.getLong(IGNITE_H2_INDEXING_CACHE_THREAD_USAGE_TIMEOUT, 600 * 1000);

    /** */
    private GridTimeoutProcessor.CancelableTask stmtCacheCleanupTask;

    /** */
    private GridTimeoutProcessor.CancelableTask connCleanupTask;

    /** Logger. */
    @LoggerResource
    private IgniteLogger log;

    /** Node ID. */
    private UUID nodeId;

    /** */
    private Marshaller marshaller;

    /** Collection of schemaNames and registered tables. */
    private final ConcurrentMap<String, H2Schema> schemas = new ConcurrentHashMap8<>();

    /** */
    private String dbUrl = "jdbc:h2:mem:";

    /** */
    private final ConcurrentMap<Thread, Connection> conns = new ConcurrentHashMap8<>();

    /** */
    private GridMapQueryExecutor mapQryExec;

    /** */
    private GridReduceQueryExecutor rdcQryExec;

    /** Cache name -> schema name */
    private final Map<String, String> cacheName2schema = new ConcurrentHashMap8<>();

    /** */
    private AtomicLong qryIdGen;

    /** */
    private GridSpinBusyLock busyLock;

    /** */
    private final Object schemaMux = new Object();

    /** */
    private final ConcurrentMap<Long, GridRunningQueryInfo> runs = new ConcurrentHashMap8<>();

    /** Row cache. */
    private final H2RowCacheRegistry rowCache = new H2RowCacheRegistry();

    /** */
    private final ThreadLocal<H2ConnectionWrapper> connCache = new ThreadLocal<H2ConnectionWrapper>() {
        @Nullable @Override public H2ConnectionWrapper get() {
            H2ConnectionWrapper c = super.get();

            boolean reconnect = true;

            try {
                reconnect = c == null || c.connection().isClosed();
            }
            catch (SQLException e) {
                U.warn(log, "Failed to check connection status.", e);
            }

            if (reconnect) {
                c = initialValue();

                set(c);

                // Reset statement cache when new connection is created.
                stmtCache.remove(Thread.currentThread());
            }

            return c;
        }

        @Nullable @Override protected H2ConnectionWrapper initialValue() {
            Connection c;

            try {
                c = DriverManager.getConnection(dbUrl);
            }
            catch (SQLException e) {
                throw new IgniteSQLException("Failed to initialize DB connection: " + dbUrl, e);
            }

            conns.put(Thread.currentThread(), c);

            return new H2ConnectionWrapper(c);
        }
    };

    /** */
    protected volatile GridKernalContext ctx;

    /** Cache object value context. */
    protected CacheQueryObjectValueContext valCtx;

    /** */
    private DmlStatementsProcessor dmlProc;

    /** */
    private DdlStatementsProcessor ddlProc;

    /** */
    private final ConcurrentMap<QueryTable, GridH2Table> dataTables = new ConcurrentHashMap8<>();

    /** Statement cache. */
    private final ConcurrentHashMap<Thread, H2StatementCache> stmtCache = new ConcurrentHashMap<>();

    /** */
    private final GridBoundedConcurrentLinkedHashMap<H2TwoStepCachedQueryKey, H2TwoStepCachedQuery> twoStepCache =
        new GridBoundedConcurrentLinkedHashMap<>(TWO_STEP_QRY_CACHE_SIZE);

    /** */
    private final IgniteInClosure<? super IgniteInternalFuture<?>> logger = new IgniteInClosure<IgniteInternalFuture<?>>() {
        @Override public void apply(IgniteInternalFuture<?> fut) {
            try {
                fut.get();
            }
            catch (IgniteCheckedException e) {
                U.error(log, e.getMessage(), e);
            }
        }
    };

    /**
     * @return Kernal context.
     */
    public GridKernalContext kernalContext() {
        return ctx;
    }

    /**
     * @param schema Schema.
     * @return Connection.
     */
    public Connection connectionForSchema(String schema) {
        try {
            return connectionForThread(schema);
        }
        catch (IgniteCheckedException e) {
            throw new IgniteException(e);
        }
    }

    /**
     * @param c Connection.
     * @param sql SQL.
     * @return <b>Cached</b> prepared statement.
     */
    @SuppressWarnings("ConstantConditions")
    @Nullable private PreparedStatement cachedStatement(Connection c, String sql) {
        try {
            return prepareStatement(c, sql, true, true);
        }
        catch (SQLException e) {
            // We actually don't except anything SQL related here as we're supposed to work with cache only.
            throw new AssertionError(e);
        }
    }

    /**
     * @param c Connection.
     * @param sql SQL.
     * @param useStmtCache If {@code true} uses statement cache.
     * @return Prepared statement.
     * @throws SQLException If failed.
     */
    @SuppressWarnings("ConstantConditions")
    @NotNull private PreparedStatement prepareStatement(Connection c, String sql, boolean useStmtCache)
        throws SQLException {
        return prepareStatement(c, sql, useStmtCache, false);
    }

    /**
     * @param c Connection.
     * @param sql SQL.
     * @param useStmtCache If {@code true} uses statement cache.
     * @param cachedOnly Whether parsing should be avoided if statement has not been found in cache.
     * @return Prepared statement.
     * @throws SQLException If failed.
     */
    @Nullable private PreparedStatement prepareStatement(Connection c, String sql, boolean useStmtCache,
        boolean cachedOnly) throws SQLException {
        // We can't avoid parsing and avoid using cache at the same time.
        assert useStmtCache || !cachedOnly;

        if (useStmtCache) {
            H2StatementCache cache = getStatementsCacheForCurrentThread();

            H2CachedStatementKey key = new H2CachedStatementKey(c.getSchema(), sql);

            PreparedStatement stmt = cache.get(key);

            if (stmt != null && !stmt.isClosed() && !((JdbcStatement)stmt).isCancelled() &&
                !GridSqlQueryParser.prepared(stmt).needRecompile()) {
                assert stmt.getConnection() == c;

                return stmt;
            }

            if (cachedOnly)
                return null;

            stmt = prepare0(c, sql);

            cache.put(key, stmt);

            return stmt;
        }
        else
            return prepare0(c, sql);
    }

    /**
     * Prepare statement.
     *
     * @param c Connection.
     * @param sql SQL.
     * @return Prepared statement.
     * @throws SQLException If failed.
     */
    private PreparedStatement prepare0(Connection c, String sql) throws SQLException {
        boolean insertHack = GridH2Table.insertHackRequired(sql);

        if (insertHack) {
            GridH2Table.insertHack(true);

            try {
                return c.prepareStatement(sql);
            }
            finally {
                GridH2Table.insertHack(false);
            }
        }
        else
            return c.prepareStatement(sql);
    }

    /**
     * @return {@link H2StatementCache} associated with current thread.
     */
    @NotNull private H2StatementCache getStatementsCacheForCurrentThread() {
        Thread curThread = Thread.currentThread();

        H2StatementCache cache = stmtCache.get(curThread);

        if (cache == null) {
            H2StatementCache cache0 = new H2StatementCache(PREPARED_STMT_CACHE_SIZE);

            cache = stmtCache.putIfAbsent(curThread, cache0);

            if (cache == null)
                cache = cache0;
        }

        cache.updateLastUsage();

        return cache;
    }

    /** {@inheritDoc} */
    @Override public PreparedStatement prepareNativeStatement(String schemaName, String sql) throws SQLException {
        Connection conn = connectionForSchema(schemaName);

        return prepareStatement(conn, sql, true);
    }

    /**
     * Gets DB connection.
     *
     * @param schema Whether to set schema for connection or not.
     * @return DB connection.
     * @throws IgniteCheckedException In case of error.
     */
    private Connection connectionForThread(@Nullable String schema) throws IgniteCheckedException {
        H2ConnectionWrapper c = connCache.get();

        if (c == null)
            throw new IgniteCheckedException("Failed to get DB connection for thread (check log for details).");

        if (schema != null && !F.eq(c.schema(), schema)) {
            Statement stmt = null;

            try {
                stmt = c.connection().createStatement();

                stmt.executeUpdate("SET SCHEMA " + H2Utils.withQuotes(schema));

                if (log.isDebugEnabled())
                    log.debug("Set schema: " + schema);

                c.schema(schema);
            }
            catch (SQLException e) {
                throw new IgniteSQLException("Failed to set schema for DB connection for thread [schema=" +
                    schema + "]", e);
            }
            finally {
                U.close(stmt, log);
            }
        }

        return c.connection();
    }

    /**
     * Creates DB schema if it has not been created yet.
     *
     * @param schema Schema name.
     * @throws IgniteCheckedException If failed to create db schema.
     */
    private void createSchema(String schema) throws IgniteCheckedException {
        executeStatement("INFORMATION_SCHEMA", "CREATE SCHEMA IF NOT EXISTS " + H2Utils.withQuotes(schema));

        // This method is typically called from internal Ignite threads on bootstrap, no need to cache this connection.
        conns.remove(Thread.currentThread());

        if (log.isDebugEnabled())
            log.debug("Created H2 schema for index database: " + schema);
    }

    /**
     * Creates DB schema if it has not been created yet.
     *
     * @param schema Schema name.
     * @throws IgniteCheckedException If failed to create db schema.
     */
    private void dropSchema(String schema) throws IgniteCheckedException {
        executeStatement("INFORMATION_SCHEMA", "DROP SCHEMA IF EXISTS " + H2Utils.withQuotes(schema));

        if (log.isDebugEnabled())
            log.debug("Dropped H2 schema for index database: " + schema);
    }

    /**
     * @param schema Schema
     * @param sql SQL statement.
     * @throws IgniteCheckedException If failed.
     */
    public void executeStatement(String schema, String sql) throws IgniteCheckedException {
        Statement stmt = null;

        try {
            Connection c = connectionForThread(schema);

            stmt = c.createStatement();

            stmt.executeUpdate(sql);
        }
        catch (SQLException e) {
            onSqlException();

            throw new IgniteSQLException("Failed to execute statement: " + sql, e);
        }
        finally {
            U.close(stmt, log);
        }
    }

    /**
     * Binds object to prepared statement.
     *
     * @param stmt SQL statement.
     * @param idx Index.
     * @param obj Value to store.
     * @throws IgniteCheckedException If failed.
     */
    private void bindObject(PreparedStatement stmt, int idx, @Nullable Object obj) throws IgniteCheckedException {
        try {
            if (obj == null)
                stmt.setNull(idx, Types.VARCHAR);
            else if (obj instanceof BigInteger)
                stmt.setObject(idx, obj, Types.JAVA_OBJECT);
            else if (obj instanceof BigDecimal)
                stmt.setObject(idx, obj, Types.DECIMAL);
            else
                stmt.setObject(idx, obj);
        }
        catch (SQLException e) {
            throw new IgniteCheckedException("Failed to bind parameter [idx=" + idx + ", obj=" + obj + ", stmt=" +
                stmt + ']', e);
        }
    }

    /**
     * Handles SQL exception.
     */
    private void onSqlException() {
        Connection conn = connCache.get().connection();

        connCache.set(null);

        if (conn != null) {
            conns.remove(Thread.currentThread());

            // Reset connection to receive new one at next call.
            U.close(conn, log);
        }
    }

    /** {@inheritDoc} */
    @Override public void store(GridCacheContext cctx, GridQueryTypeDescriptor type, CacheDataRow row,
        @Nullable CacheDataRow prevRow, boolean prevRowAvailable) throws IgniteCheckedException {
        String cacheName = cctx.name();

        H2TableDescriptor tbl = tableDescriptor(schema(cacheName), cacheName, type.name());

        if (tbl == null)
            return; // Type was rejected.

        tbl.table().update(row, prevRow, prevRowAvailable);

        if (tbl.luceneIndex() != null) {
            long expireTime = row.expireTime();

            if (expireTime == 0L)
                expireTime = Long.MAX_VALUE;

            tbl.luceneIndex().store(row.key(), row.value(), row.version(), expireTime);
        }
    }

    /** {@inheritDoc} */
    @Override public void remove(GridCacheContext cctx, GridQueryTypeDescriptor type, CacheDataRow row)
        throws IgniteCheckedException
    {
        if (log.isDebugEnabled()) {
            log.debug("Removing key from cache query index [locId=" + nodeId +
                ", key=" + row.key() +
                ", val=" + row.value() + ']');
        }

        String cacheName = cctx.name();

        H2TableDescriptor tbl = tableDescriptor(schema(cacheName), cacheName, type.name());

        if (tbl == null)
            return;

        if (tbl.table().remove(row)) {
            if (tbl.luceneIndex() != null)
                tbl.luceneIndex().remove(row.key());
        }
    }

    /**
     * Drops table form h2 database and clear all related indexes (h2 text, lucene).
     *
     * @param tbl Table to unregister.
     * @throws IgniteCheckedException If failed to unregister.
     */
    private void dropTable(H2TableDescriptor tbl) throws IgniteCheckedException {
        assert tbl != null;

        if (log.isDebugEnabled())
            log.debug("Removing query index table: " + tbl.fullTableName());

        Connection c = connectionForThread(tbl.schemaName());

        Statement stmt = null;

        try {
            stmt = c.createStatement();

            String sql = "DROP TABLE IF EXISTS " + tbl.fullTableName();

            if (log.isDebugEnabled())
                log.debug("Dropping database index table with SQL: " + sql);

            stmt.executeUpdate(sql);
        }
        catch (SQLException e) {
            onSqlException();

            throw new IgniteSQLException("Failed to drop database index table [type=" + tbl.type().name() +
                ", table=" + tbl.fullTableName() + "]", IgniteQueryErrorCode.TABLE_DROP_FAILED, e);
        }
        finally {
            U.close(stmt, log);
        }
    }

    /**
     * Add initial user index.
     *
     * @param schemaName Schema name.
     * @param desc Table descriptor.
     * @param h2Idx User index.
     * @throws IgniteCheckedException If failed.
     */
    private void addInitialUserIndex(String schemaName, H2TableDescriptor desc, GridH2IndexBase h2Idx)
        throws IgniteCheckedException {
        GridH2Table h2Tbl = desc.table();

        h2Tbl.proposeUserIndex(h2Idx);

        try {
            String sql = H2Utils.indexCreateSql(desc.fullTableName(), h2Idx, false);

            executeSql(schemaName, sql);
        }
        catch (Exception e) {
            // Rollback and re-throw.
            h2Tbl.rollbackUserIndex(h2Idx.getName());

            throw e;
        }
    }

    /** {@inheritDoc} */
    @Override public void dynamicIndexCreate(final String schemaName, final String tblName,
        final QueryIndexDescriptorImpl idxDesc, boolean ifNotExists, SchemaIndexCacheVisitor cacheVisitor)
        throws IgniteCheckedException {
        // Locate table.
        H2Schema schema = schemas.get(schemaName);

        H2TableDescriptor desc = (schema != null ? schema.tableByName(tblName) : null);

        if (desc == null)
            throw new IgniteCheckedException("Table not found in internal H2 database [schemaName=" + schemaName +
                ", tblName=" + tblName + ']');

        GridH2Table h2Tbl = desc.table();

        // Create index.
        final GridH2IndexBase h2Idx = desc.createUserIndex(idxDesc);

        h2Tbl.proposeUserIndex(h2Idx);

        try {
            // Populate index with existing cache data.
            final GridH2RowDescriptor rowDesc = h2Tbl.rowDescriptor();

            SchemaIndexCacheVisitorClosure clo = new SchemaIndexCacheVisitorClosure() {
                @Override public void apply(CacheDataRow row) throws IgniteCheckedException {
                    GridH2Row h2Row = rowDesc.createRow(row);

                    h2Idx.putx(h2Row);
                }
            };

            cacheVisitor.visit(clo);

            // At this point index is in consistent state, promote it through H2 SQL statement, so that cached
            // prepared statements are re-built.
            String sql = H2Utils.indexCreateSql(desc.fullTableName(), h2Idx, ifNotExists);

            executeSql(schemaName, sql);
        }
        catch (Exception e) {
            // Rollback and re-throw.
            h2Tbl.rollbackUserIndex(h2Idx.getName());

            throw e;
        }
    }

    /** {@inheritDoc} */
    @SuppressWarnings("SynchronizationOnLocalVariableOrMethodParameter")
    @Override public void dynamicIndexDrop(final String schemaName, String idxName, boolean ifExists)
        throws IgniteCheckedException{
        String sql = H2Utils.indexDropSql(schemaName, idxName, ifExists);

        executeSql(schemaName, sql);
    }

    /** {@inheritDoc} */
    @Override public void dynamicAddColumn(String schemaName, String tblName, List<QueryField> cols,
        boolean ifTblExists, boolean ifColNotExists) throws IgniteCheckedException {
        // Locate table.
        H2Schema schema = schemas.get(schemaName);

        H2TableDescriptor desc = (schema != null ? schema.tableByName(tblName) : null);

        if (desc == null) {
            if (!ifTblExists)
                throw new IgniteCheckedException("Table not found in internal H2 database [schemaName=" + schemaName +
                    ", tblName=" + tblName + ']');
            else
                return;
        }

        desc.table().addColumns(cols, ifColNotExists);

        clearCachedQueries();
    }

    /** {@inheritDoc} */
    @Override public void dynamicDropColumn(String schemaName, String tblName, List<String> cols, boolean ifTblExists,
        boolean ifColExists) throws IgniteCheckedException {
        // Locate table.
        H2Schema schema = schemas.get(schemaName);

        H2TableDescriptor desc = (schema != null ? schema.tableByName(tblName) : null);

        if (desc == null) {
            if (!ifTblExists)
                throw new IgniteCheckedException("Table not found in internal H2 database [schemaName=" + schemaName +
                    ",tblName=" + tblName + ']');
            else
                return;
        }

        desc.table().dropColumns(cols, ifColExists);

        clearCachedQueries();
    }

    /**
     * Execute DDL command.
     *
     * @param schemaName Schema name.
     * @param sql SQL.
     * @throws IgniteCheckedException If failed.
     */
    private void executeSql(String schemaName, String sql) throws IgniteCheckedException {
        try {
            Connection conn = connectionForSchema(schemaName);

            try (PreparedStatement stmt = prepareStatement(conn, sql, false)) {
                stmt.execute();
            }
        }
        catch (Exception e) {
            throw new IgniteCheckedException("Failed to execute SQL statement on internal H2 database: " + sql, e);
        }
    }

    /**
     * Create sorted index.
     *
     * @param name Index name,
     * @param tbl Table.
     * @param pk Primary key flag.
     * @param cols Columns.
     * @param inlineSize Index inline size.
     * @return Index.
     */
    GridH2IndexBase createSortedIndex(String name, GridH2Table tbl, boolean pk, List<IndexColumn> cols,
        int inlineSize) {
        try {
            GridCacheContext cctx = tbl.cache();

            if (log.isDebugEnabled())
                log.debug("Creating cache index [cacheId=" + cctx.cacheId() + ", idxName=" + name + ']');

            final int segments = tbl.rowDescriptor().context().config().getQueryParallelism();

            H2RowCache cache = rowCache.forGroup(cctx.groupId());

            return new H2TreeIndex(cctx, cache, tbl, name, pk, cols, inlineSize, segments);
        }
        catch (IgniteCheckedException e) {
            throw new IgniteException(e);
        }
    }

    /** {@inheritDoc} */
    @SuppressWarnings("unchecked")
    @Override public <K, V> GridCloseableIterator<IgniteBiTuple<K, V>> queryLocalText(String schemaName,
        String cacheName, String qry, String typeName, IndexingQueryFilter filters) throws IgniteCheckedException {
        H2TableDescriptor tbl = tableDescriptor(schemaName, cacheName, typeName);

        if (tbl != null && tbl.luceneIndex() != null) {
            GridRunningQueryInfo run = new GridRunningQueryInfo(qryIdGen.incrementAndGet(), qry, TEXT, schemaName,
                U.currentTimeMillis(), null, true);

            try {
                runs.put(run.id(), run);

                return tbl.luceneIndex().query(qry.toUpperCase(), filters);
            }
            finally {
                runs.remove(run.id());
            }
        }

        return new GridEmptyCloseableIterator<>();
    }

    /**
     * Queries individual fields (generally used by JDBC drivers).
     *
     * @param schemaName Schema name.
     * @param qry Query.
     * @param params Query parameters.
     * @param filter Cache name and key filter.
     * @param enforceJoinOrder Enforce join order of tables in the query.
     * @param timeout Query timeout in milliseconds.
     * @param cancel Query cancel.
     * @return Query result.
     * @throws IgniteCheckedException If failed.
     */
    @SuppressWarnings("unchecked")
    GridQueryFieldsResult queryLocalSqlFields(final String schemaName, final String qry,
        @Nullable final Collection<Object> params, final IndexingQueryFilter filter, boolean enforceJoinOrder,
        final int timeout, final GridQueryCancel cancel) throws IgniteCheckedException {
        final Connection conn = connectionForSchema(schemaName);

        H2Utils.setupConnection(conn, false, enforceJoinOrder);

        final PreparedStatement stmt = preparedStatementWithParams(conn, qry, params, true);

        if (GridSqlQueryParser.checkMultipleStatements(stmt))
            throw new IgniteSQLException("Multiple statements queries are not supported for local queries");

        Prepared p = GridSqlQueryParser.prepared(stmt);

        if (DmlStatementsProcessor.isDmlStatement(p)) {
            SqlFieldsQuery fldsQry = new SqlFieldsQuery(qry);

            if (params != null)
                fldsQry.setArgs(params.toArray());

            fldsQry.setEnforceJoinOrder(enforceJoinOrder);
            fldsQry.setTimeout(timeout, TimeUnit.MILLISECONDS);

            return dmlProc.updateSqlFieldsLocal(schemaName, conn, p, fldsQry, filter, cancel);
        }
        else if (DdlStatementsProcessor.isDdlStatement(p))
            throw new IgniteSQLException("DDL statements are supported for the whole cluster only",
                IgniteQueryErrorCode.UNSUPPORTED_OPERATION);

        List<GridQueryFieldMetadata> meta;

        try {
            meta = H2Utils.meta(stmt.getMetaData());
        }
        catch (SQLException e) {
            throw new IgniteCheckedException("Cannot prepare query metadata", e);
        }

        final GridH2QueryContext ctx = new GridH2QueryContext(nodeId, nodeId, 0, LOCAL)
            .filter(filter).distributedJoinMode(OFF);

        return new GridQueryFieldsResultAdapter(meta, null) {
            @Override public GridCloseableIterator<List<?>> iterator() throws IgniteCheckedException {
                assert GridH2QueryContext.get() == null;

                GridH2QueryContext.set(ctx);

                GridRunningQueryInfo run = new GridRunningQueryInfo(qryIdGen.incrementAndGet(), qry, SQL_FIELDS,
                    schemaName, U.currentTimeMillis(), cancel, true);

                runs.putIfAbsent(run.id(), run);

                try {
                    ResultSet rs = executeSqlQueryWithTimer(stmt, conn, qry, params, timeout, cancel);

                    return new H2FieldsIterator(rs);
                }
                finally {
                    GridH2QueryContext.clearThreadLocal();

                    runs.remove(run.id());
                }
            }
        };
    }

    /** {@inheritDoc} */
    @Override public long streamUpdateQuery(String schemaName, String qry,
        @Nullable Object[] params, IgniteDataStreamer<?, ?> streamer) throws IgniteCheckedException {
        final Connection conn = connectionForSchema(schemaName);

        final PreparedStatement stmt;

        try {
            stmt = prepareStatement(conn, qry, true);
        }
        catch (SQLException e) {
            throw new IgniteSQLException(e);
        }

        return dmlProc.streamUpdateQuery(streamer, stmt, params);
    }

    /**
     * Prepares sql statement.
     *
     * @param conn Connection.
     * @param sql Sql.
     * @param params Params.
     * @param useStmtCache If {@code true} use stmt cache.
     * @return Prepared statement with set parameters.
     * @throws IgniteCheckedException If failed.
     */
    private PreparedStatement preparedStatementWithParams(Connection conn, String sql, Collection<Object> params,
        boolean useStmtCache) throws IgniteCheckedException {
        final PreparedStatement stmt;

        try {
            stmt = prepareStatement(conn, sql, useStmtCache);
        }
        catch (SQLException e) {
            throw new IgniteCheckedException("Failed to parse SQL query: " + sql, e);
        }

        bindParameters(stmt, params);

        return stmt;
    }

    /**
     * Executes sql query statement.
     *
     * @param conn Connection,.
     * @param stmt Statement.
     * @param timeoutMillis Query timeout.
     * @param cancel Query cancel.
     * @return Result.
     * @throws IgniteCheckedException If failed.
     */
    private ResultSet executeSqlQuery(final Connection conn, final PreparedStatement stmt,
        int timeoutMillis, @Nullable GridQueryCancel cancel) throws IgniteCheckedException {
        final MapQueryLazyWorker lazyWorker = MapQueryLazyWorker.currentWorker();

        if (cancel != null) {
            cancel.set(new Runnable() {
                @Override public void run() {
                    if (lazyWorker != null) {
                        lazyWorker.submit(new Runnable() {
                            @Override public void run() {
                                cancelStatement(stmt);
                            }
                        });
                    }
                    else
                        cancelStatement(stmt);
                }
            });
        }

        Session ses = H2Utils.session(conn);

        if (timeoutMillis > 0)
            ses.setQueryTimeout(timeoutMillis);

        if (lazyWorker != null)
            ses.setLazyQueryExecution(true);

        try {
            return stmt.executeQuery();
        }
        catch (SQLException e) {
            // Throw special exception.
            if (e.getErrorCode() == ErrorCode.STATEMENT_WAS_CANCELED)
                throw new QueryCancelledException();

            throw new IgniteCheckedException("Failed to execute SQL query. " + e.getMessage(), e);
        }
        finally {
            if (timeoutMillis > 0)
                ses.setQueryTimeout(0);

            if (lazyWorker != null)
                ses.setLazyQueryExecution(false);
        }
    }

    /**
     * Cancel prepared statement.
     *
     * @param stmt Statement.
     */
    private static void cancelStatement(PreparedStatement stmt) {
        try {
            stmt.cancel();
        }
        catch (SQLException ignored) {
            // No-op.
        }
    }

    /**
     * Executes sql query and prints warning if query is too slow..
     *
     * @param conn Connection,
     * @param sql Sql query.
     * @param params Parameters.
     * @param useStmtCache If {@code true} uses stmt cache.
     * @param timeoutMillis Query timeout.
     * @param cancel Query cancel.
     * @return Result.
     * @throws IgniteCheckedException If failed.
     */
    public ResultSet executeSqlQueryWithTimer(Connection conn, String sql, @Nullable Collection<Object> params,
        boolean useStmtCache, int timeoutMillis, @Nullable GridQueryCancel cancel) throws IgniteCheckedException {
        return executeSqlQueryWithTimer(preparedStatementWithParams(conn, sql, params, useStmtCache),
            conn, sql, params, timeoutMillis, cancel);
    }

    /**
     * Executes sql query and prints warning if query is too slow.
     *
     * @param stmt Prepared statement for query.
     * @param conn Connection.
     * @param sql Sql query.
     * @param params Parameters.
     * @param timeoutMillis Query timeout.
     * @param cancel Query cancel.
     * @return Result.
     * @throws IgniteCheckedException If failed.
     */
    private ResultSet executeSqlQueryWithTimer(PreparedStatement stmt, Connection conn, String sql,
        @Nullable Collection<Object> params, int timeoutMillis, @Nullable GridQueryCancel cancel)
        throws IgniteCheckedException {
        long start = U.currentTimeMillis();

        try {
            ResultSet rs = executeSqlQuery(conn, stmt, timeoutMillis, cancel);

            long time = U.currentTimeMillis() - start;

            long longQryExecTimeout = ctx.config().getLongQueryWarningTimeout();

            if (time > longQryExecTimeout) {
                String msg = "Query execution is too long (" + time + " ms): " + sql;

                ResultSet plan = executeSqlQuery(conn, preparedStatementWithParams(conn, "EXPLAIN " + sql,
                    params, false), 0, null);

                plan.next();

                // Add SQL explain result message into log.
                String longMsg = "Query execution is too long [time=" + time + " ms, sql='" + sql + '\'' +
                    ", plan=" + U.nl() + plan.getString(1) + U.nl() + ", parameters=" +
                    (params == null ? "[]" : Arrays.deepToString(params.toArray())) + "]";

                LT.warn(log, longMsg, msg);
            }

            return rs;
        }
        catch (SQLException e) {
            onSqlException();

            throw new IgniteCheckedException(e);
        }
    }

    /**
     * Binds parameters to prepared statement.
     *
     * @param stmt Prepared statement.
     * @param params Parameters collection.
     * @throws IgniteCheckedException If failed.
     */
    public void bindParameters(PreparedStatement stmt,
        @Nullable Collection<Object> params) throws IgniteCheckedException {
        if (!F.isEmpty(params)) {
            int idx = 1;

            for (Object arg : params)
                bindObject(stmt, idx++, arg);
        }
    }

    /** {@inheritDoc} */
    @Override public FieldsQueryCursor<List<?>> queryLocalSqlFields(String schemaName, SqlFieldsQuery qry,
        final boolean keepBinary, IndexingQueryFilter filter, GridQueryCancel cancel) throws IgniteCheckedException {
        String sql = qry.getSql();
        Object[] args = qry.getArgs();

        final GridQueryFieldsResult res = queryLocalSqlFields(schemaName, sql, F.asList(args), filter,
            qry.isEnforceJoinOrder(), qry.getTimeout(), cancel);

        QueryCursorImpl<List<?>> cursor = new QueryCursorImpl<>(new Iterable<List<?>>() {
            @Override public Iterator<List<?>> iterator() {
                try {
                    return new GridQueryCacheObjectsIterator(res.iterator(), objectContext(), keepBinary);
                }
                catch (IgniteCheckedException e) {
                    throw new IgniteException(e);
                }
            }
        }, cancel);

        cursor.fieldsMeta(res.metaData());

        return cursor;
    }

    /** {@inheritDoc} */
    @SuppressWarnings("unchecked")
    @Override public <K, V> QueryCursor<Cache.Entry<K,V>> queryLocalSql(String schemaName, String cacheName,
        final SqlQuery qry, final IndexingQueryFilter filter, final boolean keepBinary) throws IgniteCheckedException {
        String type = qry.getType();
        String sqlQry = qry.getSql();
        String alias = qry.getAlias();
        Object[] params = qry.getArgs();

        GridQueryCancel cancel = new GridQueryCancel();

        final GridCloseableIterator<IgniteBiTuple<K, V>> i = queryLocalSql(schemaName, cacheName, sqlQry, alias,
            F.asList(params), type, filter, cancel);

        return new QueryCursorImpl<>(new Iterable<Cache.Entry<K, V>>() {
            @Override public Iterator<Cache.Entry<K, V>> iterator() {
                return new ClIter<Cache.Entry<K, V>>() {
                    @Override public void close() throws Exception {
                        i.close();
                    }

                    @Override public boolean hasNext() {
                        return i.hasNext();
                    }

                    @Override public Cache.Entry<K, V> next() {
                        IgniteBiTuple<K, V> t = i.next();

                        K key = (K)CacheObjectUtils.unwrapBinaryIfNeeded(objectContext(), t.get1(), keepBinary, false);
                        V val = (V)CacheObjectUtils.unwrapBinaryIfNeeded(objectContext(), t.get2(), keepBinary, false);

                        return new CacheEntryImpl<>(key, val);
                    }

                    @Override public void remove() {
                        throw new UnsupportedOperationException();
                    }
                };
            }
        }, cancel);
    }

    /**
     * Executes regular query.
     *
     * @param schemaName Schema name.
     * @param cacheName Cache name.
     * @param qry Query.
     * @param alias Table alias.
     * @param params Query parameters.
     * @param type Query return type.
     * @param filter Cache name and key filter.
     * @param cancel Cancel object.
     * @return Queried rows.
     * @throws IgniteCheckedException If failed.
     */
    @SuppressWarnings("unchecked")
    <K, V> GridCloseableIterator<IgniteBiTuple<K, V>> queryLocalSql(String schemaName, String cacheName,
        final String qry, String alias, @Nullable final Collection<Object> params, String type,
        final IndexingQueryFilter filter, GridQueryCancel cancel) throws IgniteCheckedException {
        final H2TableDescriptor tbl = tableDescriptor(schemaName, cacheName, type);

        if (tbl == null)
            throw new IgniteSQLException("Failed to find SQL table for type: " + type,
                IgniteQueryErrorCode.TABLE_NOT_FOUND);

        String sql = generateQuery(qry, alias, tbl);

        Connection conn = connectionForThread(tbl.schemaName());

        H2Utils.setupConnection(conn, false, false);

        GridH2QueryContext.set(new GridH2QueryContext(nodeId, nodeId, 0, LOCAL).filter(filter)
            .distributedJoinMode(OFF));

        GridRunningQueryInfo run = new GridRunningQueryInfo(qryIdGen.incrementAndGet(), qry, SQL, schemaName,
            U.currentTimeMillis(), null, true);

        runs.put(run.id(), run);

        try {
            ResultSet rs = executeSqlQueryWithTimer(conn, sql, params, true, 0, cancel);

            return new H2KeyValueIterator(rs);
        }
        finally {
            GridH2QueryContext.clearThreadLocal();

            runs.remove(run.id());
        }
    }

    /**
     * @param schemaName Schema name.
     * @param qry Query.
     * @param keepCacheObj Flag to keep cache object.
     * @param enforceJoinOrder Enforce join order of tables.
     * @param timeoutMillis Query timeout.
     * @param cancel Cancel object.
     * @param params Query parameters.
     * @param parts Partitions.
     * @param lazy Lazy query execution flag.
     * @return Iterable result.
     */
    private Iterable<List<?>> runQueryTwoStep(
        final String schemaName,
        final GridCacheTwoStepQuery qry,
        final boolean keepCacheObj,
        final boolean enforceJoinOrder,
        final int timeoutMillis,
        final GridQueryCancel cancel,
        final Object[] params,
        final int[] parts,
        final boolean lazy
    ) {
        return new Iterable<List<?>>() {
            @Override public Iterator<List<?>> iterator() {
                return rdcQryExec.query(schemaName, qry, keepCacheObj, enforceJoinOrder, timeoutMillis, cancel, params,
                    parts, lazy);
            }
        };
    }

    /**
     * Run DML on remote nodes.
     *
     * @param schemaName Schema name.
     * @param fieldsQry Initial update query.
     * @param cacheIds Cache identifiers.
     * @param isReplicatedOnly Whether query uses only replicated caches.
     * @param cancel Cancel state.
     * @return Update result.
     */
    UpdateResult runDistributedUpdate(
        String schemaName,
        SqlFieldsQuery fieldsQry,
        List<Integer> cacheIds,
        boolean isReplicatedOnly,
        GridQueryCancel cancel) {
        return rdcQryExec.update(schemaName, cacheIds, fieldsQry.getSql(), fieldsQry.getArgs(),
            fieldsQry.isEnforceJoinOrder(), fieldsQry.getPageSize(), fieldsQry.getTimeout(),
            fieldsQry.getPartitions(), isReplicatedOnly, cancel);
    }

    /** {@inheritDoc} */
    @SuppressWarnings("unchecked")
    @Override public <K, V> QueryCursor<Cache.Entry<K, V>> queryDistributedSql(String schemaName, String cacheName,
        SqlQuery qry, boolean keepBinary) {
        String type = qry.getType();

        H2TableDescriptor tblDesc = tableDescriptor(schemaName, cacheName, type);

        if (tblDesc == null)
            throw new IgniteSQLException("Failed to find SQL table for type: " + type,
                IgniteQueryErrorCode.TABLE_NOT_FOUND);

        String sql;

        try {
            sql = generateQuery(qry.getSql(), qry.getAlias(), tblDesc);
        }
        catch (IgniteCheckedException e) {
            throw new IgniteException(e);
        }

        SqlFieldsQuery fqry = new SqlFieldsQuery(sql);

        fqry.setArgs(qry.getArgs());
        fqry.setPageSize(qry.getPageSize());
        fqry.setDistributedJoins(qry.isDistributedJoins());
        fqry.setPartitions(qry.getPartitions());
        fqry.setLocal(qry.isLocal());

        if (qry.getTimeout() > 0)
            fqry.setTimeout(qry.getTimeout(), TimeUnit.MILLISECONDS);

        final QueryCursor<List<?>> res =
            querySqlFields(schemaName, fqry, keepBinary, true, null).get(0);

        final Iterable<Cache.Entry<K, V>> converted = new Iterable<Cache.Entry<K, V>>() {
            @Override public Iterator<Cache.Entry<K, V>> iterator() {
                final Iterator<List<?>> iter0 = res.iterator();

                return new Iterator<Cache.Entry<K, V>>() {
                    @Override public boolean hasNext() {
                        return iter0.hasNext();
                    }

                    @Override public Cache.Entry<K, V> next() {
                        List<?> l = iter0.next();

                        return new CacheEntryImpl<>((K)l.get(0), (V)l.get(1));
                    }

                    @Override public void remove() {
                        throw new UnsupportedOperationException();
                    }
                };
            }
        };

        // No metadata for SQL queries.
        return new QueryCursorImpl<Cache.Entry<K, V>>(converted) {
            @Override public void close() {
                res.close();
            }
        };
    }

    /**
     * Try executing query using native facilities.
     *
     * @param schemaName Schema name.
     * @param qry Query.
     * @return Result or {@code null} if cannot parse/process this query.
     */
    private List<FieldsQueryCursor<List<?>>> tryQueryDistributedSqlFieldsNative(String schemaName, SqlFieldsQuery qry) {
        // Heuristic check for fast return.
        if (!INTERNAL_CMD_RE.matcher(qry.getSql().trim()).find())
            return null;

        // Parse.
        SqlCommand cmd;

        try {
            SqlParser parser = new SqlParser(schemaName, qry.getSql());

            cmd = parser.nextCommand();

            // No support for multiple commands for now.
            if (parser.nextCommand() != null)
                return null;

            // Currently supported commands are: CREATE/DROP INDEX/COPY/ALTER TABLE
            if (!(cmd instanceof SqlCreateIndexCommand || cmd instanceof SqlDropIndexCommand ||
                cmd instanceof SqlBulkLoadCommand || cmd instanceof SqlAlterTableCommand))
                return null;
        }
        catch (Exception e) {
            // Cannot parse, return.
            if (log.isDebugEnabled())
                log.debug("Failed to parse SQL with native parser [qry=" + qry.getSql() + ", err=" + e + ']');

            if (!IgniteSystemProperties.getBoolean(IgniteSystemProperties.IGNITE_SQL_PARSER_DISABLE_H2_FALLBACK))
                return null;

            int code = IgniteQueryErrorCode.PARSING;

            if (e instanceof SqlParseException)
                code = ((SqlParseException)e).code();

            throw new IgniteSQLException("Failed to parse DDL statement: " + qry.getSql() + ": " + e.getMessage(),
                code, e);
        }

        // Execute.
        if (cmd instanceof SqlBulkLoadCommand) {
<<<<<<< HEAD
            try {
                FieldsQueryCursor<List<?>> cursor = dmlProc.runDmlStatement(qry.getSql(), cmd);

                return Collections.singletonList(cursor);
            }
            catch (IgniteCheckedException e) {
                throw new IgniteSQLException("Failed to execute DML statement [stmt=" + qry.getSql() + "]: "
                    + e.getMessage(), e);
            }
=======
            FieldsQueryCursor<List<?>> cursor = dmlProc.runNativeDmlStatement(qry.getSql(), cmd);

            return Collections.singletonList(cursor);
>>>>>>> 42161cdd
        }
        else {
            try {
                FieldsQueryCursor<List<?>> cursor = ddlProc.runDdlStatement(qry.getSql(), cmd);

                return Collections.singletonList(cursor);
            }
            catch (IgniteCheckedException e) {
                throw new IgniteSQLException("Failed to execute DDL statement [stmt=" + qry.getSql() + "]: "
                    + e.getMessage(), e);
            }
        }
    }

    /**
     * Check expected statement type (when it is set by JDBC) and given statement type.
     *
     * @param qry Query.
     * @param isQry {@code true} for select queries, otherwise (DML/DDL queries) {@code false}.
     */
    private void checkQueryType(SqlFieldsQuery qry, boolean isQry) {
        Boolean qryFlag = qry instanceof SqlFieldsQueryEx ? ((SqlFieldsQueryEx) qry).isQuery() : null;

        if (qryFlag != null && qryFlag != isQry)
            throw new IgniteSQLException("Given statement type does not match that declared by JDBC driver",
                IgniteQueryErrorCode.STMT_TYPE_MISMATCH);
    }


    /** {@inheritDoc} */
    @SuppressWarnings("StringEquality")
    @Override public List<FieldsQueryCursor<List<?>>> querySqlFields(String schemaName, SqlFieldsQuery qry,
        boolean keepBinary, boolean failOnMultipleStmts, GridQueryCancel cancel) {
        List<FieldsQueryCursor<List<?>>> res = tryQueryDistributedSqlFieldsNative(schemaName, qry);

        if (res != null)
            return res;

        {
            // First, let's check if we already have a two-step query for this statement...
            H2TwoStepCachedQueryKey cachedQryKey = new H2TwoStepCachedQueryKey(schemaName, qry.getSql(),
                qry.isCollocated(), qry.isDistributedJoins(), qry.isEnforceJoinOrder(), qry.isLocal());

            H2TwoStepCachedQuery cachedQry;

            if ((cachedQry = twoStepCache.get(cachedQryKey)) != null) {
                checkQueryType(qry, true);

                GridCacheTwoStepQuery twoStepQry = cachedQry.query().copy();

                List<GridQueryFieldMetadata> meta = cachedQry.meta();

                res = Collections.singletonList(doRunDistributedQuery(schemaName, qry, twoStepQry, meta, keepBinary,
                    cancel));

                if (!twoStepQry.explain())
                    twoStepCache.putIfAbsent(cachedQryKey, new H2TwoStepCachedQuery(meta, twoStepQry.copy()));

                return res;
            }
        }

        {
            // Second, let's check if we already have a parsed statement...
            PreparedStatement cachedStmt;

            if ((cachedStmt = cachedStatement(connectionForSchema(schemaName), qry.getSql())) != null) {
                Prepared prepared = GridSqlQueryParser.prepared(cachedStmt);

                // We may use this cached statement only for local queries and non queries.
                if (qry.isLocal() || !prepared.isQuery())
                    return (List<FieldsQueryCursor<List<?>>>)doRunPrepared(schemaName, prepared, qry, null, null,
                            keepBinary, cancel);
            }
        }

        res = new ArrayList<>(1);

        int firstArg = 0;

        String remainingSql = qry.getSql();

        while (remainingSql != null) {
            ParsingResult parseRes = parseAndSplit(schemaName,
                remainingSql != qry.getSql() ? cloneFieldsQuery(qry).setSql(remainingSql) : qry, firstArg);

            // Let's avoid second reflection getter call by returning Prepared object too
            Prepared prepared = parseRes.prepared();

            GridCacheTwoStepQuery twoStepQry = parseRes.twoStepQuery();

            List<GridQueryFieldMetadata> meta = parseRes.meta();

            SqlFieldsQuery newQry = parseRes.newQuery();

            remainingSql = parseRes.remainingSql();

            if (remainingSql != null && failOnMultipleStmts)
                throw new IgniteSQLException("Multiple statements queries are not supported");

            firstArg += prepared.getParameters().size();

            res.addAll(doRunPrepared(schemaName, prepared, newQry, twoStepQry, meta, keepBinary, cancel));

            if (parseRes.twoStepQuery() != null && parseRes.twoStepQueryKey() != null &&
                    !parseRes.twoStepQuery().explain())
                twoStepCache.putIfAbsent(parseRes.twoStepQueryKey(), new H2TwoStepCachedQuery(meta, twoStepQry.copy()));
        }

        return res;
    }

    /**
     * Execute an all-ready {@link SqlFieldsQuery}.
     * @param schemaName Schema name.
     * @param prepared H2 command.
     * @param qry Fields query with flags.
     * @param twoStepQry Two-step query if this query must be executed in a distributed way.
     * @param meta Metadata for {@code twoStepQry}.
     * @param keepBinary Whether binary objects must not be deserialized automatically.
     * @param cancel Query cancel state holder.
     * @return Query result.
     */
    private List<? extends FieldsQueryCursor<List<?>>> doRunPrepared(String schemaName, Prepared prepared,
        SqlFieldsQuery qry, GridCacheTwoStepQuery twoStepQry, List<GridQueryFieldMetadata> meta, boolean keepBinary,
        GridQueryCancel cancel) {
        String sqlQry = qry.getSql();

        boolean loc = qry.isLocal();

        IndexingQueryFilter filter = (loc ? backupFilter(null, qry.getPartitions()) : null);

        if (!prepared.isQuery()) {
            if (DmlStatementsProcessor.isDmlStatement(prepared)) {
                try {
                    Connection conn = connectionForSchema(schemaName);

                    if (!loc)
                        return dmlProc.updateSqlFieldsDistributed(schemaName, conn, prepared, qry, cancel);
                    else {
                        final GridQueryFieldsResult updRes =
                            dmlProc.updateSqlFieldsLocal(schemaName, conn, prepared, qry, filter, cancel);

                        return Collections.singletonList(new QueryCursorImpl<>(new Iterable<List<?>>() {
                            @Override public Iterator<List<?>> iterator() {
                                try {
                                    return new GridQueryCacheObjectsIterator(updRes.iterator(), objectContext(),
                                        true);
                                }
                                catch (IgniteCheckedException e) {
                                    throw new IgniteException(e);
                                }
                            }
                        }, cancel));
                    }
                }
                catch (IgniteCheckedException e) {
                    throw new IgniteSQLException("Failed to execute DML statement [stmt=" + sqlQry +
                        ", params=" + Arrays.deepToString(qry.getArgs()) + "]", e);
                }
            }

            if (DdlStatementsProcessor.isDdlStatement(prepared)) {
                if (loc)
                    throw new IgniteSQLException("DDL statements are not supported for LOCAL caches",
                        IgniteQueryErrorCode.UNSUPPORTED_OPERATION);

                try {
                    return Collections.singletonList(ddlProc.runDdlStatement(sqlQry, prepared));
                }
                catch (IgniteCheckedException e) {
                    throw new IgniteSQLException("Failed to execute DDL statement [stmt=" + sqlQry + ']', e);
                }
            }

            if (prepared instanceof NoOperation) {
                QueryCursorImpl<List<?>> resCur = (QueryCursorImpl<List<?>>)new QueryCursorImpl(
                    Collections.singletonList(Collections.singletonList(0L)), null, false);

                resCur.fieldsMeta(UPDATE_RESULT_META);

                return Collections.singletonList(resCur);
            }

            throw new IgniteSQLException("Unsupported DDL/DML operation: " + prepared.getClass().getName());
        }

        if (twoStepQry != null) {
            if (log.isDebugEnabled())
                log.debug("Parsed query: `" + sqlQry + "` into two step query: " + twoStepQry);

            checkQueryType(qry, true);

            return Collections.singletonList(doRunDistributedQuery(schemaName, qry, twoStepQry, meta, keepBinary,
                cancel));
        }

        // We've encountered a local query, let's just run it.
        try {
            return Collections.singletonList(queryLocalSqlFields(schemaName, qry, keepBinary, filter, cancel));
        }
        catch (IgniteCheckedException e) {
            throw new IgniteSQLException("Failed to execute local statement [stmt=" + sqlQry +
                ", params=" + Arrays.deepToString(qry.getArgs()) + "]", e);
        }
    }

    /**
     * Parse and split query if needed, cache either two-step query or statement.
     * @param schemaName Schema name.
     * @param qry Query.
     * @param firstArg Position of the first argument of the following {@code Prepared}.
     * @return Result: prepared statement, H2 command, two-step query (if needed),
     *     metadata for two-step query (if needed), evaluated query local execution flag.
     */
    private ParsingResult parseAndSplit(String schemaName, SqlFieldsQuery qry, int firstArg) {
        Connection c = connectionForSchema(schemaName);

        // For queries that are explicitly local, we rely on the flag specified in the query
        // because this parsing result will be cached and used for queries directly.
        // For other queries, we enforce join order at this stage to avoid premature optimizations
        // (and therefore longer parsing) as long as there'll be more parsing at split stage.
        boolean enforceJoinOrderOnParsing = (!qry.isLocal() || qry.isEnforceJoinOrder());

        H2Utils.setupConnection(c, /*distributedJoins*/false, /*enforceJoinOrder*/enforceJoinOrderOnParsing);

        boolean loc = qry.isLocal();

        PreparedStatement stmt = prepareStatementAndCaches(c, qry.getSql());

        if (loc && GridSqlQueryParser.checkMultipleStatements(stmt))
            throw new IgniteSQLException("Multiple statements queries are not supported for local queries");

        GridSqlQueryParser.PreparedWithRemaining prep = GridSqlQueryParser.preparedWithRemaining(stmt);

        Prepared prepared = prep.prepared();

        checkQueryType(qry, prepared.isQuery());

        String remainingSql = prep.remainingSql();

        int paramsCnt = prepared.getParameters().size();

        Object[] argsOrig = qry.getArgs();

        Object[] args = null;

        if (!DmlUtils.isBatched(qry) && paramsCnt > 0) {
            if (argsOrig == null || argsOrig.length < firstArg + paramsCnt) {
                throw new IgniteException("Invalid number of query parameters. " +
                    "Cannot find " + (argsOrig != null ? argsOrig.length + 1 - firstArg : 1) + " parameter.");
            }

            args = Arrays.copyOfRange(argsOrig, firstArg, firstArg + paramsCnt);
        }

       if (prepared.isQuery()) {
            try {
                bindParameters(stmt, F.asList(args));
            }
            catch (IgniteCheckedException e) {
                U.closeQuiet(stmt);

                throw new IgniteSQLException("Failed to bind parameters: [qry=" + prepared.getSQL() + ", params=" +
                    Arrays.deepToString(args) + "]", IgniteQueryErrorCode.PARSING, e);
            }

            GridSqlQueryParser parser = null;

            if (!loc) {
                parser = new GridSqlQueryParser(false);

                GridSqlStatement parsedStmt = parser.parse(prepared);

                // Legit assertion - we have H2 query flag above.
                assert parsedStmt instanceof GridSqlQuery;

                loc = parser.isLocalQuery(qry.isReplicatedOnly());
            }

            if (loc) {
                if (parser == null) {
                    parser = new GridSqlQueryParser(false);

                    parser.parse(prepared);
                }

                GridCacheContext cctx = parser.getFirstPartitionedCache();

                if (cctx != null && cctx.config().getQueryParallelism() > 1) {
                    loc = false;

                    qry.setDistributedJoins(true);
                }
            }
        }

        SqlFieldsQuery newQry = cloneFieldsQuery(qry).setSql(prepared.getSQL()).setArgs(args);

        boolean hasTwoStep = !loc && prepared.isQuery();

        // Let's not cache multiple statements and distributed queries as whole two step query will be cached later on.
        if (remainingSql != null || hasTwoStep)
            getStatementsCacheForCurrentThread().remove(schemaName, qry.getSql());

        if (!hasTwoStep)
            return new ParsingResult(prepared, newQry, remainingSql, null, null, null);

        final UUID locNodeId = ctx.localNodeId();

        // Now we're sure to have a distributed query. Let's try to get a two-step plan from the cache, or perform the
        // split if needed.
        H2TwoStepCachedQueryKey cachedQryKey = new H2TwoStepCachedQueryKey(schemaName, qry.getSql(),
            qry.isCollocated(), qry.isDistributedJoins(), qry.isEnforceJoinOrder(), qry.isLocal());

        H2TwoStepCachedQuery cachedQry;

        if ((cachedQry = twoStepCache.get(cachedQryKey)) != null) {
            checkQueryType(qry, true);

            GridCacheTwoStepQuery twoStepQry = cachedQry.query().copy();

            List<GridQueryFieldMetadata> meta = cachedQry.meta();

            return new ParsingResult(prepared, newQry, remainingSql, twoStepQry, cachedQryKey, meta);
        }

        try {
            GridH2QueryContext.set(new GridH2QueryContext(locNodeId, locNodeId, 0, PREPARE)
                .distributedJoinMode(distributedJoinMode(qry.isLocal(), qry.isDistributedJoins())));

            try {
                return new ParsingResult(prepared, newQry, remainingSql, split(prepared, newQry),
                    cachedQryKey, H2Utils.meta(stmt.getMetaData()));
            }
            catch (IgniteCheckedException e) {
                throw new IgniteSQLException("Failed to bind parameters: [qry=" + newQry.getSql() + ", params=" +
                    Arrays.deepToString(newQry.getArgs()) + "]", IgniteQueryErrorCode.PARSING, e);
            }
            catch (SQLException e) {
                throw new IgniteSQLException(e);
            }
            finally {
                U.close(stmt, log);
            }
        }
        finally {
            GridH2QueryContext.clearThreadLocal();
        }
    }

    /**
     * Make a copy of {@link SqlFieldsQuery} with all flags and preserving type.
     * @param oldQry Query to copy.
     * @return Query copy.
     */
    private SqlFieldsQuery cloneFieldsQuery(SqlFieldsQuery oldQry) {
        return oldQry.copy().setLocal(oldQry.isLocal()).setPageSize(oldQry.getPageSize());
    }

    /**
     * Split query into two-step query.
     * @param prepared JDBC prepared statement.
     * @param qry Original fields query.
     * @return Two-step query.
     * @throws IgniteCheckedException in case of error inside {@link GridSqlQuerySplitter}.
     * @throws SQLException in case of error inside {@link GridSqlQuerySplitter}.
     */
    private GridCacheTwoStepQuery split(Prepared prepared, SqlFieldsQuery qry) throws IgniteCheckedException,
        SQLException {
        GridCacheTwoStepQuery res = GridSqlQuerySplitter.split(connectionForThread(qry.getSchema()), prepared,
            qry.getArgs(), qry.isCollocated(), qry.isDistributedJoins(), qry.isEnforceJoinOrder(), this);

        List<Integer> cacheIds = collectCacheIds(null, res);

        if (F.isEmpty(cacheIds))
            res.local(true);
        else {
            res.cacheIds(cacheIds);
            res.local(qry.isLocal());
        }

        res.pageSize(qry.getPageSize());

        return res;
    }

    /**
     * Run distributed query on detected set of partitions.
     * @param schemaName Schema name.
     * @param qry Original query.
     * @param twoStepQry Two-step query.
     * @param meta Metadata to set to cursor.
     * @param keepBinary Keep binary flag.
     * @param cancel Cancel handler.
     * @return Cursor representing distributed query result.
     */
    private FieldsQueryCursor<List<?>> doRunDistributedQuery(String schemaName, SqlFieldsQuery qry,
        GridCacheTwoStepQuery twoStepQry, List<GridQueryFieldMetadata> meta, boolean keepBinary,
        GridQueryCancel cancel) {
        if (log.isDebugEnabled())
            log.debug("Parsed query: `" + qry.getSql() + "` into two step query: " + twoStepQry);

        twoStepQry.pageSize(qry.getPageSize());

        if (cancel == null)
            cancel = new GridQueryCancel();

        int partitions[] = qry.getPartitions();

        if (partitions == null && twoStepQry.derivedPartitions() != null) {
            try {
                partitions = calculateQueryPartitions(twoStepQry.derivedPartitions(), qry.getArgs());
            }
            catch (IgniteCheckedException e) {
                throw new CacheException("Failed to calculate derived partitions: [qry=" + qry.getSql() + ", params=" +
                    Arrays.deepToString(qry.getArgs()) + "]", e);
            }
        }

        QueryCursorImpl<List<?>> cursor = new QueryCursorImpl<>(
            runQueryTwoStep(schemaName, twoStepQry, keepBinary, qry.isEnforceJoinOrder(), qry.getTimeout(), cancel,
                qry.getArgs(), partitions, qry.isLazy()), cancel);

        cursor.fieldsMeta(meta);

        return cursor;
    }

    /**
     * Do initial parsing of the statement and create query caches, if needed.
     * @param c Connection.
     * @param sqlQry Query.
     * @return H2 prepared statement.
     */
    private PreparedStatement prepareStatementAndCaches(Connection c, String sqlQry) {
        boolean cachesCreated = false;

        while (true) {
            try {
                return prepareStatement(c, sqlQry, true);
            }
            catch (SQLException e) {
                if (!cachesCreated && (
                        e.getErrorCode() == ErrorCode.SCHEMA_NOT_FOUND_1 ||
                            e.getErrorCode() == ErrorCode.TABLE_OR_VIEW_NOT_FOUND_1 ||
                            e.getErrorCode() == ErrorCode.INDEX_NOT_FOUND_1)
                        ) {
                    try {
                        ctx.cache().createMissingQueryCaches();
                    }
                    catch (IgniteCheckedException ignored) {
                        throw new CacheException("Failed to create missing caches.", e);
                    }

                    cachesCreated = true;
                }
                else
                    throw new IgniteSQLException("Failed to parse query. " + e.getMessage(),
                        IgniteQueryErrorCode.PARSING, e);
            }
        }
    }

    /**
     * Run DML request from other node.
     *
     * @param schemaName Schema name.
     * @param fldsQry Query.
     * @param filter Filter.
     * @param cancel Cancel state.
     * @param local Locality flag.
     * @return Update result.
     * @throws IgniteCheckedException if failed.
     */
    public UpdateResult mapDistributedUpdate(String schemaName, SqlFieldsQuery fldsQry, IndexingQueryFilter filter,
        GridQueryCancel cancel, boolean local) throws IgniteCheckedException {
        Connection conn = connectionForSchema(schemaName);

        H2Utils.setupConnection(conn, false, fldsQry.isEnforceJoinOrder());

        PreparedStatement stmt = preparedStatementWithParams(conn, fldsQry.getSql(),
            Arrays.asList(fldsQry.getArgs()), true);

        return dmlProc.mapDistributedUpdate(schemaName, stmt, fldsQry, filter, cancel, local);
    }

    /**
     * @param cacheIds Caches identifiers.
     * @throws IllegalStateException if segmented indices used with non-segmented indices.
     */
    private void checkCacheIndexSegmentation(Collection<Integer> cacheIds) {
        if (cacheIds.isEmpty())
            return; // Nothing to check

        GridCacheSharedContext sharedCtx = ctx.cache().context();

        int expectedParallelism = 0;

        for (Integer cacheId : cacheIds) {
            GridCacheContext cctx = sharedCtx.cacheContext(cacheId);

            assert cctx != null;

            if (!cctx.isPartitioned())
                continue;

            if (expectedParallelism == 0)
                expectedParallelism = cctx.config().getQueryParallelism();
            else if (cctx.config().getQueryParallelism() != expectedParallelism) {
                throw new IllegalStateException("Using indexes with different parallelism levels in same query is " +
                    "forbidden.");
            }
        }
    }

    /**
     * Prepares statement for query.
     *
     * @param qry Query string.
     * @param tableAlias table alias.
     * @param tbl Table to use.
     * @return Prepared statement.
     * @throws IgniteCheckedException In case of error.
     */
    private String generateQuery(String qry, String tableAlias, H2TableDescriptor tbl) throws IgniteCheckedException {
        assert tbl != null;

        final String qry0 = qry;

        String t = tbl.fullTableName();

        String from = " ";

        qry = qry.trim();

        String upper = qry.toUpperCase();

        if (upper.startsWith("SELECT")) {
            qry = qry.substring(6).trim();

            final int star = qry.indexOf('*');

            if (star == 0)
                qry = qry.substring(1).trim();
            else if (star > 0) {
                if (F.eq('.', qry.charAt(star - 1))) {
                    t = qry.substring(0, star - 1);

                    qry = qry.substring(star + 1).trim();
                }
                else
                    throw new IgniteCheckedException("Invalid query (missing alias before asterisk): " + qry0);
            }
            else
                throw new IgniteCheckedException("Only queries starting with 'SELECT *' and 'SELECT alias.*' " +
                    "are supported (rewrite your query or use SqlFieldsQuery instead): " + qry0);

            upper = qry.toUpperCase();
        }

        if (!upper.startsWith("FROM"))
            from = " FROM " + t + (tableAlias != null ? " as " + tableAlias : "") +
                (upper.startsWith("WHERE") || upper.startsWith("ORDER") || upper.startsWith("LIMIT") ?
                    " " : " WHERE ");

        if(tableAlias != null)
            t = tableAlias;

        qry = "SELECT " + t + "." + KEY_FIELD_NAME + ", " + t + "." + VAL_FIELD_NAME + from + qry;

        return qry;
    }

    /**
     * Registers new class description.
     *
     * This implementation doesn't support type reregistration.
     *
     * @param type Type description.
     * @throws IgniteCheckedException In case of error.
     */
    @Override public boolean registerType(GridCacheContext cctx, GridQueryTypeDescriptor type)
        throws IgniteCheckedException {
        validateTypeDescriptor(type);

        String schemaName = schema(cctx.name());

        H2Schema schema = schemas.get(schemaName);

        H2TableDescriptor tbl = new H2TableDescriptor(this, schema, type, cctx);

        try {
            Connection conn = connectionForThread(schemaName);

            createTable(schemaName, schema, tbl, conn);

            schema.add(tbl);
        }
        catch (SQLException e) {
            onSqlException();

            throw new IgniteCheckedException("Failed to register query type: " + type, e);
        }

        return true;
    }

    /**
     * Validates properties described by query types.
     *
     * @param type Type descriptor.
     * @throws IgniteCheckedException If validation failed.
     */
    private void validateTypeDescriptor(GridQueryTypeDescriptor type)
        throws IgniteCheckedException {
        assert type != null;

        Collection<String> names = new HashSet<>();

        names.addAll(type.fields().keySet());

        if (names.size() < type.fields().size())
            throw new IgniteCheckedException("Found duplicated properties with the same name [keyType=" +
                type.keyClass().getName() + ", valueType=" + type.valueClass().getName() + "]");

        String ptrn = "Name ''{0}'' is reserved and cannot be used as a field name [type=" + type.name() + "]";

        for (String name : names) {
            if (name.equalsIgnoreCase(KEY_FIELD_NAME) ||
                name.equalsIgnoreCase(VAL_FIELD_NAME) ||
                name.equalsIgnoreCase(VER_FIELD_NAME))
                throw new IgniteCheckedException(MessageFormat.format(ptrn, name));
        }
    }

    /**
     * Create db table by using given table descriptor.
     *
     * @param schemaName Schema name.
     * @param schema Schema.
     * @param tbl Table descriptor.
     * @param conn Connection.
     * @throws SQLException If failed to create db table.
     * @throws IgniteCheckedException If failed.
     */
    private void createTable(String schemaName, H2Schema schema, H2TableDescriptor tbl, Connection conn)
        throws SQLException, IgniteCheckedException {
        assert schema != null;
        assert tbl != null;

        String keyType = dbTypeFromClass(tbl.type().keyClass());
        String valTypeStr = dbTypeFromClass(tbl.type().valueClass());

        SB sql = new SB();

        String keyValVisibility = tbl.type().fields().isEmpty() ? " VISIBLE" : " INVISIBLE";

        sql.a("CREATE TABLE ").a(tbl.fullTableName()).a(" (")
            .a(KEY_FIELD_NAME).a(' ').a(keyType).a(keyValVisibility).a(" NOT NULL");

        sql.a(',').a(VAL_FIELD_NAME).a(' ').a(valTypeStr).a(keyValVisibility);
        sql.a(',').a(VER_FIELD_NAME).a(" OTHER INVISIBLE");

        for (Map.Entry<String, Class<?>> e : tbl.type().fields().entrySet())
            sql.a(',').a(H2Utils.withQuotes(e.getKey())).a(' ').a(dbTypeFromClass(e.getValue()))
            .a(tbl.type().property(e.getKey()).notNull()? " NOT NULL" : "");

        sql.a(')');

        if (log.isDebugEnabled())
            log.debug("Creating DB table with SQL: " + sql);

        GridH2RowDescriptor rowDesc = new GridH2RowDescriptor(this, tbl, tbl.type());

        H2RowFactory rowFactory = tbl.rowFactory(rowDesc);

        GridH2Table h2Tbl = H2TableEngine.createTable(conn, sql.toString(), rowDesc, rowFactory, tbl);

        for (GridH2IndexBase usrIdx : tbl.createUserIndexes())
            addInitialUserIndex(schemaName, tbl, usrIdx);

        if (dataTables.putIfAbsent(h2Tbl.identifier(), h2Tbl) != null)
            throw new IllegalStateException("Table already exists: " + h2Tbl.identifierString());
    }

    /**
     * Find table by name in given schema.
     *
     * @param schemaName Schema name.
     * @param tblName Table name.
     * @return Table or {@code null} if none found.
     */
    public GridH2Table dataTable(String schemaName, String tblName) {
        return dataTable(new QueryTable(schemaName, tblName));
    }

    /**
     * Find table by it's identifier.
     *
     * @param tbl Identifier.
     * @return Table or {@code null} if none found.
     */
    public GridH2Table dataTable(QueryTable tbl) {
        return dataTables.get(tbl);
    }

    /**
     * @param h2Tbl Remove data table.
     */
    public void removeDataTable(GridH2Table h2Tbl) {
        dataTables.remove(h2Tbl.identifier(), h2Tbl);
    }

    /**
     * Find table for index.
     *
     * @param schemaName Schema name.
     * @param idxName Index name.
     * @return Table or {@code null} if index is not found.
     */
    public GridH2Table dataTableForIndex(String schemaName, String idxName) {
        for (Map.Entry<QueryTable, GridH2Table> dataTableEntry : dataTables.entrySet()) {
            if (F.eq(dataTableEntry.getKey().schema(), schemaName)) {
                GridH2Table h2Tbl = dataTableEntry.getValue();

                if (h2Tbl.containsUserIndex(idxName))
                    return h2Tbl;
            }
        }

        return null;
    }

    /**
     * Gets corresponding DB type from java class.
     *
     * @param cls Java class.
     * @return DB type name.
     */
    private String dbTypeFromClass(Class<?> cls) {
        return H2DatabaseType.fromClass(cls).dBTypeAsString();
    }

    /**
     * Get table descriptor.
     *
     * @param schemaName Schema name.
     * @param cacheName Cache name.
     * @param type Type name.
     * @return Descriptor.
     */
    @Nullable private H2TableDescriptor tableDescriptor(String schemaName, String cacheName, String type) {
        H2Schema schema = schemas.get(schemaName);

        if (schema == null)
            return null;

        return schema.tableByTypeName(cacheName, type);
    }

    /** {@inheritDoc} */
    @Override public String schema(String cacheName) {
        String res = cacheName2schema.get(cacheName);

        if (res == null)
            res = "";

        return res;
    }

    /**
     * Gets collection of table for given schema name.
     *
     * @param cacheName Schema name.
     * @return Collection of table descriptors.
     */
    private Collection<H2TableDescriptor> tables(String cacheName) {
        H2Schema s = schemas.get(schema(cacheName));

        if (s == null)
            return Collections.emptySet();

        List<H2TableDescriptor> tbls = new ArrayList<>();

        for (H2TableDescriptor tbl : s.tables()) {
            if (F.eq(tbl.cache().name(), cacheName))
                tbls.add(tbl);
        }

        return tbls;
    }

    /** {@inheritDoc} */
    @Override public boolean isInsertStatement(PreparedStatement nativeStmt) {
        Prepared prep = GridSqlQueryParser.prepared(nativeStmt);

        return prep instanceof Insert;
    }

    /** {@inheritDoc} */
    @Override public GridQueryRowCacheCleaner rowCacheCleaner(int grpId) {
        return rowCache.forGroup(grpId);
    }

    /**
     * Called periodically by {@link GridTimeoutProcessor} to clean up the {@link #stmtCache}.
     */
    private void cleanupStatementCache() {
        long cur = U.currentTimeMillis();

        for (Iterator<Map.Entry<Thread, H2StatementCache>> it = stmtCache.entrySet().iterator(); it.hasNext(); ) {
            Map.Entry<Thread, H2StatementCache> entry = it.next();

            Thread t = entry.getKey();

            if (t.getState() == Thread.State.TERMINATED
                || cur - entry.getValue().lastUsage() > STATEMENT_CACHE_THREAD_USAGE_TIMEOUT)
                it.remove();
        }
    }

    /**
     * Called periodically by {@link GridTimeoutProcessor} to clean up the {@link #stmtCache}.
     */
    private void cleanupConnections() {
        for (Iterator<Map.Entry<Thread, Connection>> it = conns.entrySet().iterator(); it.hasNext(); ) {
            Map.Entry<Thread, Connection> entry = it.next();

            Thread t = entry.getKey();

            if (t.getState() == Thread.State.TERMINATED) {
                U.close(entry.getValue(), log);

                it.remove();
            }
        }
    }

    /**
     * Rebuild indexes from hash index.
     *
     * @param cacheName Cache name.
     * @throws IgniteCheckedException If failed.
     */
    @Override public void rebuildIndexesFromHash(String cacheName) throws IgniteCheckedException {
        int cacheId = CU.cacheId(cacheName);

        GridCacheContext cctx = ctx.cache().context().cacheContext(cacheId);

        final GridCacheQueryManager qryMgr = cctx.queries();

        SchemaIndexCacheVisitor visitor = new SchemaIndexCacheVisitorImpl(cctx);

        visitor.visit(new RebuldIndexFromHashClosure(qryMgr));

        for (H2TableDescriptor tblDesc : tables(cacheName))
            tblDesc.table().markRebuildFromHashInProgress(false);
    }

    /** {@inheritDoc} */
    @Override public void markForRebuildFromHash(String cacheName) {
        for (H2TableDescriptor tblDesc : tables(cacheName)) {
            assert tblDesc.table() != null;

            tblDesc.table().markRebuildFromHashInProgress(true);
        }
    }

    /**
     * @return Busy lock.
     */
    public GridSpinBusyLock busyLock() {
        return busyLock;
    }

    /**
     * @return Map query executor.
     */
    public GridMapQueryExecutor mapQueryExecutor() {
        return mapQryExec;
    }

    /**
     * @return Reduce query executor.
     */
    public GridReduceQueryExecutor reduceQueryExecutor() {
        return rdcQryExec;
    }

    /** {@inheritDoc} */
    @SuppressWarnings({"NonThreadSafeLazyInitialization", "deprecation"})
    @Override public void start(GridKernalContext ctx, GridSpinBusyLock busyLock) throws IgniteCheckedException {
        if (log.isDebugEnabled())
            log.debug("Starting cache query index...");

        this.busyLock = busyLock;

        qryIdGen = new AtomicLong();

        if (SysProperties.serializeJavaObject) {
            U.warn(log, "Serialization of Java objects in H2 was enabled.");

            SysProperties.serializeJavaObject = false;
        }

        String dbName = (ctx != null ? ctx.localNodeId() : UUID.randomUUID()).toString();

        dbUrl = "jdbc:h2:mem:" + dbName + DB_OPTIONS;

        org.h2.Driver.load();

        try {
            if (getString(IGNITE_H2_DEBUG_CONSOLE) != null) {
                Connection c = DriverManager.getConnection(dbUrl);

                int port = getInteger(IGNITE_H2_DEBUG_CONSOLE_PORT, 0);

                WebServer webSrv = new WebServer();
                Server web = new Server(webSrv, "-webPort", Integer.toString(port));
                web.start();
                String url = webSrv.addSession(c);

                U.quietAndInfo(log, "H2 debug console URL: " + url);

                try {
                    Server.openBrowser(url);
                }
                catch (Exception e) {
                    U.warn(log, "Failed to open browser: " + e.getMessage());
                }
            }
        }
        catch (SQLException e) {
            throw new IgniteCheckedException(e);
        }

        if (ctx == null) {
            // This is allowed in some tests.
            nodeId = UUID.randomUUID();
            marshaller = new JdkMarshaller();
        }
        else {
            this.ctx = ctx;

            schemas.put(QueryUtils.DFLT_SCHEMA, new H2Schema(QueryUtils.DFLT_SCHEMA));

            valCtx = new CacheQueryObjectValueContext(ctx);

            nodeId = ctx.localNodeId();
            marshaller = ctx.config().getMarshaller();

            mapQryExec = new GridMapQueryExecutor(busyLock);
            rdcQryExec = new GridReduceQueryExecutor(qryIdGen, busyLock);

            mapQryExec.start(ctx, this);
            rdcQryExec.start(ctx, this);

            stmtCacheCleanupTask = ctx.timeout().schedule(new Runnable() {
                @Override public void run() {
                    cleanupStatementCache();
                }
            }, CLEANUP_STMT_CACHE_PERIOD, CLEANUP_STMT_CACHE_PERIOD);

            dmlProc = new DmlStatementsProcessor();
            ddlProc = new DdlStatementsProcessor();

            dmlProc.start(ctx, this);
            ddlProc.start(ctx, this);
        }

        if (JdbcUtils.serializer != null)
            U.warn(log, "Custom H2 serialization is already configured, will override.");

        JdbcUtils.serializer = h2Serializer();

        connCleanupTask = ctx.timeout().schedule(new Runnable() {
            @Override public void run() {
                cleanupConnections();
            }
        }, CLEANUP_CONNECTIONS_PERIOD, CLEANUP_CONNECTIONS_PERIOD);
    }

    /**
     * @return Value object context.
     */
    public CacheObjectValueContext objectContext() {
        return ctx.query().objectContext();
    }

    /**
     * @param topic Topic.
     * @param topicOrd Topic ordinal for {@link GridTopic}.
     * @param nodes Nodes.
     * @param msg Message.
     * @param specialize Optional closure to specialize message for each node.
     * @param locNodeHnd Handler for local node.
     * @param plc Policy identifying the executor service which will process message.
     * @param runLocParallel Run local handler in parallel thread.
     * @return {@code true} If all messages sent successfully.
     */
    public boolean send(
        Object topic,
        int topicOrd,
        Collection<ClusterNode> nodes,
        Message msg,
        @Nullable IgniteBiClosure<ClusterNode, Message, Message> specialize,
        @Nullable final IgniteInClosure2X<ClusterNode, Message> locNodeHnd,
        byte plc,
        boolean runLocParallel
    ) {
        boolean ok = true;

        if (specialize == null && msg instanceof GridCacheQueryMarshallable)
            ((GridCacheQueryMarshallable)msg).marshall(marshaller);

        ClusterNode locNode = null;

        for (ClusterNode node : nodes) {
            if (node.isLocal()) {
                if (locNode != null)
                    throw new IllegalStateException();

                locNode = node;

                continue;
            }

            try {
                if (specialize != null) {
                    msg = specialize.apply(node, msg);

                    if (msg instanceof GridCacheQueryMarshallable)
                        ((GridCacheQueryMarshallable)msg).marshall(marshaller);
                }

                ctx.io().sendGeneric(node, topic, topicOrd, msg, plc);
            }
            catch (IgniteCheckedException e) {
                ok = false;

                U.warn(log, "Failed to send message [node=" + node + ", msg=" + msg +
                    ", errMsg=" + e.getMessage() + "]");
            }
        }

        // Local node goes the last to allow parallel execution.
        if (locNode != null) {
            assert locNodeHnd != null;

            if (specialize != null)
                msg = specialize.apply(locNode, msg);

            if (runLocParallel) {
                final ClusterNode finalLocNode = locNode;
                final Message finalMsg = msg;

                try {
                    // We prefer runLocal to runLocalSafe, because the latter can produce deadlock here.
                    ctx.closure().runLocal(new GridPlainRunnable() {
                        @Override public void run() {
                            if (!busyLock.enterBusy())
                                return;

                            try {
                                locNodeHnd.apply(finalLocNode, finalMsg);
                            }
                            finally {
                                busyLock.leaveBusy();
                            }
                        }
                    }, plc).listen(logger);
                }
                catch (IgniteCheckedException e) {
                    ok = false;

                    U.error(log, "Failed to execute query locally.", e);
                }
            }
            else
                locNodeHnd.apply(locNode, msg);
        }

        return ok;
    }

    /**
     * @return Serializer.
     */
    private JavaObjectSerializer h2Serializer() {
        return new JavaObjectSerializer() {
            @Override public byte[] serialize(Object obj) throws Exception {
                return U.marshal(marshaller, obj);
            }

            @Override public Object deserialize(byte[] bytes) throws Exception {
                ClassLoader clsLdr = ctx != null ? U.resolveClassLoader(ctx.config()) : null;

                return U.unmarshal(marshaller, bytes, clsLdr);
            }
        };
    }

    /**
     * Registers SQL functions.
     *
     * @param schema Schema.
     * @param clss Classes.
     * @throws IgniteCheckedException If failed.
     */
    private void createSqlFunctions(String schema, Class<?>[] clss) throws IgniteCheckedException {
        if (F.isEmpty(clss))
            return;

        for (Class<?> cls : clss) {
            for (Method m : cls.getDeclaredMethods()) {
                QuerySqlFunction ann = m.getAnnotation(QuerySqlFunction.class);

                if (ann != null) {
                    int modifiers = m.getModifiers();

                    if (!Modifier.isStatic(modifiers) || !Modifier.isPublic(modifiers))
                        throw new IgniteCheckedException("Method " + m.getName() + " must be public static.");

                    String alias = ann.alias().isEmpty() ? m.getName() : ann.alias();

                    String clause = "CREATE ALIAS IF NOT EXISTS " + alias + (ann.deterministic() ?
                        " DETERMINISTIC FOR \"" :
                        " FOR \"") +
                        cls.getName() + '.' + m.getName() + '"';

                    executeStatement(schema, clause);
                }
            }
        }
    }

    /** {@inheritDoc} */
    @Override public void stop() throws IgniteCheckedException {
        if (log.isDebugEnabled())
            log.debug("Stopping cache query index...");

        mapQryExec.cancelLazyWorkers();

        for (Connection c : conns.values())
            U.close(c, log);

        conns.clear();
        schemas.clear();
        cacheName2schema.clear();

        try (Connection c = DriverManager.getConnection(dbUrl); Statement s = c.createStatement()) {
            s.execute("SHUTDOWN");
        }
        catch (SQLException e) {
            U.error(log, "Failed to shutdown database.", e);
        }

        if (stmtCacheCleanupTask != null)
            stmtCacheCleanupTask.close();

        if (connCleanupTask != null)
            connCleanupTask.close();

        GridH2QueryContext.clearLocalNodeStop(nodeId);

        if (log.isDebugEnabled())
            log.debug("Cache query index stopped.");
    }

    /**
     * Whether this is default schema.
     *
     * @param schemaName Schema name.
     * @return {@code True} if default.
     */
    private boolean isDefaultSchema(String schemaName) {
        return F.eq(schemaName, QueryUtils.DFLT_SCHEMA);
    }

    /** {@inheritDoc} */
    @Override public void registerCache(String cacheName, String schemaName, GridCacheContext<?, ?> cctx)
        throws IgniteCheckedException {
        rowCache.onCacheRegistered(cctx);

        if (!isDefaultSchema(schemaName)) {
            synchronized (schemaMux) {
                H2Schema schema = new H2Schema(schemaName);

                H2Schema oldSchema = schemas.putIfAbsent(schemaName, schema);

                if (oldSchema == null)
                    createSchema(schemaName);
                else
                    schema = oldSchema;

                schema.incrementUsageCount();
            }
        }

        cacheName2schema.put(cacheName, schemaName);

        createSqlFunctions(schemaName, cctx.config().getSqlFunctionClasses());
    }

    /** {@inheritDoc} */
    @Override public void unregisterCache(GridCacheContext cctx, boolean rmvIdx) {
        rowCache.onCacheUnregistered(cctx);

        String cacheName = cctx.name();

        String schemaName = schema(cacheName);

        H2Schema schema = schemas.get(schemaName);

        if (schema != null) {
            mapQryExec.onCacheStop(cacheName);
            dmlProc.onCacheStop(cacheName);

            // Remove this mapping only after callback to DML proc - it needs that mapping internally
            cacheName2schema.remove(cacheName);

            // Drop tables.
            Collection<H2TableDescriptor> rmvTbls = new HashSet<>();

            for (H2TableDescriptor tbl : schema.tables()) {
                if (F.eq(tbl.cache().name(), cacheName)) {
                    try {
                        tbl.table().setRemoveIndexOnDestroy(rmvIdx);

                        dropTable(tbl);
                    }
                    catch (IgniteCheckedException e) {
                        U.error(log, "Failed to drop table on cache stop (will ignore): " + tbl.fullTableName(), e);
                    }

                    schema.drop(tbl);

                    rmvTbls.add(tbl);
                }
            }

            if (!isDefaultSchema(schemaName)) {
                synchronized (schemaMux) {
                    if (schema.decrementUsageCount() == 0) {
                        schemas.remove(schemaName);

                        try {
                            dropSchema(schemaName);
                        }
                        catch (IgniteCheckedException e) {
                            U.error(log, "Failed to drop schema on cache stop (will ignore): " + cacheName, e);
                        }
                    }
                }
            }

            stmtCache.clear();

            for (H2TableDescriptor tbl : rmvTbls) {
                for (Index idx : tbl.table().getIndexes())
                    idx.close(null);
            }

            int cacheId = CU.cacheId(cacheName);

            for (Iterator<Map.Entry<H2TwoStepCachedQueryKey, H2TwoStepCachedQuery>> it =
                twoStepCache.entrySet().iterator(); it.hasNext();) {
                Map.Entry<H2TwoStepCachedQueryKey, H2TwoStepCachedQuery> e = it.next();

                GridCacheTwoStepQuery qry = e.getValue().query();

                if (!F.isEmpty(qry.cacheIds()) && qry.cacheIds().contains(cacheId))
                    it.remove();
            }
        }
    }

    /**
     * Remove all cached queries from cached two-steps queries.
     */
    private void clearCachedQueries() {
        twoStepCache.clear();
    }

    /** {@inheritDoc} */
    @Override public IndexingQueryFilter backupFilter(@Nullable final AffinityTopologyVersion topVer,
        @Nullable final int[] parts) {
        return new IndexingQueryFilterImpl(ctx, topVer, parts);
    }

    /**
     * @return Ready topology version.
     */
    public AffinityTopologyVersion readyTopologyVersion() {
        return ctx.cache().context().exchange().readyAffinityVersion();
    }

    /**
     * @param readyVer Ready topology version.
     *
     * @return {@code true} If pending distributed exchange exists because server topology is changed.
     */
    public boolean serverTopologyChanged(AffinityTopologyVersion readyVer) {
        GridDhtPartitionsExchangeFuture fut = ctx.cache().context().exchange().lastTopologyFuture();

        if (fut.isDone())
            return false;

        AffinityTopologyVersion initVer = fut.initialVersion();

        return initVer.compareTo(readyVer) > 0 && !CU.clientNode(fut.firstEvent().node());
    }

    /**
     * @param topVer Topology version.
     * @throws IgniteCheckedException If failed.
     */
    public void awaitForReadyTopologyVersion(AffinityTopologyVersion topVer) throws IgniteCheckedException {
        IgniteInternalFuture<?> fut = ctx.cache().context().exchange().affinityReadyFuture(topVer);

        if (fut != null)
            fut.get();
    }

    /** {@inheritDoc} */
    @Override public void onDisconnected(IgniteFuture<?> reconnectFut) {
        rdcQryExec.onDisconnected(reconnectFut);
    }

    /**
     * Bind query parameters and calculate partitions derived from the query.
     *
     * @param partInfoList Collection of query derived partition info.
     * @param params Query parameters.
     * @return Partitions.
     * @throws IgniteCheckedException, If fails.
     */
    private int[] calculateQueryPartitions(CacheQueryPartitionInfo[] partInfoList, Object[] params)
        throws IgniteCheckedException {

        ArrayList<Integer> list = new ArrayList<>(partInfoList.length);

        for (CacheQueryPartitionInfo partInfo: partInfoList) {
            int partId = (partInfo.partition() >= 0) ? partInfo.partition() :
                bindPartitionInfoParameter(partInfo, params);

            int i = 0;

            while (i < list.size() && list.get(i) < partId)
                i++;

            if (i < list.size()) {
                if (list.get(i) > partId)
                    list.add(i, partId);
            }
            else
                list.add(partId);
        }

        int[] result = new int[list.size()];

        for (int i = 0; i < list.size(); i++)
            result[i] = list.get(i);

        return result;
    }

    /**
     * Bind query parameter to partition info and calculate partition.
     *
     * @param partInfo Partition Info.
     * @param params Query parameters.
     * @return Partition.
     * @throws IgniteCheckedException, If fails.
     */
    private int bindPartitionInfoParameter(CacheQueryPartitionInfo partInfo, Object[] params)
        throws IgniteCheckedException {
        assert partInfo != null;
        assert partInfo.partition() < 0;

        GridH2RowDescriptor desc = dataTable(schema(partInfo.cacheName()), partInfo.tableName()).rowDescriptor();

        Object param = H2Utils.convert(params[partInfo.paramIdx()],
                desc, partInfo.dataType());

        return kernalContext().affinity().partition(partInfo.cacheName(), param);
    }

    /** {@inheritDoc} */
    @Override public Collection<GridRunningQueryInfo> runningQueries(long duration) {
        Collection<GridRunningQueryInfo> res = new ArrayList<>();

        res.addAll(runs.values());
        res.addAll(rdcQryExec.longRunningQueries(duration));

        return res;
    }

    /** {@inheritDoc} */
    @Override public void cancelQueries(Collection<Long> queries) {
        if (!F.isEmpty(queries)) {
            for (Long qryId : queries) {
                GridRunningQueryInfo run = runs.get(qryId);

                if (run != null)
                    run.cancel();
            }

            rdcQryExec.cancelQueries(queries);
        }
    }

    /** {@inheritDoc} */
    @Override public void cancelAllQueries() {
        mapQryExec.cancelLazyWorkers();

        for (Connection c : conns.values())
            U.close(c, log);
    }

    /**
     * @return Per-thread connections.
     */
    public Map<Thread, Connection> perThreadConnections() {
        return conns;
    }

    /**
     * Collect cache identifiers from two-step query.
     *
     * @param mainCacheId Id of main cache.
     * @param twoStepQry Two-step query.
     * @return Result.
     */
    @Nullable public List<Integer> collectCacheIds(@Nullable Integer mainCacheId, GridCacheTwoStepQuery twoStepQry) {
        LinkedHashSet<Integer> caches0 = new LinkedHashSet<>();

        int tblCnt = twoStepQry.tablesCount();

        if (mainCacheId != null)
            caches0.add(mainCacheId);

        if (tblCnt > 0) {
            for (QueryTable tblKey : twoStepQry.tables()) {
                GridH2Table tbl = dataTable(tblKey);

                int cacheId = tbl.cacheId();

                caches0.add(cacheId);
            }
        }

        if (caches0.isEmpty())
            return null;
        else {
            //Prohibit usage indices with different numbers of segments in same query.
            List<Integer> cacheIds = new ArrayList<>(caches0);

            checkCacheIndexSegmentation(cacheIds);

            return cacheIds;
        }
    }

    /**
     * Closeable iterator.
     */
    private interface ClIter<X> extends AutoCloseable, Iterator<X> {
        // No-op.
    }

    /** */
    private static class RebuldIndexFromHashClosure implements SchemaIndexCacheVisitorClosure {
        /** */
        private final GridCacheQueryManager qryMgr;

        /**
         * @param qryMgr Query manager.
         */
        RebuldIndexFromHashClosure(GridCacheQueryManager qryMgr) {
            this.qryMgr = qryMgr;
        }

        /** {@inheritDoc} */
        @Override public void apply(CacheDataRow row) throws IgniteCheckedException {
            qryMgr.store(row, null, false);
        }
    }
}<|MERGE_RESOLUTION|>--- conflicted
+++ resolved
@@ -1480,21 +1480,9 @@
 
         // Execute.
         if (cmd instanceof SqlBulkLoadCommand) {
-<<<<<<< HEAD
-            try {
-                FieldsQueryCursor<List<?>> cursor = dmlProc.runDmlStatement(qry.getSql(), cmd);
-
-                return Collections.singletonList(cursor);
-            }
-            catch (IgniteCheckedException e) {
-                throw new IgniteSQLException("Failed to execute DML statement [stmt=" + qry.getSql() + "]: "
-                    + e.getMessage(), e);
-            }
-=======
             FieldsQueryCursor<List<?>> cursor = dmlProc.runNativeDmlStatement(qry.getSql(), cmd);
 
             return Collections.singletonList(cursor);
->>>>>>> 42161cdd
         }
         else {
             try {
