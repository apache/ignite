--- conflicted
+++ resolved
@@ -135,11 +135,8 @@
 import org.apache.ignite.internal.processors.query.h2.twostep.GridMapQueryExecutor;
 import org.apache.ignite.internal.processors.query.h2.twostep.GridReduceQueryExecutor;
 import org.apache.ignite.internal.processors.query.h2.twostep.MapQueryLazyWorker;
-<<<<<<< HEAD
-=======
 import org.apache.ignite.internal.processors.query.h2.twostep.msg.GridH2QueryRequest;
 import org.apache.ignite.internal.processors.query.h2.sys.view.SqlSystemView;
->>>>>>> 00bb4d4d
 import org.apache.ignite.internal.processors.query.schema.SchemaIndexCacheVisitor;
 import org.apache.ignite.internal.processors.query.schema.SchemaIndexCacheVisitorClosure;
 import org.apache.ignite.internal.processors.query.schema.SchemaIndexCacheVisitorImpl;
@@ -149,10 +146,8 @@
 import org.apache.ignite.internal.sql.SqlStrictParseException;
 import org.apache.ignite.internal.sql.command.SqlAlterTableCommand;
 import org.apache.ignite.internal.sql.command.SqlAlterUserCommand;
-<<<<<<< HEAD
-=======
 import org.apache.ignite.internal.sql.command.SqlBeginTransactionCommand;
->>>>>>> 00bb4d4d
+import org.apache.ignite.internal.sql.command.SqlBulkLoadCommand;
 import org.apache.ignite.internal.sql.command.SqlBulkLoadCommand;
 import org.apache.ignite.internal.sql.command.SqlCommand;
 import org.apache.ignite.internal.sql.command.SqlCommitTransactionCommand;
@@ -160,10 +155,9 @@
 import org.apache.ignite.internal.sql.command.SqlCreateUserCommand;
 import org.apache.ignite.internal.sql.command.SqlDropIndexCommand;
 import org.apache.ignite.internal.sql.command.SqlDropUserCommand;
-<<<<<<< HEAD
-=======
 import org.apache.ignite.internal.sql.command.SqlRollbackTransactionCommand;
->>>>>>> 00bb4d4d
+import org.apache.ignite.internal.sql.command.SqlSetStreamingCommand;
+import org.apache.ignite.internal.sql.command.SqlDropUserCommand;
 import org.apache.ignite.internal.sql.command.SqlSetStreamingCommand;
 import org.apache.ignite.internal.util.GridBoundedConcurrentLinkedHashMap;
 import org.apache.ignite.internal.util.GridEmptyCloseableIterator;
@@ -266,11 +260,7 @@
 
     /** Dummy metadata for update result. */
     public static final List<GridQueryFieldMetadata> UPDATE_RESULT_META = Collections.<GridQueryFieldMetadata>
-<<<<<<< HEAD
-        singletonList(new H2SqlFieldMetadata(null, null, "UPDATED", Long.class.getName()));
-=======
         singletonList(new H2SqlFieldMetadata(null, null, "UPDATED", Long.class.getName(), -1, -1));
->>>>>>> 00bb4d4d
 
     /** */
     private static final int TWO_STEP_QRY_CACHE_SIZE = 1024;
@@ -308,43 +298,36 @@
     /** */
     private String dbUrl = "jdbc:h2:mem:";
 
-<<<<<<< HEAD
     /** All connections are used by Ignite instance. Map of (H2ConnectionWrapper, Boolean) is used as a Set. */
     // TODO https://issues.apache.org/jira/browse/IGNITE-9062
     private final ConcurrentMap<Thread, ConcurrentHashMap<H2ConnectionWrapper, Boolean>> conns = new ConcurrentHashMap<>();
-=======
+
+    /** */
+    private GridMapQueryExecutor mapQryExec;
+
+    /** */
+    private GridReduceQueryExecutor rdcQryExec;
+
+    /** Cache name -> schema name */
+    private final Map<String, String> cacheName2schema = new ConcurrentHashMap<>();
+
+    /** */
+    private AtomicLong qryIdGen;
+
+    /** */
+    private GridSpinBusyLock busyLock;
+
+    /** */
+    private final Object schemaMux = new Object();
+
+    /** */
+    private final ConcurrentMap<Long, GridRunningQueryInfo> runs = new ConcurrentHashMap<>();
+
+    /** Row cache. */
+    private final H2RowCacheRegistry rowCache = new H2RowCacheRegistry();
+
     /** */
     // TODO https://issues.apache.org/jira/browse/IGNITE-9062
-    private final ConcurrentMap<Thread, H2ConnectionWrapper> conns = new ConcurrentHashMap<>();
->>>>>>> 00bb4d4d
-
-    /** */
-    private GridMapQueryExecutor mapQryExec;
-
-    /** */
-    private GridReduceQueryExecutor rdcQryExec;
-
-    /** Cache name -> schema name */
-    private final Map<String, String> cacheName2schema = new ConcurrentHashMap<>();
-
-    /** */
-    private AtomicLong qryIdGen;
-
-    /** */
-    private GridSpinBusyLock busyLock;
-
-    /** */
-    private final Object schemaMux = new Object();
-
-    /** */
-    private final ConcurrentMap<Long, GridRunningQueryInfo> runs = new ConcurrentHashMap<>();
-
-    /** Row cache. */
-    private final H2RowCacheRegistry rowCache = new H2RowCacheRegistry();
-
-    /** */
-    // TODO https://issues.apache.org/jira/browse/IGNITE-9062
-<<<<<<< HEAD
     private final ThreadLocal<ObjectPool<H2ConnectionWrapper>> connectionPool
         = new ThreadLocal<ObjectPool<H2ConnectionWrapper>>() {
         @Override protected ObjectPool<H2ConnectionWrapper> initialValue() {
@@ -362,15 +345,6 @@
         = new ThreadLocal<ObjectPool.Reusable<H2ConnectionWrapper>>() {
         @Override public ObjectPool.Reusable<H2ConnectionWrapper> get() {
             ObjectPool.Reusable<H2ConnectionWrapper> reusable = super.get();
-=======
-    private final ThreadLocalObjectPool<H2ConnectionWrapper> connectionPool = new ThreadLocalObjectPool<>(IgniteH2Indexing.this::newConnectionWrapper, 5);
-
-    /** */
-    // TODO https://issues.apache.org/jira/browse/IGNITE-9062
-    private final ThreadLocal<ThreadLocalObjectPool.Reusable<H2ConnectionWrapper>> connCache = new ThreadLocal<ThreadLocalObjectPool.Reusable<H2ConnectionWrapper>>() {
-        @Override public ThreadLocalObjectPool.Reusable<H2ConnectionWrapper> get() {
-            ThreadLocalObjectPool.Reusable<H2ConnectionWrapper> reusable = super.get();
->>>>>>> 00bb4d4d
 
             boolean reconnect = true;
 
@@ -390,7 +364,6 @@
             return reusable;
         }
 
-<<<<<<< HEAD
         @Override protected ObjectPool.Reusable<H2ConnectionWrapper> initialValue() {
             ObjectPool<H2ConnectionWrapper> pool = connectionPool.get();
 
@@ -407,14 +380,7 @@
 
             perThreadConns.put(reusableConnection.object(), false);
 
-=======
-        @Override protected ThreadLocalObjectPool.Reusable<H2ConnectionWrapper> initialValue() {
-            ThreadLocalObjectPool.Reusable<H2ConnectionWrapper> reusableConnection = connectionPool.borrow();
-
-            conns.put(Thread.currentThread(), reusableConnection.object());
-
->>>>>>> 00bb4d4d
-            return reusableConnection;
+            return new H2ConnectionWrapper(c);
         }
     };
 
@@ -490,15 +456,6 @@
         }
 
         return sysConn;
-    }
-
-    /** */
-    private H2ConnectionWrapper newConnectionWrapper() {
-        try {
-            return new H2ConnectionWrapper(DriverManager.getConnection(dbUrl));
-        } catch (SQLException e) {
-            throw new IgniteSQLException("Failed to initialize DB connection: " + dbUrl, e);
-        }
     }
 
     /**
@@ -840,11 +797,7 @@
      * Handles SQL exception.
      */
     private void onSqlException() {
-<<<<<<< HEAD
         H2ConnectionWrapper conn = connCache.get().object();
-=======
-        Connection conn = connCache.get().object().connection();
->>>>>>> 00bb4d4d
 
         connCache.set(null);
 
@@ -2238,15 +2191,10 @@
      * @param twoStepQry Two-step query if this query must be executed in a distributed way.
      * @param meta Metadata for {@code twoStepQry}.
      * @param keepBinary Whether binary objects must not be deserialized automatically.
-<<<<<<< HEAD
-     * @param cancel Query cancel state holder.
-     * @return Query results (the list of cursors for multiple statements query).
-=======
      * @param startTx Start transactionq flag.
      * @param tracker MVCC tracker.
      * @param cancel Query cancel state holder.
      * @return Query result.
->>>>>>> 00bb4d4d
      */
     @SuppressWarnings("unchecked")
     private List<? extends FieldsQueryCursor<List<?>>> doRunPrepared(String schemaName, Prepared prepared,
@@ -3046,19 +2994,13 @@
     private void cleanupStatementCache() {
         long now = U.currentTimeMillis();
 
-<<<<<<< HEAD
         for (Iterator<Map.Entry<Thread, ConcurrentHashMap<H2ConnectionWrapper, Boolean>>> it
             = conns.entrySet().iterator(); it.hasNext(); ) {
             Map.Entry<Thread, ConcurrentHashMap<H2ConnectionWrapper, Boolean>> entry = it.next();
-=======
-        for (Iterator<Map.Entry<Thread, H2ConnectionWrapper>> it = conns.entrySet().iterator(); it.hasNext(); ) {
-            Map.Entry<Thread, H2ConnectionWrapper> entry = it.next();
->>>>>>> 00bb4d4d
 
             Thread t = entry.getKey();
 
             if (t.getState() == Thread.State.TERMINATED) {
-<<<<<<< HEAD
                 for (H2ConnectionWrapper c : entry.getValue().keySet())
                     U.close(c, log);
 
@@ -3070,14 +3012,6 @@
                         c.clearStatementCache();
                 }
             }
-=======
-                U.close(entry.getValue(), log);
-
-                it.remove();
-            }
-            else if (now - entry.getValue().statementCache().lastUsage() > STATEMENT_CACHE_THREAD_USAGE_TIMEOUT)
-                entry.getValue().clearStatementCache();
->>>>>>> 00bb4d4d
         }
     }
 
@@ -3085,14 +3019,9 @@
      * Called periodically by {@link GridTimeoutProcessor} to clean up the {@link #conns}.
      */
     private void cleanupConnections() {
-<<<<<<< HEAD
         for (Iterator<Map.Entry<Thread, ConcurrentHashMap<H2ConnectionWrapper, Boolean>>> it
             = conns.entrySet().iterator(); it.hasNext(); ) {
             Map.Entry<Thread, ConcurrentHashMap<H2ConnectionWrapper, Boolean>> entry = it.next();
-=======
-        for (Iterator<Map.Entry<Thread, H2ConnectionWrapper>> it = conns.entrySet().iterator(); it.hasNext(); ) {
-            Map.Entry<Thread, H2ConnectionWrapper> entry = it.next();
->>>>>>> 00bb4d4d
 
             Thread t = entry.getKey();
 
@@ -3488,7 +3417,6 @@
 
         mapQryExec.stop();
 
-<<<<<<< HEAD
         for (ConcurrentMap<H2ConnectionWrapper, Boolean> perThreadConns : conns.values()) {
             for (H2ConnectionWrapper c : perThreadConns.keySet())
                 U.close(c, log);
@@ -3496,10 +3424,6 @@
 
         connectionPool.remove();
         connCache.remove();
-=======
-        for (H2ConnectionWrapper c : conns.values())
-            U.close(c, log);
->>>>>>> 00bb4d4d
 
         conns.clear();
         schemas.clear();
@@ -3608,11 +3532,7 @@
                 }
             }
 
-<<<<<<< HEAD
             conns.values().forEach(map -> map.keySet().forEach(H2ConnectionWrapper::clearStatementCache));
-=======
-            conns.values().forEach(H2ConnectionWrapper::clearStatementCache);
->>>>>>> 00bb4d4d
 
             for (H2TableDescriptor tbl : rmvTbls) {
                 for (Index idx : tbl.table().getIndexes())
@@ -3770,17 +3690,10 @@
 
     /** {@inheritDoc} */
     @Override public void cancelAllQueries() {
-<<<<<<< HEAD
         for (ConcurrentHashMap<H2ConnectionWrapper, Boolean> perThreadConns : conns.values()) {
             for (H2ConnectionWrapper c : perThreadConns.keySet())
                 U.close(c, log);
         }
-=======
-        mapQryExec.cancelLazyWorkers();
-
-        for (H2ConnectionWrapper c : conns.values())
-            U.close(c, log);
->>>>>>> 00bb4d4d
     }
 
     /**
