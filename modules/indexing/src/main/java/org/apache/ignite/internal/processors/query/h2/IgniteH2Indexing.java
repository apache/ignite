/*
 * Licensed to the Apache Software Foundation (ASF) under one or more
 * contributor license agreements.  See the NOTICE file distributed with
 * this work for additional information regarding copyright ownership.
 * The ASF licenses this file to You under the Apache License, Version 2.0
 * (the "License"); you may not use this file except in compliance with
 * the License.  You may obtain a copy of the License at
 *
 *      http://www.apache.org/licenses/LICENSE-2.0
 *
 * Unless required by applicable law or agreed to in writing, software
 * distributed under the License is distributed on an "AS IS" BASIS,
 * WITHOUT WARRANTIES OR CONDITIONS OF ANY KIND, either express or implied.
 * See the License for the specific language governing permissions and
 * limitations under the License.
 */

package org.apache.ignite.internal.processors.query.h2;

import java.sql.BatchUpdateException;
import java.sql.PreparedStatement;
import java.sql.ResultSet;
import java.sql.SQLException;
import java.sql.Statement;
import java.util.ArrayList;
import java.util.Arrays;
import java.util.Collection;
import java.util.Collections;
import java.util.HashMap;
import java.util.HashSet;
import java.util.Iterator;
import java.util.LinkedHashMap;
import java.util.List;
import java.util.Map;
import java.util.Objects;
import java.util.Set;
import java.util.UUID;
import java.util.concurrent.ConcurrentHashMap;
import java.util.concurrent.TimeUnit;
import java.util.stream.Stream;
import javax.cache.CacheException;
import org.apache.ignite.IgniteCheckedException;
import org.apache.ignite.IgniteDataStreamer;
import org.apache.ignite.IgniteException;
import org.apache.ignite.IgniteLogger;
import org.apache.ignite.IgniteSystemProperties;
import org.apache.ignite.cache.CacheServerNotFoundException;
import org.apache.ignite.cache.query.FieldsQueryCursor;
import org.apache.ignite.cache.query.QueryCancelledException;
import org.apache.ignite.cache.query.SqlFieldsQuery;
import org.apache.ignite.cache.query.SqlQuery;
import org.apache.ignite.cluster.ClusterNode;
import org.apache.ignite.events.DiscoveryEvent;
import org.apache.ignite.events.EventType;
import org.apache.ignite.events.SqlQueryExecutionEvent;
import org.apache.ignite.internal.GridKernalContext;
import org.apache.ignite.internal.GridTopic;
import org.apache.ignite.internal.IgniteInternalFuture;
import org.apache.ignite.internal.cache.query.index.IndexName;
import org.apache.ignite.internal.cache.query.index.sorted.IndexKeyTypes;
import org.apache.ignite.internal.cache.query.index.sorted.inline.InlineIndex;
import org.apache.ignite.internal.cache.query.index.sorted.inline.InlineIndexFactory;
import org.apache.ignite.internal.cache.query.index.sorted.inline.InlineIndexImpl;
import org.apache.ignite.internal.cache.query.index.sorted.keys.IndexKeyFactory;
import org.apache.ignite.internal.cluster.ClusterTopologyServerNotFoundException;
import org.apache.ignite.internal.managers.IgniteMBeansManager;
import org.apache.ignite.internal.managers.communication.GridMessageListener;
import org.apache.ignite.internal.managers.eventstorage.GridLocalEventListener;
import org.apache.ignite.internal.mxbean.SqlQueryMXBean;
import org.apache.ignite.internal.mxbean.SqlQueryMXBeanImpl;
import org.apache.ignite.internal.processors.affinity.AffinityTopologyVersion;
import org.apache.ignite.internal.processors.cache.CacheGroupDescriptor;
import org.apache.ignite.internal.processors.cache.CacheObjectValueContext;
import org.apache.ignite.internal.processors.cache.CacheOperationContext;
import org.apache.ignite.internal.processors.cache.DynamicCacheDescriptor;
import org.apache.ignite.internal.processors.cache.GridCacheContext;
import org.apache.ignite.internal.processors.cache.GridCacheContextInfo;
import org.apache.ignite.internal.processors.cache.KeyCacheObject;
import org.apache.ignite.internal.processors.cache.QueryCursorImpl;
import org.apache.ignite.internal.processors.cache.distributed.dht.IgniteClusterReadOnlyException;
import org.apache.ignite.internal.processors.cache.distributed.dht.preloader.GridDhtPartitionsExchangeFuture;
import org.apache.ignite.internal.processors.cache.distributed.near.GridNearTxLocal;
import org.apache.ignite.internal.processors.cache.mvcc.MvccQueryTracker;
import org.apache.ignite.internal.processors.cache.mvcc.MvccSnapshot;
import org.apache.ignite.internal.processors.cache.mvcc.MvccUtils;
import org.apache.ignite.internal.processors.cache.mvcc.StaticMvccQueryTracker;
import org.apache.ignite.internal.processors.cache.persistence.CacheDataRow;
import org.apache.ignite.internal.processors.cache.query.GridCacheQueryMarshallable;
import org.apache.ignite.internal.processors.cache.query.GridCacheQueryType;
import org.apache.ignite.internal.processors.cache.query.GridCacheTwoStepQuery;
import org.apache.ignite.internal.processors.cache.query.IgniteQueryErrorCode;
import org.apache.ignite.internal.processors.cache.query.RegisteredQueryCursor;
import org.apache.ignite.internal.processors.cache.transactions.IgniteTxAdapter;
import org.apache.ignite.internal.processors.cache.tree.CacheDataTree;
import org.apache.ignite.internal.processors.odbc.SqlStateCode;
import org.apache.ignite.internal.processors.odbc.jdbc.JdbcParameterMeta;
import org.apache.ignite.internal.processors.query.ColumnInformation;
import org.apache.ignite.internal.processors.query.EnlistOperation;
import org.apache.ignite.internal.processors.query.GridQueryCacheObjectsIterator;
import org.apache.ignite.internal.processors.query.GridQueryCancel;
import org.apache.ignite.internal.processors.query.GridQueryFieldMetadata;
import org.apache.ignite.internal.processors.query.GridQueryFieldsResult;
import org.apache.ignite.internal.processors.query.GridQueryFieldsResultAdapter;
import org.apache.ignite.internal.processors.query.GridQueryIndexing;
import org.apache.ignite.internal.processors.query.GridQueryProperty;
import org.apache.ignite.internal.processors.query.GridQueryTypeDescriptor;
import org.apache.ignite.internal.processors.query.GridRunningQueryInfo;
import org.apache.ignite.internal.processors.query.IgniteSQLException;
import org.apache.ignite.internal.processors.query.QueryField;
import org.apache.ignite.internal.processors.query.QueryIndexDescriptorImpl;
import org.apache.ignite.internal.processors.query.QueryUtils;
import org.apache.ignite.internal.processors.query.RunningQueryManager;
import org.apache.ignite.internal.processors.query.SqlClientContext;
import org.apache.ignite.internal.processors.query.TableInformation;
import org.apache.ignite.internal.processors.query.UpdateSourceIterator;
import org.apache.ignite.internal.processors.query.h2.affinity.H2PartitionResolver;
import org.apache.ignite.internal.processors.query.h2.affinity.PartitionExtractor;
import org.apache.ignite.internal.processors.query.h2.database.H2TreeClientIndex;
import org.apache.ignite.internal.processors.query.h2.database.H2TreeIndex;
import org.apache.ignite.internal.processors.query.h2.database.H2TreeIndexBase;
import org.apache.ignite.internal.processors.query.h2.dml.DmlDistributedPlanInfo;
import org.apache.ignite.internal.processors.query.h2.dml.DmlUpdateResultsIterator;
import org.apache.ignite.internal.processors.query.h2.dml.DmlUpdateSingleEntryIterator;
import org.apache.ignite.internal.processors.query.h2.dml.DmlUtils;
import org.apache.ignite.internal.processors.query.h2.dml.UpdateMode;
import org.apache.ignite.internal.processors.query.h2.dml.UpdatePlan;
import org.apache.ignite.internal.processors.query.h2.index.QueryIndexDefinition;
import org.apache.ignite.internal.processors.query.h2.index.client.ClientIndexDefinition;
import org.apache.ignite.internal.processors.query.h2.index.client.ClientIndexFactory;
import org.apache.ignite.internal.processors.query.h2.index.keys.DateIndexKey;
import org.apache.ignite.internal.processors.query.h2.index.keys.TimeIndexKey;
import org.apache.ignite.internal.processors.query.h2.index.keys.TimestampIndexKey;
import org.apache.ignite.internal.processors.query.h2.opt.GridH2IndexBase;
import org.apache.ignite.internal.processors.query.h2.opt.GridH2Table;
import org.apache.ignite.internal.processors.query.h2.opt.QueryContext;
import org.apache.ignite.internal.processors.query.h2.opt.QueryContextRegistry;
import org.apache.ignite.internal.processors.query.h2.sql.GridSqlConst;
import org.apache.ignite.internal.processors.query.h2.sql.GridSqlStatement;
import org.apache.ignite.internal.processors.query.h2.twostep.GridMapQueryExecutor;
import org.apache.ignite.internal.processors.query.h2.twostep.GridReduceQueryExecutor;
import org.apache.ignite.internal.processors.query.h2.twostep.PartitionReservationManager;
import org.apache.ignite.internal.processors.query.h2.twostep.messages.GridQueryCancelRequest;
import org.apache.ignite.internal.processors.query.h2.twostep.messages.GridQueryFailResponse;
import org.apache.ignite.internal.processors.query.h2.twostep.messages.GridQueryNextPageRequest;
import org.apache.ignite.internal.processors.query.h2.twostep.messages.GridQueryNextPageResponse;
import org.apache.ignite.internal.processors.query.h2.twostep.msg.GridH2DmlRequest;
import org.apache.ignite.internal.processors.query.h2.twostep.msg.GridH2DmlResponse;
import org.apache.ignite.internal.processors.query.h2.twostep.msg.GridH2QueryRequest;
import org.apache.ignite.internal.processors.query.schema.SchemaIndexCacheFuture;
import org.apache.ignite.internal.processors.query.schema.SchemaIndexCacheVisitor;
<<<<<<< HEAD
=======
import org.apache.ignite.internal.processors.query.schema.SchemaIndexCacheVisitorClosure;
import org.apache.ignite.internal.processors.query.schema.SchemaIndexCacheVisitorImpl;
import org.apache.ignite.internal.processors.query.schema.SchemaIndexOperationCancellationException;
import org.apache.ignite.internal.processors.query.schema.SchemaIndexOperationCancellationToken;
>>>>>>> 288c290f
import org.apache.ignite.internal.processors.tracing.MTC;
import org.apache.ignite.internal.processors.tracing.MTC.TraceSurroundings;
import org.apache.ignite.internal.processors.tracing.Span;
import org.apache.ignite.internal.sql.command.SqlCommand;
import org.apache.ignite.internal.sql.command.SqlCommitTransactionCommand;
import org.apache.ignite.internal.sql.command.SqlRollbackTransactionCommand;
import org.apache.ignite.internal.sql.optimizer.affinity.PartitionResult;
import org.apache.ignite.internal.util.GridEmptyCloseableIterator;
import org.apache.ignite.internal.util.GridSpinBusyLock;
import org.apache.ignite.internal.util.IgniteUtils;
import org.apache.ignite.internal.util.lang.GridCloseableIterator;
import org.apache.ignite.internal.util.lang.GridPlainRunnable;
import org.apache.ignite.internal.util.lang.IgniteInClosure2X;
import org.apache.ignite.internal.util.lang.IgniteSingletonIterator;
import org.apache.ignite.internal.util.typedef.F;
import org.apache.ignite.internal.util.typedef.X;
import org.apache.ignite.internal.util.typedef.internal.CU;
import org.apache.ignite.internal.util.typedef.internal.U;
import org.apache.ignite.lang.IgniteBiClosure;
import org.apache.ignite.lang.IgniteBiTuple;
import org.apache.ignite.lang.IgniteFuture;
import org.apache.ignite.lang.IgniteInClosure;
import org.apache.ignite.marshaller.Marshaller;
import org.apache.ignite.plugin.extensions.communication.Message;
import org.apache.ignite.plugin.security.SecurityPermission;
import org.apache.ignite.resources.LoggerResource;
import org.apache.ignite.spi.indexing.IndexingQueryFilter;
import org.apache.ignite.spi.indexing.IndexingQueryFilterImpl;
import org.h2.api.ErrorCode;
import org.h2.api.JavaObjectSerializer;
import org.h2.engine.Session;
import org.h2.engine.SysProperties;
import org.h2.index.Index;
import org.h2.index.IndexType;
import org.h2.table.Column;
import org.h2.table.IndexColumn;
import org.h2.table.TableType;
import org.h2.util.JdbcUtils;
import org.h2.value.DataType;
import org.jetbrains.annotations.Nullable;

import static java.lang.Math.max;
import static java.lang.Math.min;
import static java.util.Collections.singletonList;
import static org.apache.ignite.IgniteSystemProperties.IGNITE_MVCC_TX_SIZE_CACHING_THRESHOLD;
import static org.apache.ignite.events.EventType.EVT_SQL_QUERY_EXECUTION;
import static org.apache.ignite.internal.processors.cache.mvcc.MvccCachingManager.TX_SIZE_THRESHOLD;
import static org.apache.ignite.internal.processors.cache.mvcc.MvccUtils.checkActive;
import static org.apache.ignite.internal.processors.cache.mvcc.MvccUtils.mvccEnabled;
import static org.apache.ignite.internal.processors.cache.mvcc.MvccUtils.requestSnapshot;
import static org.apache.ignite.internal.processors.cache.mvcc.MvccUtils.tx;
import static org.apache.ignite.internal.processors.cache.mvcc.MvccUtils.txStart;
import static org.apache.ignite.internal.processors.cache.query.GridCacheQueryType.TEXT;
import static org.apache.ignite.internal.processors.query.QueryUtils.matches;
import static org.apache.ignite.internal.processors.query.h2.H2Utils.UPDATE_RESULT_META;
import static org.apache.ignite.internal.processors.query.h2.H2Utils.generateFieldsQueryString;
import static org.apache.ignite.internal.processors.query.h2.H2Utils.session;
import static org.apache.ignite.internal.processors.query.h2.H2Utils.validateTypeDescriptor;
import static org.apache.ignite.internal.processors.query.h2.H2Utils.zeroCursor;
import static org.apache.ignite.internal.processors.tracing.SpanTags.ERROR;
import static org.apache.ignite.internal.processors.tracing.SpanTags.SQL_QRY_TEXT;
import static org.apache.ignite.internal.processors.tracing.SpanTags.SQL_SCHEMA;
import static org.apache.ignite.internal.processors.tracing.SpanType.SQL_CMD_QRY_EXECUTE;
import static org.apache.ignite.internal.processors.tracing.SpanType.SQL_CURSOR_OPEN;
import static org.apache.ignite.internal.processors.tracing.SpanType.SQL_DML_QRY_EXECUTE;
import static org.apache.ignite.internal.processors.tracing.SpanType.SQL_ITER_OPEN;
import static org.apache.ignite.internal.processors.tracing.SpanType.SQL_QRY;
import static org.apache.ignite.internal.processors.tracing.SpanType.SQL_QRY_EXECUTE;

/**
 * Indexing implementation based on H2 database engine. In this implementation main query language is SQL,
 * fulltext indexing can be performed using Lucene.
 * <p>
 * For each registered {@link GridQueryTypeDescriptor} this SPI will create respective SQL table with
 * {@code '_key'} and {@code '_val'} fields for key and value, and fields from
 * {@link GridQueryTypeDescriptor#fields()}.
 * For each table it will create indexes declared in {@link GridQueryTypeDescriptor#indexes()}.
 */
public class IgniteH2Indexing implements GridQueryIndexing {
    /** Default number of attempts to re-run DELETE and UPDATE queries in case of concurrent modifications of values. */
    private static final int DFLT_UPDATE_RERUN_ATTEMPTS = 4;

    /** Cached value of {@code IgniteSystemProperties.IGNITE_ALLOW_DML_INSIDE_TRANSACTION}. */
    private final boolean updateInTxAllowed =
        Boolean.getBoolean(IgniteSystemProperties.IGNITE_ALLOW_DML_INSIDE_TRANSACTION);

    static {
        // Register date/time types there as it contains H2 specific logic for storing and comparison those types.
        IndexKeyFactory.register(IndexKeyTypes.DATE, DateIndexKey::new);
        IndexKeyFactory.register(IndexKeyTypes.TIME, TimeIndexKey::new);
        IndexKeyFactory.register(IndexKeyTypes.TIMESTAMP, TimestampIndexKey::new);

        IndexKeyFactory.registerDateValueFactory(IndexKeyTypes.DATE, (dv, nanos) -> DateIndexKey.fromDateValue(dv));
        IndexKeyFactory.registerDateValueFactory(IndexKeyTypes.TIME, (dv, nanos) -> TimeIndexKey.fromNanos(nanos));
        IndexKeyFactory.registerDateValueFactory(IndexKeyTypes.TIMESTAMP, TimestampIndexKey::fromDateValueAndNanos);
    }

    /** Make it public for test purposes. */
    public static InlineIndexFactory idxFactory = InlineIndexFactory.INSTANCE;

    /** Logger. */
    @LoggerResource
    private IgniteLogger log;

    /** Node ID. */
    private UUID nodeId;

    /** */
    private Marshaller marshaller;

    /** */
    private GridMapQueryExecutor mapQryExec;

    /** */
    private GridReduceQueryExecutor rdcQryExec;

    /** */
    private GridSpinBusyLock busyLock;

    /** */
    protected volatile GridKernalContext ctx;

    /** Query context registry. */
    private final QueryContextRegistry qryCtxRegistry = new QueryContextRegistry();

    /** Processor to execute commands which are neither SELECT, nor DML. */
    private CommandProcessor cmdProc;

    /** Partition reservation manager. */
    private PartitionReservationManager partReservationMgr;

    /** Partition extractor. */
    private PartitionExtractor partExtractor;

    /** Running query manager. */
    private RunningQueryManager runningQryMgr;

    /** Parser. */
    private QueryParser parser;

    /** */
    private final IgniteInClosure<? super IgniteInternalFuture<?>> logger = new IgniteInClosure<IgniteInternalFuture<?>>() {
        @Override public void apply(IgniteInternalFuture<?> fut) {
            try {
                fut.get();
            }
            catch (IgniteCheckedException e) {
                U.error(log, e.getMessage(), e);
            }
        }
    };

    /** Query executor. */
    private ConnectionManager connMgr;

    /** Schema manager. */
    private SchemaManager schemaMgr;

    /** H2 Connection manager. */
    private LongRunningQueryManager longRunningQryMgr;

    /** Discovery event listener. */
    private GridLocalEventListener discoLsnr;

    /** Query message listener. */
    private GridMessageListener qryLsnr;

    /** Distributed config. */
    private DistributedSqlConfiguration distrCfg;

    /** Functions manager. */
    private FunctionsManager funcMgr;

    /** Index rebuilding futures for caches. Mapping: cacheId -> rebuild indexes future. */
    private final Map<Integer, SchemaIndexCacheFuture> idxRebuildFuts = new ConcurrentHashMap<>();

    /**
     * @return Kernal context.
     */
    public GridKernalContext kernalContext() {
        return ctx;
    }

    /** {@inheritDoc} */
    @Override public List<JdbcParameterMeta> parameterMetaData(String schemaName, SqlFieldsQuery qry)
        throws IgniteSQLException {
        assert qry != null;

        ArrayList<JdbcParameterMeta> metas = new ArrayList<>();

        SqlFieldsQuery curQry = qry;

        while (curQry != null) {
            QueryParserResult parsed = parser.parse(schemaName, curQry, true);

            metas.addAll(parsed.parametersMeta());

            curQry = parsed.remainingQuery();
        }

        return metas;
    }

    /** {@inheritDoc} */
    @Override public List<GridQueryFieldMetadata> resultMetaData(String schemaName, SqlFieldsQuery qry)
        throws IgniteSQLException {
        QueryParserResult parsed = parser.parse(schemaName, qry, true);

        if (parsed.remainingQuery() != null)
            return null;

        if (parsed.isSelect())
            return parsed.select().meta();

        return null;
    }

    /** {@inheritDoc} */
    @Override public void store(GridCacheContext cctx,
        GridQueryTypeDescriptor type,
        CacheDataRow row,
        @Nullable CacheDataRow prevRow,
        boolean prevRowAvailable
    ) throws IgniteCheckedException {
        String cacheName = cctx.name();

        H2TableDescriptor tbl = schemaMgr.tableForType(schema(cacheName), cacheName, type.name());

        if (tbl == null)
            return; // Type was rejected.

        if (tbl.luceneIndex() != null) {
            long expireTime = row.expireTime();

            if (expireTime == 0L)
                expireTime = Long.MAX_VALUE;

            tbl.luceneIndex().store(row.key(), row.value(), row.version(), expireTime);
        }

        tbl.table().update(row, prevRow);
    }

    /** {@inheritDoc} */
    @Override public void remove(GridCacheContext cctx, GridQueryTypeDescriptor type, CacheDataRow row)
        throws IgniteCheckedException {
        if (log.isDebugEnabled()) {
            log.debug("Removing key from cache query index [locId=" + nodeId +
                ", key=" + row.key() +
                ", val=" + row.value() + ']');
        }

        String cacheName = cctx.name();

        H2TableDescriptor tbl = schemaMgr.tableForType(schema(cacheName), cacheName, type.name());

        if (tbl == null)
            return;

        if (tbl.luceneIndex() != null)
            tbl.luceneIndex().remove(row.key());

        tbl.table().remove(row);
    }

    /** {@inheritDoc} */
    @Override public void dynamicIndexCreate(String schemaName, String tblName, QueryIndexDescriptorImpl idxDesc,
        boolean ifNotExists, SchemaIndexCacheVisitor cacheVisitor) throws IgniteCheckedException {
        schemaMgr.createIndex(schemaName, tblName, idxDesc, ifNotExists, cacheVisitor);
    }

    /** {@inheritDoc} */
    @Override public void dynamicIndexDrop(String schemaName, String idxName, boolean ifExists)
        throws IgniteCheckedException {
        schemaMgr.dropIndex(schemaName, idxName, ifExists);
    }

    /** {@inheritDoc} */
    @Override public void dynamicAddColumn(String schemaName, String tblName, List<QueryField> cols,
        boolean ifTblExists, boolean ifColNotExists) throws IgniteCheckedException {
        schemaMgr.addColumn(schemaName, tblName, cols, ifTblExists, ifColNotExists);

        clearPlanCache();
    }

    /** {@inheritDoc} */
    @Override public void dynamicDropColumn(String schemaName, String tblName, List<String> cols, boolean ifTblExists,
        boolean ifColExists) throws IgniteCheckedException {
        schemaMgr.dropColumn(schemaName, tblName, cols, ifTblExists, ifColExists);

        clearPlanCache();
    }

    /**
     * Create sorted index.
     *
     * @param name Index name,
     * @param tbl Table.
     * @param pk Primary key flag.
     * @param affinityKey Affinity key flag.
     * @param unwrappedCols Unwrapped index columns for complex types.
     * @param wrappedCols Index columns as is complex types.
     * @param inlineSize Index inline size.
     * @param cacheVisitor whether index created with new cache or on existing one.
     * @return Index.
     */
    @SuppressWarnings("ConstantConditions")
    GridH2IndexBase createSortedIndex(String name, GridH2Table tbl, boolean pk, boolean affinityKey,
        List<IndexColumn> unwrappedCols, List<IndexColumn> wrappedCols, int inlineSize, @Nullable SchemaIndexCacheVisitor cacheVisitor) {
        GridCacheContextInfo cacheInfo = tbl.cacheInfo();

        if (log.isDebugEnabled())
            log.debug("Creating cache index [cacheId=" + cacheInfo.cacheId() + ", idxName=" + name + ']');

        if (cacheInfo.affinityNode()) {
            QueryIndexDefinition idxDef = new QueryIndexDefinition(
                tbl,
                name,
                ctx.indexProcessor().rowCacheCleaner(cacheInfo.groupId()),
                pk,
                affinityKey,
                unwrappedCols,
                wrappedCols,
                inlineSize
            );

            org.apache.ignite.internal.cache.query.index.Index index;

            if (cacheVisitor != null)
                index = ctx.indexProcessor().createIndexDynamically(
                    tbl.cacheContext(), idxFactory, idxDef, cacheVisitor);
            else
                index = ctx.indexProcessor().createIndex(tbl.cacheContext(), idxFactory, idxDef);

            InlineIndexImpl queryIndex = index.unwrap(InlineIndexImpl.class);

            return new H2TreeIndex(queryIndex, tbl, unwrappedCols.toArray(new IndexColumn[0]), pk, log);
        }
        else {
            ClientIndexDefinition d = new ClientIndexDefinition(
                tbl,
                new IndexName(tbl.cacheName(), tbl.getSchema().getName(), tbl.getName(), name),
                unwrappedCols,
                inlineSize,
                tbl.cacheInfo().config().getSqlIndexMaxInlineSize());

            org.apache.ignite.internal.cache.query.index.Index index =
                ctx.indexProcessor().createIndex(tbl.cacheContext(), ClientIndexFactory.INSTANCE, d);

            InlineIndex idx = index.unwrap(InlineIndex.class);

            IndexType idxType = pk ? IndexType.createPrimaryKey(false, false) :
                IndexType.createNonUnique(false, false, false);

            return new H2TreeClientIndex(idx, tbl, name, unwrappedCols.toArray(new IndexColumn[0]), idxType);
        }
    }

    /** {@inheritDoc} */
    @Override public <K, V> GridCloseableIterator<IgniteBiTuple<K, V>> queryLocalText(String schemaName,
        String cacheName, String qry, String typeName, IndexingQueryFilter filters, int limit) throws IgniteCheckedException {
        H2TableDescriptor tbl = schemaMgr.tableForType(schemaName, cacheName, typeName);

        if (tbl != null && tbl.luceneIndex() != null) {
            Long qryId = runningQueryManager().register(qry, TEXT, schemaName, true, null);

            try {
                return tbl.luceneIndex().query(qry.toUpperCase(), filters, limit);
            }
            finally {
                runningQueryManager().unregister(qryId, null);
            }
        }

        return new GridEmptyCloseableIterator<>();
    }

    /**
     * Queries individual fields (generally used by JDBC drivers).
     *
     * @param qryDesc Query descriptor.
     * @param qryParams Query parameters.
     * @param select Select.
     * @param filter Cache name and key filter.
     * @param mvccTracker Query tracker.
     * @param cancel Query cancel.
     * @param inTx Flag whether the query is executed in transaction.
     * @param timeout Timeout.
     * @return Query result.
     * @throws IgniteCheckedException If failed.
     */
    private GridQueryFieldsResult executeSelectLocal(
        QueryDescriptor qryDesc,
        QueryParameters qryParams,
        QueryParserResultSelect select,
        final IndexingQueryFilter filter,
        MvccQueryTracker mvccTracker,
        GridQueryCancel cancel,
        boolean inTx,
        int timeout
    ) throws IgniteCheckedException {
        assert !select.mvccEnabled() || mvccTracker != null;

        String qry;

        if (select.forUpdate())
            qry = inTx ? select.forUpdateQueryTx() : select.forUpdateQueryOutTx();
        else
            qry = qryDesc.sql();

        boolean mvccEnabled = mvccTracker != null;

        try {
            assert select != null;

            if (ctx.security().enabled())
                checkSecurity(select.cacheIds());

            MvccSnapshot mvccSnapshot = null;

            if (mvccEnabled)
                mvccSnapshot = mvccTracker.snapshot();

            final QueryContext qctx = new QueryContext(
                0,
                filter,
                null,
                mvccSnapshot,
                null,
                true
            );

            return new GridQueryFieldsResultAdapter(select.meta(), null) {
                @Override public GridCloseableIterator<List<?>> iterator() throws IgniteCheckedException {
                    H2PooledConnection conn = connections().connection(qryDesc.schemaName());

                    try (TraceSurroundings ignored = MTC.support(ctx.tracing().create(SQL_ITER_OPEN, MTC.span()))) {
                        H2Utils.setupConnection(conn, qctx,
                            qryDesc.distributedJoins(), qryDesc.enforceJoinOrder(), qryParams.lazy());

                        List<Object> args = F.asList(qryParams.arguments());

                        PreparedStatement stmt = conn.prepareStatement(qry, H2StatementCache.queryFlags(qryDesc));

                        H2Utils.bindParameters(stmt, args);

                        H2QueryInfo qryInfo = new H2QueryInfo(H2QueryInfo.QueryType.LOCAL, stmt, qry);

                        ResultSet rs = executeSqlQueryWithTimer(
                            stmt,
                            conn,
                            qry,
                            timeout,
                            cancel,
                            qryParams.dataPageScanEnabled(),
                            qryInfo
                        );

                        return new H2FieldsIterator(
                            rs,
                            mvccTracker,
                            conn,
                            qryParams.pageSize(),
                            log,
                            IgniteH2Indexing.this,
                            qryInfo,
                            ctx.tracing()
                        );
                    }
                    catch (IgniteCheckedException | RuntimeException | Error e) {
                        conn.close();

                        try {
                            if (mvccTracker != null)
                                mvccTracker.onDone();
                        }
                        catch (Exception e0) {
                            e.addSuppressed(e0);
                        }

                        throw e;
                    }
                }
            };
        }
        catch (Exception e) {
            GridNearTxLocal tx = null;

            if (mvccEnabled && (tx != null || (tx = tx(ctx)) != null))
                tx.setRollbackOnly();

            throw e;
        }
    }

    /**
     * @param qryTimeout Query timeout in milliseconds.
     * @param tx Transaction.
     * @return Timeout for operation in milliseconds based on query and tx timeouts.
     */
    public static int operationTimeout(int qryTimeout, IgniteTxAdapter tx) {
        if (tx != null) {
            int remaining = (int)tx.remainingTime();

            return remaining > 0 && qryTimeout > 0 ? min(remaining, qryTimeout) : max(remaining, qryTimeout);
        }

        return qryTimeout;
    }

    /** {@inheritDoc} */
    @Override public long streamUpdateQuery(
        String schemaName,
        String qry,
        @Nullable Object[] params,
        IgniteDataStreamer<?, ?> streamer
    ) throws IgniteCheckedException {
        QueryParserResultDml dml = streamerParse(schemaName, qry);

        return streamQuery0(qry, schemaName, streamer, dml, params);
    }

    /** {@inheritDoc} */
    @SuppressWarnings({"ForLoopReplaceableByForEach", "ConstantConditions"})
    @Override public List<Long> streamBatchedUpdateQuery(
        String schemaName,
        String qry,
        List<Object[]> params,
        SqlClientContext cliCtx
    ) throws IgniteCheckedException {
        if (cliCtx == null || !cliCtx.isStream()) {
            U.warn(log, "Connection is not in streaming mode.");

            return zeroBatchedStreamedUpdateResult(params.size());
        }

        QueryParserResultDml dml = streamerParse(schemaName, qry);

        IgniteDataStreamer<?, ?> streamer = cliCtx.streamerForCache(dml.streamTable().cacheName());

        assert streamer != null;

        List<Long> ress = new ArrayList<>(params.size());

        for (int i = 0; i < params.size(); i++) {
            long res = streamQuery0(qry, schemaName, streamer, dml, params.get(i));

            ress.add(res);
        }

        return ress;
    }

    /**
     * Perform given statement against given data streamer. Only rows based INSERT is supported.
     *
     * @param qry Query.
     * @param schemaName Schema name.
     * @param streamer Streamer to feed data to.
     * @param dml DML statement.
     * @param args Statement arguments.
     * @return Number of rows in given INSERT statement.
     * @throws IgniteCheckedException if failed.
     */
    @SuppressWarnings({"unchecked"})
    private long streamQuery0(String qry, String schemaName, IgniteDataStreamer streamer, QueryParserResultDml dml,
        final Object[] args) throws IgniteCheckedException {
        Long qryId = runningQryMgr.register(
            QueryUtils.INCLUDE_SENSITIVE ? qry : sqlWithoutConst(dml.statement()),
            GridCacheQueryType.SQL_FIELDS,
            schemaName,
            true,
            null
        );

        Exception failReason = null;

        try {
            UpdatePlan plan = dml.plan();

            Iterator<List<?>> iter = new GridQueryCacheObjectsIterator(updateQueryRows(schemaName, plan, args),
                objectContext(), true);

            if (!iter.hasNext())
                return 0;

            IgniteBiTuple<?, ?> t = plan.processRow(iter.next());

            if (!iter.hasNext()) {
                streamer.addData(t.getKey(), t.getValue());

                return 1;
            }
            else {
                Map<Object, Object> rows = new LinkedHashMap<>(plan.rowCount());

                rows.put(t.getKey(), t.getValue());

                while (iter.hasNext()) {
                    List<?> row = iter.next();

                    t = plan.processRow(row);

                    rows.put(t.getKey(), t.getValue());
                }

                streamer.addData(rows);

                return rows.size();
            }
        }
        catch (IgniteException | IgniteCheckedException e) {
            failReason = e;

            throw e;
        }
        finally {
            runningQryMgr.unregister(qryId, failReason);
        }
    }

    /**
     * Calculates rows for update query.
     *
     * @param schemaName Schema name.
     * @param plan Update plan.
     * @param args Statement arguments.
     * @return Rows for update.
     * @throws IgniteCheckedException If failed.
     */
    private Iterator<List<?>> updateQueryRows(String schemaName, UpdatePlan plan, Object[] args) throws IgniteCheckedException {
        Object[] params = args != null ? args : X.EMPTY_OBJECT_ARRAY;

        if (!F.isEmpty(plan.selectQuery())) {
            SqlFieldsQuery selectQry = new SqlFieldsQuery(plan.selectQuery())
                .setArgs(params)
                .setLocal(true);

            QueryParserResult selectParseRes = parser.parse(schemaName, selectQry, false);

            GridQueryFieldsResult res = executeSelectLocal(
                selectParseRes.queryDescriptor(),
                selectParseRes.queryParameters(),
                selectParseRes.select(),
                null,
                null,
                null,
                false,
                0
            );

            return res.iterator();
        } else
            return plan.createRows(params).iterator();
    }

    /**
     * Parse statement for streamer.
     *
     * @param schemaName Schema name.
     * @param qry Query.
     * @return DML.
     */
    private QueryParserResultDml streamerParse(String schemaName, String qry) {
        QueryParserResult parseRes = parser.parse(schemaName, new SqlFieldsQuery(qry), false);

        QueryParserResultDml dml = parseRes.dml();

        if (dml == null || !dml.streamable()) {
            throw new IgniteSQLException("Streaming mode supports only INSERT commands without subqueries.",
                IgniteQueryErrorCode.UNSUPPORTED_OPERATION);
        }

        return dml;
    }

    /**
     * @param size Result size.
     * @return List of given size filled with 0Ls.
     */
    private static List<Long> zeroBatchedStreamedUpdateResult(int size) {
        Long[] res = new Long[size];

        Arrays.fill(res, 0L);

        return Arrays.asList(res);
    }

    /**
     * Executes sql query statement.
     *
     * @param conn Connection,.
     * @param stmt Statement.
     * @param timeoutMillis Query timeout.
     * @param cancel Query cancel.
     * @return Result.
     * @throws IgniteCheckedException If failed.
     */
    private ResultSet executeSqlQuery(final H2PooledConnection conn, final PreparedStatement stmt,
        int timeoutMillis, @Nullable GridQueryCancel cancel) throws IgniteCheckedException {
        if (cancel != null)
            cancel.add(() -> cancelStatement(stmt));

        Session ses = session(conn);

        if (timeoutMillis >= 0)
            ses.setQueryTimeout(timeoutMillis);
        else
            ses.setQueryTimeout((int)distrCfg.defaultQueryTimeout());

        try {
            return stmt.executeQuery();
        }
        catch (SQLException e) {
            // Throw special exception.
            if (e.getErrorCode() == ErrorCode.STATEMENT_WAS_CANCELED)
                throw new QueryCancelledException();

            if (e.getCause() instanceof IgniteSQLException)
                throw (IgniteSQLException)e.getCause();

            throw new IgniteSQLException(e);
        }
    }

    /**
     * Cancel prepared statement.
     *
     * @param stmt Statement.
     */
    private static void cancelStatement(PreparedStatement stmt) {
        try {
            stmt.cancel();
        }
        catch (SQLException ignored) {
            // No-op.
        }
    }

    /**
     * Executes sql query and prints warning if query is too slow..
     *
     * @param conn Connection,
     * @param sql Sql query.
     * @param params Parameters.
     * @param timeoutMillis Query timeout.
     * @param cancel Query cancel.
     * @param dataPageScanEnabled If data page scan is enabled.
     * @return Result.
     * @throws IgniteCheckedException If failed.
     */
    public ResultSet executeSqlQueryWithTimer(
        H2PooledConnection conn,
        String sql,
        @Nullable Collection<Object> params,
        int timeoutMillis,
        @Nullable GridQueryCancel cancel,
        Boolean dataPageScanEnabled,
        final H2QueryInfo qryInfo
    ) throws IgniteCheckedException {
        PreparedStatement stmt = conn.prepareStatementNoCache(sql);

        H2Utils.bindParameters(stmt, params);

        return executeSqlQueryWithTimer(stmt,
            conn, sql, timeoutMillis, cancel, dataPageScanEnabled, qryInfo);
    }

    /**
     * @param dataPageScanEnabled If data page scan is enabled.
     */
    public void enableDataPageScan(Boolean dataPageScanEnabled) {
        // Data page scan is enabled by default for SQL.
        // TODO https://issues.apache.org/jira/browse/IGNITE-11998
        CacheDataTree.setDataPageScanEnabled(false);
    }

    /**
     * Executes sql query and prints warning if query is too slow.
     *
     * @param stmt Prepared statement for query.
     * @param conn Connection.
     * @param sql Sql query.
     * @param timeoutMillis Query timeout.
     * @param cancel Query cancel.
     * @param dataPageScanEnabled If data page scan is enabled.
     * @return Result.
     * @throws IgniteCheckedException If failed.
     */
    public ResultSet executeSqlQueryWithTimer(
        PreparedStatement stmt,
        H2PooledConnection conn,
        String sql,
        int timeoutMillis,
        @Nullable GridQueryCancel cancel,
        Boolean dataPageScanEnabled,
        final H2QueryInfo qryInfo
    ) throws IgniteCheckedException {
        if (qryInfo != null)
            longRunningQryMgr.registerQuery(qryInfo);

        enableDataPageScan(dataPageScanEnabled);

        try (
            TraceSurroundings ignored = MTC.support(ctx.tracing()
                .create(SQL_QRY_EXECUTE, MTC.span())
                .addTag(SQL_QRY_TEXT, () -> sql))
        ) {
            ResultSet rs = executeSqlQuery(conn, stmt, timeoutMillis, cancel);

            if (qryInfo != null && qryInfo.time() > longRunningQryMgr.getTimeout())
                qryInfo.printLogMessage(log, "Long running query is finished", null);

            return rs;
        }
        catch (Throwable e) {
            if (qryInfo != null && qryInfo.time() > longRunningQryMgr.getTimeout()) {
                qryInfo.printLogMessage(log, "Long running query is finished with error: "
                    + e.getMessage(), null);
            }

            throw e;
        }
        finally {
            CacheDataTree.setDataPageScanEnabled(false);

            if (qryInfo != null)
                longRunningQryMgr.unregisterQuery(qryInfo);
        }
    }

    /** {@inheritDoc} */
    @SuppressWarnings("deprecation")
    @Override public SqlFieldsQuery generateFieldsQuery(String cacheName, SqlQuery qry) {
        String schemaName = schema(cacheName);

        String type = qry.getType();

        H2TableDescriptor tblDesc = schemaMgr.tableForType(schemaName, cacheName, type);

        if (tblDesc == null)
            throw new IgniteSQLException("Failed to find SQL table for type: " + type,
                IgniteQueryErrorCode.TABLE_NOT_FOUND);

        String sql;

        try {
            sql = generateFieldsQueryString(qry.getSql(), qry.getAlias(), tblDesc);
        }
        catch (IgniteCheckedException e) {
            throw new IgniteException(e);
        }

        SqlFieldsQuery res = QueryUtils.withQueryTimeout(new SqlFieldsQuery(sql), qry.getTimeout(), TimeUnit.MILLISECONDS);
        res.setArgs(qry.getArgs());
        res.setDistributedJoins(qry.isDistributedJoins());
        res.setLocal(qry.isLocal());
        res.setPageSize(qry.getPageSize());
        res.setPartitions(qry.getPartitions());
        res.setReplicatedOnly(qry.isReplicatedOnly());
        res.setSchema(schemaName);
        res.setSql(sql);

        return res;
    }

    /**
     * Execute command.
     *
     * @param qryDesc Query descriptor.
     * @param qryParams Query parameters.
     * @param cliCtx CLient context.
     * @param cmd Command (native).
     * @return Result.
     */
    private FieldsQueryCursor<List<?>> executeCommand(
        QueryDescriptor qryDesc,
        QueryParameters qryParams,
        @Nullable SqlClientContext cliCtx,
        QueryParserResultCommand cmd
    ) {
        if (cmd.noOp())
            return zeroCursor();

        SqlCommand cmdNative = cmd.commandNative();
        GridSqlStatement cmdH2 = cmd.commandH2();

        if (qryDesc.local()) {
            throw new IgniteSQLException("DDL statements are not supported for LOCAL caches",
                IgniteQueryErrorCode.UNSUPPORTED_OPERATION);
        }

        Long qryId = registerRunningQuery(qryDesc, qryParams, null, null);

        CommandResult res = null;

        Exception failReason = null;

        try (TraceSurroundings ignored = MTC.support(ctx.tracing().create(SQL_CMD_QRY_EXECUTE, MTC.span()))) {
            res = cmdProc.runCommand(qryDesc.sql(), cmdNative, cmdH2, qryParams, cliCtx, qryId);

            return res.cursor();
        }
        catch (IgniteException e) {
            failReason = e;

            throw e;
        }
        catch (IgniteCheckedException e) {
            failReason = e;

            throw new IgniteSQLException("Failed to execute DDL statement [stmt=" + qryDesc.sql() +
                ", err=" + e.getMessage() + ']', e);
        }
        finally {
            if (res == null || res.unregisterRunningQuery())
                runningQryMgr.unregister(qryId, failReason);
        }
    }

    /**
     * Check whether command could be executed with the given cluster state.
     *
     * @param parseRes Parsing result.
     */
    private void checkClusterState(QueryParserResult parseRes) {
        if (!ctx.state().publicApiActiveState(true)) {
            if (parseRes.isCommand()) {
                QueryParserResultCommand cmd = parseRes.command();

                assert cmd != null;

                SqlCommand cmd0 = cmd.commandNative();

                if (cmd0 instanceof SqlCommitTransactionCommand || cmd0 instanceof SqlRollbackTransactionCommand)
                    return;
            }

            throw new IgniteException("Can not perform the operation because the cluster is inactive. Note, " +
                "that the cluster is considered inactive by default if Ignite Persistent Store is used to " +
                "let all the nodes join the cluster. To activate the cluster call Ignite.active(true).");
        }
    }

    /** {@inheritDoc} */
    @SuppressWarnings({"StringEquality"})
    @Override public List<FieldsQueryCursor<List<?>>> querySqlFields(
        String schemaName,
        SqlFieldsQuery qry,
        @Nullable SqlClientContext cliCtx,
        boolean keepBinary,
        boolean failOnMultipleStmts,
        GridQueryCancel cancel
    ) {
        try {
            List<FieldsQueryCursor<List<?>>> res = new ArrayList<>(1);

            SqlFieldsQuery remainingQry = qry;

            while (remainingQry != null) {
                Span qrySpan = ctx.tracing().create(SQL_QRY, MTC.span())
                    .addTag(SQL_SCHEMA, () -> schemaName);

                try (TraceSurroundings ignored = MTC.supportContinual(qrySpan)) {
                    // Parse.
                    QueryParserResult parseRes = parser.parse(schemaName, remainingQry, !failOnMultipleStmts);

                    qrySpan.addTag(SQL_QRY_TEXT, () -> parseRes.queryDescriptor().sql());

                    remainingQry = parseRes.remainingQuery();

                    // Get next command.
                    QueryDescriptor newQryDesc = parseRes.queryDescriptor();
                    QueryParameters newQryParams = parseRes.queryParameters();

                    // Check if there is enough parameters. Batched statements are not checked at this point
                    // since they pass parameters differently.
                    if (!newQryDesc.batched()) {
                        int qryParamsCnt = F.isEmpty(newQryParams.arguments()) ? 0 : newQryParams.arguments().length;

                        if (qryParamsCnt < parseRes.parametersCount())
                            throw new IgniteSQLException("Invalid number of query parameters [expected=" +
                                parseRes.parametersCount() + ", actual=" + qryParamsCnt + ']');
                    }

                    // Check if cluster state is valid.
                    checkClusterState(parseRes);

                    // Execute.
                    if (parseRes.isCommand()) {
                        QueryParserResultCommand cmd = parseRes.command();

                        assert cmd != null;

                        FieldsQueryCursor<List<?>> cmdRes = executeCommand(
                            newQryDesc,
                            newQryParams,
                            cliCtx,
                            cmd
                        );

                        res.add(cmdRes);
                    }
                    else if (parseRes.isDml()) {
                        QueryParserResultDml dml = parseRes.dml();

                        assert dml != null;

                        List<? extends FieldsQueryCursor<List<?>>> dmlRes = executeDml(
                            newQryDesc,
                            newQryParams,
                            dml,
                            cancel
                        );

                        res.addAll(dmlRes);
                    }
                    else {
                        assert parseRes.isSelect();

                        QueryParserResultSelect select = parseRes.select();

                        assert select != null;

                        List<? extends FieldsQueryCursor<List<?>>> qryRes = executeSelect(
                            newQryDesc,
                            newQryParams,
                            select,
                            keepBinary,
                            cancel
                        );

                        res.addAll(qryRes);
                    }
                }
                catch (Throwable th) {
                   qrySpan.addTag(ERROR, th::getMessage).end();

                   throw th;
                }
            }

            return res;
        }
        catch (RuntimeException | Error e) {
            GridNearTxLocal tx = ctx.cache().context().tm().tx();

            if (tx != null && tx.mvccSnapshot() != null &&
                (!(e instanceof IgniteSQLException) || /* Parsing errors should not rollback Tx. */
                    ((IgniteSQLException)e).sqlState() != SqlStateCode.PARSING_EXCEPTION))
                tx.setRollbackOnly();

            throw e;
        }
    }

    /**
     * Execute an all-ready {@link SqlFieldsQuery}.
     *
     * @param qryDesc Plan key.
     * @param qryParams Parameters.
     * @param dml DML.
     * @param cancel Query cancel state holder.
     * @return Query result.
     */
    private List<? extends FieldsQueryCursor<List<?>>> executeDml(
        QueryDescriptor qryDesc,
        QueryParameters qryParams,
        QueryParserResultDml dml,
        GridQueryCancel cancel
    ) {
        IndexingQueryFilter filter = (qryDesc.local() ? backupFilter(null, qryParams.partitions()) : null);

        Long qryId = registerRunningQuery(qryDesc, qryParams, cancel, dml.statement());

        Exception failReason = null;

        try (TraceSurroundings ignored = MTC.support(ctx.tracing().create(SQL_DML_QRY_EXECUTE, MTC.span()))) {
            if (!dml.mvccEnabled() && !updateInTxAllowed && ctx.cache().context().tm().inUserTx()) {
                throw new IgniteSQLException("DML statements are not allowed inside a transaction over " +
                    "cache(s) with TRANSACTIONAL atomicity mode (change atomicity mode to " +
                    "TRANSACTIONAL_SNAPSHOT or disable this error message with system property " +
                    "\"-DIGNITE_ALLOW_DML_INSIDE_TRANSACTION=true\")");
            }

            if (!qryDesc.local()) {
                return executeUpdateDistributed(
                    qryDesc,
                    qryParams,
                    dml,
                    cancel
                );
            }
            else {
                UpdateResult updRes = executeUpdate(
                    qryDesc,
                    qryParams,
                    dml,
                    true,
                    filter,
                    cancel
                );

                return singletonList(new QueryCursorImpl<>(new Iterable<List<?>>() {
                    @Override public Iterator<List<?>> iterator() {
                        return new IgniteSingletonIterator<>(singletonList(updRes.counter()));
                    }
                }, cancel, true, false));
            }
        }
        catch (IgniteException e) {
            failReason = e;

            throw e;
        }
        catch (IgniteCheckedException e) {
            failReason = e;

            IgniteClusterReadOnlyException roEx = X.cause(e, IgniteClusterReadOnlyException.class);

            if (roEx != null) {
                throw new IgniteSQLException(
                    "Failed to execute DML statement. Cluster in read-only mode [stmt=" + qryDesc.sql() +
                    ", params=" + Arrays.deepToString(qryParams.arguments()) + "]",
                    IgniteQueryErrorCode.CLUSTER_READ_ONLY_MODE_ENABLED,
                    e
                );
            }

            throw new IgniteSQLException("Failed to execute DML statement [stmt=" + qryDesc.sql() +
                ", params=" + Arrays.deepToString(qryParams.arguments()) + "]", e);
        }
        finally {
            runningQryMgr.unregister(qryId, failReason);
        }
    }

    /**
     * Execute an all-ready {@link SqlFieldsQuery}.
     *
     * @param qryDesc Plan key.
     * @param qryParams Parameters.
     * @param select Select.
     * @param keepBinary Whether binary objects must not be deserialized automatically.
     * @param cancel Query cancel state holder.
     * @return Query result.
     */
    private List<? extends FieldsQueryCursor<List<?>>> executeSelect(
        QueryDescriptor qryDesc,
        QueryParameters qryParams,
        QueryParserResultSelect select,
        boolean keepBinary,
        GridQueryCancel cancel
    ) {
        assert cancel != null;

        // Register query.
        Long qryId = registerRunningQuery(qryDesc, qryParams, cancel, select.statement());

        try (TraceSurroundings ignored = MTC.support(ctx.tracing().create(SQL_CURSOR_OPEN, MTC.span()))) {
            GridNearTxLocal tx = null;
            MvccQueryTracker tracker = null;
            GridCacheContext mvccCctx = null;

            boolean inTx = false;

            if (select.mvccEnabled()) {
                mvccCctx = ctx.cache().context().cacheContext(select.mvccCacheId());

                if (mvccCctx == null)
                    throw new IgniteCheckedException("Cache has been stopped concurrently [cacheId=" +
                        select.mvccCacheId() + ']');

                boolean autoStartTx = !qryParams.autoCommit() && tx(ctx) == null;

                // Start new user tx in case of autocommit == false.
                if (autoStartTx)
                    txStart(ctx, qryParams.timeout());

                tx = tx(ctx);

                checkActive(tx);

                inTx = tx != null;

                tracker = MvccUtils.mvccTracker(mvccCctx, tx);
            }

            int timeout = operationTimeout(qryParams.timeout(), tx);

            Iterable<List<?>> iter = executeSelect0(
                qryDesc,
                qryParams,
                select,
                keepBinary,
                tracker,
                cancel,
                inTx,
                timeout);

            // Execute SELECT FOR UPDATE if needed.
            if (select.forUpdate() && inTx)
                iter = lockSelectedRows(iter, mvccCctx, timeout, qryParams.pageSize());

            RegisteredQueryCursor<List<?>> cursor = new RegisteredQueryCursor<>(iter, cancel, runningQueryManager(),
                qryParams.lazy(), qryId, ctx.tracing());

            cancel.add(cursor::cancel);

            cursor.fieldsMeta(select.meta());

            cursor.partitionResult(select.twoStepQuery() != null ? select.twoStepQuery().derivedPartitions() : null);

            return singletonList(cursor);
        }
        catch (Exception e) {
            runningQryMgr.unregister(qryId, e);

            if (e instanceof IgniteCheckedException)
                throw U.convertException((IgniteCheckedException)e);

            if (e instanceof RuntimeException)
                throw (RuntimeException)e;

            throw new IgniteSQLException("Failed to execute SELECT statement: " + qryDesc.sql(), e);
        }
    }

    /**
     * Execute SELECT statement for DML.
     *
     * @param schema Schema.
     * @param selectQry Select query.
     * @param mvccTracker MVCC tracker.
     * @param cancel Cancel.
     * @param timeout Timeout.
     * @return Fields query.
     * @throws IgniteCheckedException On error.
     */
    private QueryCursorImpl<List<?>> executeSelectForDml(
        String schema,
        SqlFieldsQuery selectQry,
        MvccQueryTracker mvccTracker,
        GridQueryCancel cancel,
        int timeout
    ) throws IgniteCheckedException {
        QueryParserResult parseRes = parser.parse(schema, selectQry, false);

        QueryParserResultSelect select = parseRes.select();

        assert select != null;

        Iterable<List<?>> iter = executeSelect0(
            parseRes.queryDescriptor(),
            parseRes.queryParameters(),
            select,
            true,
            mvccTracker,
            cancel,
            false,
            timeout
        );

        QueryCursorImpl<List<?>> cursor = new QueryCursorImpl<>(iter, cancel, true, parseRes.queryParameters().lazy());

        cursor.fieldsMeta(select.meta());

        cursor.partitionResult(select.twoStepQuery() != null ? select.twoStepQuery().derivedPartitions() : null);

        return cursor;
    }

    /**
     * Execute an all-ready {@link SqlFieldsQuery}.
     *
     * @param qryDesc Plan key.
     * @param qryParams Parameters.
     * @param select Select.
     * @param keepBinary Whether binary objects must not be deserialized automatically.
     * @param mvccTracker MVCC tracker.
     * @param cancel Query cancel state holder.
     * @param inTx Flag whether query is executed within transaction.
     * @param timeout Timeout.
     * @return Query result.
     * @throws IgniteCheckedException On error.
     */
    private Iterable<List<?>> executeSelect0(
        QueryDescriptor qryDesc,
        QueryParameters qryParams,
        QueryParserResultSelect select,
        boolean keepBinary,
        MvccQueryTracker mvccTracker,
        GridQueryCancel cancel,
        boolean inTx,
        int timeout
    ) throws IgniteCheckedException {
        assert !select.mvccEnabled() || mvccTracker != null;

        // Check security.
        if (ctx.security().enabled())
            checkSecurity(select.cacheIds());

        Iterable<List<?>> iter;

        if (select.splitNeeded()) {
            // Distributed query.
            GridCacheTwoStepQuery twoStepQry = select.forUpdate() && inTx ?
                select.forUpdateTwoStepQuery() : select.twoStepQuery();

            assert twoStepQry != null;

            iter = executeSelectDistributed(
                qryDesc,
                qryParams,
                twoStepQry,
                keepBinary,
                mvccTracker,
                cancel,
                timeout
            );
        }
        else {
            // Local query.
            IndexingQueryFilter filter = (qryDesc.local() ? backupFilter(null, qryParams.partitions()) : null);

            GridQueryFieldsResult res = executeSelectLocal(
                qryDesc,
                qryParams,
                select,
                filter,
                mvccTracker,
                cancel,
                inTx,
                timeout
            );

            iter = () -> {
                try {
                    return new GridQueryCacheObjectsIterator(res.iterator(), objectContext(), keepBinary);
                }
                catch (IgniteCheckedException | IgniteSQLException e) {
                    throw new CacheException(e);
                }
            };
        }

        return iter;
    }

    /**
     * Locks rows from query cursor and returns the select result.
     *
     * @param cur Query cursor.
     * @param cctx Cache context.
     * @param pageSize Page size.
     * @param timeout Timeout.
     * @return Query results cursor.
     */
    private Iterable<List<?>> lockSelectedRows(Iterable<List<?>> cur, GridCacheContext cctx, int pageSize, long timeout) {
        assert cctx != null && cctx.mvccEnabled();

        GridNearTxLocal tx = tx(ctx);

        if (tx == null)
            throw new IgniteSQLException("Failed to perform SELECT FOR UPDATE operation: transaction has already finished.");

        Collection<List<?>> rowsCache = new ArrayList<>();

        UpdateSourceIterator srcIt = new UpdateSourceIterator<KeyCacheObject>() {
            private Iterator<List<?>> it = cur.iterator();

            @Override public EnlistOperation operation() {
                return EnlistOperation.LOCK;
            }

            @Override public boolean hasNextX() throws IgniteCheckedException {
                return it.hasNext();
            }

            @Override public KeyCacheObject nextX() throws IgniteCheckedException {
                List<?> res = it.next();

                // nextX() can be called from the different threads.
                synchronized (rowsCache) {
                    rowsCache.add(res.subList(0, res.size() - 1));

                    if (rowsCache.size() > TX_SIZE_THRESHOLD) {
                        throw new IgniteCheckedException("Too many rows are locked by SELECT FOR UPDATE statement. " +
                            "Consider locking fewer keys or increase the limit by setting a " +
                            IGNITE_MVCC_TX_SIZE_CACHING_THRESHOLD + " system property. Current value is " +
                            TX_SIZE_THRESHOLD + " rows.");
                    }
                }

                // The last column is expected to be a _key.
                return cctx.toCacheKeyObject(res.get(res.size() - 1));
            }
        };

        IgniteInternalFuture<Long> fut = tx.updateAsync(cctx, srcIt, pageSize,
            timeout, true);

        try {
            fut.get();
        }
        catch (IgniteCheckedException e) {
            throw U.convertException(e);
        }

        return rowsCache;
    }

    /**
     * Register running query.
     *
     * @param qryDesc Query descriptor.
     * @param qryParams Query parameters.
     * @param cancel Query cancel state holder.
     * @param stmnt Parsed statement.
     * @return Id of registered query or {@code null} if query wasn't registered.
     */
    private Long registerRunningQuery(
        QueryDescriptor qryDesc,
        QueryParameters qryParams,
        GridQueryCancel cancel,
        @Nullable GridSqlStatement stmnt
    ) {
        String qry = QueryUtils.INCLUDE_SENSITIVE || stmnt == null ? qryDesc.sql() : sqlWithoutConst(stmnt);

        Long res = runningQryMgr.register(
            qry,
            GridCacheQueryType.SQL_FIELDS,
            qryDesc.schemaName(),
            qryDesc.local(),
            cancel
        );

        if (ctx.event().isRecordable(EVT_SQL_QUERY_EXECUTION)) {
            ctx.event().record(new SqlQueryExecutionEvent(
                ctx.discovery().localNode(),
                GridCacheQueryType.SQL_FIELDS.name() + " query execution.",
                qry,
                qryParams.arguments(),
                ctx.security().enabled() ? ctx.security().securityContext().subject().id() : null));
        }

        return res;
    }

    /**
     * @param stmnt Statement to print.
     * @return SQL query where constant replaced with '?' char.
     * @see GridSqlConst#getSQL()
     * @see QueryUtils#includeSensitive()
     */
    private String sqlWithoutConst(GridSqlStatement stmnt) {
        QueryUtils.INCLUDE_SENSITIVE_TL.set(false);

        try {
            return stmnt.getSQL();
        }
        finally {
            QueryUtils.INCLUDE_SENSITIVE_TL.set(true);
        }
    }

    /**
     * Check security access for caches.
     *
     * @param cacheIds Cache IDs.
     */
    private void checkSecurity(Collection<Integer> cacheIds) {
        if (F.isEmpty(cacheIds))
            return;

        for (Integer cacheId : cacheIds) {
            DynamicCacheDescriptor desc = ctx.cache().cacheDescriptor(cacheId);

            if (desc != null)
                ctx.security().authorize(desc.cacheName(), SecurityPermission.CACHE_READ);
        }
    }

    /** {@inheritDoc} */
    @Override public UpdateSourceIterator<?> executeUpdateOnDataNodeTransactional(
        GridCacheContext<?, ?> cctx,
        int[] ids,
        int[] parts,
        String schema,
        String qry,
        Object[] params,
        int flags,
        int pageSize,
        int timeout,
        AffinityTopologyVersion topVer,
        MvccSnapshot mvccSnapshot,
        GridQueryCancel cancel
    ) throws IgniteCheckedException {
        SqlFieldsQuery fldsQry = QueryUtils.withQueryTimeout(new SqlFieldsQuery(qry), timeout, TimeUnit.MILLISECONDS);

        if (params != null)
            fldsQry.setArgs(params);

        fldsQry.setEnforceJoinOrder(U.isFlagSet(flags, GridH2QueryRequest.FLAG_ENFORCE_JOIN_ORDER));
        fldsQry.setTimeout(timeout, TimeUnit.MILLISECONDS);
        fldsQry.setPageSize(pageSize);
        fldsQry.setLocal(true);
        fldsQry.setLazy(U.isFlagSet(flags, GridH2QueryRequest.FLAG_LAZY));

        boolean loc = true;

        final boolean replicated = U.isFlagSet(flags, GridH2QueryRequest.FLAG_REPLICATED);

        GridCacheContext<?, ?> cctx0;

        if (!replicated
            && !F.isEmpty(ids)
            && (cctx0 = CU.firstPartitioned(cctx.shared(), ids)) != null
            && cctx0.config().getQueryParallelism() > 1) {
            fldsQry.setDistributedJoins(true);

            loc = false;
        }

        QueryParserResult parseRes = parser.parse(schema, fldsQry, false);

        assert parseRes.remainingQuery() == null;

        QueryParserResultDml dml = parseRes.dml();

        assert dml != null;

        IndexingQueryFilter filter = backupFilter(topVer, parts);

        UpdatePlan plan = dml.plan();

        GridCacheContext planCctx = plan.cacheContext();

        // Force keepBinary for operation context to avoid binary deserialization inside entry processor
        DmlUtils.setKeepBinaryContext(planCctx);

        SqlFieldsQuery selectFieldsQry = QueryUtils.withQueryTimeout(
            new SqlFieldsQuery(plan.selectQuery(), fldsQry.isCollocated()),
            fldsQry.getTimeout(),
            TimeUnit.MILLISECONDS
        )
            .setArgs(fldsQry.getArgs())
            .setDistributedJoins(fldsQry.isDistributedJoins())
            .setEnforceJoinOrder(fldsQry.isEnforceJoinOrder())
            .setLocal(fldsQry.isLocal())
            .setPageSize(fldsQry.getPageSize())
            .setTimeout(fldsQry.getTimeout(), TimeUnit.MILLISECONDS)
            .setLazy(fldsQry.isLazy());

        QueryCursorImpl<List<?>> cur;

        // Do a two-step query only if locality flag is not set AND if plan's SELECT corresponds to an actual
        // sub-query and not some dummy stuff like "select 1, 2, 3;"
        if (!loc && !plan.isLocalSubquery()) {
            cur = executeSelectForDml(
                schema,
                selectFieldsQry,
                new StaticMvccQueryTracker(planCctx, mvccSnapshot),
                cancel,
                timeout
            );
        }
        else {
            selectFieldsQry.setLocal(true);

            QueryParserResult selectParseRes = parser.parse(schema, selectFieldsQry, false);

            GridQueryFieldsResult res = executeSelectLocal(
                selectParseRes.queryDescriptor(),
                selectParseRes.queryParameters(),
                selectParseRes.select(),
                filter,
                new StaticMvccQueryTracker(planCctx, mvccSnapshot),
                cancel,
                true,
                timeout
            );

            cur = new QueryCursorImpl<>(new Iterable<List<?>>() {
                @Override public Iterator<List<?>> iterator() {
                    try {
                        return res.iterator();
                    }
                    catch (IgniteCheckedException e) {
                        throw new IgniteException(e);
                    }
                }
            }, cancel, true, selectParseRes.queryParameters().lazy());
        }

        return plan.iteratorForTransaction(connMgr, cur);
    }

    /**
     * Run distributed query on detected set of partitions.
     *
     * @param qryDesc Query descriptor.
     * @param qryParams Query parameters.
     * @param twoStepQry Two-step query.
     * @param keepBinary Keep binary flag.
     * @param mvccTracker Query tracker.
     * @param cancel Cancel handler.
     * @param timeout Timeout.
     * @return Cursor representing distributed query result.
     */
    @SuppressWarnings("IfMayBeConditional")
    private Iterable<List<?>> executeSelectDistributed(
        final QueryDescriptor qryDesc,
        final QueryParameters qryParams,
        final GridCacheTwoStepQuery twoStepQry,
        final boolean keepBinary,
        MvccQueryTracker mvccTracker,
        final GridQueryCancel cancel,
        int timeout
    ) {
        // When explicit partitions are set, there must be an owning cache they should be applied to.
        PartitionResult derivedParts = twoStepQry.derivedPartitions();

        final int parts[] = PartitionResult.calculatePartitions(
            qryParams.partitions(),
            derivedParts,
            qryParams.arguments()
        );

        Iterable<List<?>> iter;

        if (parts != null && parts.length == 0) {
            iter = new Iterable<List<?>>() {
                @Override public Iterator<List<?>> iterator() {
                    return new Iterator<List<?>>() {
                        @Override public boolean hasNext() {
                            return false;
                        }

                        @SuppressWarnings("IteratorNextCanNotThrowNoSuchElementException")
                        @Override public List<?> next() {
                            return null;
                        }
                    };
                }
            };
        }
        else {
            assert !twoStepQry.mvccEnabled() || !F.isEmpty(twoStepQry.cacheIds());
            assert twoStepQry.mvccEnabled() == (mvccTracker != null);

            iter = new Iterable<List<?>>() {
                @Override public Iterator<List<?>> iterator() {
                    try (TraceSurroundings ignored = MTC.support(ctx.tracing().create(SQL_ITER_OPEN, MTC.span()))) {
                        return IgniteH2Indexing.this.rdcQryExec.query(
                            qryDesc.schemaName(),
                            twoStepQry,
                            keepBinary,
                            qryDesc.enforceJoinOrder(),
                            timeout,
                            cancel,
                            qryParams.arguments(),
                            parts,
                            qryParams.lazy(),
                            mvccTracker,
                            qryParams.dataPageScanEnabled(),
                            qryParams.pageSize()
                        );
                    }
                    catch (Throwable e) {
                        if (mvccTracker != null)
                            mvccTracker.onDone();

                        throw e;
                    }
                }
            };
        }

        return iter;
    }

    /**
     * Executes DML request on map node. Happens only for "skip reducer" mode.
     *
     * @param schemaName Schema name.
     * @param qry Query.
     * @param filter Filter.
     * @param cancel Cancel state.
     * @param loc Locality flag.
     * @return Update result.
     * @throws IgniteCheckedException if failed.
     */
    public UpdateResult executeUpdateOnDataNode(
        String schemaName,
        SqlFieldsQuery qry,
        IndexingQueryFilter filter,
        GridQueryCancel cancel,
        boolean loc
    ) throws IgniteCheckedException {
        QueryParserResult parseRes = parser.parse(schemaName, qry, false);

        assert parseRes.remainingQuery() == null;

        QueryParserResultDml dml = parseRes.dml();

        assert dml != null;

        return executeUpdate(
            parseRes.queryDescriptor(),
            parseRes.queryParameters(),
            dml,
            loc,
            filter,
            cancel
        );
    }

    /**
     * Registers new class description.
     *
     * This implementation doesn't support type reregistration.
     *
     * @param cacheInfo Cache context info.
     * @param type Type description.
     * @param isSql {@code true} in case table has been created from SQL.
     * @throws IgniteCheckedException In case of error.
     */
    @Override public boolean registerType(GridCacheContextInfo cacheInfo, GridQueryTypeDescriptor type, boolean isSql)
        throws IgniteCheckedException {
        validateTypeDescriptor(type);
        schemaMgr.onCacheTypeCreated(cacheInfo, this, type, isSql);

        return true;
    }

    /** {@inheritDoc} */
    @Override public GridCacheContextInfo registeredCacheInfo(String cacheName) {
        for (H2TableDescriptor tbl : schemaMgr.tablesForCache(cacheName)) {
            if (F.eq(tbl.cacheName(), cacheName))
                return tbl.cacheInfo();
        }

        return null;
    }

    /** {@inheritDoc} */
    @Override public void closeCacheOnClient(String cacheName) {
        GridCacheContextInfo cacheInfo = registeredCacheInfo(cacheName);

        // Only for SQL caches.
        if (cacheInfo != null) {
            parser.clearCache();

            cacheInfo.clearCacheContext();
        }
    }

    /** {@inheritDoc} */
    @Override public String schema(String cacheName) {
        return schemaMgr.schemaName(cacheName);
    }

    /** {@inheritDoc} */
    @Override public Set<String> schemasNames() {
        return schemaMgr.schemaNames();
    }

    /** {@inheritDoc} */
    @Override public Collection<TableInformation> tablesInformation(String schemaNamePtrn, String tblNamePtrn,
        String... tblTypes) {
        Set<String> types = F.isEmpty(tblTypes) ? Collections.emptySet() : new HashSet<>(Arrays.asList(tblTypes));

        Collection<TableInformation> infos = new ArrayList<>();

        boolean allTypes = F.isEmpty(tblTypes);

        if (allTypes || types.contains(TableType.TABLE.name())) {
            schemaMgr.dataTables().stream()
                .filter(t -> matches(t.getSchema().getName(), schemaNamePtrn))
                .filter(t -> matches(t.getName(), tblNamePtrn))
                .map(t -> {
                    int cacheGrpId = t.cacheInfo().groupId();

                    CacheGroupDescriptor cacheGrpDesc = ctx.cache().cacheGroupDescriptors().get(cacheGrpId);

                    // We should skip table in case regarding cache group has been removed.
                    if (cacheGrpDesc == null)
                        return null;

                    GridQueryTypeDescriptor type = t.rowDescriptor().type();

                    IndexColumn affCol = t.getExplicitAffinityKeyColumn();

                    String affinityKeyCol = affCol != null ? affCol.columnName : null;

                    return new TableInformation(t.getSchema().getName(), t.getName(), TableType.TABLE.name(), cacheGrpId,
                        cacheGrpDesc.cacheOrGroupName(), t.cacheId(), t.cacheName(), affinityKeyCol,
                        type.keyFieldAlias(), type.valueFieldAlias(), type.keyTypeName(), type.valueTypeName());
                })
                .filter(Objects::nonNull)
                .forEach(infos::add);
        }

        if ((allTypes || types.contains(TableType.VIEW.name()))
            && matches(QueryUtils.SCHEMA_SYS, schemaNamePtrn)) {
            schemaMgr.systemViews().stream()
                .filter(t -> matches(t.getTableName(), tblNamePtrn))
                .map(v -> new TableInformation(QueryUtils.SCHEMA_SYS, v.getTableName(), TableType.VIEW.name()))
                .forEach(infos::add);
        }

        return infos;
    }

    /** {@inheritDoc} */
    @Override public Collection<ColumnInformation> columnsInformation(String schemaNamePtrn, String tblNamePtrn,
        String colNamePtrn) {
        Collection<ColumnInformation> infos = new ArrayList<>();

        // Gather information about tables.
        schemaMgr.dataTables().stream()
            .filter(t -> matches(t.getSchema().getName(), schemaNamePtrn))
            .filter(t -> matches(t.getName(), tblNamePtrn))
            .flatMap(
                tbl -> {
                    IndexColumn affCol = tbl.getAffinityKeyColumn();

                    return Stream.of(tbl.getColumns())
                        .filter(Column::getVisible)
                        .filter(c -> matches(c.getName(), colNamePtrn))
                        .map(c -> {
                            GridQueryProperty prop = tbl.rowDescriptor().type().property(c.getName());

                            boolean isAff = affCol != null && c.getColumnId() == affCol.column.getColumnId();

                            return new ColumnInformation(
                                c.getColumnId() - QueryUtils.DEFAULT_COLUMNS_COUNT + 1,
                                tbl.getSchema().getName(),
                                tbl.getName(),
                                c.getName(),
                                prop.type(),
                                c.isNullable(),
                                prop.defaultValue(),
                                prop.precision(),
                                prop.scale(),
                                isAff);
                        });
                }
            ).forEach(infos::add);

        // Gather information about system views.
        if (matches(QueryUtils.SCHEMA_SYS, schemaNamePtrn)) {
            schemaMgr.systemViews().stream()
                .filter(v -> matches(v.getTableName(), tblNamePtrn))
                .flatMap(
                    view ->
                        Stream.of(view.getColumns())
                            .filter(c -> matches(c.getName(), colNamePtrn))
                            .map(c -> new ColumnInformation(
                                c.getColumnId() + 1,
                                QueryUtils.SCHEMA_SYS,
                                view.getTableName(),
                                c.getName(),
                                IgniteUtils.classForName(DataType.getTypeClassName(c.getType()), Object.class),
                                c.isNullable(),
                                null,
                                (int)c.getPrecision(),
                                c.getScale(),
                                false))
                ).forEach(infos::add);
        }

        return infos;
    }

    /** {@inheritDoc} */
    @Override public boolean isStreamableInsertStatement(String schemaName, SqlFieldsQuery qry) throws SQLException {
        QueryParserResult parsed = parser.parse(schemaName, qry, true);

        return parsed.isDml() && parsed.dml().streamable() && parsed.remainingQuery() == null;
    }

    /** {@inheritDoc} */
<<<<<<< HEAD
    @Override public void markAsRebuildNeeded(GridCacheContext cctx, boolean val) {
        markIndexRebuild(cctx.name(), val);
=======
    @Override public GridQueryRowCacheCleaner rowCacheCleaner(int grpId) {
        return rowCache.forGroup(grpId);
    }

    /** {@inheritDoc} */
    @Override public void markAsRebuildNeeded(GridCacheContext cctx) {
        assert cctx.group().persistenceEnabled() : cctx;

        markIndexRebuild(cctx.name(), true);
    }

    /** {@inheritDoc} */
    @Override public IgniteInternalFuture<?> rebuildIndexesFromHash(GridCacheContext cctx) {
        assert nonNull(cctx);

        if (!CU.affinityNode(cctx.localNode(), cctx.config().getNodeFilter()))
            return null;

        IgnitePageStoreManager pageStore = cctx.shared().pageStore();

        SchemaIndexCacheVisitorClosure clo;

        String cacheName = cctx.name();

        if (pageStore == null || !pageStore.hasIndexStore(cctx.groupId())) {
            // If there are no index store, rebuild all indexes.
            clo = new IndexRebuildFullClosure(cctx.queries(), cctx.mvccEnabled());
        }
        else {
            // Otherwise iterate over tables looking for missing indexes.
            IndexRebuildPartialClosure clo0 = new IndexRebuildPartialClosure(cctx);

            for (H2TableDescriptor tblDesc : schemaMgr.tablesForCache(cacheName)) {
                GridH2Table tbl = tblDesc.table();

                assert nonNull(tbl);

                tbl.collectIndexesForPartialRebuild(clo0);
            }

            if (clo0.hasIndexes())
                clo = clo0;
            else
                return null;
        }

        // Closure prepared, do rebuild.
        markIndexRebuild(cacheName, true);

        GridFutureAdapter<Void> rebuildCacheIdxFut = new GridFutureAdapter<>();

        // To avoid possible data race.
        GridFutureAdapter<Void> outRebuildCacheIdxFut = new GridFutureAdapter<>();

        // An internal future for the ability to cancel index rebuilding.
        // This behavior should be discussed in IGNITE-14321.
        SchemaIndexCacheFuture intRebFut = new SchemaIndexCacheFuture(new SchemaIndexOperationCancellationToken());
        cancelIndexRebuildFuture(idxRebuildFuts.put(cctx.cacheId(), intRebFut));

        rebuildCacheIdxFut.listen(fut -> {
            Throwable err = fut.error();

            if (isNull(err)) {
                try {
                    markIndexRebuild(cacheName, false);
                }
                catch (Throwable t) {
                    err = t;
                }
            }

            if (nonNull(err))
                U.error(log, "Failed to rebuild indexes for cache: " + cacheName, err);

            outRebuildCacheIdxFut.onDone(err);

            idxRebuildFuts.remove(cctx.cacheId(), intRebFut);
            intRebFut.onDone(err);
        });

        rebuildIndexesFromHash0(cctx, clo, rebuildCacheIdxFut, intRebFut.cancelToken());

        return outRebuildCacheIdxFut;
    }

    /**
     * Do index rebuild.
     *
     * @param cctx Cache context.
     * @param clo Closure.
     * @param rebuildIdxFut Future for rebuild indexes.
     * @param cancel Cancellation token.
     */
    protected void rebuildIndexesFromHash0(
        GridCacheContext cctx,
        SchemaIndexCacheVisitorClosure clo,
        GridFutureAdapter<Void> rebuildIdxFut,
        SchemaIndexOperationCancellationToken cancel
    ) {
        new SchemaIndexCacheVisitorImpl(cctx, cancel, rebuildIdxFut).visit(clo);
>>>>>>> 288c290f
    }

    /**
     * Mark tables for index rebuild, so that their indexes are not used.
     *
     * @param cacheName Cache name.
     * @param val Value.
     */
    private void markIndexRebuild(String cacheName, boolean val) {
        for (H2TableDescriptor tblDesc : schemaMgr.tablesForCache(cacheName)) {
            assert tblDesc.table() != null;

            tblDesc.table().markRebuildFromHashInProgress(val);
        }
    }

    /**
     * @return Busy lock.
     */
    public GridSpinBusyLock busyLock() {
        return busyLock;
    }

    /**
     * @return Map query executor.
     */
    public GridMapQueryExecutor mapQueryExecutor() {
        return mapQryExec;
    }

    /**
     * @return Reduce query executor.
     */
    public GridReduceQueryExecutor reduceQueryExecutor() {
        return rdcQryExec;
    }

    /**
     * Return Running query manager.
     *
     * @return Running query manager.
     */
    public RunningQueryManager runningQueryManager() {
        return runningQryMgr;
    }

    /** {@inheritDoc} */
    @SuppressWarnings({"deprecation"})
    @Override public void start(GridKernalContext ctx, GridSpinBusyLock busyLock) throws IgniteCheckedException {
        if (log.isDebugEnabled())
            log.debug("Starting cache query index...");

        this.busyLock = busyLock;

        if (SysProperties.serializeJavaObject) {
            U.warn(log, "Serialization of Java objects in H2 was enabled.");

            SysProperties.serializeJavaObject = false;
        }

        this.ctx = ctx;

        partReservationMgr = new PartitionReservationManager(ctx);

        connMgr = new ConnectionManager(ctx);

        longRunningQryMgr = new LongRunningQueryManager(ctx);

        parser = new QueryParser(this, connMgr);

        schemaMgr = new SchemaManager(ctx, connMgr);
        schemaMgr.start(ctx.config().getSqlConfiguration().getSqlSchemas());

        nodeId = ctx.localNodeId();
        marshaller = ctx.config().getMarshaller();

        mapQryExec = new GridMapQueryExecutor();
        rdcQryExec = new GridReduceQueryExecutor();

        mapQryExec.start(ctx, this);
        rdcQryExec.start(ctx, this);

        discoLsnr = evt -> {
            mapQryExec.onNodeLeft((DiscoveryEvent)evt);
            rdcQryExec.onNodeLeft((DiscoveryEvent)evt);
        };

        ctx.event().addLocalEventListener(discoLsnr, EventType.EVT_NODE_FAILED, EventType.EVT_NODE_LEFT);

        qryLsnr = (nodeId, msg, plc) -> onMessage(nodeId, msg);

        ctx.io().addMessageListener(GridTopic.TOPIC_QUERY, qryLsnr);

        runningQryMgr = new RunningQueryManager(ctx);
        partExtractor = new PartitionExtractor(new H2PartitionResolver(this), ctx);

        cmdProc = new CommandProcessor(ctx, schemaMgr, this);
        cmdProc.start();

        if (JdbcUtils.serializer != null)
            U.warn(log, "Custom H2 serialization is already configured, will override.");

        JdbcUtils.serializer = h2Serializer();

        distrCfg = new DistributedSqlConfiguration(ctx, log);

        funcMgr = new FunctionsManager(distrCfg);
    }

    /**
     * @param nodeId Node ID.
     * @param msg Message.
     */
    public void onMessage(UUID nodeId, Object msg) {
        assert msg != null;

        ClusterNode node = ctx.discovery().node(nodeId);

        if (node == null)
            return; // Node left, ignore.

        if (!busyLock.enterBusy())
            return;

        try {
            if (msg instanceof GridCacheQueryMarshallable)
                ((GridCacheQueryMarshallable)msg).unmarshall(ctx.config().getMarshaller(), ctx);

            try {
                boolean processed = true;

                boolean tracebleMsg = false;

                if (msg instanceof GridQueryNextPageRequest) {
                    mapQueryExecutor().onNextPageRequest(node, (GridQueryNextPageRequest)msg);

                    tracebleMsg = true;
                }
                else if (msg instanceof GridQueryNextPageResponse) {
                    reduceQueryExecutor().onNextPage(node, (GridQueryNextPageResponse)msg);

                    tracebleMsg = true;
                }
                else if (msg instanceof GridH2QueryRequest)
                    mapQueryExecutor().onQueryRequest(node, (GridH2QueryRequest)msg);
                else if (msg instanceof GridH2DmlRequest)
                    mapQueryExecutor().onDmlRequest(node, (GridH2DmlRequest)msg);
                else if (msg instanceof GridH2DmlResponse)
                    reduceQueryExecutor().onDmlResponse(node, (GridH2DmlResponse)msg);
                else if (msg instanceof GridQueryFailResponse)
                    reduceQueryExecutor().onFail(node, (GridQueryFailResponse)msg);
                else if (msg instanceof GridQueryCancelRequest)
                    mapQueryExecutor().onCancel(node, (GridQueryCancelRequest)msg);
                else
                    processed = false;

                if (processed && log.isDebugEnabled() && (!tracebleMsg || log.isTraceEnabled()))
                    log.debug("Processed message: [srcNodeId=" + nodeId + ", msg=" + msg + ']');
            }
            catch (Throwable th) {
                U.error(log, "Failed to process message: [srcNodeId=" + nodeId + ", msg=" + msg + ']', th);
            }
        }
        finally {
            busyLock.leaveBusy();
        }
    }

    /**
     * @return Value object context.
     */
    public CacheObjectValueContext objectContext() {
        return ctx.query().objectContext();
    }

    /**
     * @param topic Topic.
     * @param topicOrd Topic ordinal for {@link GridTopic}.
     * @param nodes Nodes.
     * @param msg Message.
     * @param specialize Optional closure to specialize message for each node.
     * @param locNodeHnd Handler for local node.
     * @param plc Policy identifying the executor service which will process message.
     * @param runLocParallel Run local handler in parallel thread.
     * @return {@code true} If all messages sent successfully.
     */
    public boolean send(
        Object topic,
        int topicOrd,
        Collection<ClusterNode> nodes,
        Message msg,
        @Nullable IgniteBiClosure<ClusterNode, Message, Message> specialize,
        @Nullable final IgniteInClosure2X<ClusterNode, Message> locNodeHnd,
        byte plc,
        boolean runLocParallel
    ) {
        boolean ok = true;

        if (specialize == null && msg instanceof GridCacheQueryMarshallable)
            ((GridCacheQueryMarshallable)msg).marshall(marshaller);

        ClusterNode locNode = null;

        for (ClusterNode node : nodes) {
            if (node.isLocal()) {
                if (locNode != null)
                    throw new IllegalStateException();

                locNode = node;

                continue;
            }

            try {
                if (specialize != null) {
                    msg = specialize.apply(node, msg);

                    if (msg instanceof GridCacheQueryMarshallable)
                        ((GridCacheQueryMarshallable)msg).marshall(marshaller);
                }

                ctx.io().sendGeneric(node, topic, topicOrd, msg, plc);
            }
            catch (IgniteCheckedException e) {
                ok = false;

                U.warn(log, "Failed to send message [node=" + node + ", msg=" + msg +
                    ", errMsg=" + e.getMessage() + "]");
            }
        }

        // Local node goes the last to allow parallel execution.
        if (locNode != null) {
            assert locNodeHnd != null;

            if (specialize != null) {
                msg = specialize.apply(locNode, msg);

                if (msg instanceof GridCacheQueryMarshallable)
                    ((GridCacheQueryMarshallable)msg).marshall(marshaller);
            }

            if (runLocParallel) {
                final ClusterNode finalLocNode = locNode;
                final Message finalMsg = msg;

                try {
                    // We prefer runLocal to runLocalSafe, because the latter can produce deadlock here.
                    ctx.closure().runLocal(new GridPlainRunnable() {
                        @Override public void run() {
                            if (!busyLock.enterBusy())
                                return;

                            try {
                                locNodeHnd.apply(finalLocNode, finalMsg);
                            }
                            finally {
                                busyLock.leaveBusy();
                            }
                        }
                    }, plc).listen(logger);
                }
                catch (IgniteCheckedException e) {
                    ok = false;

                    U.error(log, "Failed to execute query locally.", e);
                }
            }
            else
                locNodeHnd.apply(locNode, msg);
        }

        return ok;
    }

    /**
     * @return Serializer.
     */
    private JavaObjectSerializer h2Serializer() {
        return new H2JavaObjectSerializer();
    }

    /** {@inheritDoc} */
    @Override public void stop() {
        if (log.isDebugEnabled())
            log.debug("Stopping cache query index...");

        mapQryExec.stop();

        qryCtxRegistry.clearSharedOnLocalNodeStop();

        runningQryMgr.stop();
        schemaMgr.stop();
        longRunningQryMgr.stop();
        connMgr.stop();

        cmdProc.stop();

        if (log.isDebugEnabled())
            log.debug("Cache query index stopped.");
    }

    /** {@inheritDoc} */
    @Override public void onClientDisconnect() throws IgniteCheckedException {
        if (!mvccEnabled(ctx))
            return;

        GridNearTxLocal tx = tx(ctx);

        if (tx != null)
            cmdProc.doRollback(tx);
    }

    /** {@inheritDoc} */
    @SuppressWarnings("unchecked")
    @Override public boolean initCacheContext(GridCacheContext cacheCtx) {
        GridCacheContextInfo cacheInfo = registeredCacheInfo(cacheCtx.name());

        if (cacheInfo != null) {
            assert !cacheInfo.isCacheContextInited() : cacheInfo.name();
            assert cacheInfo.name().equals(cacheCtx.name()) : cacheInfo.name() + " != " + cacheCtx.name();

            cacheInfo.initCacheContext(cacheCtx);

            return true;
        }

        return false;
    }

    /** {@inheritDoc} */
    @Override public void registerCache(String cacheName, String schemaName, GridCacheContextInfo<?, ?> cacheInfo)
        throws IgniteCheckedException {
        ctx.indexProcessor().idxRowCacheRegistry().onCacheRegistered(cacheInfo);

        schemaMgr.onCacheCreated(cacheName, schemaName, cacheInfo.config().getSqlFunctionClasses());
    }

    /** {@inheritDoc} */
    @Override public void unregisterCache(GridCacheContextInfo cacheInfo, boolean rmvIdx) {
<<<<<<< HEAD
        ctx.indexProcessor().idxRowCacheRegistry().onCacheUnregistered(cacheInfo);
=======
        cancelIndexRebuildFuture(idxRebuildFuts.remove(cacheInfo.cacheId()));

        rowCache.onCacheUnregistered(cacheInfo);
>>>>>>> 288c290f

        String cacheName = cacheInfo.name();

        partReservationMgr.onCacheStop(cacheName);

        // Drop schema (needs to be called after callback to DML processor because the latter depends on schema).
        schemaMgr.onCacheDestroyed(cacheName, rmvIdx);

        // Unregister connection.
        connMgr.onCacheDestroyed();

        // Clear query cache.
        clearPlanCache();
    }

    /**
     * Remove all cached queries from cached two-steps queries.
     */
    private void clearPlanCache() {
        parser.clearCache();
    }

    /** {@inheritDoc} */
    @Override public IndexingQueryFilter backupFilter(@Nullable final AffinityTopologyVersion topVer,
        @Nullable final int[] parts) {
        return backupFilter(topVer, parts, false);
    }

    /**
     * Returns backup filter.
     *
     * @param topVer Topology version.
     * @param parts Partitions.
     * @param treatReplicatedAsPartitioned true if need to treat replicated as partitioned (for outer joins).
     * @return Backup filter.
     */
    public IndexingQueryFilter backupFilter(@Nullable final AffinityTopologyVersion topVer, @Nullable final int[] parts,
            boolean treatReplicatedAsPartitioned) {
        return new IndexingQueryFilterImpl(ctx, topVer, parts, treatReplicatedAsPartitioned);
    }

    /**
     * @return Ready topology version.
     */
    public AffinityTopologyVersion readyTopologyVersion() {
        return ctx.cache().context().exchange().readyAffinityVersion();
    }

    /**
     * @param readyVer Ready topology version.
     *
     * @return {@code true} If pending distributed exchange exists because server topology is changed.
     */
    public boolean serverTopologyChanged(AffinityTopologyVersion readyVer) {
        GridDhtPartitionsExchangeFuture fut = ctx.cache().context().exchange().lastTopologyFuture();

        if (fut.isDone())
            return false;

        AffinityTopologyVersion initVer = fut.initialVersion();

        return initVer.compareTo(readyVer) > 0 && !fut.firstEvent().node().isClient();
    }

    /**
     * @param topVer Topology version.
     * @throws IgniteCheckedException If failed.
     */
    public void awaitForReadyTopologyVersion(AffinityTopologyVersion topVer) throws IgniteCheckedException {
        ctx.cache().context().exchange().affinityReadyFuture(topVer).get();
    }

    /** {@inheritDoc} */
    @Override public void onDisconnected(IgniteFuture<?> reconnectFut) {
        rdcQryExec.onDisconnected(reconnectFut);

        cmdProc.onDisconnected();
    }

    /**
     * Return SQL running queries.
     *
     * @return SQL running queries.
     */
    public List<GridRunningQueryInfo> runningSqlQueries() {
        return runningQryMgr.runningSqlQueries();
    }

    /** {@inheritDoc} */
    @Override public Collection<GridRunningQueryInfo> runningQueries(long duration) {
        return runningQryMgr.longRunningQueries(duration);
    }

    /** {@inheritDoc} */
    @Override public void cancelQueries(Collection<Long> queries) {
        if (!F.isEmpty(queries)) {
            for (Long qryId : queries)
                runningQryMgr.cancel(qryId);
        }
    }

    /** {@inheritDoc} */
    @Override public void onKernalStop() {
        connMgr.onKernalStop();

        ctx.io().removeMessageListener(GridTopic.TOPIC_QUERY, qryLsnr);
        ctx.event().removeLocalEventListener(discoLsnr);
    }

    /**
     * @return Query context registry.
     */
    public QueryContextRegistry queryContextRegistry() {
        return qryCtxRegistry;
    }

    /**
     * @return Connection manager.
     */
    public ConnectionManager connections() {
        return connMgr;
    }

    /**
     * @return Parser.
     */
    public QueryParser parser() {
        return parser;
    }

    /**
     * @return Schema manager.
     */
    public SchemaManager schemaManager() {
        return schemaMgr;
    }

    /**
     * @return Partition extractor.
     */
    public PartitionExtractor partitionExtractor() {
        return partExtractor;
    }

    /**
     * @return Partition reservation manager.
     */
    public PartitionReservationManager partitionReservationManager() {
        return partReservationMgr;
    }

    /**
     * @param qryDesc Query descriptor.
     * @param qryParams Query parameters.
     * @param dml DML statement.
     * @param cancel Query cancel.
     * @return Update result wrapped into {@link GridQueryFieldsResult}
     * @throws IgniteCheckedException if failed.
     */
    @SuppressWarnings("unchecked")
    private List<QueryCursorImpl<List<?>>> executeUpdateDistributed(
        QueryDescriptor qryDesc,
        QueryParameters qryParams,
        QueryParserResultDml dml,
        GridQueryCancel cancel
    ) throws IgniteCheckedException {
        if (qryDesc.batched()) {
            Collection<UpdateResult> ress;

            List<Object[]> argss = qryParams.batchedArguments();

            UpdatePlan plan = dml.plan();

            GridCacheContext<?, ?> cctx = plan.cacheContext();

            // For MVCC case, let's enlist batch elements one by one.
            if (plan.hasRows() && plan.mode() == UpdateMode.INSERT && !cctx.mvccEnabled()) {
                CacheOperationContext opCtx = DmlUtils.setKeepBinaryContext(cctx);

                try {
                    List<List<List<?>>> cur = plan.createRows(argss);

                    //TODO: IGNITE-11176 - Need to support cancellation
                    ress = DmlUtils.processSelectResultBatched(plan, cur, qryParams.updateBatchSize());
                }
                finally {
                    DmlUtils.restoreKeepBinaryContext(cctx, opCtx);
                }
            }
            else {
                // Fallback to previous mode.
                ress = new ArrayList<>(argss.size());

                SQLException batchException = null;

                int[] cntPerRow = new int[argss.size()];

                int cntr = 0;

                for (Object[] args : argss) {
                    UpdateResult res;

                    try {
                        res = executeUpdate(
                            qryDesc,
                            qryParams.toSingleBatchedArguments(args),
                            dml,
                            false,
                            null,
                            cancel
                        );

                        cntPerRow[cntr++] = (int)res.counter();

                        ress.add(res);
                    }
                    catch (Exception e ) {
                        SQLException sqlEx = QueryUtils.toSqlException(e);

                        batchException = DmlUtils.chainException(batchException, sqlEx);

                        cntPerRow[cntr++] = Statement.EXECUTE_FAILED;
                    }
                }

                if (batchException != null) {
                    BatchUpdateException e = new BatchUpdateException(batchException.getMessage(),
                        batchException.getSQLState(), batchException.getErrorCode(), cntPerRow, batchException);

                    throw new IgniteCheckedException(e);
                }
            }

            ArrayList<QueryCursorImpl<List<?>>> resCurs = new ArrayList<>(ress.size());

            for (UpdateResult res : ress) {
                res.throwIfError();

                QueryCursorImpl<List<?>> resCur = (QueryCursorImpl<List<?>>)new QueryCursorImpl(singletonList(
                    singletonList(res.counter())), cancel, false, false);

                resCur.fieldsMeta(UPDATE_RESULT_META);

                resCurs.add(resCur);
            }

            return resCurs;
        }
        else {
            UpdateResult res = executeUpdate(
                qryDesc,
                qryParams,
                dml,
                false,
                null,
                cancel
            );

            res.throwIfError();

            QueryCursorImpl<List<?>> resCur = (QueryCursorImpl<List<?>>)new QueryCursorImpl(singletonList(
                singletonList(res.counter())), cancel, false, false);

            resCur.fieldsMeta(UPDATE_RESULT_META);

            resCur.partitionResult(res.partitionResult());

            return singletonList(resCur);
        }
    }

    /**
     * Execute DML statement, possibly with few re-attempts in case of concurrent data modifications.
     *
     * @param qryDesc Query descriptor.
     * @param qryParams Query parameters.
     * @param dml DML command.
     * @param loc Query locality flag.
     * @param filters Cache name and key filter.
     * @param cancel Cancel.
     * @return Update result (modified items count and failed keys).
     * @throws IgniteCheckedException if failed.
     */
    @SuppressWarnings("IfMayBeConditional")
    private UpdateResult executeUpdate(
        QueryDescriptor qryDesc,
        QueryParameters qryParams,
        QueryParserResultDml dml,
        boolean loc,
        IndexingQueryFilter filters,
        GridQueryCancel cancel
    ) throws IgniteCheckedException {
        Object[] errKeys = null;

        long items = 0;

        PartitionResult partRes = null;

        GridCacheContext<?, ?> cctx = dml.plan().cacheContext();

        boolean transactional = cctx != null && cctx.mvccEnabled();

        int maxRetryCnt = transactional ? 1 : DFLT_UPDATE_RERUN_ATTEMPTS;

        for (int i = 0; i < maxRetryCnt; i++) {
            CacheOperationContext opCtx = cctx != null ? DmlUtils.setKeepBinaryContext(cctx) : null;

            UpdateResult r;

            try {
                if (transactional)
                    r = executeUpdateTransactional(
                        qryDesc,
                        qryParams,
                        dml,
                        loc,
                        cancel
                    );
                else
                    r = executeUpdateNonTransactional(
                        qryDesc,
                        qryParams,
                        dml,
                        loc,
                        filters,
                        cancel
                    );
            }
            finally {
                if (opCtx != null)
                    DmlUtils.restoreKeepBinaryContext(cctx, opCtx);
            }

            items += r.counter();
            errKeys = r.errorKeys();
            partRes = r.partitionResult();

            if (F.isEmpty(errKeys))
                break;
        }

        if (F.isEmpty(errKeys) && partRes == null) {
            if (items == 1L)
                return UpdateResult.ONE;
            else if (items == 0L)
                return UpdateResult.ZERO;
        }

        return new UpdateResult(items, errKeys, partRes);
    }

    /**
     * Execute update in non-transactional mode.
     *
     * @param qryDesc Query descriptor.
     * @param qryParams Query parameters.
     * @param dml Plan.
     * @param loc Local flag.
     * @param filters Filters.
     * @param cancel Cancel hook.
     * @return Update result.
     * @throws IgniteCheckedException If failed.
     */
    private UpdateResult executeUpdateNonTransactional(
        QueryDescriptor qryDesc,
        QueryParameters qryParams,
        QueryParserResultDml dml,
        boolean loc,
        IndexingQueryFilter filters,
        GridQueryCancel cancel
    ) throws IgniteCheckedException {
        UpdatePlan plan = dml.plan();

        UpdateResult fastUpdateRes = plan.processFast(qryParams.arguments());

        if (fastUpdateRes != null)
            return fastUpdateRes;

        DmlDistributedPlanInfo distributedPlan = loc ? null : plan.distributedPlan();

        if (distributedPlan != null) {
            if (cancel == null)
                cancel = new GridQueryCancel();

            UpdateResult result = rdcQryExec.update(
                qryDesc.schemaName(),
                distributedPlan.getCacheIds(),
                qryDesc.sql(),
                qryParams.arguments(),
                qryDesc.enforceJoinOrder(),
                qryParams.pageSize(),
                qryParams.timeout(),
                qryParams.partitions(),
                distributedPlan.isReplicatedOnly(),
                cancel
            );

            // Null is returned in case not all nodes support distributed DML.
            if (result != null)
                return result;
        }

        final GridQueryCancel selectCancel = (cancel != null) ? new GridQueryCancel() : null;

        if (cancel != null)
            cancel.add(selectCancel::cancel);

        SqlFieldsQuery selectFieldsQry = new SqlFieldsQuery(plan.selectQuery(), qryDesc.collocated())
            .setArgs(qryParams.arguments())
            .setDistributedJoins(qryDesc.distributedJoins())
            .setEnforceJoinOrder(qryDesc.enforceJoinOrder())
            .setLocal(qryDesc.local())
            .setPageSize(qryParams.pageSize())
            .setTimeout(qryParams.timeout(), TimeUnit.MILLISECONDS)
            // On no MVCC mode we cannot use lazy mode when UPDATE query contains updated columns
            // in WHERE condition because it may be cause of update one entry several times
            // (when index for such columns is selected for scan):
            // e.g. : UPDATE test SET val = val + 1 WHERE val >= ?
            .setLazy(qryParams.lazy() && plan.canSelectBeLazy());

        Iterable<List<?>> cur;

        // Do a two-step query only if locality flag is not set AND if plan's SELECT corresponds to an actual
        // sub-query and not some dummy stuff like "select 1, 2, 3;"
        if (!loc && !plan.isLocalSubquery()) {
            assert !F.isEmpty(plan.selectQuery());

            cur = executeSelectForDml(
                qryDesc.schemaName(),
                selectFieldsQry,
                null,
                selectCancel,
                qryParams.timeout()
            );
        }
        else if (plan.hasRows())
            cur = plan.createRows(qryParams.arguments());
        else {
            selectFieldsQry.setLocal(true);

            QueryParserResult selectParseRes = parser.parse(qryDesc.schemaName(), selectFieldsQry, false);

            final GridQueryFieldsResult res = executeSelectLocal(
                selectParseRes.queryDescriptor(),
                selectParseRes.queryParameters(),
                selectParseRes.select(),
                filters,
                null,
                selectCancel,
                false,
                qryParams.timeout()
            );

            cur = new QueryCursorImpl<>(new Iterable<List<?>>() {
                @Override public Iterator<List<?>> iterator() {
                    try {
                        return new GridQueryCacheObjectsIterator(res.iterator(), objectContext(), true);
                    }
                    catch (IgniteCheckedException e) {
                        throw new IgniteException(e);
                    }
                }
            }, cancel, true, qryParams.lazy());
        }

        int pageSize = qryParams.updateBatchSize();

        // TODO: IGNITE-11176 - Need to support cancellation
        try {
            return DmlUtils.processSelectResult(plan, cur, pageSize);
        }
        finally {
            if (cur instanceof AutoCloseable)
                U.closeQuiet((AutoCloseable)cur);
        }
    }

    /**
     * Execute update in transactional mode.
     *
     * @param qryDesc Query descriptor.
     * @param qryParams Query parameters.
     * @param dml Plan.
     * @param loc Local flag.
     * @param cancel Cancel hook.
     * @return Update result.
     * @throws IgniteCheckedException If failed.
     */
    private UpdateResult executeUpdateTransactional(
        QueryDescriptor qryDesc,
        QueryParameters qryParams,
        QueryParserResultDml dml,
        boolean loc,
        GridQueryCancel cancel
    ) throws IgniteCheckedException {
        UpdatePlan plan = dml.plan();

        GridCacheContext cctx = plan.cacheContext();

        assert cctx != null;
        assert cctx.transactional();

        GridNearTxLocal tx = tx(ctx);

        boolean implicit = (tx == null);

        boolean commit = implicit && qryParams.autoCommit();

        if (implicit)
            tx = txStart(cctx, qryParams.timeout());

        requestSnapshot(tx);

        try (GridNearTxLocal toCommit = commit ? tx : null) {
            DmlDistributedPlanInfo distributedPlan = loc ? null : plan.distributedPlan();

            long timeout = implicit
                ? tx.remainingTime()
                : operationTimeout(qryParams.timeout(), tx);

            if (cctx.isReplicated() || distributedPlan == null || ((plan.mode() == UpdateMode.INSERT
                || plan.mode() == UpdateMode.MERGE) && !plan.isLocalSubquery())) {

                boolean sequential = true;

                UpdateSourceIterator<?> it;

                if (plan.fastResult()) {
                    IgniteBiTuple row = plan.getFastRow(qryParams.arguments());

                    assert row != null;

                    EnlistOperation op = UpdatePlan.enlistOperation(plan.mode());

                    it = new DmlUpdateSingleEntryIterator<>(op, op.isDeleteOrLock() ? row.getKey() : row);
                }
                else if (plan.hasRows()) {
                    it = new DmlUpdateResultsIterator(
                        UpdatePlan.enlistOperation(plan.mode()),
                        plan,
                        plan.createRows(qryParams.arguments())
                    );
                }
                else {
                    SqlFieldsQuery selectFieldsQry = new SqlFieldsQuery(plan.selectQuery(), qryDesc.collocated())
                        .setArgs(qryParams.arguments())
                        .setDistributedJoins(qryDesc.distributedJoins())
                        .setEnforceJoinOrder(qryDesc.enforceJoinOrder())
                        .setLocal(qryDesc.local())
                        .setPageSize(qryParams.pageSize())
                        .setTimeout((int)timeout, TimeUnit.MILLISECONDS)
                        // In MVCC mode we can use lazy mode always (when is set up) without dependency on
                        // updated columns and WHERE condition.
                        .setLazy(qryParams.lazy());

                    FieldsQueryCursor<List<?>> cur = executeSelectForDml(
                        qryDesc.schemaName(),
                        selectFieldsQry,
                        MvccUtils.mvccTracker(cctx, tx),
                        cancel,
                        (int)timeout
                    );

                    it = plan.iteratorForTransaction(connMgr, cur);
                }

                //TODO: IGNITE-11176 - Need to support cancellation
                IgniteInternalFuture<Long> fut = tx.updateAsync(
                    cctx,
                    it,
                    qryParams.pageSize(),
                    timeout,
                    sequential
                );

                UpdateResult res = new UpdateResult(fut.get(), X.EMPTY_OBJECT_ARRAY,
                    plan.distributedPlan() != null ? plan.distributedPlan().derivedPartitions() : null);

                if (commit)
                    toCommit.commit();

                return res;
            }

            int[] ids = U.toIntArray(distributedPlan.getCacheIds());

            int flags = 0;

            if (qryDesc.enforceJoinOrder())
                flags |= GridH2QueryRequest.FLAG_ENFORCE_JOIN_ORDER;

            if (distributedPlan.isReplicatedOnly())
                flags |= GridH2QueryRequest.FLAG_REPLICATED;

            if (qryParams.lazy())
                flags |= GridH2QueryRequest.FLAG_LAZY;

            flags = GridH2QueryRequest.setDataPageScanEnabled(flags,
                qryParams.dataPageScanEnabled());

            int[] parts = PartitionResult.calculatePartitions(
                qryParams.partitions(),
                distributedPlan.derivedPartitions(),
                qryParams.arguments()
            );

            if (parts != null && parts.length == 0)
                return new UpdateResult(0, X.EMPTY_OBJECT_ARRAY, distributedPlan.derivedPartitions());
            else {
                //TODO: IGNITE-11176 - Need to support cancellation
                IgniteInternalFuture<Long> fut = tx.updateAsync(
                    cctx,
                    ids,
                    parts,
                    qryDesc.schemaName(),
                    qryDesc.sql(),
                    qryParams.arguments(),
                    flags,
                    qryParams.pageSize(),
                    timeout
                );

                UpdateResult res = new UpdateResult(fut.get(), X.EMPTY_OBJECT_ARRAY,
                    distributedPlan.derivedPartitions());

                if (commit)
                    toCommit.commit();

                return res;
            }
        }
        catch (ClusterTopologyServerNotFoundException e) {
            throw new CacheServerNotFoundException(e.getMessage(), e);
        }
        catch (IgniteCheckedException e) {
            IgniteSQLException sqlEx = X.cause(e, IgniteSQLException.class);

            if (sqlEx != null)
                throw sqlEx;

            Exception ex = IgniteUtils.convertExceptionNoWrap(e);

            if (ex instanceof IgniteException)
                throw (IgniteException)ex;

            U.error(log, "Error during update [localNodeId=" + ctx.localNodeId() + "]", ex);

            throw new IgniteSQLException("Failed to run update. " + ex.getMessage(), ex);
        }
        finally {
            if (commit)
                cctx.tm().resetContext();
        }
    }

    /** {@inheritDoc} */
    @Override public void registerMxBeans(IgniteMBeansManager mbMgr) throws IgniteCheckedException {
        SqlQueryMXBean qryMXBean = new SqlQueryMXBeanImpl(ctx);

        mbMgr.registerMBean("SQL Query", qryMXBean.getClass().getSimpleName(), qryMXBean, SqlQueryMXBean.class);
    }

    /**
     * @return Long running queries manager.
     */
    public LongRunningQueryManager longRunningQueries() {
        return longRunningQryMgr;
    }

    /** {@inheritDoc} */
    @Override public long indexSize(String schemaName, String tblName, String idxName) throws IgniteCheckedException {
        GridH2Table tbl = schemaMgr.dataTable(schemaName, tblName);

        if (tbl == null)
            return 0;

        H2TreeIndex idx = (H2TreeIndex)tbl.userIndex(idxName);

        return idx == null ? 0 : idx.size();
    }

    /**
     * @return Distributed SQL configuration.
     */
    public DistributedSqlConfiguration distributedConfiguration() {
        return distrCfg;
    }

    /** {@inheritDoc} */
    @Override public Map<String, Integer> secondaryIndexesInlineSize() {
        Map<String, Integer> map = new HashMap<>();
        for (GridH2Table table : schemaMgr.dataTables()) {
            for (Index index : table.getIndexes()) {
                if (index instanceof H2TreeIndexBase && !index.getIndexType().isPrimaryKey())
                    map.put(index.getSchema().getName() + "#" + index.getTable().getName() + "#" + index.getName(), ((H2TreeIndexBase)index).inlineSize());
            }

        }

        return map;
    }
<<<<<<< HEAD
=======

    /** {@inheritDoc} */
    @Override public void defragment(
        CacheGroupContext grpCtx,
        CacheGroupContext newCtx,
        PageMemoryEx partPageMem,
        IntMap<LinkMap> mappingByPart,
        CheckpointTimeoutLock cpLock,
        Runnable cancellationChecker,
        IgniteThreadPoolExecutor defragmentationThreadPool
    ) throws IgniteCheckedException {
        defragmentation.defragment(
            grpCtx,
            newCtx,
            partPageMem,
            mappingByPart,
            cpLock,
            cancellationChecker,
            log,
            defragmentationThreadPool
        );
    }

    /**
     * Cancel rebuilding indexes for the cache through a future.
     *
     * @param rebFut Index rebuilding future.
     */
    private void cancelIndexRebuildFuture(@Nullable SchemaIndexCacheFuture rebFut) {
        if (rebFut != null && !rebFut.isDone() && rebFut.cancelToken().cancel()) {
            try {
                rebFut.get();
            }
            catch (IgniteCheckedException e) {
                if (!(e instanceof SchemaIndexOperationCancellationException))
                    log.warning("Error after canceling index rebuild.", e);
            }
        }
    }
>>>>>>> 288c290f
}<|MERGE_RESOLUTION|>--- conflicted
+++ resolved
@@ -35,7 +35,6 @@
 import java.util.Objects;
 import java.util.Set;
 import java.util.UUID;
-import java.util.concurrent.ConcurrentHashMap;
 import java.util.concurrent.TimeUnit;
 import java.util.stream.Stream;
 import javax.cache.CacheException;
@@ -146,15 +145,7 @@
 import org.apache.ignite.internal.processors.query.h2.twostep.msg.GridH2DmlRequest;
 import org.apache.ignite.internal.processors.query.h2.twostep.msg.GridH2DmlResponse;
 import org.apache.ignite.internal.processors.query.h2.twostep.msg.GridH2QueryRequest;
-import org.apache.ignite.internal.processors.query.schema.SchemaIndexCacheFuture;
 import org.apache.ignite.internal.processors.query.schema.SchemaIndexCacheVisitor;
-<<<<<<< HEAD
-=======
-import org.apache.ignite.internal.processors.query.schema.SchemaIndexCacheVisitorClosure;
-import org.apache.ignite.internal.processors.query.schema.SchemaIndexCacheVisitorImpl;
-import org.apache.ignite.internal.processors.query.schema.SchemaIndexOperationCancellationException;
-import org.apache.ignite.internal.processors.query.schema.SchemaIndexOperationCancellationToken;
->>>>>>> 288c290f
 import org.apache.ignite.internal.processors.tracing.MTC;
 import org.apache.ignite.internal.processors.tracing.MTC.TraceSurroundings;
 import org.apache.ignite.internal.processors.tracing.Span;
@@ -328,9 +319,6 @@
     /** Functions manager. */
     private FunctionsManager funcMgr;
 
-    /** Index rebuilding futures for caches. Mapping: cacheId -> rebuild indexes future. */
-    private final Map<Integer, SchemaIndexCacheFuture> idxRebuildFuts = new ConcurrentHashMap<>();
-
     /**
      * @return Kernal context.
      */
@@ -2039,111 +2027,8 @@
     }
 
     /** {@inheritDoc} */
-<<<<<<< HEAD
     @Override public void markAsRebuildNeeded(GridCacheContext cctx, boolean val) {
         markIndexRebuild(cctx.name(), val);
-=======
-    @Override public GridQueryRowCacheCleaner rowCacheCleaner(int grpId) {
-        return rowCache.forGroup(grpId);
-    }
-
-    /** {@inheritDoc} */
-    @Override public void markAsRebuildNeeded(GridCacheContext cctx) {
-        assert cctx.group().persistenceEnabled() : cctx;
-
-        markIndexRebuild(cctx.name(), true);
-    }
-
-    /** {@inheritDoc} */
-    @Override public IgniteInternalFuture<?> rebuildIndexesFromHash(GridCacheContext cctx) {
-        assert nonNull(cctx);
-
-        if (!CU.affinityNode(cctx.localNode(), cctx.config().getNodeFilter()))
-            return null;
-
-        IgnitePageStoreManager pageStore = cctx.shared().pageStore();
-
-        SchemaIndexCacheVisitorClosure clo;
-
-        String cacheName = cctx.name();
-
-        if (pageStore == null || !pageStore.hasIndexStore(cctx.groupId())) {
-            // If there are no index store, rebuild all indexes.
-            clo = new IndexRebuildFullClosure(cctx.queries(), cctx.mvccEnabled());
-        }
-        else {
-            // Otherwise iterate over tables looking for missing indexes.
-            IndexRebuildPartialClosure clo0 = new IndexRebuildPartialClosure(cctx);
-
-            for (H2TableDescriptor tblDesc : schemaMgr.tablesForCache(cacheName)) {
-                GridH2Table tbl = tblDesc.table();
-
-                assert nonNull(tbl);
-
-                tbl.collectIndexesForPartialRebuild(clo0);
-            }
-
-            if (clo0.hasIndexes())
-                clo = clo0;
-            else
-                return null;
-        }
-
-        // Closure prepared, do rebuild.
-        markIndexRebuild(cacheName, true);
-
-        GridFutureAdapter<Void> rebuildCacheIdxFut = new GridFutureAdapter<>();
-
-        // To avoid possible data race.
-        GridFutureAdapter<Void> outRebuildCacheIdxFut = new GridFutureAdapter<>();
-
-        // An internal future for the ability to cancel index rebuilding.
-        // This behavior should be discussed in IGNITE-14321.
-        SchemaIndexCacheFuture intRebFut = new SchemaIndexCacheFuture(new SchemaIndexOperationCancellationToken());
-        cancelIndexRebuildFuture(idxRebuildFuts.put(cctx.cacheId(), intRebFut));
-
-        rebuildCacheIdxFut.listen(fut -> {
-            Throwable err = fut.error();
-
-            if (isNull(err)) {
-                try {
-                    markIndexRebuild(cacheName, false);
-                }
-                catch (Throwable t) {
-                    err = t;
-                }
-            }
-
-            if (nonNull(err))
-                U.error(log, "Failed to rebuild indexes for cache: " + cacheName, err);
-
-            outRebuildCacheIdxFut.onDone(err);
-
-            idxRebuildFuts.remove(cctx.cacheId(), intRebFut);
-            intRebFut.onDone(err);
-        });
-
-        rebuildIndexesFromHash0(cctx, clo, rebuildCacheIdxFut, intRebFut.cancelToken());
-
-        return outRebuildCacheIdxFut;
-    }
-
-    /**
-     * Do index rebuild.
-     *
-     * @param cctx Cache context.
-     * @param clo Closure.
-     * @param rebuildIdxFut Future for rebuild indexes.
-     * @param cancel Cancellation token.
-     */
-    protected void rebuildIndexesFromHash0(
-        GridCacheContext cctx,
-        SchemaIndexCacheVisitorClosure clo,
-        GridFutureAdapter<Void> rebuildIdxFut,
-        SchemaIndexOperationCancellationToken cancel
-    ) {
-        new SchemaIndexCacheVisitorImpl(cctx, cancel, rebuildIdxFut).visit(clo);
->>>>>>> 288c290f
     }
 
     /**
@@ -2484,13 +2369,7 @@
 
     /** {@inheritDoc} */
     @Override public void unregisterCache(GridCacheContextInfo cacheInfo, boolean rmvIdx) {
-<<<<<<< HEAD
-        ctx.indexProcessor().idxRowCacheRegistry().onCacheUnregistered(cacheInfo);
-=======
-        cancelIndexRebuildFuture(idxRebuildFuts.remove(cacheInfo.cacheId()));
-
-        rowCache.onCacheUnregistered(cacheInfo);
->>>>>>> 288c290f
+        ctx.indexProcessor().unregisterCache(cacheInfo);
 
         String cacheName = cacheInfo.name();
 
@@ -3192,46 +3071,4 @@
 
         return map;
     }
-<<<<<<< HEAD
-=======
-
-    /** {@inheritDoc} */
-    @Override public void defragment(
-        CacheGroupContext grpCtx,
-        CacheGroupContext newCtx,
-        PageMemoryEx partPageMem,
-        IntMap<LinkMap> mappingByPart,
-        CheckpointTimeoutLock cpLock,
-        Runnable cancellationChecker,
-        IgniteThreadPoolExecutor defragmentationThreadPool
-    ) throws IgniteCheckedException {
-        defragmentation.defragment(
-            grpCtx,
-            newCtx,
-            partPageMem,
-            mappingByPart,
-            cpLock,
-            cancellationChecker,
-            log,
-            defragmentationThreadPool
-        );
-    }
-
-    /**
-     * Cancel rebuilding indexes for the cache through a future.
-     *
-     * @param rebFut Index rebuilding future.
-     */
-    private void cancelIndexRebuildFuture(@Nullable SchemaIndexCacheFuture rebFut) {
-        if (rebFut != null && !rebFut.isDone() && rebFut.cancelToken().cancel()) {
-            try {
-                rebFut.get();
-            }
-            catch (IgniteCheckedException e) {
-                if (!(e instanceof SchemaIndexOperationCancellationException))
-                    log.warning("Error after canceling index rebuild.", e);
-            }
-        }
-    }
->>>>>>> 288c290f
 }