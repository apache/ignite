--- conflicted
+++ resolved
@@ -1147,13 +1147,6 @@
         boolean keepBinary,
         GridQueryCancel cancel
     ) {
-<<<<<<< HEAD
-        // Check security.
-        if (ctx.security().enabled())
-            checkSecurity(select.cacheIds());
-
-=======
->>>>>>> 81639fb2
         // Register query.
         Long qryId = registerRunningQuery(qryDesc, cancel);
 
