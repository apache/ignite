--- conflicted
+++ resolved
@@ -1852,28 +1852,16 @@
      */
     private JavaObjectSerializer h2Serializer() {
         return new JavaObjectSerializer() {
-<<<<<<< HEAD
-            @Override public byte[] serialize(Object obj) throws Exception {
-                return marshaller.marshal(obj);
-            }
-=======
                 @Override public byte[] serialize(Object obj) throws Exception {
                     return U.marshal(marshaller, obj);
                 }
->>>>>>> b9d28caa
-
-            @Override public Object deserialize(byte[] bytes) throws Exception {
-                ClassLoader clsLdr = ctx != null ? U.resolveClassLoader(ctx.config()) : null;
-
-<<<<<<< HEAD
-                return marshaller.unmarshal(bytes, clsLdr);
-            }
-        };
-=======
+
+                @Override public Object deserialize(byte[] bytes) throws Exception {
+                    ClassLoader clsLdr = ctx != null ? U.resolveClassLoader(ctx.config()) : null;
+
                     return U.unmarshal(marshaller, bytes, clsLdr);
                 }
             };
->>>>>>> b9d28caa
     }
 
     /**
