/*
 * Licensed to the Apache Software Foundation (ASF) under one or more
 * contributor license agreements.  See the NOTICE file distributed with
 * this work for additional information regarding copyright ownership.
 * The ASF licenses this file to You under the Apache License, Version 2.0
 * (the "License"); you may not use this file except in compliance with
 * the License.  You may obtain a copy of the License at
 *
 *      http://www.apache.org/licenses/LICENSE-2.0
 *
 * Unless required by applicable law or agreed to in writing, software
 * distributed under the License is distributed on an "AS IS" BASIS,
 * WITHOUT WARRANTIES OR CONDITIONS OF ANY KIND, either express or implied.
 * See the License for the specific language governing permissions and
 * limitations under the License.
 */

package org.apache.ignite.internal.processors.query.h2;

import java.math.BigDecimal;
import java.math.BigInteger;
import java.sql.Connection;
import java.sql.PreparedStatement;
import java.sql.ResultSet;
import java.sql.SQLException;
import java.sql.Types;
import java.util.ArrayList;
import java.util.Arrays;
import java.util.Collection;
import java.util.Collections;
import java.util.Iterator;
import java.util.LinkedHashSet;
import java.util.List;
import java.util.Map;
import java.util.UUID;
import java.util.concurrent.TimeUnit;
import java.util.regex.Pattern;
import javax.cache.CacheException;
import org.apache.ignite.IgniteCheckedException;
import org.apache.ignite.IgniteDataStreamer;
import org.apache.ignite.IgniteException;
import org.apache.ignite.IgniteLogger;
import org.apache.ignite.IgniteSystemProperties;
import org.apache.ignite.cache.query.FieldsQueryCursor;
import org.apache.ignite.cache.query.QueryCancelledException;
import org.apache.ignite.cache.query.SqlFieldsQuery;
import org.apache.ignite.cache.query.SqlQuery;
import org.apache.ignite.cluster.ClusterNode;
import org.apache.ignite.internal.GridKernalContext;
import org.apache.ignite.internal.GridTopic;
import org.apache.ignite.internal.IgniteInternalFuture;
import org.apache.ignite.internal.pagemem.store.IgnitePageStoreManager;
import org.apache.ignite.internal.processors.affinity.AffinityTopologyVersion;
import org.apache.ignite.internal.processors.cache.CacheObjectValueContext;
import org.apache.ignite.internal.processors.cache.DynamicCacheDescriptor;
import org.apache.ignite.internal.processors.cache.GridCacheContext;
import org.apache.ignite.internal.processors.cache.GridCacheContextInfo;
import org.apache.ignite.internal.processors.cache.GridCacheSharedContext;
import org.apache.ignite.internal.processors.cache.QueryCursorImpl;
import org.apache.ignite.internal.processors.cache.distributed.dht.preloader.GridDhtPartitionsExchangeFuture;
import org.apache.ignite.internal.processors.cache.distributed.near.GridNearTxLocal;
import org.apache.ignite.internal.processors.cache.distributed.near.GridNearTxSelectForUpdateFuture;
import org.apache.ignite.internal.processors.cache.distributed.near.TxTopologyVersionFuture;
import org.apache.ignite.internal.processors.cache.mvcc.MvccQueryTracker;
import org.apache.ignite.internal.processors.cache.mvcc.MvccSnapshot;
import org.apache.ignite.internal.processors.cache.mvcc.MvccUtils;
import org.apache.ignite.internal.processors.cache.persistence.CacheDataRow;
import org.apache.ignite.internal.processors.cache.persistence.tree.io.PageIO;
import org.apache.ignite.internal.processors.cache.query.GridCacheQueryMarshallable;
import org.apache.ignite.internal.processors.cache.query.GridCacheQueryType;
import org.apache.ignite.internal.processors.cache.query.GridCacheTwoStepQuery;
import org.apache.ignite.internal.processors.cache.query.IgniteQueryErrorCode;
import org.apache.ignite.internal.processors.cache.query.QueryTable;
import org.apache.ignite.internal.processors.cache.query.RegisteredQueryCursor;
import org.apache.ignite.internal.processors.cache.query.SqlFieldsQueryEx;
import org.apache.ignite.internal.processors.cache.transactions.IgniteTxAdapter;
import org.apache.ignite.internal.processors.cache.tree.CacheDataTree;
import org.apache.ignite.internal.processors.odbc.SqlStateCode;
import org.apache.ignite.internal.processors.query.CacheQueryObjectValueContext;
import org.apache.ignite.internal.processors.query.GridQueryCacheObjectsIterator;
import org.apache.ignite.internal.processors.query.GridQueryCancel;
import org.apache.ignite.internal.processors.query.GridQueryFieldMetadata;
import org.apache.ignite.internal.processors.query.GridQueryFieldsResult;
import org.apache.ignite.internal.processors.query.GridQueryFieldsResultAdapter;
import org.apache.ignite.internal.processors.query.GridQueryIndexing;
import org.apache.ignite.internal.processors.query.GridQueryRowCacheCleaner;
import org.apache.ignite.internal.processors.query.GridQueryTypeDescriptor;
import org.apache.ignite.internal.processors.query.GridRunningQueryInfo;
import org.apache.ignite.internal.processors.query.IgniteSQLException;
import org.apache.ignite.internal.processors.query.NestedTxMode;
import org.apache.ignite.internal.processors.query.QueryField;
import org.apache.ignite.internal.processors.query.QueryHistoryMetrics;
import org.apache.ignite.internal.processors.query.QueryHistoryMetricsKey;
import org.apache.ignite.internal.processors.query.QueryIndexDescriptorImpl;
import org.apache.ignite.internal.processors.query.RunningQueryManager;
import org.apache.ignite.internal.processors.query.SqlClientContext;
import org.apache.ignite.internal.processors.query.UpdateSourceIterator;
import org.apache.ignite.internal.processors.query.h2.affinity.PartitionExtractor;
import org.apache.ignite.internal.processors.query.h2.affinity.PartitionResult;
import org.apache.ignite.internal.processors.query.h2.database.H2TreeClientIndex;
import org.apache.ignite.internal.processors.query.h2.database.H2TreeIndex;
import org.apache.ignite.internal.processors.query.h2.database.io.H2ExtrasInnerIO;
import org.apache.ignite.internal.processors.query.h2.database.io.H2ExtrasLeafIO;
import org.apache.ignite.internal.processors.query.h2.database.io.H2InnerIO;
import org.apache.ignite.internal.processors.query.h2.database.io.H2LeafIO;
import org.apache.ignite.internal.processors.query.h2.database.io.H2MvccInnerIO;
import org.apache.ignite.internal.processors.query.h2.database.io.H2MvccLeafIO;
import org.apache.ignite.internal.processors.query.h2.ddl.DdlStatementsProcessor;
import org.apache.ignite.internal.processors.query.h2.dml.DmlUtils;
import org.apache.ignite.internal.processors.query.h2.dml.UpdatePlan;
import org.apache.ignite.internal.processors.query.h2.opt.GridH2IndexBase;
import org.apache.ignite.internal.processors.query.h2.opt.GridH2QueryContext;
import org.apache.ignite.internal.processors.query.h2.opt.GridH2Table;
import org.apache.ignite.internal.processors.query.h2.sql.GridSqlAlias;
import org.apache.ignite.internal.processors.query.h2.sql.GridSqlAst;
import org.apache.ignite.internal.processors.query.h2.sql.GridSqlQuery;
import org.apache.ignite.internal.processors.query.h2.sql.GridSqlQueryParser;
import org.apache.ignite.internal.processors.query.h2.sql.GridSqlQuerySplitter;
import org.apache.ignite.internal.processors.query.h2.sql.GridSqlStatement;
import org.apache.ignite.internal.processors.query.h2.sql.GridSqlTable;
import org.apache.ignite.internal.processors.query.h2.twostep.GridMapQueryExecutor;
import org.apache.ignite.internal.processors.query.h2.twostep.GridReduceQueryExecutor;
import org.apache.ignite.internal.processors.query.h2.twostep.MapQueryLazyWorker;
import org.apache.ignite.internal.processors.query.h2.twostep.msg.GridH2QueryRequest;
import org.apache.ignite.internal.processors.query.schema.SchemaIndexCacheVisitor;
import org.apache.ignite.internal.processors.query.schema.SchemaIndexCacheVisitorClosure;
import org.apache.ignite.internal.processors.query.schema.SchemaIndexCacheVisitorImpl;
import org.apache.ignite.internal.sql.SqlParseException;
import org.apache.ignite.internal.sql.SqlParser;
import org.apache.ignite.internal.sql.SqlStrictParseException;
import org.apache.ignite.internal.sql.command.SqlAlterTableCommand;
import org.apache.ignite.internal.sql.command.SqlAlterUserCommand;
import org.apache.ignite.internal.sql.command.SqlBeginTransactionCommand;
import org.apache.ignite.internal.sql.command.SqlBulkLoadCommand;
import org.apache.ignite.internal.sql.command.SqlCommand;
import org.apache.ignite.internal.sql.command.SqlCommitTransactionCommand;
import org.apache.ignite.internal.sql.command.SqlCreateIndexCommand;
import org.apache.ignite.internal.sql.command.SqlCreateUserCommand;
import org.apache.ignite.internal.sql.command.SqlDropIndexCommand;
import org.apache.ignite.internal.sql.command.SqlDropUserCommand;
import org.apache.ignite.internal.sql.command.SqlRollbackTransactionCommand;
import org.apache.ignite.internal.sql.command.SqlSetStreamingCommand;
import org.apache.ignite.internal.util.GridBoundedConcurrentLinkedHashMap;
import org.apache.ignite.internal.util.GridEmptyCloseableIterator;
import org.apache.ignite.internal.util.GridSpinBusyLock;
import org.apache.ignite.internal.util.IgniteUtils;
import org.apache.ignite.internal.util.lang.GridCloseableIterator;
import org.apache.ignite.internal.util.lang.GridPlainRunnable;
import org.apache.ignite.internal.util.lang.IgniteInClosure2X;
import org.apache.ignite.internal.util.typedef.F;
import org.apache.ignite.internal.util.typedef.internal.CU;
import org.apache.ignite.internal.util.typedef.internal.LT;
import org.apache.ignite.internal.util.typedef.internal.U;
import org.apache.ignite.internal.util.worker.GridWorker;
import org.apache.ignite.internal.util.worker.GridWorkerFuture;
import org.apache.ignite.lang.IgniteBiClosure;
import org.apache.ignite.lang.IgniteBiTuple;
import org.apache.ignite.lang.IgniteFuture;
import org.apache.ignite.lang.IgniteInClosure;
import org.apache.ignite.lang.IgniteUuid;
import org.apache.ignite.marshaller.Marshaller;
import org.apache.ignite.plugin.extensions.communication.Message;
import org.apache.ignite.plugin.security.SecurityPermission;
import org.apache.ignite.resources.LoggerResource;
import org.apache.ignite.spi.indexing.IndexingQueryFilter;
import org.apache.ignite.spi.indexing.IndexingQueryFilterImpl;
import org.h2.api.ErrorCode;
import org.h2.api.JavaObjectSerializer;
import org.h2.command.Prepared;
import org.h2.command.dml.NoOperation;
import org.h2.engine.Session;
import org.h2.engine.SysProperties;
import org.h2.table.IndexColumn;
import org.h2.util.JdbcUtils;
import org.jetbrains.annotations.NotNull;
import org.jetbrains.annotations.Nullable;

import static java.lang.Boolean.FALSE;
import static org.apache.ignite.internal.processors.cache.mvcc.MvccUtils.checkActive;
import static org.apache.ignite.internal.processors.cache.mvcc.MvccUtils.mvccEnabled;
import static org.apache.ignite.internal.processors.cache.mvcc.MvccUtils.tx;
import static org.apache.ignite.internal.processors.cache.mvcc.MvccUtils.txStart;
import static org.apache.ignite.internal.processors.cache.query.GridCacheQueryType.TEXT;
import static org.apache.ignite.internal.processors.query.h2.PreparedStatementEx.MVCC_CACHE_ID;
import static org.apache.ignite.internal.processors.query.h2.PreparedStatementEx.MVCC_STATE;
import static org.apache.ignite.internal.processors.query.h2.opt.GridH2QueryType.LOCAL;
import static org.apache.ignite.internal.processors.query.h2.opt.GridH2QueryType.PREPARE;
import static org.apache.ignite.internal.processors.query.h2.opt.join.DistributedJoinMode.OFF;
import static org.apache.ignite.internal.processors.query.h2.opt.join.DistributedJoinMode.distributedJoinMode;
import static org.apache.ignite.internal.processors.query.h2.twostep.msg.GridH2QueryRequest.isDataPageScanEnabled;

/**
 * Indexing implementation based on H2 database engine. In this implementation main query language is SQL,
 * fulltext indexing can be performed using Lucene.
 * <p>
 * For each registered {@link GridQueryTypeDescriptor} this SPI will create respective SQL table with
 * {@code '_key'} and {@code '_val'} fields for key and value, and fields from
 * {@link GridQueryTypeDescriptor#fields()}.
 * For each table it will create indexes declared in {@link GridQueryTypeDescriptor#indexes()}.
 */
public class IgniteH2Indexing implements GridQueryIndexing {
    /** A pattern for commands having internal implementation in Ignite. */
    public static final Pattern INTERNAL_CMD_RE = Pattern.compile(
        "^(create|drop)\\s+index|^alter\\s+table|^copy|^set|^begin|^commit|^rollback|^(create|alter|drop)\\s+user",
        Pattern.CASE_INSENSITIVE);

    /*
     * Register IO for indexes.
     */
    static {
        PageIO.registerH2(H2InnerIO.VERSIONS, H2LeafIO.VERSIONS, H2MvccInnerIO.VERSIONS, H2MvccLeafIO.VERSIONS);

        H2ExtrasInnerIO.register();
        H2ExtrasLeafIO.register();
    }

    /** Dummy metadata for update result. */
    public static final List<GridQueryFieldMetadata> UPDATE_RESULT_META =
        Collections.singletonList(new H2SqlFieldMetadata(null, null, "UPDATED", Long.class.getName(), -1, -1));

    /** */
    private static final int TWO_STEP_QRY_CACHE_SIZE = 1024;

    /** Logger. */
    @LoggerResource
    private IgniteLogger log;

    /** Node ID. */
    private UUID nodeId;

    /** */
    private Marshaller marshaller;

    /** */
    private GridMapQueryExecutor mapQryExec;

    /** */
    private GridReduceQueryExecutor rdcQryExec;

    /** */
    private GridSpinBusyLock busyLock;

    /** Row cache. */
    private final H2RowCacheRegistry rowCache = new H2RowCacheRegistry();

    /** */
    protected volatile GridKernalContext ctx;

    /** Cache object value context. */
    protected CacheQueryObjectValueContext valCtx;

    /** */
    private DmlStatementsProcessor dmlProc;

    /** */
    private DdlStatementsProcessor ddlProc;

    /** Partition extractor. */
    private PartitionExtractor partExtractor;

<<<<<<< HEAD
    /** Running query manager. */
=======
    /** */
>>>>>>> 20cf75db
    private RunningQueryManager runningQueryMgr;

    /** */
    private volatile GridBoundedConcurrentLinkedHashMap<H2TwoStepCachedQueryKey, H2TwoStepCachedQuery> twoStepCache =
        new GridBoundedConcurrentLinkedHashMap<>(TWO_STEP_QRY_CACHE_SIZE);

    /** */
    private final IgniteInClosure<? super IgniteInternalFuture<?>> logger = new IgniteInClosure<IgniteInternalFuture<?>>() {
        @Override public void apply(IgniteInternalFuture<?> fut) {
            try {
                fut.get();
            }
            catch (IgniteCheckedException e) {
                U.error(log, e.getMessage(), e);
            }
        }
    };

    /** Query executor. */
    private ConnectionManager connMgr;

    /** Schema manager. */
    private SchemaManager schemaMgr;

    /**
     * @return Kernal context.
     */
    public GridKernalContext kernalContext() {
        return ctx;
    }

    /**
     * @param c Connection.
     * @param sql SQL.
     * @return <b>Cached</b> prepared statement.
     */
    @SuppressWarnings("ConstantConditions")
    @Nullable private PreparedStatement cachedStatement(Connection c, String sql) {
        try {
            return connMgr.cachedPreparedStatement(c, sql);
        }
        catch (SQLException e) {
            // We actually don't except anything SQL related here as we're supposed to work with cache only.
            throw new AssertionError(e);
        }
    }

    /** {@inheritDoc} */
    @Override public PreparedStatement prepareNativeStatement(String schemaName, String sql) {
        Connection conn = connMgr.connectionForThread().connection(schemaName);

        return prepareStatementAndCaches(conn, sql);
    }

    /**
     * Binds object to prepared statement.
     *
     * @param stmt SQL statement.
     * @param idx Index.
     * @param obj Value to store.
     * @throws IgniteCheckedException If failed.
     */
    private void bindObject(PreparedStatement stmt, int idx, @Nullable Object obj) throws IgniteCheckedException {
        try {
            if (obj == null)
                stmt.setNull(idx, Types.VARCHAR);
            else if (obj instanceof BigInteger)
                stmt.setObject(idx, obj, Types.JAVA_OBJECT);
            else if (obj instanceof BigDecimal)
                stmt.setObject(idx, obj, Types.DECIMAL);
            else
                stmt.setObject(idx, obj);
        }
        catch (SQLException e) {
            throw new IgniteCheckedException("Failed to bind parameter [idx=" + idx + ", obj=" + obj + ", stmt=" +
                stmt + ']', e);
        }
    }

    /** {@inheritDoc} */
    @Override public void store(GridCacheContext cctx,
        GridQueryTypeDescriptor type,
        CacheDataRow row,
        @Nullable CacheDataRow prevRow,
        boolean prevRowAvailable
    ) throws IgniteCheckedException {
        String cacheName = cctx.name();

        H2TableDescriptor tbl = schemaMgr.tableForType(schema(cacheName), cacheName, type.name());

        if (tbl == null)
            return; // Type was rejected.

        tbl.table().update(row, prevRow,  prevRowAvailable);

        if (tbl.luceneIndex() != null) {
            long expireTime = row.expireTime();

            if (expireTime == 0L)
                expireTime = Long.MAX_VALUE;

            tbl.luceneIndex().store(row.key(), row.value(), row.version(), expireTime);
        }
    }

    /** {@inheritDoc} */
    @Override public void remove(GridCacheContext cctx, GridQueryTypeDescriptor type, CacheDataRow row)
        throws IgniteCheckedException {
        if (log.isDebugEnabled()) {
            log.debug("Removing key from cache query index [locId=" + nodeId +
                ", key=" + row.key() +
                ", val=" + row.value() + ']');
        }

        String cacheName = cctx.name();

        H2TableDescriptor tbl = schemaMgr.tableForType(schema(cacheName), cacheName, type.name());

        if (tbl == null)
            return;

        if (tbl.table().remove(row)) {
            if (tbl.luceneIndex() != null)
                tbl.luceneIndex().remove(row.key());
        }
    }

    /** {@inheritDoc} */
    @Override public void dynamicIndexCreate(String schemaName, String tblName, QueryIndexDescriptorImpl idxDesc,
        boolean ifNotExists, SchemaIndexCacheVisitor cacheVisitor) throws IgniteCheckedException {
        schemaMgr.createIndex(schemaName, tblName, idxDesc, ifNotExists, cacheVisitor);
    }

    /** {@inheritDoc} */
    @Override public void dynamicIndexDrop(String schemaName, String idxName, boolean ifExists)
        throws IgniteCheckedException{
        schemaMgr.dropIndex(schemaName, idxName, ifExists);
    }

    /** {@inheritDoc} */
    @Override public void dynamicAddColumn(String schemaName, String tblName, List<QueryField> cols,
        boolean ifTblExists, boolean ifColNotExists) throws IgniteCheckedException {
        schemaMgr.addColumn(schemaName, tblName, cols, ifTblExists, ifColNotExists);

        clearCachedQueries();
    }

    /** {@inheritDoc} */
    @Override public void dynamicDropColumn(String schemaName, String tblName, List<String> cols, boolean ifTblExists,
        boolean ifColExists) throws IgniteCheckedException {
        schemaMgr.dropColumn(schemaName, tblName, cols, ifTblExists, ifColExists);

        clearCachedQueries();
    }

    /**
     * Create sorted index.
     *
     * @param name Index name,
     * @param tbl Table.
     * @param pk Primary key flag.
     * @param affinityKey Affinity key flag.
     * @param unwrappedCols Unwrapped index columns for complex types.
     * @param wrappedCols Index columns as is complex types.
     * @param inlineSize Index inline size.
     * @return Index.
     */
    @SuppressWarnings("ConstantConditions")
    GridH2IndexBase createSortedIndex(String name, GridH2Table tbl, boolean pk, boolean affinityKey,
        List<IndexColumn> unwrappedCols, List<IndexColumn> wrappedCols, int inlineSize) {
        try {
            GridCacheContextInfo cacheInfo = tbl.cacheInfo();

            if (log.isDebugEnabled())
                log.debug("Creating cache index [cacheId=" + cacheInfo.cacheId() + ", idxName=" + name + ']');

            if (cacheInfo.affinityNode()) {
                final int segments = tbl.rowDescriptor().context().config().getQueryParallelism();

                H2RowCache cache = rowCache.forGroup(cacheInfo.groupId());

                return new H2TreeIndex(
                    cacheInfo.cacheContext(),
                    cache,
                    tbl,
                    name,
                    pk,
                    affinityKey,
                    unwrappedCols,
                    wrappedCols,
                    inlineSize,
                    segments
                );
            }
            else
                return new H2TreeClientIndex(tbl, name, pk, unwrappedCols);
        }
        catch (IgniteCheckedException e) {
            throw new IgniteException(e);
        }
    }

    /** {@inheritDoc} */
    @Override public <K, V> GridCloseableIterator<IgniteBiTuple<K, V>> queryLocalText(String schemaName,
        String cacheName, String qry, String typeName, IndexingQueryFilter filters) throws IgniteCheckedException {
        H2TableDescriptor tbl = schemaMgr.tableForType(schemaName, cacheName, typeName);

        if (tbl != null && tbl.luceneIndex() != null) {
            Long qryId = runningQueryManager().register(qry, TEXT, schemaName, true, null);

            try {
                return tbl.luceneIndex().query(qry.toUpperCase(), filters);
            }
            finally {
                runningQueryManager().unregister(qryId, false);
            }
        }

        return new GridEmptyCloseableIterator<>();
    }

    /**
     * Queries individual fields (generally used by JDBC drivers).
     *
     * @param schemaName Schema name.
     * @param qry Query.
     * @param params Query parameters.
     * @param filter Cache name and key filter.
     * @param enforceJoinOrder Enforce join order of tables in the query.
     * @param startTx Start transaction flag.
     * @param timeout Query timeout in milliseconds.
     * @param cancel Query cancel.
     * @param dataPageScanEnabled If data page scan is enabled.
     * @return Query result.
     * @throws IgniteCheckedException If failed.
     */
    public GridQueryFieldsResult queryLocalSqlFields(
        String schemaName,
        String qry,
        @Nullable Collection<Object> params,
        IndexingQueryFilter filter,
        boolean enforceJoinOrder,
        boolean startTx,
        int timeout,
        GridQueryCancel cancel,
        Boolean dataPageScanEnabled
    ) throws IgniteCheckedException {
        return queryLocalSqlFields(schemaName, qry, params, filter, enforceJoinOrder, startTx, timeout, cancel, null, dataPageScanEnabled);
    }

    /**
     * Queries individual fields (generally used by JDBC drivers).
     *
     * @param schemaName Schema name.
     * @param qry Query.
     * @param params Query parameters.
     * @param filter Cache name and key filter.
     * @param enforceJoinOrder Enforce join order of tables in the query.
     * @param startTx Start transaction flag.
     * @param qryTimeout Query timeout in milliseconds.
     * @param cancel Query cancel.
     * @param mvccTracker Query tracker.
     * @param dataPageScanEnabled If data page scan is enabled.
     * @return Query result.
     * @throws IgniteCheckedException If failed.
     */
    GridQueryFieldsResult queryLocalSqlFields(
        final String schemaName,
        String qry,
        @Nullable final Collection<Object> params,
        final IndexingQueryFilter filter,
        boolean enforceJoinOrder,
        boolean startTx,
        int qryTimeout,
        final GridQueryCancel cancel,
        MvccQueryTracker mvccTracker,
        Boolean dataPageScanEnabled
    ) throws IgniteCheckedException {
        GridNearTxLocal tx = null;

        boolean mvccEnabled = mvccEnabled(kernalContext());

        assert mvccEnabled || mvccTracker == null;

        try {
            final Connection conn = connMgr.connectionForThread().connection(schemaName);

            H2Utils.setupConnection(conn, false, enforceJoinOrder);

            PreparedStatement stmt = preparedStatementWithParams(conn, qry, params, true);

            if (GridSqlQueryParser.checkMultipleStatements(stmt))
                throw new IgniteSQLException("Multiple statements queries are not supported for local queries");

            Prepared p = GridSqlQueryParser.prepared(stmt);

            if (DmlStatementsProcessor.isDmlStatement(p)) {
                SqlFieldsQuery fldsQry = new SqlFieldsQuery(qry);

                if (params != null)
                    fldsQry.setArgs(params.toArray());

                fldsQry.setEnforceJoinOrder(enforceJoinOrder);
                fldsQry.setTimeout(qryTimeout, TimeUnit.MILLISECONDS);
                fldsQry.setDataPageScanEnabled(dataPageScanEnabled);

                return dmlProc.updateSqlFieldsLocal(schemaName, conn, p, fldsQry, filter, cancel);
            }
            else if (DdlStatementsProcessor.isDdlStatement(p)) {
                throw new IgniteSQLException("DDL statements are supported for the whole cluster only.",
                    IgniteQueryErrorCode.UNSUPPORTED_OPERATION);
            }

            final GridH2QueryContext ctx = new GridH2QueryContext(nodeId, nodeId, 0, LOCAL)
                .filter(filter).distributedJoinMode(OFF);

            boolean forUpdate = GridSqlQueryParser.isForUpdateQuery(p);

            if (forUpdate && !mvccEnabled)
                throw new IgniteSQLException("SELECT FOR UPDATE query requires transactional " +
                    "cache with MVCC enabled.", IgniteQueryErrorCode.UNSUPPORTED_OPERATION);

            if (this.ctx.security().enabled()) {
                GridSqlQueryParser parser = new GridSqlQueryParser(false);

                parser.parse(p);

                checkSecurity(parser.cacheIds());
            }

            GridNearTxSelectForUpdateFuture sfuFut = null;

            int opTimeout = qryTimeout;

            if (mvccEnabled) {
                if (mvccTracker == null)
                    mvccTracker = mvccTracker(stmt, startTx);

                if (mvccTracker != null) {
                    ctx.mvccSnapshot(mvccTracker.snapshot());

                    tx = checkActive(tx(this.ctx));

                    opTimeout = operationTimeout(opTimeout, tx);
                }

                if (forUpdate) {
                    if (mvccTracker == null)
                        throw new IgniteSQLException("SELECT FOR UPDATE query requires transactional " +
                            "cache with MVCC enabled.", IgniteQueryErrorCode.UNSUPPORTED_OPERATION);

                    GridSqlStatement stmt0 = new GridSqlQueryParser(false).parse(p);

                    qry = GridSqlQueryParser.rewriteQueryForUpdateIfNeeded(stmt0, forUpdate = tx != null);

                    stmt = preparedStatementWithParams(conn, qry, params, true);

                    if (forUpdate) {
                        GridCacheContext cctx = mvccTracker.context();

                        try {
                            if (tx.topologyVersionSnapshot() == null)
                                new TxTopologyVersionFuture(tx, cctx).get();
                        }
                        catch (Exception e) {
                            throw new IgniteSQLException("Failed to lock topology for SELECT FOR UPDATE query.", e);
                        }

                        sfuFut = new GridNearTxSelectForUpdateFuture(cctx, tx, opTimeout);

                        sfuFut.initLocal();
                    }
                }
            }

            List<GridQueryFieldMetadata> meta;

            try {
                meta = H2Utils.meta(stmt.getMetaData());

                if (forUpdate) {
                    assert meta.size() >= 1;

                    meta = meta.subList(0, meta.size() - 1);
                }
            }
            catch (SQLException e) {
                throw new IgniteCheckedException("Cannot prepare query metadata", e);
            }

            GridNearTxLocal tx0 = tx;
            MvccQueryTracker mvccTracker0 = mvccTracker;
            GridNearTxSelectForUpdateFuture sfuFut0 = sfuFut;
            PreparedStatement stmt0 = stmt;
            String qry0 = qry;
            int timeout0 = opTimeout;

            return new GridQueryFieldsResultAdapter(meta, null) {
                @Override public GridCloseableIterator<List<?>> iterator() throws IgniteCheckedException {
                    assert GridH2QueryContext.get() == null;

                    GridH2QueryContext.set(ctx);

                    ThreadLocalObjectPool<H2ConnectionWrapper>.Reusable detachedConn = connMgr.detachThreadConnection();

                    try {
                        ResultSet rs = executeSqlQueryWithTimer(stmt0, conn, qry0, params, timeout0, cancel, dataPageScanEnabled);

                        if (sfuFut0 != null) {
                            assert tx0.mvccSnapshot() != null;

                            ResultSetEnlistFuture enlistFut = ResultSetEnlistFuture.future(
                                IgniteH2Indexing.this.ctx.localNodeId(),
                                tx0.nearXidVersion(),
                                tx0.mvccSnapshot(),
                                tx0.threadId(),
                                IgniteUuid.randomUuid(),
                                -1,
                                null,
                                tx0,
                                timeout0,
                                sfuFut0.cache(),
                                rs
                            );

                            enlistFut.listen(new IgniteInClosure<IgniteInternalFuture<Long>>() {
                                @Override public void apply(IgniteInternalFuture<Long> fut) {
                                    if (fut.error() != null) {
                                        sfuFut0.onResult(
                                            IgniteH2Indexing.this.ctx.localNodeId(),
                                            0L,
                                            false,
                                            fut.error());
                                    }
                                    else {
                                        sfuFut0.onResult(
                                            IgniteH2Indexing.this.ctx.localNodeId(),
                                            fut.result(),
                                            false,
                                            null);
                                    }
                                }
                            });

                            enlistFut.init();

                            try {
                                sfuFut0.get();

                                rs.beforeFirst();
                            }
                            catch (Exception e) {
                                U.closeQuiet(rs);

                                throw new IgniteSQLException("Failed to obtain locks on result of SELECT FOR UPDATE.",
                                    e);
                            }
                        }

                        return new H2FieldsIterator(rs, mvccTracker0, sfuFut0 != null,
                            detachedConn);
                    }
                    catch (IgniteCheckedException | RuntimeException | Error e) {
                        detachedConn.recycle();

                        try {
                            if (mvccTracker0 != null)
                                mvccTracker0.onDone();
                        }
                        catch (Exception e0) {
                            e.addSuppressed(e0);
                        }

                        throw e;
                    }
                    finally {
                        GridH2QueryContext.clearThreadLocal();
                    }
                }
            };
        }
        catch (IgniteCheckedException | RuntimeException | Error e) {
            if (mvccEnabled && (tx != null || (tx = tx(ctx)) != null))
                tx.setRollbackOnly();

            throw e;
        }
    }

    /**
     * @param qryTimeout Query timeout in milliseconds.
     * @param tx Transaction.
     * @return Timeout for operation in milliseconds based on query and tx timeouts.
     */
    public static int operationTimeout(int qryTimeout, IgniteTxAdapter tx) {
        if (tx != null) {
            int remaining = (int)tx.remainingTime();

            return remaining > 0 && qryTimeout > 0 ? Math.min(remaining, qryTimeout) : Math.max(remaining, qryTimeout);
        }

        return qryTimeout;
    }

    /** {@inheritDoc} */
    @Override public long streamUpdateQuery(String schemaName, String qry,
        @Nullable Object[] params, IgniteDataStreamer<?, ?> streamer) throws IgniteCheckedException {
        final Connection conn = connMgr.connectionForThread().connection(schemaName);

        final PreparedStatement stmt;

        try {
            stmt = connMgr.prepareStatement(conn, qry);
        }
        catch (SQLException e) {
            throw new IgniteSQLException(e);
        }

        return dmlProc.streamUpdateQuery(qry, schemaName, streamer, stmt, params);
    }

    /** {@inheritDoc} */
    @SuppressWarnings("ForLoopReplaceableByForEach")
    @Override public List<Long> streamBatchedUpdateQuery(String schemaName, String qry, List<Object[]> params,
        SqlClientContext cliCtx) throws IgniteCheckedException {
        if (cliCtx == null || !cliCtx.isStream()) {
            U.warn(log, "Connection is not in streaming mode.");

            return zeroBatchedStreamedUpdateResult(params.size());
        }

        final Connection conn = connMgr.connectionForThread().connection(schemaName);

        final PreparedStatement stmt = prepareStatementAndCaches(conn, qry);

        if (GridSqlQueryParser.checkMultipleStatements(stmt))
            throw new IgniteSQLException("Multiple statements queries are not supported for streaming mode.",
                IgniteQueryErrorCode.UNSUPPORTED_OPERATION);

        checkStatementStreamable(stmt);

        Prepared p = GridSqlQueryParser.prepared(stmt);

        UpdatePlan plan = dmlProc.getPlanForStatement(schemaName, conn, p, null, true, null);

        IgniteDataStreamer<?, ?> streamer = cliCtx.streamerForCache(plan.cacheContext().name());

        assert streamer != null;

        List<Long> res = new ArrayList<>(params.size());

        for (int i = 0; i < params.size(); i++)
            res.add(dmlProc.streamUpdateQuery(qry, schemaName, streamer, stmt, params.get(i)));

        return res;
    }

    /**
     * @param size Result size.
     * @return List of given size filled with 0Ls.
     */
    private static List<Long> zeroBatchedStreamedUpdateResult(int size) {
        Long[] res = new Long[size];

        Arrays.fill(res, 0L);

        return Arrays.asList(res);
    }

    /**
     * Prepares sql statement.
     *
     * @param conn Connection.
     * @param sql Sql.
     * @param params Params.
     * @param useStmtCache If {@code true} use stmt cache.
     * @return Prepared statement with set parameters.
     * @throws IgniteCheckedException If failed.
     */
    private PreparedStatement preparedStatementWithParams(Connection conn, String sql, Collection<Object> params,
        boolean useStmtCache) throws IgniteCheckedException {
        final PreparedStatement stmt;

        try {
            stmt = useStmtCache ? connMgr.prepareStatement(conn, sql) : connMgr.prepareStatementNoCache(conn, sql);
        }
        catch (SQLException e) {
            throw new IgniteCheckedException("Failed to parse SQL query: " + sql, e);
        }

        bindParameters(stmt, params);

        return stmt;
    }

    /**
     * Executes sql query statement.
     *
     * @param conn Connection,.
     * @param stmt Statement.
     * @param timeoutMillis Query timeout.
     * @param cancel Query cancel.
     * @return Result.
     * @throws IgniteCheckedException If failed.
     */
    private ResultSet executeSqlQuery(final Connection conn, final PreparedStatement stmt,
        int timeoutMillis, @Nullable GridQueryCancel cancel) throws IgniteCheckedException {
        final MapQueryLazyWorker lazyWorker = MapQueryLazyWorker.currentWorker();

        if (cancel != null) {
            cancel.set(new Runnable() {
                @Override public void run() {
                    if (lazyWorker != null) {
                        lazyWorker.submit(new Runnable() {
                            @Override public void run() {
                                cancelStatement(stmt);
                            }
                        });
                    }
                    else
                        cancelStatement(stmt);
                }
            });
        }

        Session ses = H2Utils.session(conn);

        if (timeoutMillis > 0)
            ses.setQueryTimeout(timeoutMillis);

        if (lazyWorker != null)
            ses.setLazyQueryExecution(true);

        try {
            return stmt.executeQuery();
        }
        catch (SQLException e) {
            // Throw special exception.
            if (e.getErrorCode() == ErrorCode.STATEMENT_WAS_CANCELED)
                throw new QueryCancelledException();

            throw new IgniteCheckedException("Failed to execute SQL query. " + e.getMessage(), e);
        }
        finally {
            if (timeoutMillis > 0)
                ses.setQueryTimeout(0);

            if (lazyWorker != null)
                ses.setLazyQueryExecution(false);
        }
    }

    /**
     * Cancel prepared statement.
     *
     * @param stmt Statement.
     */
    private static void cancelStatement(PreparedStatement stmt) {
        try {
            stmt.cancel();
        }
        catch (SQLException ignored) {
            // No-op.
        }
    }

    /**
     * Executes sql query and prints warning if query is too slow..
     *
     * @param conn Connection,
     * @param sql Sql query.
     * @param params Parameters.
     * @param timeoutMillis Query timeout.
     * @param cancel Query cancel.
     * @param dataPageScanEnabled If data page scan is enabled.
     * @return Result.
     * @throws IgniteCheckedException If failed.
     */
    public ResultSet executeSqlQueryWithTimer(
        Connection conn,
        String sql,
        @Nullable Collection<Object> params,
        int timeoutMillis,
        @Nullable GridQueryCancel cancel,
        Boolean dataPageScanEnabled
    ) throws IgniteCheckedException {
        return executeSqlQueryWithTimer(preparedStatementWithParams(conn, sql, params, false),
            conn, sql, params, timeoutMillis, cancel, dataPageScanEnabled);
    }

    /**
     * @param dataPageScanEnabled If data page scan is enabled.
     */
    public void enableDataPageScan(Boolean dataPageScanEnabled) {
        // Data page scan is enabled by default for SQL.
        CacheDataTree.setDataPageScanEnabled(dataPageScanEnabled != FALSE);
    }

    /**
     * Executes sql query and prints warning if query is too slow.
     *
     * @param stmt Prepared statement for query.
     * @param conn Connection.
     * @param sql Sql query.
     * @param params Parameters.
     * @param timeoutMillis Query timeout.
     * @param cancel Query cancel.
     * @param dataPageScanEnabled If data page scan is enabled.
     * @return Result.
     * @throws IgniteCheckedException If failed.
     */
    public ResultSet executeSqlQueryWithTimer(
        PreparedStatement stmt,
        Connection conn,
        String sql,
        @Nullable Collection<Object> params,
        int timeoutMillis,
        @Nullable GridQueryCancel cancel,
        Boolean dataPageScanEnabled
    ) throws IgniteCheckedException {
        long start = U.currentTimeMillis();

        enableDataPageScan(dataPageScanEnabled);

        try {
            ResultSet rs = executeSqlQuery(conn, stmt, timeoutMillis, cancel);

            long time = U.currentTimeMillis() - start;

            long longQryExecTimeout = ctx.config().getLongQueryWarningTimeout();

            if (time > longQryExecTimeout) {
                ResultSet plan = executeSqlQuery(conn, preparedStatementWithParams(conn, "EXPLAIN " + sql,
                    params, false), 0, null);

                plan.next();

                // Add SQL explain result message into log.
                String msg = "Query execution is too long [time=" + time + " ms, sql='" + sql + '\'' +
                    ", plan=" + U.nl() + plan.getString(1) + U.nl() + ", parameters=" +
                    (params == null ? "[]" : Arrays.deepToString(params.toArray())) + "]";

                LT.warn(log, msg);
            }

            return rs;
        }
        catch (SQLException e) {
            connMgr.onSqlException(conn);

            throw new IgniteCheckedException(e);
        }
        finally {
            CacheDataTree.setDataPageScanEnabled(false);
        }
    }

    /**
     * Binds parameters to prepared statement.
     *
     * @param stmt Prepared statement.
     * @param params Parameters collection.
     * @throws IgniteCheckedException If failed.
     */
    public void bindParameters(PreparedStatement stmt,
        @Nullable Collection<Object> params) throws IgniteCheckedException {
        if (!F.isEmpty(params)) {
            int idx = 1;

            for (Object arg : params)
                bindObject(stmt, idx++, arg);
        }
    }

    /** {@inheritDoc} */
    @Override public FieldsQueryCursor<List<?>> queryLocalSqlFields(String schemaName, SqlFieldsQuery qry,
        final boolean keepBinary, IndexingQueryFilter filter, GridQueryCancel cancel,
        Long qryId) throws IgniteCheckedException {
        String sql = qry.getSql();
        List<Object> params = F.asList(qry.getArgs());
        boolean enforceJoinOrder = qry.isEnforceJoinOrder(), startTx = autoStartTx(qry);
        int timeout = qry.getTimeout();

        final GridQueryFieldsResult res = queryLocalSqlFields(schemaName, sql, params, filter,
            enforceJoinOrder, startTx, timeout, cancel, qry.isDataPageScanEnabled());

        Iterable<List<?>> iter = () -> {
            try {
                return new GridQueryCacheObjectsIterator(res.iterator(), objectContext(), keepBinary);
            }
            catch (IgniteCheckedException e) {
                throw new IgniteException(e);
            }
        };

        QueryCursorImpl<List<?>> cursor = qryId != null
            ? new RegisteredQueryCursor<>(iter, cancel, runningQueryManager(), qryId)
            : new QueryCursorImpl<>(iter, cancel);

        cursor.fieldsMeta(res.metaData());

        return cursor;
    }

    /**
     * Initialises MVCC filter and returns MVCC query tracker if needed.
     * @param stmt Prepared statement.
     * @param startTx Start transaction flag.
     * @return MVCC query tracker or {@code null} if MVCC is disabled for involved caches.
     */
    private MvccQueryTracker mvccTracker(PreparedStatement stmt, boolean startTx) throws IgniteCheckedException {
        boolean mvccEnabled;

        GridCacheContext mvccCacheCtx = null;

        try {
            if (stmt.isWrapperFor(PreparedStatementEx.class)) {
                PreparedStatementEx stmtEx = stmt.unwrap(PreparedStatementEx.class);

                Boolean mvccState = stmtEx.meta(MVCC_STATE);

                mvccEnabled = mvccState != null ? mvccState : checkMvcc(stmt);

                if (mvccEnabled) {
                    Integer cacheId = stmtEx.meta(MVCC_CACHE_ID);

                    assert cacheId != null;

                    mvccCacheCtx = ctx.cache().context().cacheContext(cacheId);

                    assert mvccCacheCtx != null;
                }
            }
            else
                mvccEnabled = checkMvcc(stmt);
        }
        catch (SQLException e) {
            throw new IgniteSQLException(e);
        }

        assert !mvccEnabled || mvccCacheCtx != null;

        return mvccEnabled ? MvccUtils.mvccTracker(mvccCacheCtx, startTx) : null;
    }

    /**
     * Checks if statement uses MVCC caches. If it does, additional metadata is added to statement.
     *
     * @param stmt Statement to check.
     * @return {@code True} if there MVCC cache involved in statement.
     * @throws SQLException If parser failed.
     */
    private static Boolean checkMvcc(PreparedStatement stmt) throws SQLException {
        GridSqlQueryParser parser = new GridSqlQueryParser(false);

        parser.parse(GridSqlQueryParser.prepared(stmt));

        Boolean mvccEnabled = null;
        Integer mvccCacheId = null;
        GridCacheContext ctx0 = null;

        for (Object o : parser.objectsMap().values()) {
            if (o instanceof GridSqlAlias)
                o = GridSqlAlias.unwrap((GridSqlAst) o);
            if (o instanceof GridSqlTable && ((GridSqlTable) o).dataTable() != null) {
                GridCacheContext cctx = ((GridSqlTable)o).dataTable().cacheContext();

                assert cctx != null;

                if (mvccEnabled == null) {
                    mvccEnabled = cctx.mvccEnabled();
                    mvccCacheId = cctx.cacheId();
                    ctx0 = cctx;
                }
                else if (mvccEnabled != cctx.mvccEnabled())
                    MvccUtils.throwAtomicityModesMismatchException(ctx0, cctx);
            }
        }

        if (mvccEnabled == null)
            return false;

        // Remember mvccEnabled flag to avoid further additional parsing if statement obtained from the statement cache.
        if (stmt.isWrapperFor(PreparedStatementEx.class)) {
            PreparedStatementEx stmtEx = stmt.unwrap(PreparedStatementEx.class);

            if (mvccEnabled) {
                stmtEx.putMeta(MVCC_CACHE_ID, mvccCacheId);
                stmtEx.putMeta(MVCC_STATE, Boolean.TRUE);
            }
            else
                stmtEx.putMeta(MVCC_STATE, FALSE);
        }

        return mvccEnabled;
    }

    /**
     * @param schemaName Schema name.
     * @param qry Query.
     * @param keepCacheObj Flag to keep cache object.
     * @param enforceJoinOrder Enforce join order of tables.
     * @param startTx Start transaction flag.
     * @param qryTimeout Query timeout.
     * @param cancel Cancel object.
     * @param params Query parameters.
     * @param parts Partitions.
     * @param lazy Lazy query execution flag.
     * @param mvccTracker Query tracker.
     * @param dataPageScanEnabled If data page scan is enabled.
     * @return Iterable result.
     */
    private Iterable<List<?>> runQueryTwoStep(
        final String schemaName,
        final GridCacheTwoStepQuery qry,
        final boolean keepCacheObj,
        final boolean enforceJoinOrder,
        boolean startTx,
        final int qryTimeout,
        final GridQueryCancel cancel,
        final Object[] params,
        final int[] parts,
        final boolean lazy,
        MvccQueryTracker mvccTracker,
        Boolean dataPageScanEnabled
    ) {
        assert !qry.mvccEnabled() || !F.isEmpty(qry.cacheIds());

        try {
            final MvccQueryTracker tracker = mvccTracker == null && qry.mvccEnabled() ?
                MvccUtils.mvccTracker(ctx.cache().context().cacheContext(qry.cacheIds().get(0)), startTx) : mvccTracker;

            GridNearTxLocal tx = tracker != null ? tx(ctx) : null;

            if (qry.forUpdate()) {
                // Locking has no meaning if SELECT FOR UPDATE is not executed in explicit transaction.
                // So, we can can reset forUpdate flag if there is no explicit transaction.
                qry.forUpdate(checkActive(tx) != null);
            }

            int opTimeout = operationTimeout(qryTimeout, tx);

            return new Iterable<List<?>>() {
                @SuppressWarnings("NullableProblems")
                @Override public Iterator<List<?>> iterator() {
                    try {
                        return rdcQryExec.query(schemaName, qry, keepCacheObj, enforceJoinOrder, opTimeout,
                            cancel, params, parts, lazy, tracker, dataPageScanEnabled);
                    }
                    catch (Throwable e) {
                        if (tracker != null)
                            tracker.onDone();

                        throw e;
                    }
                }
            };
        }
        catch (IgniteCheckedException e) {
            throw new CacheException(e);
        }
    }

    /**
     * Run DML on remote nodes.
     *
     * @param schemaName Schema name.
     * @param fieldsQry Initial update query.
     * @param cacheIds Cache identifiers.
     * @param isReplicatedOnly Whether query uses only replicated caches.
     * @param cancel Cancel state.
     * @return Update result.
     */
    UpdateResult runDistributedUpdate(
        String schemaName,
        SqlFieldsQuery fieldsQry,
        List<Integer> cacheIds,
        boolean isReplicatedOnly,
        GridQueryCancel cancel) {
        return rdcQryExec.update(schemaName, cacheIds, fieldsQry.getSql(), fieldsQry.getArgs(),
            fieldsQry.isEnforceJoinOrder(), fieldsQry.getPageSize(), fieldsQry.getTimeout(),
            fieldsQry.getPartitions(), isReplicatedOnly, cancel);
    }

    /** {@inheritDoc} */
    @SuppressWarnings("deprecation")
    @Override public SqlFieldsQuery generateFieldsQuery(String cacheName, SqlQuery qry) {
        String schemaName = schema(cacheName);

        String type = qry.getType();

        H2TableDescriptor tblDesc = schemaMgr.tableForType(schemaName, cacheName, type);

        if (tblDesc == null)
            throw new IgniteSQLException("Failed to find SQL table for type: " + type,
                IgniteQueryErrorCode.TABLE_NOT_FOUND);

        String sql;

        try {
            sql = H2Utils.generateFieldsQueryString(qry.getSql(), qry.getAlias(), tblDesc);
        }
        catch (IgniteCheckedException e) {
            throw new IgniteException(e);
        }

        SqlFieldsQuery res = new SqlFieldsQuery(sql);

        res.setArgs(qry.getArgs());
        res.setDistributedJoins(qry.isDistributedJoins());
        res.setLocal(qry.isLocal());
        res.setPageSize(qry.getPageSize());
        res.setPartitions(qry.getPartitions());
        res.setReplicatedOnly(qry.isReplicatedOnly());
        res.setSchema(schemaName);
        res.setSql(sql);
        res.setDataPageScanEnabled(qry.isDataPageScanEnabled());

        if (qry.getTimeout() > 0)
            res.setTimeout(qry.getTimeout(), TimeUnit.MILLISECONDS);

        return res;
    }

    /**
     * Determines if a passed query can be executed natively.
     *
     * @param schemaName Schema name.
     * @param qry Query.
     * @return Command or {@code null} if cannot parse this query.
     */
     @Nullable private SqlCommand parseQueryNative(String schemaName, SqlFieldsQuery qry) {
        // Heuristic check for fast return.
        if (!INTERNAL_CMD_RE.matcher(qry.getSql().trim()).find())
            return null;

        try {
            SqlParser parser = new SqlParser(schemaName, qry.getSql());

            SqlCommand cmd = parser.nextCommand();

            // TODO support transaction commands in multi-statements
            // https://issues.apache.org/jira/browse/IGNITE-10063

            // No support for multiple commands for now.
            if (parser.nextCommand() != null)
                return null;

            if (!(cmd instanceof SqlCreateIndexCommand
                || cmd instanceof SqlDropIndexCommand
                || cmd instanceof SqlBeginTransactionCommand
                || cmd instanceof SqlCommitTransactionCommand
                || cmd instanceof SqlRollbackTransactionCommand
                || cmd instanceof SqlBulkLoadCommand
                || cmd instanceof SqlAlterTableCommand
                || cmd instanceof SqlSetStreamingCommand
                || cmd instanceof SqlCreateUserCommand
                || cmd instanceof SqlAlterUserCommand
                || cmd instanceof SqlDropUserCommand))
                return null;

            return cmd;
        }
        catch (SqlStrictParseException e) {
            throw new IgniteSQLException(e.getMessage(), IgniteQueryErrorCode.PARSING, e);
        }
        catch (Exception e) {
            // Cannot parse, return.
            if (log.isDebugEnabled())
                log.debug("Failed to parse SQL with native parser [qry=" + qry.getSql() + ", err=" + e + ']');

            if (!IgniteSystemProperties.getBoolean(IgniteSystemProperties.IGNITE_SQL_PARSER_DISABLE_H2_FALLBACK))
                return null;

            int code = IgniteQueryErrorCode.PARSING;

            if (e instanceof SqlParseException)
                code = ((SqlParseException)e).code();

            throw new IgniteSQLException("Failed to parse DDL statement: " + qry.getSql() + ": " + e.getMessage(),
                code, e);
        }
    }

    /**
     * Executes a query natively.
     *
     * @param schemaName Schema name.
     * @param qry Query.
     * @param cmd Parsed command corresponding to query.
     * @param cliCtx Client context, or {@code null} if not applicable.
     * @return Result cursors.
     */
    private List<FieldsQueryCursor<List<?>>> queryDistributedSqlFieldsNative(String schemaName, SqlFieldsQuery qry,
        SqlCommand cmd, @Nullable SqlClientContext cliCtx) {
        boolean fail = false;

        // Execute.
        if (cmd instanceof SqlBulkLoadCommand)
            return Collections.singletonList(dmlProc.runNativeDmlStatement(schemaName, qry.getSql(), cmd));

        //Always registry new running query for native commands except COPY. Currently such operations don't support cancellation.
        Long qryId = registerRunningQuery(schemaName, null, qry.getSql(), qry.isLocal(), true);

        try {
            if (cmd instanceof SqlCreateIndexCommand
                || cmd instanceof SqlDropIndexCommand
                || cmd instanceof SqlAlterTableCommand
                || cmd instanceof SqlCreateUserCommand
                || cmd instanceof SqlAlterUserCommand
                || cmd instanceof SqlDropUserCommand)
                return Collections.singletonList(ddlProc.runDdlStatement(qry.getSql(), cmd));
            else if (cmd instanceof SqlSetStreamingCommand) {
                if (cliCtx == null)
                    throw new IgniteSQLException("SET STREAMING command can only be executed from JDBC or ODBC driver.");

                SqlSetStreamingCommand setCmd = (SqlSetStreamingCommand)cmd;

                if (setCmd.isTurnOn())
                    cliCtx.enableStreaming(setCmd.allowOverwrite(), setCmd.flushFrequency(),
                        setCmd.perNodeBufferSize(), setCmd.perNodeParallelOperations(), setCmd.isOrdered());
                else
                    cliCtx.disableStreaming();
            }
            else
                processTxCommand(cmd, qry);

            return Collections.singletonList(H2Utils.zeroCursor());
        }
        catch (IgniteCheckedException e) {
            fail = true;

            throw new IgniteSQLException("Failed to execute DDL statement [stmt=" + qry.getSql() +
                ", err=" + e.getMessage() + ']', e);
        }
        finally {
            runningQueryMgr.unregister(qryId, fail);
        }
    }

    /**
     * Check expected statement type (when it is set by JDBC) and given statement type.
     *
     * @param qry Query.
     * @param isQry {@code true} for select queries, otherwise (DML/DDL queries) {@code false}.
     */
    private void checkQueryType(SqlFieldsQuery qry, boolean isQry) {
        Boolean qryFlag = qry instanceof SqlFieldsQueryEx ? ((SqlFieldsQueryEx) qry).isQuery() : null;

        if (qryFlag != null && qryFlag != isQry)
            throw new IgniteSQLException("Given statement type does not match that declared by JDBC driver",
                IgniteQueryErrorCode.STMT_TYPE_MISMATCH);
    }

    /**
     * Process transactional command.
     * @param cmd Command.
     * @param qry Query.
     * @throws IgniteCheckedException if failed.
     */
    private void processTxCommand(SqlCommand cmd, SqlFieldsQuery qry) throws IgniteCheckedException {
        NestedTxMode nestedTxMode = qry instanceof SqlFieldsQueryEx ? ((SqlFieldsQueryEx)qry).getNestedTxMode() :
            NestedTxMode.DEFAULT;

        GridNearTxLocal tx = tx(ctx);

        if (cmd instanceof SqlBeginTransactionCommand) {
            if (!mvccEnabled(ctx))
                throw new IgniteSQLException("MVCC must be enabled in order to start transaction.",
                    IgniteQueryErrorCode.MVCC_DISABLED);

            if (tx != null) {
                if (nestedTxMode == null)
                    nestedTxMode = NestedTxMode.DEFAULT;

                switch (nestedTxMode) {
                    case COMMIT:
                        doCommit(tx);

                        txStart(ctx, qry.getTimeout());

                        break;

                    case IGNORE:
                        log.warning("Transaction has already been started, ignoring BEGIN command.");

                        break;

                    case ERROR:
                        throw new IgniteSQLException("Transaction has already been started.",
                            IgniteQueryErrorCode.TRANSACTION_EXISTS);

                    default:
                        throw new IgniteSQLException("Unexpected nested transaction handling mode: " +
                            nestedTxMode.name());
                }
            }
            else
                txStart(ctx, qry.getTimeout());
        }
        else if (cmd instanceof SqlCommitTransactionCommand) {
            // Do nothing if there's no transaction.
            if (tx != null)
                doCommit(tx);
        }
        else {
            assert cmd instanceof SqlRollbackTransactionCommand;

            // Do nothing if there's no transaction.
            if (tx != null)
                doRollback(tx);
        }
    }

    /**
     * Commit and properly close transaction.
     * @param tx Transaction.
     * @throws IgniteCheckedException if failed.
     */
    private void doCommit(@NotNull GridNearTxLocal tx) throws IgniteCheckedException {
        try {
            // TODO: Why checking for rollback only?
            //if (!tx.isRollbackOnly())
                tx.commit();
        }
        finally {
            closeTx(tx);
        }
    }

    /**
     * Rollback and properly close transaction.
     * @param tx Transaction.
     * @throws IgniteCheckedException if failed.
     */
    private void doRollback(@NotNull GridNearTxLocal tx) throws IgniteCheckedException {
        try {
            tx.rollback();
        }
        finally {
            closeTx(tx);
        }
    }

    /**
     * Properly close transaction.
     * @param tx Transaction.
     * @throws IgniteCheckedException if failed.
     */
    private void closeTx(@NotNull GridNearTxLocal tx) throws IgniteCheckedException {
        try {
            tx.close();
        }
        finally {
            ctx.cache().context().tm().resetContext();
        }
    }

    /** {@inheritDoc} */
    @SuppressWarnings({"StringEquality", "unchecked"})
    @Override public List<FieldsQueryCursor<List<?>>> querySqlFields(String schemaName, SqlFieldsQuery qry,
        @Nullable SqlClientContext cliCtx, boolean keepBinary, boolean failOnMultipleStmts, MvccQueryTracker tracker,
        GridQueryCancel cancel, boolean registerAsNewQry) {
        boolean mvccEnabled = mvccEnabled(ctx), startTx = autoStartTx(qry);

        try {
            SqlCommand nativeCmd = parseQueryNative(schemaName, qry);

            if (!(nativeCmd instanceof SqlCommitTransactionCommand || nativeCmd instanceof SqlRollbackTransactionCommand)
                && !ctx.state().publicApiActiveState(true)) {
                throw new IgniteException("Can not perform the operation because the cluster is inactive. Note, that " +
                    "the cluster is considered inactive by default if Ignite Persistent Store is used to let all the nodes " +
                    "join the cluster. To activate the cluster call Ignite.active(true).");
            }

            if (nativeCmd != null)
                return queryDistributedSqlFieldsNative(schemaName, qry, nativeCmd, cliCtx);

            List<FieldsQueryCursor<List<?>>> res;

            {
                // First, let's check if we already have a two-step query for this statement...
                H2TwoStepCachedQueryKey cachedQryKey = new H2TwoStepCachedQueryKey(schemaName, qry.getSql(),
                    qry.isCollocated(), qry.isDistributedJoins(), qry.isEnforceJoinOrder(), qry.isLocal());

                H2TwoStepCachedQuery cachedQry;

                if ((cachedQry = twoStepCache.get(cachedQryKey)) != null) {
                    checkQueryType(qry, true);

                    GridCacheTwoStepQuery twoStepQry = cachedQry.query().copy();

                    List<GridQueryFieldMetadata> meta = cachedQry.meta();

                    res = Collections.singletonList(doRunDistributedQuery(schemaName, qry, twoStepQry, meta, keepBinary,
                        startTx, tracker, cancel, registerAsNewQry));


                    if (!twoStepQry.explain())
                        twoStepCache.putIfAbsent(cachedQryKey, new H2TwoStepCachedQuery(meta, twoStepQry.copy()));

                    return res;
                }
            }

            {
                // Second, let's check if we already have a parsed statement...
                PreparedStatement cachedStmt;

                if ((cachedStmt = cachedStatement(connMgr.connectionForThread().connection(schemaName), qry.getSql())) != null) {
                    Prepared prepared = GridSqlQueryParser.prepared(cachedStmt);

                    // We may use this cached statement only for local queries and non queries.
                    if (qry.isLocal() || !prepared.isQuery()) {
                        if (GridSqlQueryParser.isExplainUpdate(prepared))
                            throw new IgniteSQLException("Explains of update queries are not supported.",
                                IgniteQueryErrorCode.UNSUPPORTED_OPERATION);

                        return (List<FieldsQueryCursor<List<?>>>)doRunPrepared(schemaName, prepared, qry, null, null,
                            keepBinary, startTx, tracker, cancel, registerAsNewQry);
                    }
                }
            }

            res = new ArrayList<>(1);

            int firstArg = 0;

            String remainingSql = qry.getSql();

            while (remainingSql != null) {
                ParsingResult parseRes = parseAndSplit(schemaName,
                    remainingSql != qry.getSql() ? cloneFieldsQuery(qry).setSql(remainingSql) : qry, firstArg);

                // Let's avoid second reflection getter call by returning Prepared object too
                Prepared prepared = parseRes.prepared();

                GridCacheTwoStepQuery twoStepQry = parseRes.twoStepQuery();

                List<GridQueryFieldMetadata> meta = parseRes.meta();

                SqlFieldsQuery newQry = parseRes.newQuery();

                remainingSql = parseRes.remainingSql();

                if (remainingSql != null && failOnMultipleStmts)
                    throw new IgniteSQLException("Multiple statements queries are not supported");

                firstArg += prepared.getParameters().size();

                res.addAll(doRunPrepared(schemaName, prepared, newQry, twoStepQry, meta, keepBinary, startTx, tracker,
                    cancel, registerAsNewQry));

                // We cannot cache two-step query for multiple statements query except the last statement
                if (parseRes.twoStepQuery() != null && parseRes.twoStepQueryKey() != null &&
                    !parseRes.twoStepQuery().explain() && remainingSql == null)
                    twoStepCache.putIfAbsent(parseRes.twoStepQueryKey(), new H2TwoStepCachedQuery(meta,
                        twoStepQry.copy()));
            }

            return res;
        }
        catch (RuntimeException | Error e) {
            GridNearTxLocal tx;

            if (mvccEnabled && (tx = tx(ctx)) != null &&
                (!(e instanceof IgniteSQLException) || /* Parsing errors should not rollback Tx. */
                    ((IgniteSQLException)e).sqlState() != SqlStateCode.PARSING_EXCEPTION) ) {

                tx.setRollbackOnly();
            }

            throw e;
        }
    }

    /**
     * Execute an all-ready {@link SqlFieldsQuery}.
     * @param schemaName Schema name.
     * @param prepared H2 command.
     * @param qry Fields query with flags.
     * @param twoStepQry Two-step query if this query must be executed in a distributed way.
     * @param meta Metadata for {@code twoStepQry}.
     * @param keepBinary Whether binary objects must not be deserialized automatically.
     * @param startTx Start transaction flag.
     * @param tracker MVCC tracker.
     * @param cancel Query cancel state holder.
     * @param registerAsNewQry {@code true} In case it's new query which should be registered as running query,
     * @return Query result.
     */
    private List<? extends FieldsQueryCursor<List<?>>> doRunPrepared(String schemaName, Prepared prepared,
        SqlFieldsQuery qry, GridCacheTwoStepQuery twoStepQry, List<GridQueryFieldMetadata> meta, boolean keepBinary,
        boolean startTx, MvccQueryTracker tracker, GridQueryCancel cancel, boolean registerAsNewQry) {
        String sqlQry = qry.getSql();

        boolean loc = qry.isLocal();

        IndexingQueryFilter filter = (loc ? backupFilter(null, qry.getPartitions()) : null);

        if (!prepared.isQuery()) {
            Long qryId = registerRunningQuery(schemaName, cancel, sqlQry, loc, registerAsNewQry);

            boolean fail = false;

            try {
                if (DmlStatementsProcessor.isDmlStatement(prepared)) {
                    try {
                        Connection conn = connMgr.connectionForThread().connection(schemaName);

                        if (!loc)
                            return dmlProc.updateSqlFieldsDistributed(schemaName, conn, prepared, qry, cancel);
                        else {
                            final GridQueryFieldsResult updRes =
                                dmlProc.updateSqlFieldsLocal(schemaName, conn, prepared, qry, filter, cancel);

                            return Collections.singletonList(new QueryCursorImpl<>(new Iterable<List<?>>() {
                                @SuppressWarnings("NullableProblems")
                                @Override public Iterator<List<?>> iterator() {
                                    try {
                                        return new GridQueryCacheObjectsIterator(updRes.iterator(), objectContext(),
                                            true);
                                    }
                                    catch (IgniteCheckedException e) {
                                        throw new IgniteException(e);
                                    }
                                }
                            }, cancel));
                        }
                    }
                    catch (IgniteCheckedException e) {
                        fail = true;

                        throw new IgniteSQLException("Failed to execute DML statement [stmt=" + sqlQry +
                            ", params=" + Arrays.deepToString(qry.getArgs()) + "]", e);
                    }
                }

                if (DdlStatementsProcessor.isDdlStatement(prepared)) {
                    if (loc) {
                        fail = true;

                        throw new IgniteSQLException("DDL statements are not supported for LOCAL caches",
                            IgniteQueryErrorCode.UNSUPPORTED_OPERATION);
                    }

                    return Collections.singletonList(ddlProc.runDdlStatement(sqlQry, prepared));
                }

                if (prepared instanceof NoOperation)
                    return Collections.singletonList(H2Utils.zeroCursor());

                fail = true;

                throw new IgniteSQLException("Unsupported DDL/DML operation: " + prepared.getClass().getName(),
                    IgniteQueryErrorCode.UNSUPPORTED_OPERATION);
            }
            finally {
                runningQueryMgr.unregister(qryId, fail);
            }
        }

        if (twoStepQry != null) {
            if (log.isDebugEnabled())
                log.debug("Parsed query: `" + sqlQry + "` into two step query: " + twoStepQry);

            checkQueryType(qry, true);

            if (ctx.security().enabled())
                checkSecurity(twoStepQry.cacheIds());

            return Collections.singletonList(doRunDistributedQuery(schemaName, qry, twoStepQry, meta, keepBinary,
                startTx, tracker, cancel, registerAsNewQry));

        }

        // We've encountered a local query, let's just run it.
        Long qryId = registerRunningQuery(schemaName, cancel, sqlQry, loc, registerAsNewQry);

        try {
            return Collections.singletonList(queryLocalSqlFields(schemaName, qry, keepBinary, filter, cancel, qryId));
        }
        catch (IgniteCheckedException e) {
            runningQueryMgr.unregister(qryId, true);

            throw new IgniteSQLException("Failed to execute local statement [stmt=" + sqlQry +
                ", params=" + Arrays.deepToString(qry.getArgs()) + "]", e);
        }
    }

    /**
     * @param schemaName Schema name.
     * @param cancel Query cancel state holder.
     * @param qry Query.
     * @param loc {@code true} for local query.
     * @param registerAsNewQry {@code true} In case it's new query which should be registered as running query,
     * @return Id of registered query or {@code null} if query wasn't registered.
     */
    private Long registerRunningQuery(String schemaName, GridQueryCancel cancel, String qry, boolean loc,
        boolean registerAsNewQry) {
        if (registerAsNewQry)
            return runningQueryMgr.register(qry, GridCacheQueryType.SQL_FIELDS, schemaName, loc, cancel);

        return null;
    }

    /**
     * Check security access for caches.
     *
     * @param cacheIds Cache IDs.
     */
    private void checkSecurity(Collection<Integer> cacheIds) {
        if (F.isEmpty(cacheIds))
            return;

        for (Integer cacheId : cacheIds) {
            DynamicCacheDescriptor desc = ctx.cache().cacheDescriptor(cacheId);

            if (desc != null)
                ctx.security().authorize(desc.cacheName(), SecurityPermission.CACHE_READ, null);
        }
    }

    /**
     * Parse and split query if needed, cache either two-step query or statement.
     * @param schemaName Schema name.
     * @param qry Query.
     * @param firstArg Position of the first argument of the following {@code Prepared}.
     * @return Result: prepared statement, H2 command, two-step query (if needed),
     *     metadata for two-step query (if needed), evaluated query local execution flag.
     */
    private ParsingResult parseAndSplit(String schemaName, SqlFieldsQuery qry, int firstArg) {
        Connection c = connMgr.connectionForThread().connection(schemaName);

        // For queries that are explicitly local, we rely on the flag specified in the query
        // because this parsing result will be cached and used for queries directly.
        // For other queries, we enforce join order at this stage to avoid premature optimizations
        // (and therefore longer parsing) as long as there'll be more parsing at split stage.
        boolean enforceJoinOrderOnParsing = (!qry.isLocal() || qry.isEnforceJoinOrder());

        H2Utils.setupConnection(c, /*distributedJoins*/false, /*enforceJoinOrder*/enforceJoinOrderOnParsing);

        boolean loc = qry.isLocal();

        PreparedStatement stmt = prepareStatementAndCaches(c, qry.getSql());

        if (loc && GridSqlQueryParser.checkMultipleStatements(stmt))
            throw new IgniteSQLException("Multiple statements queries are not supported for local queries.",
                IgniteQueryErrorCode.UNSUPPORTED_OPERATION);

        GridSqlQueryParser.PreparedWithRemaining prep = GridSqlQueryParser.preparedWithRemaining(stmt);

        Prepared prepared = prep.prepared();

        if (GridSqlQueryParser.isExplainUpdate(prepared))
            throw new IgniteSQLException("Explains of update queries are not supported.",
                IgniteQueryErrorCode.UNSUPPORTED_OPERATION);

        checkQueryType(qry, prepared.isQuery());

        String remainingSql = prep.remainingSql();

        int paramsCnt = prepared.getParameters().size();

        Object[] argsOrig = qry.getArgs();

        Object[] args = null;

        if (!DmlUtils.isBatched(qry) && paramsCnt > 0) {
            if (argsOrig == null || argsOrig.length < firstArg + paramsCnt) {
                throw new IgniteException("Invalid number of query parameters. " +
                    "Cannot find " + (argsOrig != null ? argsOrig.length + 1 - firstArg : 1) + " parameter.");
            }

            args = Arrays.copyOfRange(argsOrig, firstArg, firstArg + paramsCnt);
        }

       if (prepared.isQuery()) {
            try {
                bindParameters(stmt, F.asList(args));
            }
            catch (IgniteCheckedException e) {
                U.closeQuiet(stmt);

                throw new IgniteSQLException("Failed to bind parameters: [qry=" + prepared.getSQL() + ", params=" +
                    Arrays.deepToString(args) + "]", IgniteQueryErrorCode.PARSING, e);
            }

            GridSqlQueryParser parser = null;

            if (!loc) {
                parser = new GridSqlQueryParser(false);

                GridSqlStatement parsedStmt = parser.parse(prepared);

                // Legit assertion - we have H2 query flag above.
                assert parsedStmt instanceof GridSqlQuery;

                loc = parser.isLocalQuery();
            }

            if (loc) {
                if (parser == null) {
                    parser = new GridSqlQueryParser(false);

                    parser.parse(prepared);
                }

                GridCacheContext cctx = parser.getFirstPartitionedCache();

                if (cctx != null && cctx.config().getQueryParallelism() > 1) {
                    loc = false;

                    qry.setDistributedJoins(true);
                }
            }
        }

        SqlFieldsQuery newQry = cloneFieldsQuery(qry).setSql(prepared.getSQL()).setArgs(args);

        boolean hasTwoStep = !loc && prepared.isQuery();

        // Let's not cache multiple statements and distributed queries as whole two step query will be cached later on.
        if (remainingSql != null || hasTwoStep)
            connMgr.statementCacheForThread().remove(schemaName, qry.getSql());

        if (!hasTwoStep)
            return new ParsingResult(prepared, newQry, remainingSql, null, null, null);

        final UUID locNodeId = ctx.localNodeId();

        // Now we're sure to have a distributed query. Let's try to get a two-step plan from the cache, or perform the
        // split if needed.
        H2TwoStepCachedQueryKey cachedQryKey = new H2TwoStepCachedQueryKey(schemaName, qry.getSql(),
            qry.isCollocated(), qry.isDistributedJoins(), qry.isEnforceJoinOrder(), qry.isLocal());

        H2TwoStepCachedQuery cachedQry;

        if ((cachedQry = twoStepCache.get(cachedQryKey)) != null) {
            checkQueryType(qry, true);

            GridCacheTwoStepQuery twoStepQry = cachedQry.query().copy();

            List<GridQueryFieldMetadata> meta = cachedQry.meta();

            return new ParsingResult(prepared, newQry, remainingSql, twoStepQry, cachedQryKey, meta);
        }

        try {
            GridH2QueryContext.set(new GridH2QueryContext(locNodeId, locNodeId, 0, PREPARE)
                .distributedJoinMode(distributedJoinMode(qry.isLocal(), qry.isDistributedJoins())));

            try {
                GridCacheTwoStepQuery twoStepQry = split(prepared, newQry);

                return new ParsingResult(prepared, newQry, remainingSql, twoStepQry,
                    cachedQryKey, H2Utils.meta(stmt.getMetaData()));
            }
            catch (IgniteCheckedException e) {
                throw new IgniteSQLException("Failed to bind parameters: [qry=" + newQry.getSql() + ", params=" +
                    Arrays.deepToString(newQry.getArgs()) + "]", IgniteQueryErrorCode.PARSING, e);
            }
            catch (SQLException e) {
                throw new IgniteSQLException(e);
            }
            finally {
                U.close(stmt, log);
            }
        }
        finally {
            GridH2QueryContext.clearThreadLocal();
        }
    }

    /**
     * Make a copy of {@link SqlFieldsQuery} with all flags and preserving type.
     * @param oldQry Query to copy.
     * @return Query copy.
     */
    private SqlFieldsQuery cloneFieldsQuery(SqlFieldsQuery oldQry) {
        return oldQry.copy().setLocal(oldQry.isLocal()).setPageSize(oldQry.getPageSize());
    }

    /**
     * Split query into two-step query.
     * @param prepared JDBC prepared statement.
     * @param qry Original fields query.
     * @return Two-step query.
     * @throws IgniteCheckedException in case of error inside {@link GridSqlQuerySplitter}.
     * @throws SQLException in case of error inside {@link GridSqlQuerySplitter}.
     */
    private GridCacheTwoStepQuery split(Prepared prepared, SqlFieldsQuery qry) throws IgniteCheckedException,
        SQLException {
        GridCacheTwoStepQuery res = GridSqlQuerySplitter.split(
            connMgr.connectionForThread().connection(qry.getSchema()),
            prepared,
            qry.getArgs(),
            qry.isCollocated(),
            qry.isDistributedJoins(),
            qry.isEnforceJoinOrder(),
            this);

        List<Integer> cacheIds = collectCacheIds(null, res);

        if (!F.isEmpty(cacheIds) && res.hasSystemViews()) {
            throw new IgniteSQLException("Normal tables and system views cannot be used in the same query.",
                IgniteQueryErrorCode.UNSUPPORTED_OPERATION);
        }

        if (F.isEmpty(cacheIds))
            res.local(true);
        else {
            res.cacheIds(cacheIds);
            res.local(qry.isLocal());
        }

        res.pageSize(qry.getPageSize());

        return res;
    }

    /**
     * @param qry Sql fields query.autoStartTx(qry)
     * @return {@code True} if need to start transaction.
     */
    @SuppressWarnings("SimplifiableIfStatement")
    public boolean autoStartTx(SqlFieldsQuery qry) {
        if (!mvccEnabled(ctx))
            return false;

        return qry instanceof SqlFieldsQueryEx && !((SqlFieldsQueryEx)qry).isAutoCommit() && tx(ctx) == null;
    }

    /** {@inheritDoc} */
    @Override public UpdateSourceIterator<?> prepareDistributedUpdate(GridCacheContext<?, ?> cctx, int[] ids,
        int[] parts, String schema, String qry, Object[] params, int flags,
        int pageSize, int timeout, AffinityTopologyVersion topVer,
        MvccSnapshot mvccSnapshot, GridQueryCancel cancel) throws IgniteCheckedException {

        SqlFieldsQuery fldsQry = new SqlFieldsQuery(qry);

        if (params != null)
            fldsQry.setArgs(params);

        fldsQry.setEnforceJoinOrder(isFlagSet(flags, GridH2QueryRequest.FLAG_ENFORCE_JOIN_ORDER));
        fldsQry.setTimeout(timeout, TimeUnit.MILLISECONDS);
        fldsQry.setPageSize(pageSize);
        fldsQry.setLocal(true);
        fldsQry.setDataPageScanEnabled(isDataPageScanEnabled(flags));

        boolean loc = true;

        final boolean replicated = isFlagSet(flags, GridH2QueryRequest.FLAG_REPLICATED);

        GridCacheContext<?, ?> cctx0;

        if (!replicated
            && !F.isEmpty(ids)
            && (cctx0 = CU.firstPartitioned(cctx.shared(), ids)) != null
            && cctx0.config().getQueryParallelism() > 1) {
            fldsQry.setDistributedJoins(true);

            loc = false;
        }

        Connection conn = connMgr.connectionForThread().connection(schema);

        H2Utils.setupConnection(conn, false, fldsQry.isEnforceJoinOrder());

        PreparedStatement stmt = preparedStatementWithParams(conn, fldsQry.getSql(),
            F.asList(fldsQry.getArgs()), true);

        return dmlProc.prepareDistributedUpdate(schema, conn, stmt, fldsQry, backupFilter(topVer, parts), cancel, loc,
            topVer, mvccSnapshot);
    }

    /**
     * Check if flag set.
     *
     * @param flags Flags.
     * @param flag Flag.
     * @return {@code True} if set.
     */
    private boolean isFlagSet(int flags, int flag) {
        return (flags & flag) == flag;
    }

    /**
     * Run distributed query on detected set of partitions.
     * @param schemaName Schema name.
     * @param qry Original query.
     * @param twoStepQry Two-step query.
     * @param meta Metadata to set to cursor.
     * @param keepBinary Keep binary flag.
     * @param startTx Start transaction flag.
     * @param mvccTracker Query tracker.
     * @param cancel Cancel handler.
     * @param registerAsNewQry {@code true} In case it's new query which should be registered as running query,
     * @return Cursor representing distributed query result.
     */
    private FieldsQueryCursor<List<?>> doRunDistributedQuery(String schemaName, SqlFieldsQuery qry,
        GridCacheTwoStepQuery twoStepQry, List<GridQueryFieldMetadata> meta, boolean keepBinary,
        boolean startTx, MvccQueryTracker mvccTracker, GridQueryCancel cancel, boolean registerAsNewQry) {
        if (log.isDebugEnabled())
            log.debug("Parsed query: `" + qry.getSql() + "` into two step query: " + twoStepQry);

        twoStepQry.pageSize(qry.getPageSize());

        if (cancel == null)
            cancel = new GridQueryCancel();

        Long qryId = registerRunningQuery(schemaName, cancel, qry.getSql(), qry.isLocal(), registerAsNewQry);

        boolean cursorCreated = false;
        boolean failed = true;

        try {
            // When explicit partitions are set, there must be an owning cache they should be applied to.
            int explicitParts[] = qry.getPartitions();
            PartitionResult derivedParts = twoStepQry.derivedPartitions();

            int parts[] = calculatePartitions(explicitParts, derivedParts, qry.getArgs());

            if (parts != null && parts.length == 0) {
                failed = false;

                return new QueryCursorImpl<>(new Iterable<List<?>>() {
                    @Override public Iterator<List<?>> iterator() {
                        return new Iterator<List<?>>() {
                            @Override public boolean hasNext() {
                                return false;
                            }

                            @SuppressWarnings("IteratorNextCanNotThrowNoSuchElementException")
                            @Override public List<?> next() {
                                return null;
                            }
                        };
                    }
                });
            }

            Iterable<List<?>> iter = runQueryTwoStep(
                schemaName,
                twoStepQry,
                keepBinary,
                qry.isEnforceJoinOrder(),
                startTx,
                qry.getTimeout(),
                cancel,
                qry.getArgs(),
                parts,
                qry.isLazy(),
                mvccTracker,
                qry.isDataPageScanEnabled()
            );

            QueryCursorImpl<List<?>> cursor = registerAsNewQry
                ? new RegisteredQueryCursor<>(iter, cancel, runningQueryManager(), qryId)
                : new QueryCursorImpl<>(iter, cancel);

            cursor.fieldsMeta(meta);

            cursorCreated = true;

            return cursor;
        }
        finally {
            if (!cursorCreated)
                runningQueryMgr.unregister(qryId, failed);
        }
    }

    /**
     * Calculate partitions for the query.
     *
     * @param explicitParts Explicit partitions provided in SqlFieldsQuery.partitions property.
     * @param derivedParts Derived partitions found during partition pruning.
     * @param args Arguments.
     * @return Calculated partitions or {@code null} if failed to calculate and there should be a broadcast.
     */
    @SuppressWarnings("ZeroLengthArrayAllocation")
    private int[] calculatePartitions(int[] explicitParts, PartitionResult derivedParts, Object[] args) {
        if (!F.isEmpty(explicitParts))
            return explicitParts;
        else if (derivedParts != null) {
            try {
                Collection<Integer> realParts = derivedParts.tree().apply(args);

                if (F.isEmpty(realParts))
                    return IgniteUtils.EMPTY_INTS;
                else {
                    int[] realParts0 = new int[realParts.size()];

                    int i = 0;

                    for (Integer realPart : realParts)
                        realParts0[i++] = realPart;

                    return realParts0;
                }
            }
            catch (IgniteCheckedException e) {
                throw new CacheException("Failed to calculate derived partitions for query.", e);
            }
        }

        return null;
    }

    /**
     * Do initial parsing of the statement and create query caches, if needed.
     * @param c Connection.
     * @param sqlQry Query.
     * @return H2 prepared statement.
     */
    private PreparedStatement prepareStatementAndCaches(Connection c, String sqlQry) {
        try {
            return connMgr.prepareStatement(c, sqlQry);
        }
        catch (SQLException e) {
            throw new IgniteSQLException("Failed to parse query. " + e.getMessage(),
                IgniteQueryErrorCode.PARSING, e);
        }
    }

    /**
     * Run DML request from other node.
     *
     * @param schemaName Schema name.
     * @param fldsQry Query.
     * @param filter Filter.
     * @param cancel Cancel state.
     * @param local Locality flag.
     * @return Update result.
     * @throws IgniteCheckedException if failed.
     */
    public UpdateResult mapDistributedUpdate(String schemaName, SqlFieldsQuery fldsQry, IndexingQueryFilter filter,
        GridQueryCancel cancel, boolean local) throws IgniteCheckedException {
        Connection conn = connMgr.connectionForThread().connection(schemaName);

        H2Utils.setupConnection(conn, false, fldsQry.isEnforceJoinOrder());

        PreparedStatement stmt = preparedStatementWithParams(conn, fldsQry.getSql(),
            Arrays.asList(fldsQry.getArgs()), true);

        return dmlProc.mapDistributedUpdate(schemaName, stmt, fldsQry, filter, cancel, local);
    }

    /**
     * @param cacheIds Cache IDs.
     * @param twoStepQry Query.
     * @throws IllegalStateException if segmented indices used with non-segmented indices.
     */
    private void processCaches(List<Integer> cacheIds, GridCacheTwoStepQuery twoStepQry) {
        if (cacheIds.isEmpty())
            return; // Nothing to check

        GridCacheSharedContext sharedCtx = ctx.cache().context();

        int expectedParallelism = 0;
        GridCacheContext cctx0 = null;

        boolean mvccEnabled = false;

        for (int i = 0; i < cacheIds.size(); i++) {
            Integer cacheId = cacheIds.get(i);

            GridCacheContext cctx = sharedCtx.cacheContext(cacheId);

            assert cctx != null;

            if (i == 0) {
                mvccEnabled = cctx.mvccEnabled();
                cctx0 = cctx;
            }
            else if (cctx.mvccEnabled() != mvccEnabled)
                MvccUtils.throwAtomicityModesMismatchException(cctx0, cctx);

            if (!cctx.isPartitioned())
                continue;

            if (expectedParallelism == 0)
                expectedParallelism = cctx.config().getQueryParallelism();
            else if (cctx.config().getQueryParallelism() != expectedParallelism) {
                throw new IllegalStateException("Using indexes with different parallelism levels in same query is " +
                    "forbidden.");
            }
        }

        twoStepQry.mvccEnabled(mvccEnabled);

        if (twoStepQry.forUpdate()) {
            if (cacheIds.size() != 1)
                throw new IgniteSQLException("SELECT FOR UPDATE is supported only for queries " +
                    "that involve single transactional cache.");

            if (!mvccEnabled)
                throw new IgniteSQLException("SELECT FOR UPDATE query requires transactional cache " +
                    "with MVCC enabled.", IgniteQueryErrorCode.UNSUPPORTED_OPERATION);
        }
    }

    /**
     * Registers new class description.
     *
     * This implementation doesn't support type reregistration.
     *
     * @param cacheInfo Cache context info.
     * @param type Type description.
     * @param isSql {@code true} in case table has been created from SQL.
     * @throws IgniteCheckedException In case of error.
     */
    @Override public boolean registerType(GridCacheContextInfo cacheInfo, GridQueryTypeDescriptor type, boolean isSql)
        throws IgniteCheckedException {
        H2Utils.validateTypeDescriptor(type);
        schemaMgr.onCacheTypeCreated(cacheInfo, this, type, isSql);

        return true;
    }

    /** {@inheritDoc} */
    @Override public GridCacheContextInfo registeredCacheInfo(String cacheName) {
        for (H2TableDescriptor tbl : schemaMgr.tablesForCache(cacheName)) {
            if (F.eq(tbl.cacheName(), cacheName))
                return tbl.cacheInfo();
        }

        return null;
    }

    /** {@inheritDoc} */
    @Override public String schema(String cacheName) {
        return schemaMgr.schemaName(cacheName);
    }

    /** {@inheritDoc} */
    @Override public void checkStatementStreamable(PreparedStatement nativeStmt) {
        if (!GridSqlQueryParser.isStreamableInsertStatement(nativeStmt))
            throw new IgniteSQLException("Streaming mode supports only INSERT commands without subqueries.",
                IgniteQueryErrorCode.UNSUPPORTED_OPERATION);
    }

    /** {@inheritDoc} */
    @Override public GridQueryRowCacheCleaner rowCacheCleaner(int grpId) {
        return rowCache.forGroup(grpId);
    }

    /** {@inheritDoc} */
    @Override public IgniteInternalFuture<?> rebuildIndexesFromHash(GridCacheContext cctx) {
        // No data in fresh in-memory cache.
        if (!cctx.group().persistenceEnabled())
            return null;

        IgnitePageStoreManager pageStore = cctx.shared().pageStore();

        assert pageStore != null;

        SchemaIndexCacheVisitorClosure clo;

        if (!pageStore.hasIndexStore(cctx.groupId())) {
            // If there are no index store, rebuild all indexes.
            clo = new IndexRebuildFullClosure(cctx.queries(), cctx.mvccEnabled());
        }
        else {
            // Otherwise iterate over tables looking for missing indexes.
            IndexRebuildPartialClosure clo0 = new IndexRebuildPartialClosure();

            for (H2TableDescriptor tblDesc : schemaMgr.tablesForCache(cctx.name())) {
                assert tblDesc.table() != null;

                tblDesc.table().collectIndexesForPartialRebuild(clo0);
            }

            if (clo0.hasIndexes())
                clo = clo0;
            else
                return null;
        }

        // Closure prepared, do rebuild.
        final GridWorkerFuture<?> fut = new GridWorkerFuture<>();

        markIndexRebuild(cctx.name(), true);

        GridWorker worker = new GridWorker(ctx.igniteInstanceName(), "index-rebuild-worker-" + cctx.name(), log) {
            @Override protected void body() {
                try {
                    rebuildIndexesFromHash0(cctx, clo);

                    markIndexRebuild(cctx.name(), false);

                    fut.onDone();
                }
                catch (Exception e) {
                    fut.onDone(e);
                }
                catch (Throwable e) {
                    U.error(log, "Failed to rebuild indexes for cache: " + cctx.name(), e);

                    fut.onDone(e);

                    throw e;
                }
            }
        };

        fut.setWorker(worker);

        ctx.getExecutorService().execute(worker);

        return fut;
    }

    /**
     * Do index rebuild.
     *
     * @param cctx Cache context.
     * @param clo Closure.
     * @throws IgniteCheckedException If failed.
     */
    protected void rebuildIndexesFromHash0(GridCacheContext cctx, SchemaIndexCacheVisitorClosure clo)
        throws IgniteCheckedException {
        SchemaIndexCacheVisitor visitor = new SchemaIndexCacheVisitorImpl(cctx);

        visitor.visit(clo);
    }

    /**
     * Mark tables for index rebuild, so that their indexes are not used.
     *
     * @param cacheName Cache name.
     * @param val Value.
     */
    private void markIndexRebuild(String cacheName, boolean val) {
        for (H2TableDescriptor tblDesc : schemaMgr.tablesForCache(cacheName)) {
            assert tblDesc.table() != null;

            tblDesc.table().markRebuildFromHashInProgress(val);
        }
    }

    /**
     * @return Busy lock.
     */
    public GridSpinBusyLock busyLock() {
        return busyLock;
    }

    /**
     * @return Map query executor.
     */
    public GridMapQueryExecutor mapQueryExecutor() {
        return mapQryExec;
    }

    /**
     * @return Reduce query executor.
     */
    public GridReduceQueryExecutor reduceQueryExecutor() {
        return rdcQryExec;
    }

    /**
     * Return Running query manager.
     *
     * @return Running query manager.
     */
    public RunningQueryManager runningQueryManager() {
        return runningQueryMgr;
    }

    /** {@inheritDoc} */
    @SuppressWarnings({"deprecation"})
    @Override public void start(GridKernalContext ctx, GridSpinBusyLock busyLock) throws IgniteCheckedException {
        if (log.isDebugEnabled())
            log.debug("Starting cache query index...");

        this.busyLock = busyLock;

        if (SysProperties.serializeJavaObject) {
            U.warn(log, "Serialization of Java objects in H2 was enabled.");

            SysProperties.serializeJavaObject = false;
        }

        this.ctx = ctx;

        connMgr = new ConnectionManager(ctx);

        schemaMgr = new SchemaManager(ctx, connMgr);
        schemaMgr.start(ctx.config().getSqlSchemas());

        valCtx = new CacheQueryObjectValueContext(ctx);

        nodeId = ctx.localNodeId();
        marshaller = ctx.config().getMarshaller();

        mapQryExec = new GridMapQueryExecutor(busyLock);
        rdcQryExec = new GridReduceQueryExecutor(busyLock);

        mapQryExec.start(ctx, this);
        rdcQryExec.start(ctx, this);

        dmlProc = new DmlStatementsProcessor(ctx, this);
        ddlProc = new DdlStatementsProcessor(ctx, schemaMgr);

        partExtractor = new PartitionExtractor(this);
        runningQueryMgr = new RunningQueryManager(ctx);

        runningQueryMgr = new RunningQueryManager(ctx);

        if (JdbcUtils.serializer != null)
            U.warn(log, "Custom H2 serialization is already configured, will override.");

        JdbcUtils.serializer = h2Serializer();
    }

    /**
     * @return Value object context.
     */
    public CacheObjectValueContext objectContext() {
        return ctx.query().objectContext();
    }

    /**
     * @param topic Topic.
     * @param topicOrd Topic ordinal for {@link GridTopic}.
     * @param nodes Nodes.
     * @param msg Message.
     * @param specialize Optional closure to specialize message for each node.
     * @param locNodeHnd Handler for local node.
     * @param plc Policy identifying the executor service which will process message.
     * @param runLocParallel Run local handler in parallel thread.
     * @return {@code true} If all messages sent successfully.
     */
    public boolean send(
        Object topic,
        int topicOrd,
        Collection<ClusterNode> nodes,
        Message msg,
        @Nullable IgniteBiClosure<ClusterNode, Message, Message> specialize,
        @Nullable final IgniteInClosure2X<ClusterNode, Message> locNodeHnd,
        byte plc,
        boolean runLocParallel
    ) {
        boolean ok = true;

        if (specialize == null && msg instanceof GridCacheQueryMarshallable)
            ((GridCacheQueryMarshallable)msg).marshall(marshaller);

        ClusterNode locNode = null;

        for (ClusterNode node : nodes) {
            if (node.isLocal()) {
                if (locNode != null)
                    throw new IllegalStateException();

                locNode = node;

                continue;
            }

            try {
                if (specialize != null) {
                    msg = specialize.apply(node, msg);

                    if (msg instanceof GridCacheQueryMarshallable)
                        ((GridCacheQueryMarshallable)msg).marshall(marshaller);
                }

                ctx.io().sendGeneric(node, topic, topicOrd, msg, plc);
            }
            catch (IgniteCheckedException e) {
                ok = false;

                U.warn(log, "Failed to send message [node=" + node + ", msg=" + msg +
                    ", errMsg=" + e.getMessage() + "]");
            }
        }

        // Local node goes the last to allow parallel execution.
        if (locNode != null) {
            assert locNodeHnd != null;

            if (specialize != null)
                msg = specialize.apply(locNode, msg);

            if (runLocParallel) {
                final ClusterNode finalLocNode = locNode;
                final Message finalMsg = msg;

                try {
                    // We prefer runLocal to runLocalSafe, because the latter can produce deadlock here.
                    ctx.closure().runLocal(new GridPlainRunnable() {
                        @Override public void run() {
                            if (!busyLock.enterBusy())
                                return;

                            try {
                                locNodeHnd.apply(finalLocNode, finalMsg);
                            }
                            finally {
                                busyLock.leaveBusy();
                            }
                        }
                    }, plc).listen(logger);
                }
                catch (IgniteCheckedException e) {
                    ok = false;

                    U.error(log, "Failed to execute query locally.", e);
                }
            }
            else
                locNodeHnd.apply(locNode, msg);
        }

        return ok;
    }

    /**
     * @return Serializer.
     */
    private JavaObjectSerializer h2Serializer() {
        return new JavaObjectSerializer() {
            @Override public byte[] serialize(Object obj) throws Exception {
                return U.marshal(marshaller, obj);
            }

            @Override public Object deserialize(byte[] bytes) throws Exception {
                ClassLoader clsLdr = ctx != null ? U.resolveClassLoader(ctx.config()) : null;

                return U.unmarshal(marshaller, bytes, clsLdr);
            }
        };
    }

    /** {@inheritDoc} */
    @Override public void stop() {
        if (log.isDebugEnabled())
            log.debug("Stopping cache query index...");

        mapQryExec.cancelLazyWorkers();

        GridH2QueryContext.clearLocalNodeStop(nodeId);

        runningQueryMgr.stop();
        schemaMgr.stop();
        connMgr.stop();

        if (log.isDebugEnabled())
            log.debug("Cache query index stopped.");
    }

    /** {@inheritDoc} */
    @Override public void onClientDisconnect() throws IgniteCheckedException {
        if (!mvccEnabled(ctx))
            return;

        GridNearTxLocal tx = tx(ctx);

        if (tx != null)
            doRollback(tx);
    }

    /** {@inheritDoc} */
    @SuppressWarnings("unchecked")
    @Override public boolean initCacheContext(GridCacheContext cacheCtx) {
        GridCacheContextInfo cacheInfo = registeredCacheInfo(cacheCtx.name());

        if (cacheInfo != null) {
            assert !cacheInfo.isCacheContextInited() : cacheInfo.name();
            assert cacheInfo.name().equals(cacheCtx.name()) : cacheInfo.name() + " != " + cacheCtx.name();

            cacheInfo.initCacheContext(cacheCtx);

            return true;
        }

        return false;
    }

    /** {@inheritDoc} */
    @Override public void registerCache(String cacheName, String schemaName, GridCacheContextInfo<?, ?> cacheInfo)
        throws IgniteCheckedException {
        rowCache.onCacheRegistered(cacheInfo);

        schemaMgr.onCacheCreated(cacheName, schemaName, cacheInfo.config().getSqlFunctionClasses());
    }

    /** {@inheritDoc} */
    @Override public void unregisterCache(GridCacheContextInfo cacheInfo, boolean rmvIdx) {
        rowCache.onCacheUnregistered(cacheInfo);

        String cacheName = cacheInfo.name();

        mapQryExec.onCacheStop(cacheName);
        dmlProc.onCacheStop(cacheName);

        // Drop schema (needs to be called after callback to DML processor because the latter depends on schema).
        schemaMgr.onCacheDestroyed(cacheName, rmvIdx);

        // Unregister connection.
        connMgr.onCacheUnregistered();

        // Clear query cache.
        int cacheId = CU.cacheId(cacheName);

        for (Iterator<Map.Entry<H2TwoStepCachedQueryKey, H2TwoStepCachedQuery>> it =
             twoStepCache.entrySet().iterator(); it.hasNext();) {
            Map.Entry<H2TwoStepCachedQueryKey, H2TwoStepCachedQuery> e = it.next();

            GridCacheTwoStepQuery qry = e.getValue().query();

            if (!F.isEmpty(qry.cacheIds()) && qry.cacheIds().contains(cacheId))
                it.remove();
        }
    }

    /**
     * Remove all cached queries from cached two-steps queries.
     */
    private void clearCachedQueries() {
        twoStepCache = new GridBoundedConcurrentLinkedHashMap<>(TWO_STEP_QRY_CACHE_SIZE);
    }

    /** {@inheritDoc} */
    @Override public IndexingQueryFilter backupFilter(@Nullable final AffinityTopologyVersion topVer,
        @Nullable final int[] parts) {
        return new IndexingQueryFilterImpl(ctx, topVer, parts);
    }

    /**
     * @return Ready topology version.
     */
    public AffinityTopologyVersion readyTopologyVersion() {
        return ctx.cache().context().exchange().readyAffinityVersion();
    }

    /**
     * @param readyVer Ready topology version.
     *
     * @return {@code true} If pending distributed exchange exists because server topology is changed.
     */
    public boolean serverTopologyChanged(AffinityTopologyVersion readyVer) {
        GridDhtPartitionsExchangeFuture fut = ctx.cache().context().exchange().lastTopologyFuture();

        if (fut.isDone())
            return false;

        AffinityTopologyVersion initVer = fut.initialVersion();

        return initVer.compareTo(readyVer) > 0 && !fut.firstEvent().node().isClient();
    }

    /**
     * @param topVer Topology version.
     * @throws IgniteCheckedException If failed.
     */
    public void awaitForReadyTopologyVersion(AffinityTopologyVersion topVer) throws IgniteCheckedException {
        IgniteInternalFuture<?> fut = ctx.cache().context().exchange().affinityReadyFuture(topVer);

        if (fut != null)
            fut.get();
    }

    /** {@inheritDoc} */
    @Override public void onDisconnected(IgniteFuture<?> reconnectFut) {
        rdcQryExec.onDisconnected(reconnectFut);
    }

    /** {@inheritDoc} */
    @Override public Collection<GridRunningQueryInfo> runningQueries(long duration) {
        return runningQueryMgr.longRunningQueries(duration);
    }

    /**
     * Gets query history metrics.
     *
     * @return Queries history metrics.
     */
    public Map<QueryHistoryMetricsKey, QueryHistoryMetrics> queryHistoryMetrics() {
        return runningQueryMgr.queryHistoryMetrics();
    }

    /**
     * Reset query history metrics.
     */
    public void resetQueryHistoryMetrics() {
        runningQueryMgr.resetQueryHistoryMetrics();
    }

    /** {@inheritDoc} */
    @Override public void cancelQueries(Collection<Long> queries) {
        if (!F.isEmpty(queries)) {
            for (Long qryId : queries)
                runningQueryMgr.cancel(qryId);
        }
    }

    /** {@inheritDoc} */
    @Override public void onKernalStop() {
        mapQryExec.cancelLazyWorkers();

        connMgr.onKernalStop();
    }

    /**
     * @return Connection manager.
     */
    public ConnectionManager connections() {
        return connMgr;
    }

    /**
     * @return Schema manager.
     */
    public SchemaManager schemaManager() {
        return schemaMgr;
    }

    /**
     * @return Partition extractor.
     */
    public PartitionExtractor partitionExtractor() {
        return partExtractor;
    }

    /**
     * Collect cache identifiers from two-step query.
     *
     * @param mainCacheId Id of main cache.
     * @param twoStepQry Two-step query.
     * @return Result.
     */
    @Nullable public List<Integer> collectCacheIds(@Nullable Integer mainCacheId, GridCacheTwoStepQuery twoStepQry) {
        LinkedHashSet<Integer> caches0 = new LinkedHashSet<>();

        int tblCnt = twoStepQry.tablesCount();

        if (mainCacheId != null)
            caches0.add(mainCacheId);

        if (tblCnt > 0) {
            for (QueryTable tblKey : twoStepQry.tables()) {
                GridH2Table tbl = schemaMgr.dataTable(tblKey.schema(), tblKey.table());

                if (tbl != null) {
                    H2Utils.checkAndStartNotStartedCache(ctx, tbl);

                    int cacheId = tbl.cacheId();

                    caches0.add(cacheId);
                }
            }
        }

        if (caches0.isEmpty())
            return null;
        else {
            //Prohibit usage indices with different numbers of segments in same query.
            List<Integer> cacheIds = new ArrayList<>(caches0);

            processCaches(cacheIds, twoStepQry);

            return cacheIds;
        }
    }
}<|MERGE_RESOLUTION|>--- conflicted
+++ resolved
@@ -258,11 +258,7 @@
     /** Partition extractor. */
     private PartitionExtractor partExtractor;
 
-<<<<<<< HEAD
     /** Running query manager. */
-=======
-    /** */
->>>>>>> 20cf75db
     private RunningQueryManager runningQueryMgr;
 
     /** */
