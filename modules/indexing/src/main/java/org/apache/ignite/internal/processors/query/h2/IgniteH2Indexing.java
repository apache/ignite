/*
 * Licensed to the Apache Software Foundation (ASF) under one or more
 * contributor license agreements.  See the NOTICE file distributed with
 * this work for additional information regarding copyright ownership.
 * The ASF licenses this file to You under the Apache License, Version 2.0
 * (the "License"); you may not use this file except in compliance with
 * the License.  You may obtain a copy of the License at
 *
 *      http://www.apache.org/licenses/LICENSE-2.0
 *
 * Unless required by applicable law or agreed to in writing, software
 * distributed under the License is distributed on an "AS IS" BASIS,
 * WITHOUT WARRANTIES OR CONDITIONS OF ANY KIND, either express or implied.
 * See the License for the specific language governing permissions and
 * limitations under the License.
 */

package org.apache.ignite.internal.processors.query.h2;

import java.sql.BatchUpdateException;
import java.sql.PreparedStatement;
import java.sql.ResultSet;
import java.sql.SQLException;
import java.sql.Statement;
import java.util.ArrayList;
import java.util.Arrays;
import java.util.Collection;
import java.util.Collections;
import java.util.HashMap;
import java.util.HashSet;
import java.util.Iterator;
import java.util.LinkedHashMap;
import java.util.List;
import java.util.Map;
import java.util.Objects;
import java.util.Set;
import java.util.UUID;
import java.util.concurrent.TimeUnit;
import java.util.stream.Stream;
import javax.cache.CacheException;
import org.apache.ignite.IgniteCheckedException;
import org.apache.ignite.IgniteDataStreamer;
import org.apache.ignite.IgniteException;
import org.apache.ignite.IgniteLogger;
import org.apache.ignite.IgniteSystemProperties;
import org.apache.ignite.cache.CacheServerNotFoundException;
import org.apache.ignite.cache.query.FieldsQueryCursor;
import org.apache.ignite.cache.query.QueryCancelledException;
import org.apache.ignite.cache.query.SqlFieldsQuery;
import org.apache.ignite.cache.query.SqlQuery;
import org.apache.ignite.cluster.ClusterNode;
import org.apache.ignite.events.DiscoveryEvent;
import org.apache.ignite.events.EventType;
import org.apache.ignite.events.SqlQueryExecutionEvent;
import org.apache.ignite.internal.GridKernalContext;
import org.apache.ignite.internal.GridTopic;
import org.apache.ignite.internal.IgniteInternalFuture;
import org.apache.ignite.internal.cluster.ClusterTopologyServerNotFoundException;
import org.apache.ignite.internal.managers.IgniteMBeansManager;
import org.apache.ignite.internal.managers.communication.GridMessageListener;
import org.apache.ignite.internal.managers.eventstorage.GridLocalEventListener;
import org.apache.ignite.internal.mxbean.SqlQueryMXBean;
import org.apache.ignite.internal.mxbean.SqlQueryMXBeanImpl;
import org.apache.ignite.internal.pagemem.PageIdAllocator;
import org.apache.ignite.internal.pagemem.PageMemory;
import org.apache.ignite.internal.pagemem.store.IgnitePageStoreManager;
import org.apache.ignite.internal.processors.affinity.AffinityTopologyVersion;
import org.apache.ignite.internal.processors.cache.CacheGroupContext;
import org.apache.ignite.internal.processors.cache.CacheGroupDescriptor;
import org.apache.ignite.internal.processors.cache.CacheObjectValueContext;
import org.apache.ignite.internal.processors.cache.CacheOperationContext;
import org.apache.ignite.internal.processors.cache.DynamicCacheDescriptor;
import org.apache.ignite.internal.processors.cache.GridCacheContext;
import org.apache.ignite.internal.processors.cache.GridCacheContextInfo;
import org.apache.ignite.internal.processors.cache.KeyCacheObject;
import org.apache.ignite.internal.processors.cache.QueryCursorImpl;
import org.apache.ignite.internal.processors.cache.distributed.dht.IgniteClusterReadOnlyException;
import org.apache.ignite.internal.processors.cache.distributed.dht.preloader.GridDhtPartitionsExchangeFuture;
import org.apache.ignite.internal.processors.cache.distributed.near.GridNearTxLocal;
import org.apache.ignite.internal.processors.cache.mvcc.MvccQueryTracker;
import org.apache.ignite.internal.processors.cache.mvcc.MvccSnapshot;
import org.apache.ignite.internal.processors.cache.mvcc.MvccUtils;
import org.apache.ignite.internal.processors.cache.mvcc.StaticMvccQueryTracker;
import org.apache.ignite.internal.processors.cache.persistence.CacheDataRow;
import org.apache.ignite.internal.processors.cache.persistence.RootPage;
import org.apache.ignite.internal.processors.cache.persistence.checkpoint.CheckpointTimeoutLock;
import org.apache.ignite.internal.processors.cache.persistence.defragmentation.LinkMap;
import org.apache.ignite.internal.processors.cache.persistence.pagemem.PageMemoryEx;
import org.apache.ignite.internal.processors.cache.persistence.tree.BPlusTree;
import org.apache.ignite.internal.processors.cache.persistence.tree.io.BPlusIO;
import org.apache.ignite.internal.processors.cache.persistence.tree.io.BPlusMetaIO;
import org.apache.ignite.internal.processors.cache.persistence.tree.io.PageIO;
import org.apache.ignite.internal.processors.cache.persistence.tree.reuse.ReuseList;
import org.apache.ignite.internal.processors.cache.persistence.tree.util.PageLockListener;
import org.apache.ignite.internal.processors.cache.query.GridCacheQueryMarshallable;
import org.apache.ignite.internal.processors.cache.query.GridCacheQueryType;
import org.apache.ignite.internal.processors.cache.query.GridCacheTwoStepQuery;
import org.apache.ignite.internal.processors.cache.query.IgniteQueryErrorCode;
import org.apache.ignite.internal.processors.cache.query.RegisteredQueryCursor;
import org.apache.ignite.internal.processors.cache.transactions.IgniteTxAdapter;
import org.apache.ignite.internal.processors.cache.tree.CacheDataTree;
import org.apache.ignite.internal.processors.odbc.SqlStateCode;
import org.apache.ignite.internal.processors.odbc.jdbc.JdbcParameterMeta;
import org.apache.ignite.internal.processors.query.ColumnInformation;
import org.apache.ignite.internal.processors.query.EnlistOperation;
import org.apache.ignite.internal.processors.query.GridQueryCacheObjectsIterator;
import org.apache.ignite.internal.processors.query.GridQueryCancel;
import org.apache.ignite.internal.processors.query.GridQueryFieldMetadata;
import org.apache.ignite.internal.processors.query.GridQueryFieldsResult;
import org.apache.ignite.internal.processors.query.GridQueryFieldsResultAdapter;
import org.apache.ignite.internal.processors.query.GridQueryIndexing;
import org.apache.ignite.internal.processors.query.GridQueryProperty;
import org.apache.ignite.internal.processors.query.GridQueryRowCacheCleaner;
import org.apache.ignite.internal.processors.query.GridQueryTypeDescriptor;
import org.apache.ignite.internal.processors.query.GridRunningQueryInfo;
import org.apache.ignite.internal.processors.query.IgniteSQLException;
import org.apache.ignite.internal.processors.query.QueryField;
import org.apache.ignite.internal.processors.query.QueryIndexDescriptorImpl;
import org.apache.ignite.internal.processors.query.QueryUtils;
import org.apache.ignite.internal.processors.query.RunningQueryManager;
import org.apache.ignite.internal.processors.query.SqlClientContext;
import org.apache.ignite.internal.processors.query.TableInformation;
import org.apache.ignite.internal.processors.query.UpdateSourceIterator;
import org.apache.ignite.internal.processors.query.h2.affinity.H2PartitionResolver;
import org.apache.ignite.internal.processors.query.h2.affinity.PartitionExtractor;
import org.apache.ignite.internal.processors.query.h2.database.H2TreeClientIndex;
import org.apache.ignite.internal.processors.query.h2.database.H2TreeIndex;
import org.apache.ignite.internal.processors.query.h2.database.H2TreeIndexBase;
import org.apache.ignite.internal.processors.query.h2.database.io.H2ExtrasInnerIO;
import org.apache.ignite.internal.processors.query.h2.database.io.H2ExtrasLeafIO;
import org.apache.ignite.internal.processors.query.h2.database.io.H2InnerIO;
import org.apache.ignite.internal.processors.query.h2.database.io.H2LeafIO;
import org.apache.ignite.internal.processors.query.h2.database.io.H2MvccInnerIO;
import org.apache.ignite.internal.processors.query.h2.database.io.H2MvccLeafIO;
import org.apache.ignite.internal.processors.query.h2.defragmentation.IndexingDefragmentation;
import org.apache.ignite.internal.processors.query.h2.dml.DmlDistributedPlanInfo;
import org.apache.ignite.internal.processors.query.h2.dml.DmlUpdateResultsIterator;
import org.apache.ignite.internal.processors.query.h2.dml.DmlUpdateSingleEntryIterator;
import org.apache.ignite.internal.processors.query.h2.dml.DmlUtils;
import org.apache.ignite.internal.processors.query.h2.dml.UpdateMode;
import org.apache.ignite.internal.processors.query.h2.dml.UpdatePlan;
import org.apache.ignite.internal.processors.query.h2.opt.GridH2IndexBase;
import org.apache.ignite.internal.processors.query.h2.opt.GridH2Table;
import org.apache.ignite.internal.processors.query.h2.opt.H2Row;
import org.apache.ignite.internal.processors.query.h2.opt.QueryContext;
import org.apache.ignite.internal.processors.query.h2.opt.QueryContextRegistry;
import org.apache.ignite.internal.processors.query.h2.sql.GridSqlStatement;
import org.apache.ignite.internal.processors.query.h2.twostep.GridMapQueryExecutor;
import org.apache.ignite.internal.processors.query.h2.twostep.GridReduceQueryExecutor;
import org.apache.ignite.internal.processors.query.h2.twostep.PartitionReservationManager;
import org.apache.ignite.internal.processors.query.h2.twostep.messages.GridQueryCancelRequest;
import org.apache.ignite.internal.processors.query.h2.twostep.messages.GridQueryFailResponse;
import org.apache.ignite.internal.processors.query.h2.twostep.messages.GridQueryNextPageRequest;
import org.apache.ignite.internal.processors.query.h2.twostep.messages.GridQueryNextPageResponse;
import org.apache.ignite.internal.processors.query.h2.twostep.msg.GridH2DmlRequest;
import org.apache.ignite.internal.processors.query.h2.twostep.msg.GridH2DmlResponse;
import org.apache.ignite.internal.processors.query.h2.twostep.msg.GridH2QueryRequest;
import org.apache.ignite.internal.processors.query.schema.SchemaIndexCacheVisitor;
import org.apache.ignite.internal.processors.query.schema.SchemaIndexCacheVisitorClosure;
import org.apache.ignite.internal.processors.query.schema.SchemaIndexCacheVisitorImpl;
import org.apache.ignite.internal.processors.tracing.MTC;
import org.apache.ignite.internal.processors.tracing.MTC.TraceSurroundings;
import org.apache.ignite.internal.processors.tracing.Span;
import org.apache.ignite.internal.sql.command.SqlCommand;
import org.apache.ignite.internal.sql.command.SqlCommitTransactionCommand;
import org.apache.ignite.internal.sql.command.SqlRollbackTransactionCommand;
import org.apache.ignite.internal.sql.optimizer.affinity.PartitionResult;
import org.apache.ignite.internal.util.GridAtomicLong;
import org.apache.ignite.internal.util.GridEmptyCloseableIterator;
import org.apache.ignite.internal.util.GridSpinBusyLock;
import org.apache.ignite.internal.util.IgniteUtils;
import org.apache.ignite.internal.util.collection.IntMap;
import org.apache.ignite.internal.util.future.GridFutureAdapter;
import org.apache.ignite.internal.util.lang.GridCloseableIterator;
import org.apache.ignite.internal.util.lang.GridPlainRunnable;
import org.apache.ignite.internal.util.lang.IgniteInClosure2X;
import org.apache.ignite.internal.util.lang.IgniteSingletonIterator;
import org.apache.ignite.internal.util.typedef.F;
import org.apache.ignite.internal.util.typedef.X;
import org.apache.ignite.internal.util.typedef.internal.CU;
import org.apache.ignite.internal.util.typedef.internal.U;
import org.apache.ignite.lang.IgniteBiClosure;
import org.apache.ignite.lang.IgniteBiTuple;
import org.apache.ignite.lang.IgniteFuture;
import org.apache.ignite.lang.IgniteInClosure;
import org.apache.ignite.marshaller.Marshaller;
import org.apache.ignite.plugin.extensions.communication.Message;
import org.apache.ignite.plugin.security.SecurityPermission;
import org.apache.ignite.resources.LoggerResource;
import org.apache.ignite.spi.indexing.IndexingQueryFilter;
import org.apache.ignite.spi.indexing.IndexingQueryFilterImpl;
import org.h2.api.ErrorCode;
import org.h2.api.JavaObjectSerializer;
import org.h2.engine.Session;
import org.h2.engine.SysProperties;
import org.h2.index.Index;
import org.h2.table.Column;
import org.h2.table.IndexColumn;
import org.h2.table.TableType;
import org.h2.util.JdbcUtils;
import org.h2.value.DataType;
import org.jetbrains.annotations.Nullable;

import static java.lang.Math.max;
import static java.lang.Math.min;
import static java.util.Collections.singletonList;
import static java.util.Objects.isNull;
import static java.util.Objects.nonNull;
import static org.apache.ignite.IgniteSystemProperties.IGNITE_MVCC_TX_SIZE_CACHING_THRESHOLD;
import static org.apache.ignite.events.EventType.EVT_SQL_QUERY_EXECUTION;
import static org.apache.ignite.internal.processors.cache.mvcc.MvccCachingManager.TX_SIZE_THRESHOLD;
import static org.apache.ignite.internal.processors.cache.mvcc.MvccUtils.checkActive;
import static org.apache.ignite.internal.processors.cache.mvcc.MvccUtils.mvccEnabled;
import static org.apache.ignite.internal.processors.cache.mvcc.MvccUtils.requestSnapshot;
import static org.apache.ignite.internal.processors.cache.mvcc.MvccUtils.tx;
import static org.apache.ignite.internal.processors.cache.mvcc.MvccUtils.txStart;
import static org.apache.ignite.internal.processors.cache.query.GridCacheQueryType.TEXT;
import static org.apache.ignite.internal.processors.query.QueryUtils.matches;
import static org.apache.ignite.internal.processors.query.h2.H2Utils.UPDATE_RESULT_META;
import static org.apache.ignite.internal.processors.query.h2.H2Utils.generateFieldsQueryString;
import static org.apache.ignite.internal.processors.query.h2.H2Utils.session;
import static org.apache.ignite.internal.processors.query.h2.H2Utils.validateTypeDescriptor;
import static org.apache.ignite.internal.processors.query.h2.H2Utils.zeroCursor;
import static org.apache.ignite.internal.processors.tracing.SpanTags.ERROR;
import static org.apache.ignite.internal.processors.tracing.SpanTags.SQL_QRY_TEXT;
import static org.apache.ignite.internal.processors.tracing.SpanTags.SQL_SCHEMA;
import static org.apache.ignite.internal.processors.tracing.SpanType.SQL_CMD_QRY_EXECUTE;
import static org.apache.ignite.internal.processors.tracing.SpanType.SQL_CURSOR_OPEN;
import static org.apache.ignite.internal.processors.tracing.SpanType.SQL_DML_QRY_EXECUTE;
import static org.apache.ignite.internal.processors.tracing.SpanType.SQL_ITER_OPEN;
import static org.apache.ignite.internal.processors.tracing.SpanType.SQL_QRY;
import static org.apache.ignite.internal.processors.tracing.SpanType.SQL_QRY_EXECUTE;

/**
 * Indexing implementation based on H2 database engine. In this implementation main query language is SQL,
 * fulltext indexing can be performed using Lucene.
 * <p>
 * For each registered {@link GridQueryTypeDescriptor} this SPI will create respective SQL table with
 * {@code '_key'} and {@code '_val'} fields for key and value, and fields from
 * {@link GridQueryTypeDescriptor#fields()}.
 * For each table it will create indexes declared in {@link GridQueryTypeDescriptor#indexes()}.
 */
public class IgniteH2Indexing implements GridQueryIndexing {
    /*
     * Register IO for indexes.
     */
    static {
        PageIO.registerH2(H2InnerIO.VERSIONS, H2LeafIO.VERSIONS, H2MvccInnerIO.VERSIONS, H2MvccLeafIO.VERSIONS);

        H2ExtrasInnerIO.register();
        H2ExtrasLeafIO.register();
    }

    /** Default number of attempts to re-run DELETE and UPDATE queries in case of concurrent modifications of values. */
    private static final int DFLT_UPDATE_RERUN_ATTEMPTS = 4;

    /** Cached value of {@code IgniteSystemProperties.IGNITE_ALLOW_DML_INSIDE_TRANSACTION}. */
    private final boolean updateInTxAllowed =
        Boolean.getBoolean(IgniteSystemProperties.IGNITE_ALLOW_DML_INSIDE_TRANSACTION);

    /** Logger. */
    @LoggerResource
    private IgniteLogger log;

    /** Node ID. */
    private UUID nodeId;

    /** */
    private Marshaller marshaller;

    /** */
    private GridMapQueryExecutor mapQryExec;

    /** */
    private GridReduceQueryExecutor rdcQryExec;

    /** */
    private GridSpinBusyLock busyLock;

    /** Row cache. */
    private final H2RowCacheRegistry rowCache = new H2RowCacheRegistry();

    /** */
    protected volatile GridKernalContext ctx;

    /** Query context registry. */
    private final QueryContextRegistry qryCtxRegistry = new QueryContextRegistry();

    /** Processor to execute commands which are neither SELECT, nor DML. */
    private CommandProcessor cmdProc;

    /** Partition reservation manager. */
    private PartitionReservationManager partReservationMgr;

    /** Partition extractor. */
    private PartitionExtractor partExtractor;

    /** Running query manager. */
    private RunningQueryManager runningQryMgr;

    /** Parser. */
    private QueryParser parser;

    private IndexingDefragmentation defragmentation = new IndexingDefragmentation(this);

    /** */
    private final IgniteInClosure<? super IgniteInternalFuture<?>> logger = new IgniteInClosure<IgniteInternalFuture<?>>() {
        @Override public void apply(IgniteInternalFuture<?> fut) {
            try {
                fut.get();
            }
            catch (IgniteCheckedException e) {
                U.error(log, e.getMessage(), e);
            }
        }
    };

    /** Query executor. */
    private ConnectionManager connMgr;

    /** Schema manager. */
    private SchemaManager schemaMgr;

    /** H2 Connection manager. */
    private LongRunningQueryManager longRunningQryMgr;

    /** Discovery event listener. */
    private GridLocalEventListener discoLsnr;

    /** Query message listener. */
    private GridMessageListener qryLsnr;

    /** Distributed config. */
    private DistributedSqlConfiguration distrCfg;

    /** Functions manager. */
    private FunctionsManager funcMgr;

    /**
     * @return Kernal context.
     */
    public GridKernalContext kernalContext() {
        return ctx;
    }

    /** {@inheritDoc} */
    @Override public List<JdbcParameterMeta> parameterMetaData(String schemaName, SqlFieldsQuery qry)
        throws IgniteSQLException {
        assert qry != null;

        ArrayList<JdbcParameterMeta> metas = new ArrayList<>();

        SqlFieldsQuery curQry = qry;

        while (curQry != null) {
            QueryParserResult parsed = parser.parse(schemaName, curQry, true);

            metas.addAll(parsed.parametersMeta());

            curQry = parsed.remainingQuery();
        }

        return metas;
    }

    /** {@inheritDoc} */
    @Override public List<GridQueryFieldMetadata> resultMetaData(String schemaName, SqlFieldsQuery qry)
        throws IgniteSQLException {
        QueryParserResult parsed = parser.parse(schemaName, qry, true);

        if (parsed.remainingQuery() != null)
            return null;

        if (parsed.isSelect())
            return parsed.select().meta();

        return null;
    }

    /** {@inheritDoc} */
    @Override public void store(GridCacheContext cctx,
        GridQueryTypeDescriptor type,
        CacheDataRow row,
        @Nullable CacheDataRow prevRow,
        boolean prevRowAvailable
    ) throws IgniteCheckedException {
        String cacheName = cctx.name();

        H2TableDescriptor tbl = schemaMgr.tableForType(schema(cacheName), cacheName, type.name());

        if (tbl == null)
            return; // Type was rejected.

        tbl.table().update(row, prevRow, prevRowAvailable);

        if (tbl.luceneIndex() != null) {
            long expireTime = row.expireTime();

            if (expireTime == 0L)
                expireTime = Long.MAX_VALUE;

            tbl.luceneIndex().store(row.key(), row.value(), row.version(), expireTime);
        }
    }

    /** {@inheritDoc} */
    @Override public void remove(GridCacheContext cctx, GridQueryTypeDescriptor type, CacheDataRow row)
        throws IgniteCheckedException {
        if (log.isDebugEnabled()) {
            log.debug("Removing key from cache query index [locId=" + nodeId +
                ", key=" + row.key() +
                ", val=" + row.value() + ']');
        }

        String cacheName = cctx.name();

        H2TableDescriptor tbl = schemaMgr.tableForType(schema(cacheName), cacheName, type.name());

        if (tbl == null)
            return;

        if (tbl.table().remove(row)) {
            if (tbl.luceneIndex() != null)
                tbl.luceneIndex().remove(row.key());
        }
    }

    /** {@inheritDoc} */
    @Override public void dynamicIndexCreate(String schemaName, String tblName, QueryIndexDescriptorImpl idxDesc,
        boolean ifNotExists, SchemaIndexCacheVisitor cacheVisitor) throws IgniteCheckedException {
        schemaMgr.createIndex(schemaName, tblName, idxDesc, ifNotExists, cacheVisitor);
    }

    /** {@inheritDoc} */
    @Override public void dynamicIndexDrop(String schemaName, String idxName, boolean ifExists)
        throws IgniteCheckedException {
        schemaMgr.dropIndex(schemaName, idxName, ifExists);
    }

    /** {@inheritDoc} */
    @Override public void dynamicAddColumn(String schemaName, String tblName, List<QueryField> cols,
        boolean ifTblExists, boolean ifColNotExists) throws IgniteCheckedException {
        schemaMgr.addColumn(schemaName, tblName, cols, ifTblExists, ifColNotExists);

        clearPlanCache();
    }

    /** {@inheritDoc} */
    @Override public void dynamicDropColumn(String schemaName, String tblName, List<String> cols, boolean ifTblExists,
        boolean ifColExists) throws IgniteCheckedException {
        schemaMgr.dropColumn(schemaName, tblName, cols, ifTblExists, ifColExists);

        clearPlanCache();
    }

    /**
     * Create sorted index.
     *
     * @param name Index name,
     * @param tbl Table.
     * @param pk Primary key flag.
     * @param affinityKey Affinity key flag.
     * @param unwrappedCols Unwrapped index columns for complex types.
     * @param wrappedCols Index columns as is complex types.
     * @param inlineSize Index inline size.
     * @return Index.
     */
    @SuppressWarnings("ConstantConditions")
    GridH2IndexBase createSortedIndex(String name, GridH2Table tbl, boolean pk, boolean affinityKey,
        List<IndexColumn> unwrappedCols, List<IndexColumn> wrappedCols, int inlineSize) {
        try {
            GridCacheContextInfo cacheInfo = tbl.cacheInfo();

            if (log.isDebugEnabled())
                log.debug("Creating cache index [cacheId=" + cacheInfo.cacheId() + ", idxName=" + name + ']');

            if (cacheInfo.affinityNode()) {
                final int segments = tbl.rowDescriptor().context().config().getQueryParallelism();

                H2RowCache cache = rowCache.forGroup(cacheInfo.groupId());

                return H2TreeIndex.createIndex(
                    cacheInfo.cacheContext(),
                    cache,
                    tbl,
                    name,
                    pk,
                    affinityKey,
                    unwrappedCols,
                    wrappedCols,
                    inlineSize,
                    segments,
                    log
                );
            }
            else
                return H2TreeClientIndex.createIndex(tbl, name, pk, unwrappedCols, inlineSize, log);
        }
        catch (IgniteCheckedException e) {
            throw new IgniteException(e);
        }
    }

    /** {@inheritDoc} */
    @Override public <K, V> GridCloseableIterator<IgniteBiTuple<K, V>> queryLocalText(String schemaName,
        String cacheName, String qry, String typeName, IndexingQueryFilter filters, int limit) throws IgniteCheckedException {
        H2TableDescriptor tbl = schemaMgr.tableForType(schemaName, cacheName, typeName);

        if (tbl != null && tbl.luceneIndex() != null) {
            Long qryId = runningQueryManager().register(qry, TEXT, schemaName, true, null);

            try {
                return tbl.luceneIndex().query(qry.toUpperCase(), filters, limit);
            }
            finally {
                runningQueryManager().unregister(qryId, null);
            }
        }

        return new GridEmptyCloseableIterator<>();
    }

    /**
     * Queries individual fields (generally used by JDBC drivers).
     *
     * @param qryDesc Query descriptor.
     * @param qryParams Query parameters.
     * @param select Select.
     * @param filter Cache name and key filter.
     * @param mvccTracker Query tracker.
     * @param cancel Query cancel.
     * @param inTx Flag whether the query is executed in transaction.
     * @param timeout Timeout.
     * @return Query result.
     * @throws IgniteCheckedException If failed.
     */
    private GridQueryFieldsResult executeSelectLocal(
        QueryDescriptor qryDesc,
        QueryParameters qryParams,
        QueryParserResultSelect select,
        final IndexingQueryFilter filter,
        MvccQueryTracker mvccTracker,
        GridQueryCancel cancel,
        boolean inTx,
        int timeout
    ) throws IgniteCheckedException {
        assert !select.mvccEnabled() || mvccTracker != null;

        String qry;

        if (select.forUpdate())
            qry = inTx ? select.forUpdateQueryTx() : select.forUpdateQueryOutTx();
        else
            qry = qryDesc.sql();

        boolean mvccEnabled = mvccTracker != null;

        try {
            assert select != null;

            if (ctx.security().enabled())
                checkSecurity(select.cacheIds());

            MvccSnapshot mvccSnapshot = null;

            if (mvccEnabled)
                mvccSnapshot = mvccTracker.snapshot();

            final QueryContext qctx = new QueryContext(
                0,
                filter,
                null,
                mvccSnapshot,
                null,
                true
            );

            return new GridQueryFieldsResultAdapter(select.meta(), null) {
                @Override public GridCloseableIterator<List<?>> iterator() throws IgniteCheckedException {
                    H2PooledConnection conn = connections().connection(qryDesc.schemaName());

                    try (TraceSurroundings ignored = MTC.support(ctx.tracing().create(SQL_ITER_OPEN, MTC.span()))) {
                        H2Utils.setupConnection(conn, qctx,
                            qryDesc.distributedJoins(), qryDesc.enforceJoinOrder(), qryParams.lazy());

                        List<Object> args = F.asList(qryParams.arguments());

                        PreparedStatement stmt = conn.prepareStatement(qry, H2StatementCache.queryFlags(qryDesc));

                        H2Utils.bindParameters(stmt, args);

                        H2QueryInfo qryInfo = new H2QueryInfo(H2QueryInfo.QueryType.LOCAL, stmt, qry);

                        ResultSet rs = executeSqlQueryWithTimer(
                            stmt,
                            conn,
                            qry,
                            timeout,
                            cancel,
                            qryParams.dataPageScanEnabled(),
                            qryInfo
                        );

                        return new H2FieldsIterator(
                            rs,
                            mvccTracker,
                            conn,
                            qryParams.pageSize(),
                            log,
                            IgniteH2Indexing.this,
                            qryInfo,
                            ctx.tracing()
                        );
                    }
                    catch (IgniteCheckedException | RuntimeException | Error e) {
                        conn.close();

                        try {
                            if (mvccTracker != null)
                                mvccTracker.onDone();
                        }
                        catch (Exception e0) {
                            e.addSuppressed(e0);
                        }

                        throw e;
                    }
                }
            };
        }
        catch (Exception e) {
            GridNearTxLocal tx = null;

            if (mvccEnabled && (tx != null || (tx = tx(ctx)) != null))
                tx.setRollbackOnly();

            throw e;
        }
    }

    /**
     * @param qryTimeout Query timeout in milliseconds.
     * @param tx Transaction.
     * @return Timeout for operation in milliseconds based on query and tx timeouts.
     */
    public static int operationTimeout(int qryTimeout, IgniteTxAdapter tx) {
        if (tx != null) {
            int remaining = (int)tx.remainingTime();

            return remaining > 0 && qryTimeout > 0 ? min(remaining, qryTimeout) : max(remaining, qryTimeout);
        }

        return qryTimeout;
    }

    /** {@inheritDoc} */
    @Override public long streamUpdateQuery(
        String schemaName,
        String qry,
        @Nullable Object[] params,
        IgniteDataStreamer<?, ?> streamer
    ) throws IgniteCheckedException {
        QueryParserResultDml dml = streamerParse(schemaName, qry);

        return streamQuery0(qry, schemaName, streamer, dml, params);
    }

    /** {@inheritDoc} */
    @SuppressWarnings({"ForLoopReplaceableByForEach", "ConstantConditions"})
    @Override public List<Long> streamBatchedUpdateQuery(
        String schemaName,
        String qry,
        List<Object[]> params,
        SqlClientContext cliCtx
    ) throws IgniteCheckedException {
        if (cliCtx == null || !cliCtx.isStream()) {
            U.warn(log, "Connection is not in streaming mode.");

            return zeroBatchedStreamedUpdateResult(params.size());
        }

        QueryParserResultDml dml = streamerParse(schemaName, qry);

        IgniteDataStreamer<?, ?> streamer = cliCtx.streamerForCache(dml.streamTable().cacheName());

        assert streamer != null;

        List<Long> ress = new ArrayList<>(params.size());

        for (int i = 0; i < params.size(); i++) {
            long res = streamQuery0(qry, schemaName, streamer, dml, params.get(i));

            ress.add(res);
        }

        return ress;
    }

    /**
     * Perform given statement against given data streamer. Only rows based INSERT is supported.
     *
     * @param qry Query.
     * @param schemaName Schema name.
     * @param streamer Streamer to feed data to.
     * @param dml DML statement.
     * @param args Statement arguments.
     * @return Number of rows in given INSERT statement.
     * @throws IgniteCheckedException if failed.
     */
    @SuppressWarnings({"unchecked", "Anonymous2MethodRef"})
    private long streamQuery0(String qry, String schemaName, IgniteDataStreamer streamer, QueryParserResultDml dml,
        final Object[] args) throws IgniteCheckedException {
        Long qryId = runningQryMgr.register(qry, GridCacheQueryType.SQL_FIELDS, schemaName, true, null);

        Exception failReason = null;

        try {
            UpdatePlan plan = dml.plan();

            Iterator<List<?>> iter = new GridQueryCacheObjectsIterator(updateQueryRows(schemaName, plan, args),
                objectContext(), true);

            if (!iter.hasNext())
                return 0;

            IgniteBiTuple<?, ?> t = plan.processRow(iter.next());

            if (!iter.hasNext()) {
                streamer.addData(t.getKey(), t.getValue());

                return 1;
            }
            else {
                Map<Object, Object> rows = new LinkedHashMap<>(plan.rowCount());

                rows.put(t.getKey(), t.getValue());

                while (iter.hasNext()) {
                    List<?> row = iter.next();

                    t = plan.processRow(row);

                    rows.put(t.getKey(), t.getValue());
                }

                streamer.addData(rows);

                return rows.size();
            }
        }
        catch (IgniteException | IgniteCheckedException e) {
            failReason = e;

            throw e;
        }
        finally {
            runningQryMgr.unregister(qryId, failReason);
        }
    }

    /**
     * Calculates rows for update query.
     *
     * @param schemaName Schema name.
     * @param plan Update plan.
     * @param args Statement arguments.
     * @return Rows for update.
     * @throws IgniteCheckedException If failed.
     */
    private Iterator<List<?>> updateQueryRows(String schemaName, UpdatePlan plan, Object[] args) throws IgniteCheckedException {
        Object[] params = args != null ? args : X.EMPTY_OBJECT_ARRAY;

        if (!F.isEmpty(plan.selectQuery())) {
            SqlFieldsQuery selectQry = new SqlFieldsQuery(plan.selectQuery())
                .setArgs(params)
                .setLocal(true);

            QueryParserResult selectParseRes = parser.parse(schemaName, selectQry, false);

            GridQueryFieldsResult res = executeSelectLocal(
                selectParseRes.queryDescriptor(),
                selectParseRes.queryParameters(),
                selectParseRes.select(),
                null,
                null,
                null,
                false,
                0
            );

            return res.iterator();
        } else
            return plan.createRows(params).iterator();
    }

    /**
     * Parse statement for streamer.
     *
     * @param schemaName Schema name.
     * @param qry Query.
     * @return DML.
     */
    private QueryParserResultDml streamerParse(String schemaName, String qry) {
        QueryParserResult parseRes = parser.parse(schemaName, new SqlFieldsQuery(qry), false);

        QueryParserResultDml dml = parseRes.dml();

        if (dml == null || !dml.streamable()) {
            throw new IgniteSQLException("Streaming mode supports only INSERT commands without subqueries.",
                IgniteQueryErrorCode.UNSUPPORTED_OPERATION);
        }

        return dml;
    }

    /**
     * @param size Result size.
     * @return List of given size filled with 0Ls.
     */
    private static List<Long> zeroBatchedStreamedUpdateResult(int size) {
        Long[] res = new Long[size];

        Arrays.fill(res, 0L);

        return Arrays.asList(res);
    }

    /**
     * Executes sql query statement.
     *
     * @param conn Connection,.
     * @param stmt Statement.
     * @param timeoutMillis Query timeout.
     * @param cancel Query cancel.
     * @return Result.
     * @throws IgniteCheckedException If failed.
     */
    private ResultSet executeSqlQuery(final H2PooledConnection conn, final PreparedStatement stmt,
        int timeoutMillis, @Nullable GridQueryCancel cancel) throws IgniteCheckedException {
        if (cancel != null)
            cancel.add(() -> cancelStatement(stmt));

        Session ses = session(conn);

        if (timeoutMillis >= 0)
            ses.setQueryTimeout(timeoutMillis);
        else
            ses.setQueryTimeout((int)distrCfg.defaultQueryTimeout());

        try {
            return stmt.executeQuery();
        }
        catch (SQLException e) {
            // Throw special exception.
            if (e.getErrorCode() == ErrorCode.STATEMENT_WAS_CANCELED)
                throw new QueryCancelledException();

            if (e.getCause() instanceof IgniteSQLException)
                throw (IgniteSQLException)e.getCause();

            throw new IgniteSQLException(e);
        }
    }

    /**
     * Cancel prepared statement.
     *
     * @param stmt Statement.
     */
    private static void cancelStatement(PreparedStatement stmt) {
        try {
            stmt.cancel();
        }
        catch (SQLException ignored) {
            // No-op.
        }
    }

    /**
     * Executes sql query and prints warning if query is too slow..
     *
     * @param conn Connection,
     * @param sql Sql query.
     * @param params Parameters.
     * @param timeoutMillis Query timeout.
     * @param cancel Query cancel.
     * @param dataPageScanEnabled If data page scan is enabled.
     * @return Result.
     * @throws IgniteCheckedException If failed.
     */
    public ResultSet executeSqlQueryWithTimer(
        H2PooledConnection conn,
        String sql,
        @Nullable Collection<Object> params,
        int timeoutMillis,
        @Nullable GridQueryCancel cancel,
        Boolean dataPageScanEnabled,
        final H2QueryInfo qryInfo
    ) throws IgniteCheckedException {
        PreparedStatement stmt = conn.prepareStatementNoCache(sql);

        H2Utils.bindParameters(stmt, params);

        return executeSqlQueryWithTimer(stmt,
            conn, sql, timeoutMillis, cancel, dataPageScanEnabled, qryInfo);
    }

    /**
     * @param dataPageScanEnabled If data page scan is enabled.
     */
    public void enableDataPageScan(Boolean dataPageScanEnabled) {
        // Data page scan is enabled by default for SQL.
        // TODO https://issues.apache.org/jira/browse/IGNITE-11998
        CacheDataTree.setDataPageScanEnabled(false);
    }

    /**
     * Executes sql query and prints warning if query is too slow.
     *
     * @param stmt Prepared statement for query.
     * @param conn Connection.
     * @param sql Sql query.
     * @param timeoutMillis Query timeout.
     * @param cancel Query cancel.
     * @param dataPageScanEnabled If data page scan is enabled.
     * @return Result.
     * @throws IgniteCheckedException If failed.
     */
    public ResultSet executeSqlQueryWithTimer(
        PreparedStatement stmt,
        H2PooledConnection conn,
        String sql,
        int timeoutMillis,
        @Nullable GridQueryCancel cancel,
        Boolean dataPageScanEnabled,
        final H2QueryInfo qryInfo
    ) throws IgniteCheckedException {
        if (qryInfo != null)
            longRunningQryMgr.registerQuery(qryInfo);

        enableDataPageScan(dataPageScanEnabled);

        try (
            TraceSurroundings ignored = MTC.support(ctx.tracing()
                .create(SQL_QRY_EXECUTE, MTC.span())
                .addTag(SQL_QRY_TEXT, () -> sql))
        ) {
            ResultSet rs = executeSqlQuery(conn, stmt, timeoutMillis, cancel);

            if (qryInfo != null && qryInfo.time() > longRunningQryMgr.getTimeout())
                qryInfo.printLogMessage(log, "Long running query is finished", null);

            return rs;
        }
        catch (Throwable e) {
            if (qryInfo != null && qryInfo.time() > longRunningQryMgr.getTimeout()) {
                qryInfo.printLogMessage(log, "Long running query is finished with error: "
                    + e.getMessage(), null);
            }

            throw e;
        }
        finally {
            CacheDataTree.setDataPageScanEnabled(false);

            if (qryInfo != null)
                longRunningQryMgr.unregisterQuery(qryInfo);
        }
    }

    /** {@inheritDoc} */
    @SuppressWarnings("deprecation")
    @Override public SqlFieldsQuery generateFieldsQuery(String cacheName, SqlQuery qry) {
        String schemaName = schema(cacheName);

        String type = qry.getType();

        H2TableDescriptor tblDesc = schemaMgr.tableForType(schemaName, cacheName, type);

        if (tblDesc == null)
            throw new IgniteSQLException("Failed to find SQL table for type: " + type,
                IgniteQueryErrorCode.TABLE_NOT_FOUND);

        String sql;

        try {
            sql = generateFieldsQueryString(qry.getSql(), qry.getAlias(), tblDesc);
        }
        catch (IgniteCheckedException e) {
            throw new IgniteException(e);
        }

        SqlFieldsQuery res = QueryUtils.withQueryTimeout(new SqlFieldsQuery(sql), qry.getTimeout(), TimeUnit.MILLISECONDS);
        res.setArgs(qry.getArgs());
        res.setDistributedJoins(qry.isDistributedJoins());
        res.setLocal(qry.isLocal());
        res.setPageSize(qry.getPageSize());
        res.setPartitions(qry.getPartitions());
        res.setReplicatedOnly(qry.isReplicatedOnly());
        res.setSchema(schemaName);
        res.setSql(sql);

        return res;
    }

    /**
     * Execute command.
     *
     * @param qryDesc Query descriptor.
     * @param qryParams Query parameters.
     * @param cliCtx CLient context.
     * @param cmd Command (native).
     * @return Result.
     */
    private FieldsQueryCursor<List<?>> executeCommand(
        QueryDescriptor qryDesc,
        QueryParameters qryParams,
        @Nullable SqlClientContext cliCtx,
        QueryParserResultCommand cmd
    ) {
        if (cmd.noOp())
            return zeroCursor();

        SqlCommand cmdNative = cmd.commandNative();
        GridSqlStatement cmdH2 = cmd.commandH2();

        if (qryDesc.local()) {
            throw new IgniteSQLException("DDL statements are not supported for LOCAL caches",
                IgniteQueryErrorCode.UNSUPPORTED_OPERATION);
        }

        Long qryId = registerRunningQuery(qryDesc, qryParams, null);

        CommandResult res = null;

        Exception failReason = null;

        try (TraceSurroundings ignored = MTC.support(ctx.tracing().create(SQL_CMD_QRY_EXECUTE, MTC.span()))) {
            res = cmdProc.runCommand(qryDesc.sql(), cmdNative, cmdH2, qryParams, cliCtx, qryId);

            return res.cursor();
        }
        catch (IgniteException e) {
            failReason = e;

            throw e;
        }
        catch (IgniteCheckedException e) {
            failReason = e;

            throw new IgniteSQLException("Failed to execute DDL statement [stmt=" + qryDesc.sql() +
                ", err=" + e.getMessage() + ']', e);
        }
        finally {
            if (res == null || res.unregisterRunningQuery())
                runningQryMgr.unregister(qryId, failReason);
        }
    }

    /**
     * Check whether command could be executed with the given cluster state.
     *
     * @param parseRes Parsing result.
     */
    private void checkClusterState(QueryParserResult parseRes) {
        if (!ctx.state().publicApiActiveState(true)) {
            if (parseRes.isCommand()) {
                QueryParserResultCommand cmd = parseRes.command();

                assert cmd != null;

                SqlCommand cmd0 = cmd.commandNative();

                if (cmd0 instanceof SqlCommitTransactionCommand || cmd0 instanceof SqlRollbackTransactionCommand)
                    return;
            }

            throw new IgniteException("Can not perform the operation because the cluster is inactive. Note, " +
                "that the cluster is considered inactive by default if Ignite Persistent Store is used to " +
                "let all the nodes join the cluster. To activate the cluster call Ignite.active(true).");
        }
    }

    /** {@inheritDoc} */
    @SuppressWarnings({"StringEquality", "unchecked"})
    @Override public List<FieldsQueryCursor<List<?>>> querySqlFields(
        String schemaName,
        SqlFieldsQuery qry,
        @Nullable SqlClientContext cliCtx,
        boolean keepBinary,
        boolean failOnMultipleStmts,
        GridQueryCancel cancel
    ) {
        try {
            List<FieldsQueryCursor<List<?>>> res = new ArrayList<>(1);

            SqlFieldsQuery remainingQry = qry;

            while (remainingQry != null) {
                Span qrySpan = ctx.tracing().create(SQL_QRY, MTC.span())
                    .addTag(SQL_SCHEMA, () -> schemaName);

                try (TraceSurroundings ignored = MTC.supportContinual(qrySpan)) {
                    // Parse.
                    QueryParserResult parseRes = parser.parse(schemaName, remainingQry, !failOnMultipleStmts);

                    qrySpan.addTag(SQL_QRY_TEXT, () -> parseRes.queryDescriptor().sql());

                    remainingQry = parseRes.remainingQuery();

                    // Get next command.
                    QueryDescriptor newQryDesc = parseRes.queryDescriptor();
                    QueryParameters newQryParams = parseRes.queryParameters();

                    // Check if there is enough parameters. Batched statements are not checked at this point
                    // since they pass parameters differently.
                    if (!newQryDesc.batched()) {
                        int qryParamsCnt = F.isEmpty(newQryParams.arguments()) ? 0 : newQryParams.arguments().length;

                        if (qryParamsCnt < parseRes.parametersCount())
                            throw new IgniteSQLException("Invalid number of query parameters [expected=" +
                                parseRes.parametersCount() + ", actual=" + qryParamsCnt + ']');
                    }

                    // Check if cluster state is valid.
                    checkClusterState(parseRes);

                    // Execute.
                    if (parseRes.isCommand()) {
                        QueryParserResultCommand cmd = parseRes.command();

                        assert cmd != null;

                        FieldsQueryCursor<List<?>> cmdRes = executeCommand(
                            newQryDesc,
                            newQryParams,
                            cliCtx,
                            cmd
                        );

                        res.add(cmdRes);
                    }
                    else if (parseRes.isDml()) {
                        QueryParserResultDml dml = parseRes.dml();

                        assert dml != null;

                        List<? extends FieldsQueryCursor<List<?>>> dmlRes = executeDml(
                            newQryDesc,
                            newQryParams,
                            dml,
                            cancel
                        );

                        res.addAll(dmlRes);
                    }
                    else {
                        assert parseRes.isSelect();

                        QueryParserResultSelect select = parseRes.select();

                        assert select != null;

                        List<? extends FieldsQueryCursor<List<?>>> qryRes = executeSelect(
                            newQryDesc,
                            newQryParams,
                            select,
                            keepBinary,
                            cancel
                        );

                        res.addAll(qryRes);
                    }
                }
                catch (Throwable th) {
                   qrySpan.addTag(ERROR, th::getMessage).end();

                   throw th;
                }
            }

            return res;
        }
        catch (RuntimeException | Error e) {
            GridNearTxLocal tx = ctx.cache().context().tm().tx();

            if (tx != null && tx.mvccSnapshot() != null &&
                (!(e instanceof IgniteSQLException) || /* Parsing errors should not rollback Tx. */
                    ((IgniteSQLException)e).sqlState() != SqlStateCode.PARSING_EXCEPTION)) {

                tx.setRollbackOnly();
            }

            throw e;
        }
    }

    /**
     * Execute an all-ready {@link SqlFieldsQuery}.
     *
     * @param qryDesc Plan key.
     * @param qryParams Parameters.
     * @param dml DML.
     * @param cancel Query cancel state holder.
     * @return Query result.
     */
    private List<? extends FieldsQueryCursor<List<?>>> executeDml(
        QueryDescriptor qryDesc,
        QueryParameters qryParams,
        QueryParserResultDml dml,
        GridQueryCancel cancel
    ) {
        IndexingQueryFilter filter = (qryDesc.local() ? backupFilter(null, qryParams.partitions()) : null);

        Long qryId = registerRunningQuery(qryDesc, qryParams, cancel);

        Exception failReason = null;

        try (TraceSurroundings ignored = MTC.support(ctx.tracing().create(SQL_DML_QRY_EXECUTE, MTC.span()))) {
            if (!dml.mvccEnabled() && !updateInTxAllowed && ctx.cache().context().tm().inUserTx()) {
                throw new IgniteSQLException("DML statements are not allowed inside a transaction over " +
                    "cache(s) with TRANSACTIONAL atomicity mode (change atomicity mode to " +
                    "TRANSACTIONAL_SNAPSHOT or disable this error message with system property " +
                    "\"-DIGNITE_ALLOW_DML_INSIDE_TRANSACTION=true\")");
            }

            if (!qryDesc.local()) {
                return executeUpdateDistributed(
                    qryDesc,
                    qryParams,
                    dml,
                    cancel
                );
            }
            else {
                UpdateResult updRes = executeUpdate(
                    qryDesc,
                    qryParams,
                    dml,
                    true,
                    filter,
                    cancel
                );

                return singletonList(new QueryCursorImpl<>(new Iterable<List<?>>() {
                    @SuppressWarnings("NullableProblems")
                    @Override public Iterator<List<?>> iterator() {
                        return new IgniteSingletonIterator<>(singletonList(updRes.counter()));
                    }
                }, cancel, true, false));
            }
        }
        catch (IgniteException e) {
            failReason = e;

            throw e;
        }
        catch (IgniteCheckedException e) {
            failReason = e;

            IgniteClusterReadOnlyException roEx = X.cause(e, IgniteClusterReadOnlyException.class);

            if (roEx != null) {
                throw new IgniteSQLException(
                    "Failed to execute DML statement. Cluster in read-only mode [stmt=" + qryDesc.sql() +
                    ", params=" + Arrays.deepToString(qryParams.arguments()) + "]",
                    IgniteQueryErrorCode.CLUSTER_READ_ONLY_MODE_ENABLED,
                    e
                );
            }

            throw new IgniteSQLException("Failed to execute DML statement [stmt=" + qryDesc.sql() +
                ", params=" + Arrays.deepToString(qryParams.arguments()) + "]", e);
        }
        finally {
            runningQryMgr.unregister(qryId, failReason);
        }
    }

    /**
     * Execute an all-ready {@link SqlFieldsQuery}.
     *
     * @param qryDesc Plan key.
     * @param qryParams Parameters.
     * @param select Select.
     * @param keepBinary Whether binary objects must not be deserialized automatically.
     * @param cancel Query cancel state holder.
     * @return Query result.
     */
    private List<? extends FieldsQueryCursor<List<?>>> executeSelect(
        QueryDescriptor qryDesc,
        QueryParameters qryParams,
        QueryParserResultSelect select,
        boolean keepBinary,
        GridQueryCancel cancel
    ) {
        assert cancel != null;

        // Register query.
        Long qryId = registerRunningQuery(qryDesc, qryParams, cancel);

        try (TraceSurroundings ignored = MTC.support(ctx.tracing().create(SQL_CURSOR_OPEN, MTC.span()))) {
            GridNearTxLocal tx = null;
            MvccQueryTracker tracker = null;
            GridCacheContext mvccCctx = null;

            boolean inTx = false;

            if (select.mvccEnabled()) {
                mvccCctx = ctx.cache().context().cacheContext(select.mvccCacheId());

                if (mvccCctx == null)
                    throw new IgniteCheckedException("Cache has been stopped concurrently [cacheId=" +
                        select.mvccCacheId() + ']');

                boolean autoStartTx = !qryParams.autoCommit() && tx(ctx) == null;

                // Start new user tx in case of autocommit == false.
                if (autoStartTx)
                    txStart(ctx, qryParams.timeout());

                tx = tx(ctx);

                checkActive(tx);

                inTx = tx != null;

                tracker = MvccUtils.mvccTracker(mvccCctx, tx);
            }

            int timeout = operationTimeout(qryParams.timeout(), tx);

            Iterable<List<?>> iter = executeSelect0(
                qryDesc,
                qryParams,
                select,
                keepBinary,
                tracker,
                cancel,
                inTx,
                timeout);

            // Execute SELECT FOR UPDATE if needed.
            if (select.forUpdate() && inTx)
                iter = lockSelectedRows(iter, mvccCctx, timeout, qryParams.pageSize());

            RegisteredQueryCursor<List<?>> cursor = new RegisteredQueryCursor<>(iter, cancel, runningQueryManager(),
                qryParams.lazy(), qryId, ctx.tracing());

            cancel.add(cursor::cancel);

            cursor.fieldsMeta(select.meta());

            cursor.partitionResult(select.twoStepQuery() != null ? select.twoStepQuery().derivedPartitions() : null);

            return singletonList(cursor);
        }
        catch (Exception e) {
            runningQryMgr.unregister(qryId, e);

            if (e instanceof IgniteCheckedException)
                throw U.convertException((IgniteCheckedException)e);

            if (e instanceof RuntimeException)
                throw (RuntimeException)e;

            throw new IgniteSQLException("Failed to execute SELECT statement: " + qryDesc.sql(), e);
        }
    }

    /**
     * Execute SELECT statement for DML.
     *
     * @param schema Schema.
     * @param selectQry Select query.
     * @param mvccTracker MVCC tracker.
     * @param cancel Cancel.
     * @param timeout Timeout.
     * @return Fields query.
     * @throws IgniteCheckedException On error.
     */
    private QueryCursorImpl<List<?>> executeSelectForDml(
        String schema,
        SqlFieldsQuery selectQry,
        MvccQueryTracker mvccTracker,
        GridQueryCancel cancel,
        int timeout
    ) throws IgniteCheckedException {
        QueryParserResult parseRes = parser.parse(schema, selectQry, false);

        QueryParserResultSelect select = parseRes.select();

        assert select != null;

        Iterable<List<?>> iter = executeSelect0(
            parseRes.queryDescriptor(),
            parseRes.queryParameters(),
            select,
            true,
            mvccTracker,
            cancel,
            false,
            timeout
        );

        QueryCursorImpl<List<?>> cursor = new QueryCursorImpl<>(iter, cancel, true, parseRes.queryParameters().lazy());

        cursor.fieldsMeta(select.meta());

        cursor.partitionResult(select.twoStepQuery() != null ? select.twoStepQuery().derivedPartitions() : null);

        return cursor;
    }

    /**
     * Execute an all-ready {@link SqlFieldsQuery}.
     *
     * @param qryDesc Plan key.
     * @param qryParams Parameters.
     * @param select Select.
     * @param keepBinary Whether binary objects must not be deserialized automatically.
     * @param mvccTracker MVCC tracker.
     * @param cancel Query cancel state holder.
     * @param inTx Flag whether query is executed within transaction.
     * @param timeout Timeout.
     * @return Query result.
     * @throws IgniteCheckedException On error.
     */
    private Iterable<List<?>> executeSelect0(
        QueryDescriptor qryDesc,
        QueryParameters qryParams,
        QueryParserResultSelect select,
        boolean keepBinary,
        MvccQueryTracker mvccTracker,
        GridQueryCancel cancel,
        boolean inTx,
        int timeout
    ) throws IgniteCheckedException {
        assert !select.mvccEnabled() || mvccTracker != null;

        // Check security.
        if (ctx.security().enabled())
            checkSecurity(select.cacheIds());

        Iterable<List<?>> iter;

        if (select.splitNeeded()) {
            // Distributed query.
            GridCacheTwoStepQuery twoStepQry = select.forUpdate() && inTx ?
                select.forUpdateTwoStepQuery() : select.twoStepQuery();

            assert twoStepQry != null;

            iter = executeSelectDistributed(
                qryDesc,
                qryParams,
                twoStepQry,
                keepBinary,
                mvccTracker,
                cancel,
                timeout
            );
        }
        else {
            // Local query.
            IndexingQueryFilter filter = (qryDesc.local() ? backupFilter(null, qryParams.partitions()) : null);

            GridQueryFieldsResult res = executeSelectLocal(
                qryDesc,
                qryParams,
                select,
                filter,
                mvccTracker,
                cancel,
                inTx,
                timeout
            );

            iter = () -> {
                try {
                    return new GridQueryCacheObjectsIterator(res.iterator(), objectContext(), keepBinary);
                }
                catch (IgniteCheckedException | IgniteSQLException e) {
                    throw new CacheException(e);
                }
            };
        }

        return iter;
    }

    /**
     * Locks rows from query cursor and returns the select result.
     *
     * @param cur Query cursor.
     * @param cctx Cache context.
     * @param pageSize Page size.
     * @param timeout Timeout.
     * @return Query results cursor.
     */
    private Iterable<List<?>> lockSelectedRows(Iterable<List<?>> cur, GridCacheContext cctx, int pageSize, long timeout) {
        assert cctx != null && cctx.mvccEnabled();

        GridNearTxLocal tx = tx(ctx);

        if (tx == null)
            throw new IgniteSQLException("Failed to perform SELECT FOR UPDATE operation: transaction has already finished.");

        Collection<List<?>> rowsCache = new ArrayList<>();

        UpdateSourceIterator srcIt = new UpdateSourceIterator<KeyCacheObject>() {
            private Iterator<List<?>> it = cur.iterator();

            @Override public EnlistOperation operation() {
                return EnlistOperation.LOCK;
            }

            @Override public boolean hasNextX() throws IgniteCheckedException {
                return it.hasNext();
            }

            @Override public KeyCacheObject nextX() throws IgniteCheckedException {
                List<?> res = it.next();

                // nextX() can be called from the different threads.
                synchronized (rowsCache) {
                    rowsCache.add(res.subList(0, res.size() - 1));

                    if (rowsCache.size() > TX_SIZE_THRESHOLD) {
                        throw new IgniteCheckedException("Too many rows are locked by SELECT FOR UPDATE statement. " +
                            "Consider locking fewer keys or increase the limit by setting a " +
                            IGNITE_MVCC_TX_SIZE_CACHING_THRESHOLD + " system property. Current value is " +
                            TX_SIZE_THRESHOLD + " rows.");
                    }
                }

                // The last column is expected to be a _key.
                return cctx.toCacheKeyObject(res.get(res.size() - 1));
            }
        };

        IgniteInternalFuture<Long> fut = tx.updateAsync(cctx, srcIt, pageSize,
            timeout, true);

        try {
            fut.get();
        }
        catch (IgniteCheckedException e) {
            throw U.convertException(e);
        }

        return rowsCache;
    }

    /**
     * Register running query.
     *
     * @param qryDesc Query descriptor.
     * @param qryParams Query parameters.
     * @param cancel Query cancel state holder.
     * @return Id of registered query or {@code null} if query wasn't registered.
     */
    private Long registerRunningQuery(QueryDescriptor qryDesc, QueryParameters qryParams, GridQueryCancel cancel) {
        Long res = runningQryMgr.register(
            qryDesc.sql(),
            GridCacheQueryType.SQL_FIELDS,
            qryDesc.schemaName(),
            qryDesc.local(),
            cancel
        );

        if (ctx.event().isRecordable(EVT_SQL_QUERY_EXECUTION)) {
            ctx.event().record(new SqlQueryExecutionEvent(
                ctx.discovery().localNode(),
                GridCacheQueryType.SQL_FIELDS.name() + " query execution.",
                qryDesc.sql(),
                qryParams.arguments(),
                ctx.security().enabled() ? ctx.security().securityContext().subject().id() : null));
        }

        return res;
    }

    /**
     * Check security access for caches.
     *
     * @param cacheIds Cache IDs.
     */
    private void checkSecurity(Collection<Integer> cacheIds) {
        if (F.isEmpty(cacheIds))
            return;

        for (Integer cacheId : cacheIds) {
            DynamicCacheDescriptor desc = ctx.cache().cacheDescriptor(cacheId);

            if (desc != null)
                ctx.security().authorize(desc.cacheName(), SecurityPermission.CACHE_READ);
        }
    }

    /** {@inheritDoc} */
    @Override public UpdateSourceIterator<?> executeUpdateOnDataNodeTransactional(
        GridCacheContext<?, ?> cctx,
        int[] ids,
        int[] parts,
        String schema,
        String qry,
        Object[] params,
        int flags,
        int pageSize,
        int timeout,
        AffinityTopologyVersion topVer,
        MvccSnapshot mvccSnapshot,
        GridQueryCancel cancel
    ) throws IgniteCheckedException {
        SqlFieldsQuery fldsQry = QueryUtils.withQueryTimeout(new SqlFieldsQuery(qry), timeout, TimeUnit.MILLISECONDS);

        if (params != null)
            fldsQry.setArgs(params);

        fldsQry.setEnforceJoinOrder(U.isFlagSet(flags, GridH2QueryRequest.FLAG_ENFORCE_JOIN_ORDER));
        fldsQry.setTimeout(timeout, TimeUnit.MILLISECONDS);
        fldsQry.setPageSize(pageSize);
        fldsQry.setLocal(true);
        fldsQry.setLazy(U.isFlagSet(flags, GridH2QueryRequest.FLAG_LAZY));

        boolean loc = true;

        final boolean replicated = U.isFlagSet(flags, GridH2QueryRequest.FLAG_REPLICATED);

        GridCacheContext<?, ?> cctx0;

        if (!replicated
            && !F.isEmpty(ids)
            && (cctx0 = CU.firstPartitioned(cctx.shared(), ids)) != null
            && cctx0.config().getQueryParallelism() > 1) {
            fldsQry.setDistributedJoins(true);

            loc = false;
        }

        QueryParserResult parseRes = parser.parse(schema, fldsQry, false);

        assert parseRes.remainingQuery() == null;

        QueryParserResultDml dml = parseRes.dml();

        assert dml != null;

        IndexingQueryFilter filter = backupFilter(topVer, parts);

        UpdatePlan plan = dml.plan();

        GridCacheContext planCctx = plan.cacheContext();

        // Force keepBinary for operation context to avoid binary deserialization inside entry processor
        DmlUtils.setKeepBinaryContext(planCctx);

        SqlFieldsQuery selectFieldsQry = QueryUtils.withQueryTimeout(
            new SqlFieldsQuery(plan.selectQuery(), fldsQry.isCollocated()),
            fldsQry.getTimeout(),
            TimeUnit.MILLISECONDS
        )
            .setArgs(fldsQry.getArgs())
            .setDistributedJoins(fldsQry.isDistributedJoins())
            .setEnforceJoinOrder(fldsQry.isEnforceJoinOrder())
            .setLocal(fldsQry.isLocal())
            .setPageSize(fldsQry.getPageSize())
            .setTimeout(fldsQry.getTimeout(), TimeUnit.MILLISECONDS)
            .setLazy(fldsQry.isLazy());

        QueryCursorImpl<List<?>> cur;

        // Do a two-step query only if locality flag is not set AND if plan's SELECT corresponds to an actual
        // sub-query and not some dummy stuff like "select 1, 2, 3;"
        if (!loc && !plan.isLocalSubquery()) {
            cur = executeSelectForDml(
                schema,
                selectFieldsQry,
                new StaticMvccQueryTracker(planCctx, mvccSnapshot),
                cancel,
                timeout
            );
        }
        else {
            selectFieldsQry.setLocal(true);

            QueryParserResult selectParseRes = parser.parse(schema, selectFieldsQry, false);

            GridQueryFieldsResult res = executeSelectLocal(
                selectParseRes.queryDescriptor(),
                selectParseRes.queryParameters(),
                selectParseRes.select(),
                filter,
                new StaticMvccQueryTracker(planCctx, mvccSnapshot),
                cancel,
                true,
                timeout
            );

            cur = new QueryCursorImpl<>(new Iterable<List<?>>() {
                @SuppressWarnings("NullableProblems")
                @Override public Iterator<List<?>> iterator() {
                    try {
                        return res.iterator();
                    }
                    catch (IgniteCheckedException e) {
                        throw new IgniteException(e);
                    }
                }
            }, cancel, true, selectParseRes.queryParameters().lazy());
        }

        return plan.iteratorForTransaction(connMgr, cur);
    }

    /**
     * Run distributed query on detected set of partitions.
     *
     * @param qryDesc Query descriptor.
     * @param qryParams Query parameters.
     * @param twoStepQry Two-step query.
     * @param keepBinary Keep binary flag.
     * @param mvccTracker Query tracker.
     * @param cancel Cancel handler.
     * @param timeout Timeout.
     * @return Cursor representing distributed query result.
     */
    @SuppressWarnings("IfMayBeConditional")
    private Iterable<List<?>> executeSelectDistributed(
        final QueryDescriptor qryDesc,
        final QueryParameters qryParams,
        final GridCacheTwoStepQuery twoStepQry,
        final boolean keepBinary,
        MvccQueryTracker mvccTracker,
        final GridQueryCancel cancel,
        int timeout
    ) {
        // When explicit partitions are set, there must be an owning cache they should be applied to.
        PartitionResult derivedParts = twoStepQry.derivedPartitions();

        final int parts[] = PartitionResult.calculatePartitions(
            qryParams.partitions(),
            derivedParts,
            qryParams.arguments()
        );

        Iterable<List<?>> iter;

        if (parts != null && parts.length == 0) {
            iter = new Iterable<List<?>>() {
                @SuppressWarnings("NullableProblems")
                @Override public Iterator<List<?>> iterator() {
                    return new Iterator<List<?>>() {
                        @Override public boolean hasNext() {
                            return false;
                        }

                        @SuppressWarnings("IteratorNextCanNotThrowNoSuchElementException")
                        @Override public List<?> next() {
                            return null;
                        }
                    };
                }
            };
        }
        else {
            assert !twoStepQry.mvccEnabled() || !F.isEmpty(twoStepQry.cacheIds());
            assert twoStepQry.mvccEnabled() == (mvccTracker != null);

            iter = new Iterable<List<?>>() {
                @SuppressWarnings("NullableProblems")
                @Override public Iterator<List<?>> iterator() {
                    try (TraceSurroundings ignored = MTC.support(ctx.tracing().create(SQL_ITER_OPEN, MTC.span()))) {
                        return IgniteH2Indexing.this.rdcQryExec.query(
                            qryDesc.schemaName(),
                            twoStepQry,
                            keepBinary,
                            qryDesc.enforceJoinOrder(),
                            timeout,
                            cancel,
                            qryParams.arguments(),
                            parts,
                            qryParams.lazy(),
                            mvccTracker,
                            qryParams.dataPageScanEnabled(),
                            qryParams.pageSize()
                        );
                    }
                    catch (Throwable e) {
                        if (mvccTracker != null)
                            mvccTracker.onDone();

                        throw e;
                    }
                }
            };
        }

        return iter;
    }

    /**
     * Executes DML request on map node. Happens only for "skip reducer" mode.
     *
     * @param schemaName Schema name.
     * @param qry Query.
     * @param filter Filter.
     * @param cancel Cancel state.
     * @param loc Locality flag.
     * @return Update result.
     * @throws IgniteCheckedException if failed.
     */
    public UpdateResult executeUpdateOnDataNode(
        String schemaName,
        SqlFieldsQuery qry,
        IndexingQueryFilter filter,
        GridQueryCancel cancel,
        boolean loc
    ) throws IgniteCheckedException {
        QueryParserResult parseRes = parser.parse(schemaName, qry, false);

        assert parseRes.remainingQuery() == null;

        QueryParserResultDml dml = parseRes.dml();

        assert dml != null;

        return executeUpdate(
            parseRes.queryDescriptor(),
            parseRes.queryParameters(),
            dml,
            loc,
            filter,
            cancel
        );
    }

    /**
     * Registers new class description.
     *
     * This implementation doesn't support type reregistration.
     *
     * @param cacheInfo Cache context info.
     * @param type Type description.
     * @param isSql {@code true} in case table has been created from SQL.
     * @throws IgniteCheckedException In case of error.
     */
    @Override public boolean registerType(GridCacheContextInfo cacheInfo, GridQueryTypeDescriptor type, boolean isSql)
        throws IgniteCheckedException {
        validateTypeDescriptor(type);
        schemaMgr.onCacheTypeCreated(cacheInfo, this, type, isSql);

        return true;
    }

    /** {@inheritDoc} */
    @Override public GridCacheContextInfo registeredCacheInfo(String cacheName) {
        for (H2TableDescriptor tbl : schemaMgr.tablesForCache(cacheName)) {
            if (F.eq(tbl.cacheName(), cacheName))
                return tbl.cacheInfo();
        }

        return null;
    }

    /** {@inheritDoc} */
    @Override public void closeCacheOnClient(String cacheName) {
        GridCacheContextInfo cacheInfo = registeredCacheInfo(cacheName);

        // Only for SQL caches.
        if (cacheInfo != null) {
            parser.clearCache();

            cacheInfo.clearCacheContext();
        }
    }

    /** {@inheritDoc} */
    @Override public String schema(String cacheName) {
        return schemaMgr.schemaName(cacheName);
    }

    /** {@inheritDoc} */
    @Override public Set<String> schemasNames() {
        return schemaMgr.schemaNames();
    }

    /** {@inheritDoc} */
    @Override public Collection<TableInformation> tablesInformation(String schemaNamePtrn, String tblNamePtrn,
        String... tblTypes) {
        Set<String> types = F.isEmpty(tblTypes) ? Collections.emptySet() : new HashSet<>(Arrays.asList(tblTypes));

        Collection<TableInformation> infos = new ArrayList<>();

        boolean allTypes = F.isEmpty(tblTypes);

        if (allTypes || types.contains(TableType.TABLE.name())) {
            schemaMgr.dataTables().stream()
                .filter(t -> matches(t.getSchema().getName(), schemaNamePtrn))
                .filter(t -> matches(t.getName(), tblNamePtrn))
                .map(t -> {
                    int cacheGrpId = t.cacheInfo().groupId();

                    CacheGroupDescriptor cacheGrpDesc = ctx.cache().cacheGroupDescriptors().get(cacheGrpId);

                    // We should skip table in case regarding cache group has been removed.
                    if (cacheGrpDesc == null)
                        return null;

                    GridQueryTypeDescriptor type = t.rowDescriptor().type();

                    IndexColumn affCol = t.getExplicitAffinityKeyColumn();

                    String affinityKeyCol = affCol != null ? affCol.columnName : null;

                    return new TableInformation(t.getSchema().getName(), t.getName(), TableType.TABLE.name(), cacheGrpId,
                        cacheGrpDesc.cacheOrGroupName(), t.cacheId(), t.cacheName(), affinityKeyCol,
                        type.keyFieldAlias(), type.valueFieldAlias(), type.keyTypeName(), type.valueTypeName());
                })
                .filter(Objects::nonNull)
                .forEach(infos::add);
        }

        if ((allTypes || types.contains(TableType.VIEW.name()))
            && matches(QueryUtils.SCHEMA_SYS, schemaNamePtrn)) {
            schemaMgr.systemViews().stream()
                .filter(t -> matches(t.getTableName(), tblNamePtrn))
                .map(v -> new TableInformation(QueryUtils.SCHEMA_SYS, v.getTableName(), TableType.VIEW.name()))
                .forEach(infos::add);
        }

        return infos;
    }

    /** {@inheritDoc} */
    @Override public Collection<ColumnInformation> columnsInformation(String schemaNamePtrn, String tblNamePtrn,
        String colNamePtrn) {
        Collection<ColumnInformation> infos = new ArrayList<>();

        // Gather information about tables.
        schemaMgr.dataTables().stream()
            .filter(t -> matches(t.getSchema().getName(), schemaNamePtrn))
            .filter(t -> matches(t.getName(), tblNamePtrn))
            .flatMap(
                tbl -> {
                    IndexColumn affCol = tbl.getAffinityKeyColumn();

                    return Stream.of(tbl.getColumns())
                        .filter(Column::getVisible)
                        .filter(c -> matches(c.getName(), colNamePtrn))
                        .map(c -> {
                            GridQueryProperty prop = tbl.rowDescriptor().type().property(c.getName());

                            boolean isAff = affCol != null && c.getColumnId() == affCol.column.getColumnId();

                            return new ColumnInformation(
                                c.getColumnId() - QueryUtils.DEFAULT_COLUMNS_COUNT + 1,
                                tbl.getSchema().getName(),
                                tbl.getName(),
                                c.getName(),
                                prop.type(),
                                c.isNullable(),
                                prop.defaultValue(),
                                prop.precision(),
                                prop.scale(),
                                isAff);
                        });
                }
            ).forEach(infos::add);

        // Gather information about system views.
        if (matches(QueryUtils.SCHEMA_SYS, schemaNamePtrn)) {
            schemaMgr.systemViews().stream()
                .filter(v -> matches(v.getTableName(), tblNamePtrn))
                .flatMap(
                    view ->
                        Stream.of(view.getColumns())
                            .filter(c -> matches(c.getName(), colNamePtrn))
                            .map(c -> new ColumnInformation(
                                c.getColumnId() + 1,
                                QueryUtils.SCHEMA_SYS,
                                view.getTableName(),
                                c.getName(),
                                IgniteUtils.classForName(DataType.getTypeClassName(c.getType()), Object.class),
                                c.isNullable(),
                                null,
                                (int)c.getPrecision(),
                                c.getScale(),
                                false))
                ).forEach(infos::add);
        }

        return infos;
    }

    /** {@inheritDoc} */
    @Override public boolean isStreamableInsertStatement(String schemaName, SqlFieldsQuery qry) throws SQLException {
        QueryParserResult parsed = parser.parse(schemaName, qry, true);

        return parsed.isDml() && parsed.dml().streamable() && parsed.remainingQuery() == null;
    }

    /** {@inheritDoc} */
    @Override public GridQueryRowCacheCleaner rowCacheCleaner(int grpId) {
        return rowCache.forGroup(grpId);
    }

    /** {@inheritDoc} */
    @Override public void markAsRebuildNeeded(GridCacheContext cctx) {
        assert cctx.group().persistenceEnabled() : cctx;

        markIndexRebuild(cctx.name(), true);
    }

    /** {@inheritDoc} */
    @Override public IgniteInternalFuture<?> rebuildIndexesFromHash(GridCacheContext cctx) {
        assert nonNull(cctx);

        if (!CU.affinityNode(cctx.localNode(), cctx.config().getNodeFilter()))
            return null;

        IgnitePageStoreManager pageStore = cctx.shared().pageStore();

        SchemaIndexCacheVisitorClosure clo;

        String cacheName = cctx.name();

        if (pageStore == null || !pageStore.hasIndexStore(cctx.groupId())) {
            // If there are no index store, rebuild all indexes.
            clo = new IndexRebuildFullClosure(cctx.queries(), cctx.mvccEnabled());
        }
        else {
            // Otherwise iterate over tables looking for missing indexes.
            IndexRebuildPartialClosure clo0 = new IndexRebuildPartialClosure(cctx);

            for (H2TableDescriptor tblDesc : schemaMgr.tablesForCache(cacheName)) {
                GridH2Table tbl = tblDesc.table();

                assert nonNull(tbl);

                tbl.collectIndexesForPartialRebuild(clo0);
            }

            if (clo0.hasIndexes())
                clo = clo0;
            else
                return null;
        }

        // Closure prepared, do rebuild.
        markIndexRebuild(cacheName, true);

        GridFutureAdapter<Void> rebuildCacheIdxFut = new GridFutureAdapter<>();

        //to avoid possible data race
        GridFutureAdapter<Void> outRebuildCacheIdxFut = new GridFutureAdapter<>();

        rebuildCacheIdxFut.listen(fut -> {
            Throwable err = fut.error();

            if (isNull(err)) {
                try {
                    markIndexRebuild(cacheName, false);
                }
                catch (Throwable t) {
                    err = t;
                }
            }

            if (nonNull(err))
                U.error(log, "Failed to rebuild indexes for cache: " + cacheName, err);

            outRebuildCacheIdxFut.onDone(err);
        });

        rebuildIndexesFromHash0(cctx, clo, rebuildCacheIdxFut);

        return outRebuildCacheIdxFut;
    }

    /**
     * Do index rebuild.
     *
     * @param cctx Cache context.
     * @param clo Closure.
     * @param rebuildIdxFut Future for rebuild indexes.
     */
    protected void rebuildIndexesFromHash0(
        GridCacheContext cctx,
        SchemaIndexCacheVisitorClosure clo,
        GridFutureAdapter<Void> rebuildIdxFut
    ) {
        new SchemaIndexCacheVisitorImpl(cctx, null, rebuildIdxFut).visit(clo);
    }

    /**
     * Mark tables for index rebuild, so that their indexes are not used.
     *
     * @param cacheName Cache name.
     * @param val Value.
     */
    private void markIndexRebuild(String cacheName, boolean val) {
        for (H2TableDescriptor tblDesc : schemaMgr.tablesForCache(cacheName)) {
            assert tblDesc.table() != null;

            tblDesc.table().markRebuildFromHashInProgress(val);
        }
    }

    /**
     * @return Busy lock.
     */
    public GridSpinBusyLock busyLock() {
        return busyLock;
    }

    /**
     * @return Map query executor.
     */
    public GridMapQueryExecutor mapQueryExecutor() {
        return mapQryExec;
    }

    /**
     * @return Reduce query executor.
     */
    public GridReduceQueryExecutor reduceQueryExecutor() {
        return rdcQryExec;
    }

    /**
     * Return Running query manager.
     *
     * @return Running query manager.
     */
    public RunningQueryManager runningQueryManager() {
        return runningQryMgr;
    }

    /** {@inheritDoc} */
    @SuppressWarnings({"deprecation"})
    @Override public void start(GridKernalContext ctx, GridSpinBusyLock busyLock) throws IgniteCheckedException {
        if (log.isDebugEnabled())
            log.debug("Starting cache query index...");

        this.busyLock = busyLock;

        if (SysProperties.serializeJavaObject) {
            U.warn(log, "Serialization of Java objects in H2 was enabled.");

            SysProperties.serializeJavaObject = false;
        }

        this.ctx = ctx;

        partReservationMgr = new PartitionReservationManager(ctx);

        connMgr = new ConnectionManager(ctx);

        longRunningQryMgr = new LongRunningQueryManager(ctx);

        parser = new QueryParser(this, connMgr);

        schemaMgr = new SchemaManager(ctx, connMgr);
        schemaMgr.start(ctx.config().getSqlConfiguration().getSqlSchemas());

        nodeId = ctx.localNodeId();
        marshaller = ctx.config().getMarshaller();

        mapQryExec = new GridMapQueryExecutor();
        rdcQryExec = new GridReduceQueryExecutor();

        mapQryExec.start(ctx, this);
        rdcQryExec.start(ctx, this);

        discoLsnr = evt -> {
            mapQryExec.onNodeLeft((DiscoveryEvent)evt);
            rdcQryExec.onNodeLeft((DiscoveryEvent)evt);
        };

        ctx.event().addLocalEventListener(discoLsnr, EventType.EVT_NODE_FAILED, EventType.EVT_NODE_LEFT);

        qryLsnr = (nodeId, msg, plc) -> onMessage(nodeId, msg);

        ctx.io().addMessageListener(GridTopic.TOPIC_QUERY, qryLsnr);

        runningQryMgr = new RunningQueryManager(ctx);
        partExtractor = new PartitionExtractor(new H2PartitionResolver(this), ctx);

        cmdProc = new CommandProcessor(ctx, schemaMgr, this);
        cmdProc.start();

        if (JdbcUtils.serializer != null)
            U.warn(log, "Custom H2 serialization is already configured, will override.");

        JdbcUtils.serializer = h2Serializer();

        distrCfg = new DistributedSqlConfiguration(ctx, log);

        funcMgr = new FunctionsManager(distrCfg);
    }

    /**
     * @param nodeId Node ID.
     * @param msg Message.
     */
    public void onMessage(UUID nodeId, Object msg) {
        assert msg != null;

        ClusterNode node = ctx.discovery().node(nodeId);

        if (node == null)
            return; // Node left, ignore.

        if (!busyLock.enterBusy())
            return;

        try {
            if (msg instanceof GridCacheQueryMarshallable)
                ((GridCacheQueryMarshallable)msg).unmarshall(ctx.config().getMarshaller(), ctx);

            try {
                boolean processed = true;

                if (msg instanceof GridQueryNextPageRequest)
                    mapQueryExecutor().onNextPageRequest(node, (GridQueryNextPageRequest)msg);
                else if (msg instanceof GridQueryNextPageResponse)
                    reduceQueryExecutor().onNextPage(node, (GridQueryNextPageResponse)msg);
                else if (msg instanceof GridH2QueryRequest)
                    mapQueryExecutor().onQueryRequest(node, (GridH2QueryRequest)msg);
                else if (msg instanceof GridH2DmlRequest)
                    mapQueryExecutor().onDmlRequest(node, (GridH2DmlRequest)msg);
                else if (msg instanceof GridH2DmlResponse)
                    reduceQueryExecutor().onDmlResponse(node, (GridH2DmlResponse)msg);
                else if (msg instanceof GridQueryFailResponse)
                    reduceQueryExecutor().onFail(node, (GridQueryFailResponse)msg);
                else if (msg instanceof GridQueryCancelRequest)
                    mapQueryExecutor().onCancel(node, (GridQueryCancelRequest)msg);
                else
                    processed = false;

                if (processed && log.isDebugEnabled())
                    log.debug("Processed message " + msg.getClass().getName() + ": " + nodeId + "->" + ctx.localNodeId() + " " + msg);
            }
            catch (Throwable th) {
                U.error(log, "Failed to process message: " + msg, th);
            }
        }
        finally {
            busyLock.leaveBusy();
        }
    }

    /**
     * @return Value object context.
     */
    public CacheObjectValueContext objectContext() {
        return ctx.query().objectContext();
    }

    /**
     * @param topic Topic.
     * @param topicOrd Topic ordinal for {@link GridTopic}.
     * @param nodes Nodes.
     * @param msg Message.
     * @param specialize Optional closure to specialize message for each node.
     * @param locNodeHnd Handler for local node.
     * @param plc Policy identifying the executor service which will process message.
     * @param runLocParallel Run local handler in parallel thread.
     * @return {@code true} If all messages sent successfully.
     */
    public boolean send(
        Object topic,
        int topicOrd,
        Collection<ClusterNode> nodes,
        Message msg,
        @Nullable IgniteBiClosure<ClusterNode, Message, Message> specialize,
        @Nullable final IgniteInClosure2X<ClusterNode, Message> locNodeHnd,
        byte plc,
        boolean runLocParallel
    ) {
        boolean ok = true;

        if (specialize == null && msg instanceof GridCacheQueryMarshallable)
            ((GridCacheQueryMarshallable)msg).marshall(marshaller);

        ClusterNode locNode = null;

        for (ClusterNode node : nodes) {
            if (node.isLocal()) {
                if (locNode != null)
                    throw new IllegalStateException();

                locNode = node;

                continue;
            }

            try {
                if (specialize != null) {
                    msg = specialize.apply(node, msg);

                    if (msg instanceof GridCacheQueryMarshallable)
                        ((GridCacheQueryMarshallable)msg).marshall(marshaller);
                }

                ctx.io().sendGeneric(node, topic, topicOrd, msg, plc);
            }
            catch (IgniteCheckedException e) {
                ok = false;

                U.warn(log, "Failed to send message [node=" + node + ", msg=" + msg +
                    ", errMsg=" + e.getMessage() + "]");
            }
        }

        // Local node goes the last to allow parallel execution.
        if (locNode != null) {
            assert locNodeHnd != null;

            if (specialize != null) {
                msg = specialize.apply(locNode, msg);

                if (msg instanceof GridCacheQueryMarshallable)
                    ((GridCacheQueryMarshallable)msg).marshall(marshaller);
            }

            if (runLocParallel) {
                final ClusterNode finalLocNode = locNode;
                final Message finalMsg = msg;

                try {
                    // We prefer runLocal to runLocalSafe, because the latter can produce deadlock here.
                    ctx.closure().runLocal(new GridPlainRunnable() {
                        @Override public void run() {
                            if (!busyLock.enterBusy())
                                return;

                            try {
                                locNodeHnd.apply(finalLocNode, finalMsg);
                            }
                            finally {
                                busyLock.leaveBusy();
                            }
                        }
                    }, plc).listen(logger);
                }
                catch (IgniteCheckedException e) {
                    ok = false;

                    U.error(log, "Failed to execute query locally.", e);
                }
            }
            else
                locNodeHnd.apply(locNode, msg);
        }

        return ok;
    }

    /**
     * @return Serializer.
     */
    private JavaObjectSerializer h2Serializer() {
        return new H2JavaObjectSerializer(ctx);
    }

    /** {@inheritDoc} */
    @Override public void stop() {
        if (log.isDebugEnabled())
            log.debug("Stopping cache query index...");

        mapQryExec.stop();

        qryCtxRegistry.clearSharedOnLocalNodeStop();

        runningQryMgr.stop();
        schemaMgr.stop();
        longRunningQryMgr.stop();
        connMgr.stop();

        cmdProc.stop();

        if (log.isDebugEnabled())
            log.debug("Cache query index stopped.");
    }

    /** {@inheritDoc} */
    @Override public void onClientDisconnect() throws IgniteCheckedException {
        if (!mvccEnabled(ctx))
            return;

        GridNearTxLocal tx = tx(ctx);

        if (tx != null)
            cmdProc.doRollback(tx);
    }

    /** {@inheritDoc} */
    @SuppressWarnings("unchecked")
    @Override public boolean initCacheContext(GridCacheContext cacheCtx) {
        GridCacheContextInfo cacheInfo = registeredCacheInfo(cacheCtx.name());

        if (cacheInfo != null) {
            assert !cacheInfo.isCacheContextInited() : cacheInfo.name();
            assert cacheInfo.name().equals(cacheCtx.name()) : cacheInfo.name() + " != " + cacheCtx.name();

            cacheInfo.initCacheContext(cacheCtx);

            return true;
        }

        return false;
    }

    /** {@inheritDoc} */
    @Override public void registerCache(String cacheName, String schemaName, GridCacheContextInfo<?, ?> cacheInfo)
        throws IgniteCheckedException {
        rowCache.onCacheRegistered(cacheInfo);

        schemaMgr.onCacheCreated(cacheName, schemaName, cacheInfo.config().getSqlFunctionClasses());
    }

    /** {@inheritDoc} */
    @Override public void unregisterCache(GridCacheContextInfo cacheInfo, boolean rmvIdx) {
        rowCache.onCacheUnregistered(cacheInfo);

        String cacheName = cacheInfo.name();

        partReservationMgr.onCacheStop(cacheName);

        // Drop schema (needs to be called after callback to DML processor because the latter depends on schema).
        schemaMgr.onCacheDestroyed(cacheName, rmvIdx);

        // Unregister connection.
        connMgr.onCacheDestroyed();

        // Clear query cache.
        clearPlanCache();
    }

    /** {@inheritDoc} */
    @Override public void destroyOrphanIndex(
        RootPage page,
        String indexName,
        int grpId,
        PageMemory pageMemory,
        final GridAtomicLong removeId,
        final ReuseList reuseList,
        boolean mvccEnabled
    ) throws IgniteCheckedException {
        assert ctx.cache().context().database().checkpointLockIsHeldByThread();

        long metaPageId = page.pageId().pageId();

        int inlineSize = getInlineSize(page, grpId, pageMemory);

        String grpName = ctx.cache().cacheGroup(grpId).cacheOrGroupName();

        PageLockListener lockLsnr = ctx.cache().context().diagnostic()
            .pageLockTracker().createPageLockTracker(grpName + "IndexTree##" + indexName);

        BPlusTree<H2Row, H2Row> tree = new BPlusTree<H2Row, H2Row>(
            indexName,
            grpId,
            grpName,
            pageMemory,
            ctx.cache().context().wal(),
            removeId,
            metaPageId,
            reuseList,
            H2ExtrasInnerIO.getVersions(inlineSize, mvccEnabled),
            H2ExtrasLeafIO.getVersions(inlineSize, mvccEnabled),
            PageIdAllocator.FLAG_IDX,
            ctx.failure(),
            lockLsnr
        ) {
            @Override protected int compare(BPlusIO io, long pageAddr, int idx, H2Row row) {
                throw new AssertionError();
            }

            @Override public H2Row getRow(BPlusIO io, long pageAddr, int idx, Object x) {
                throw new AssertionError();
            }
        };

        tree.destroy();
    }

    /**
     * @param page Root page.
     * @param grpId Cache group id.
     * @param pageMemory Page memory.
     * @return Inline size.
     * @throws IgniteCheckedException If something went wrong.
     */
    private int getInlineSize(RootPage page, int grpId, PageMemory pageMemory) throws IgniteCheckedException {
        long metaPageId = page.pageId().pageId();

        final long metaPage = pageMemory.acquirePage(grpId, metaPageId);

        try {
            long pageAddr = pageMemory.readLock(grpId, metaPageId, metaPage); // Meta can't be removed.

            assert pageAddr != 0 : "Failed to read lock meta page [metaPageId=" +
                U.hexLong(metaPageId) + ']';

            try {
                BPlusMetaIO io = BPlusMetaIO.VERSIONS.forPage(pageAddr);

                return io.getInlineSize(pageAddr);
            }
            finally {
                pageMemory.readUnlock(grpId, metaPageId, metaPage);
            }
        }
        finally {
            pageMemory.releasePage(grpId, metaPageId, metaPage);
        }
    }

    /**
     * Remove all cached queries from cached two-steps queries.
     */
    private void clearPlanCache() {
        parser.clearCache();
    }

    /** {@inheritDoc} */
    @Override public IndexingQueryFilter backupFilter(@Nullable final AffinityTopologyVersion topVer,
        @Nullable final int[] parts) {
        return new IndexingQueryFilterImpl(ctx, topVer, parts);
    }

    /**
     * @return Ready topology version.
     */
    public AffinityTopologyVersion readyTopologyVersion() {
        return ctx.cache().context().exchange().readyAffinityVersion();
    }

    /**
     * @param readyVer Ready topology version.
     *
     * @return {@code true} If pending distributed exchange exists because server topology is changed.
     */
    public boolean serverTopologyChanged(AffinityTopologyVersion readyVer) {
        GridDhtPartitionsExchangeFuture fut = ctx.cache().context().exchange().lastTopologyFuture();

        if (fut.isDone())
            return false;

        AffinityTopologyVersion initVer = fut.initialVersion();

        return initVer.compareTo(readyVer) > 0 && !fut.firstEvent().node().isClient();
    }

    /**
     * @param topVer Topology version.
     * @throws IgniteCheckedException If failed.
     */
    public void awaitForReadyTopologyVersion(AffinityTopologyVersion topVer) throws IgniteCheckedException {
        ctx.cache().context().exchange().affinityReadyFuture(topVer).get();
    }

    /** {@inheritDoc} */
    @Override public void onDisconnected(IgniteFuture<?> reconnectFut) {
        rdcQryExec.onDisconnected(reconnectFut);

        cmdProc.onDisconnected();
    }

    /**
     * Return SQL running queries.
     *
     * @return SQL running queries.
     */
    public List<GridRunningQueryInfo> runningSqlQueries() {
        return runningQryMgr.runningSqlQueries();
    }

    /** {@inheritDoc} */
    @Override public Collection<GridRunningQueryInfo> runningQueries(long duration) {
        return runningQryMgr.longRunningQueries(duration);
    }

    /** {@inheritDoc} */
    @Override public void cancelQueries(Collection<Long> queries) {
        if (!F.isEmpty(queries)) {
            for (Long qryId : queries)
                runningQryMgr.cancel(qryId);
        }
    }

    /** {@inheritDoc} */
    @Override public void onKernalStop() {
        connMgr.onKernalStop();

        ctx.io().removeMessageListener(GridTopic.TOPIC_QUERY, qryLsnr);
        ctx.event().removeLocalEventListener(discoLsnr);
    }

    /**
     * @return Query context registry.
     */
    public QueryContextRegistry queryContextRegistry() {
        return qryCtxRegistry;
    }

    /**
     * @return Connection manager.
     */
    public ConnectionManager connections() {
        return connMgr;
    }

    /**
     * @return Parser.
     */
    public QueryParser parser() {
        return parser;
    }

    /**
     * @return Schema manager.
     */
    public SchemaManager schemaManager() {
        return schemaMgr;
    }

    /**
     * @return Partition extractor.
     */
    public PartitionExtractor partitionExtractor() {
        return partExtractor;
    }

    /**
     * @return Partition reservation manager.
     */
    public PartitionReservationManager partitionReservationManager() {
        return partReservationMgr;
    }

    /**
     * @param qryDesc Query descriptor.
     * @param qryParams Query parameters.
     * @param dml DML statement.
     * @param cancel Query cancel.
     * @return Update result wrapped into {@link GridQueryFieldsResult}
     * @throws IgniteCheckedException if failed.
     */
    @SuppressWarnings("unchecked")
    private List<QueryCursorImpl<List<?>>> executeUpdateDistributed(
        QueryDescriptor qryDesc,
        QueryParameters qryParams,
        QueryParserResultDml dml,
        GridQueryCancel cancel
    ) throws IgniteCheckedException {
        if (qryDesc.batched()) {
            Collection<UpdateResult> ress;

            List<Object[]> argss = qryParams.batchedArguments();

            UpdatePlan plan = dml.plan();

            GridCacheContext<?, ?> cctx = plan.cacheContext();

            // For MVCC case, let's enlist batch elements one by one.
            if (plan.hasRows() && plan.mode() == UpdateMode.INSERT && !cctx.mvccEnabled()) {
                CacheOperationContext opCtx = DmlUtils.setKeepBinaryContext(cctx);

                try {
                    List<List<List<?>>> cur = plan.createRows(argss);

                    //TODO: IGNITE-11176 - Need to support cancellation
                    ress = DmlUtils.processSelectResultBatched(plan, cur, qryParams.updateBatchSize());
                }
                finally {
                    DmlUtils.restoreKeepBinaryContext(cctx, opCtx);
                }
            }
            else {
                // Fallback to previous mode.
                ress = new ArrayList<>(argss.size());

                SQLException batchException = null;

                int[] cntPerRow = new int[argss.size()];

                int cntr = 0;

                for (Object[] args : argss) {
                    UpdateResult res;

                    try {
                        res = executeUpdate(
                            qryDesc,
                            qryParams.toSingleBatchedArguments(args),
                            dml,
                            false,
                            null,
                            cancel
                        );

                        cntPerRow[cntr++] = (int)res.counter();

                        ress.add(res);
                    }
                    catch (Exception e ) {
                        SQLException sqlEx = QueryUtils.toSqlException(e);

                        batchException = DmlUtils.chainException(batchException, sqlEx);

                        cntPerRow[cntr++] = Statement.EXECUTE_FAILED;
                    }
                }

                if (batchException != null) {
                    BatchUpdateException e = new BatchUpdateException(batchException.getMessage(),
                        batchException.getSQLState(), batchException.getErrorCode(), cntPerRow, batchException);

                    throw new IgniteCheckedException(e);
                }
            }

            ArrayList<QueryCursorImpl<List<?>>> resCurs = new ArrayList<>(ress.size());

            for (UpdateResult res : ress) {
                res.throwIfError();

                QueryCursorImpl<List<?>> resCur = (QueryCursorImpl<List<?>>)new QueryCursorImpl(singletonList(
                    singletonList(res.counter())), cancel, false, false);

                resCur.fieldsMeta(UPDATE_RESULT_META);

                resCurs.add(resCur);
            }

            return resCurs;
        }
        else {
            UpdateResult res = executeUpdate(
                qryDesc,
                qryParams,
                dml,
                false,
                null,
                cancel
            );

            res.throwIfError();

            QueryCursorImpl<List<?>> resCur = (QueryCursorImpl<List<?>>)new QueryCursorImpl(singletonList(
                singletonList(res.counter())), cancel, false, false);

            resCur.fieldsMeta(UPDATE_RESULT_META);

            resCur.partitionResult(res.partitionResult());

            return singletonList(resCur);
        }
    }

    /**
     * Execute DML statement, possibly with few re-attempts in case of concurrent data modifications.
     *
     * @param qryDesc Query descriptor.
     * @param qryParams Query parameters.
     * @param dml DML command.
     * @param loc Query locality flag.
     * @param filters Cache name and key filter.
     * @param cancel Cancel.
     * @return Update result (modified items count and failed keys).
     * @throws IgniteCheckedException if failed.
     */
    @SuppressWarnings("IfMayBeConditional")
    private UpdateResult executeUpdate(
        QueryDescriptor qryDesc,
        QueryParameters qryParams,
        QueryParserResultDml dml,
        boolean loc,
        IndexingQueryFilter filters,
        GridQueryCancel cancel
    ) throws IgniteCheckedException {
        Object[] errKeys = null;

        long items = 0;

        PartitionResult partRes = null;

        GridCacheContext<?, ?> cctx = dml.plan().cacheContext();

        boolean transactional = cctx != null && cctx.mvccEnabled();

        int maxRetryCnt = transactional ? 1 : DFLT_UPDATE_RERUN_ATTEMPTS;

        for (int i = 0; i < maxRetryCnt; i++) {
            CacheOperationContext opCtx = cctx != null ? DmlUtils.setKeepBinaryContext(cctx) : null;

            UpdateResult r;

            try {
                if (transactional)
                    r = executeUpdateTransactional(
                        qryDesc,
                        qryParams,
                        dml,
                        loc,
                        cancel
                    );
                else
                    r = executeUpdateNonTransactional(
                        qryDesc,
                        qryParams,
                        dml,
                        loc,
                        filters,
                        cancel
                    );
            }
            finally {
                if (opCtx != null)
                    DmlUtils.restoreKeepBinaryContext(cctx, opCtx);
            }

            items += r.counter();
            errKeys = r.errorKeys();
            partRes = r.partitionResult();

            if (F.isEmpty(errKeys))
                break;
        }

        if (F.isEmpty(errKeys) && partRes == null) {
            if (items == 1L)
                return UpdateResult.ONE;
            else if (items == 0L)
                return UpdateResult.ZERO;
        }

        return new UpdateResult(items, errKeys, partRes);
    }

    /**
     * Execute update in non-transactional mode.
     *
     * @param qryDesc Query descriptor.
     * @param qryParams Query parameters.
     * @param dml Plan.
     * @param loc Local flag.
     * @param filters Filters.
     * @param cancel Cancel hook.
     * @return Update result.
     * @throws IgniteCheckedException If failed.
     */
    private UpdateResult executeUpdateNonTransactional(
        QueryDescriptor qryDesc,
        QueryParameters qryParams,
        QueryParserResultDml dml,
        boolean loc,
        IndexingQueryFilter filters,
        GridQueryCancel cancel
    ) throws IgniteCheckedException {
        UpdatePlan plan = dml.plan();

        UpdateResult fastUpdateRes = plan.processFast(qryParams.arguments());

        if (fastUpdateRes != null)
            return fastUpdateRes;

        DmlDistributedPlanInfo distributedPlan = loc ? null : plan.distributedPlan();

        if (distributedPlan != null) {
            if (cancel == null)
                cancel = new GridQueryCancel();

            UpdateResult result = rdcQryExec.update(
                qryDesc.schemaName(),
                distributedPlan.getCacheIds(),
                qryDesc.sql(),
                qryParams.arguments(),
                qryDesc.enforceJoinOrder(),
                qryParams.pageSize(),
                qryParams.timeout(),
                qryParams.partitions(),
                distributedPlan.isReplicatedOnly(),
                cancel
            );

            // Null is returned in case not all nodes support distributed DML.
            if (result != null)
                return result;
        }

        final GridQueryCancel selectCancel = (cancel != null) ? new GridQueryCancel() : null;

        if (cancel != null)
            cancel.add(selectCancel::cancel);

        SqlFieldsQuery selectFieldsQry = new SqlFieldsQuery(plan.selectQuery(), qryDesc.collocated())
            .setArgs(qryParams.arguments())
            .setDistributedJoins(qryDesc.distributedJoins())
            .setEnforceJoinOrder(qryDesc.enforceJoinOrder())
            .setLocal(qryDesc.local())
            .setPageSize(qryParams.pageSize())
            .setTimeout(qryParams.timeout(), TimeUnit.MILLISECONDS)
            // On no MVCC mode we cannot use lazy mode when UPDATE query contains updated columns
            // in WHERE condition because it may be cause of update one entry several times
            // (when index for such columns is selected for scan):
            // e.g. : UPDATE test SET val = val + 1 WHERE val >= ?
            .setLazy(qryParams.lazy() && plan.canSelectBeLazy());

        Iterable<List<?>> cur;

        // Do a two-step query only if locality flag is not set AND if plan's SELECT corresponds to an actual
        // sub-query and not some dummy stuff like "select 1, 2, 3;"
        if (!loc && !plan.isLocalSubquery()) {
            assert !F.isEmpty(plan.selectQuery());

            cur = executeSelectForDml(
                qryDesc.schemaName(),
                selectFieldsQry,
                null,
                selectCancel,
                qryParams.timeout()
            );
        }
        else if (plan.hasRows())
            cur = plan.createRows(qryParams.arguments());
        else {
            selectFieldsQry.setLocal(true);

            QueryParserResult selectParseRes = parser.parse(qryDesc.schemaName(), selectFieldsQry, false);

            final GridQueryFieldsResult res = executeSelectLocal(
                selectParseRes.queryDescriptor(),
                selectParseRes.queryParameters(),
                selectParseRes.select(),
                filters,
                null,
                selectCancel,
                false,
                qryParams.timeout()
            );

            cur = new QueryCursorImpl<>(new Iterable<List<?>>() {
                @SuppressWarnings("NullableProblems")
                @Override public Iterator<List<?>> iterator() {
                    try {
                        return new GridQueryCacheObjectsIterator(res.iterator(), objectContext(), true);
                    }
                    catch (IgniteCheckedException e) {
                        throw new IgniteException(e);
                    }
                }
            }, cancel, true, qryParams.lazy());
        }

        int pageSize = qryParams.updateBatchSize();

        // TODO: IGNITE-11176 - Need to support cancellation
        try {
            return DmlUtils.processSelectResult(plan, cur, pageSize);
        }
        finally {
            if (cur instanceof AutoCloseable)
                U.closeQuiet((AutoCloseable)cur);
        }
    }

    /**
     * Execute update in transactional mode.
     *
     * @param qryDesc Query descriptor.
     * @param qryParams Query parameters.
     * @param dml Plan.
     * @param loc Local flag.
     * @param cancel Cancel hook.
     * @return Update result.
     * @throws IgniteCheckedException If failed.
     */
    private UpdateResult executeUpdateTransactional(
        QueryDescriptor qryDesc,
        QueryParameters qryParams,
        QueryParserResultDml dml,
        boolean loc,
        GridQueryCancel cancel
    ) throws IgniteCheckedException {
        UpdatePlan plan = dml.plan();

        GridCacheContext cctx = plan.cacheContext();

        assert cctx != null;
        assert cctx.transactional();

        GridNearTxLocal tx = tx(ctx);

        boolean implicit = (tx == null);

        boolean commit = implicit && qryParams.autoCommit();

        if (implicit)
            tx = txStart(cctx, qryParams.timeout());

        requestSnapshot(tx);

        try (GridNearTxLocal toCommit = commit ? tx : null) {
            DmlDistributedPlanInfo distributedPlan = loc ? null : plan.distributedPlan();

            long timeout = implicit
                ? tx.remainingTime()
                : operationTimeout(qryParams.timeout(), tx);

            if (cctx.isReplicated() || distributedPlan == null || ((plan.mode() == UpdateMode.INSERT
                || plan.mode() == UpdateMode.MERGE) && !plan.isLocalSubquery())) {

                boolean sequential = true;

                UpdateSourceIterator<?> it;

                if (plan.fastResult()) {
                    IgniteBiTuple row = plan.getFastRow(qryParams.arguments());

                    assert row != null;

                    EnlistOperation op = UpdatePlan.enlistOperation(plan.mode());

                    it = new DmlUpdateSingleEntryIterator<>(op, op.isDeleteOrLock() ? row.getKey() : row);
                }
                else if (plan.hasRows()) {
                    it = new DmlUpdateResultsIterator(
                        UpdatePlan.enlistOperation(plan.mode()),
                        plan,
                        plan.createRows(qryParams.arguments())
                    );
                }
                else {
                    SqlFieldsQuery selectFieldsQry = new SqlFieldsQuery(plan.selectQuery(), qryDesc.collocated())
                        .setArgs(qryParams.arguments())
                        .setDistributedJoins(qryDesc.distributedJoins())
                        .setEnforceJoinOrder(qryDesc.enforceJoinOrder())
                        .setLocal(qryDesc.local())
                        .setPageSize(qryParams.pageSize())
                        .setTimeout((int)timeout, TimeUnit.MILLISECONDS)
                        // In MVCC mode we can use lazy mode always (when is set up) without dependency on
                        // updated columns and WHERE condition.
                        .setLazy(qryParams.lazy());

                    FieldsQueryCursor<List<?>> cur = executeSelectForDml(
                        qryDesc.schemaName(),
                        selectFieldsQry,
                        MvccUtils.mvccTracker(cctx, tx),
                        cancel,
                        (int)timeout
                    );

                    it = plan.iteratorForTransaction(connMgr, cur);
                }

                //TODO: IGNITE-11176 - Need to support cancellation
                IgniteInternalFuture<Long> fut = tx.updateAsync(
                    cctx,
                    it,
                    qryParams.pageSize(),
                    timeout,
                    sequential
                );

                UpdateResult res = new UpdateResult(fut.get(), X.EMPTY_OBJECT_ARRAY,
                    plan.distributedPlan() != null ? plan.distributedPlan().derivedPartitions() : null);

                if (commit)
                    toCommit.commit();

                return res;
            }

            int[] ids = U.toIntArray(distributedPlan.getCacheIds());

            int flags = 0;

            if (qryDesc.enforceJoinOrder())
                flags |= GridH2QueryRequest.FLAG_ENFORCE_JOIN_ORDER;

            if (distributedPlan.isReplicatedOnly())
                flags |= GridH2QueryRequest.FLAG_REPLICATED;

            if (qryParams.lazy())
                flags |= GridH2QueryRequest.FLAG_LAZY;

            flags = GridH2QueryRequest.setDataPageScanEnabled(flags,
                qryParams.dataPageScanEnabled());

            int[] parts = PartitionResult.calculatePartitions(
                qryParams.partitions(),
                distributedPlan.derivedPartitions(),
                qryParams.arguments()
            );

            if (parts != null && parts.length == 0)
                return new UpdateResult(0, X.EMPTY_OBJECT_ARRAY, distributedPlan.derivedPartitions());
            else {
                //TODO: IGNITE-11176 - Need to support cancellation
                IgniteInternalFuture<Long> fut = tx.updateAsync(
                    cctx,
                    ids,
                    parts,
                    qryDesc.schemaName(),
                    qryDesc.sql(),
                    qryParams.arguments(),
                    flags,
                    qryParams.pageSize(),
                    timeout
                );

                UpdateResult res = new UpdateResult(fut.get(), X.EMPTY_OBJECT_ARRAY,
                    distributedPlan.derivedPartitions());

                if (commit)
                    toCommit.commit();

                return res;
            }
        }
        catch (ClusterTopologyServerNotFoundException e) {
            throw new CacheServerNotFoundException(e.getMessage(), e);
        }
        catch (IgniteCheckedException e) {
            IgniteSQLException sqlEx = X.cause(e, IgniteSQLException.class);

            if (sqlEx != null)
                throw sqlEx;

            Exception ex = IgniteUtils.convertExceptionNoWrap(e);

            if (ex instanceof IgniteException)
                throw (IgniteException)ex;

            U.error(log, "Error during update [localNodeId=" + ctx.localNodeId() + "]", ex);

            throw new IgniteSQLException("Failed to run update. " + ex.getMessage(), ex);
        }
        finally {
            if (commit)
                cctx.tm().resetContext();
        }
    }

    /** {@inheritDoc} */
    @Override public void registerMxBeans(IgniteMBeansManager mbMgr) throws IgniteCheckedException {
        SqlQueryMXBean qryMXBean = new SqlQueryMXBeanImpl(ctx);

        mbMgr.registerMBean("SQL Query", qryMXBean.getClass().getSimpleName(), qryMXBean, SqlQueryMXBean.class);
    }

    /**
     * @return Long running queries manager.
     */
    public LongRunningQueryManager longRunningQueries() {
        return longRunningQryMgr;
    }

    /** {@inheritDoc} */
    @Override public long indexSize(String schemaName, String tblName, String idxName) throws IgniteCheckedException {
        GridH2Table tbl = schemaMgr.dataTable(schemaName, tblName);

        if (tbl == null)
            return 0;

        H2TreeIndex idx = (H2TreeIndex)tbl.userIndex(idxName);

        return idx == null ? 0 : idx.size();
    }

    /**
     * @return Distributed SQL configuration.
     */
    public DistributedSqlConfiguration distributedConfiguration() {
        return distrCfg;
    }

    /** {@inheritDoc} */
    @Override public Map<String, Integer> secondaryIndexesInlineSize() {
        Map<String, Integer> map = new HashMap<>();
        for (GridH2Table table : schemaMgr.dataTables()) {
            for (Index index : table.getIndexes()) {
                if (index instanceof H2TreeIndexBase && !index.getIndexType().isPrimaryKey())
                    map.put(index.getSchema().getName() + "#" + index.getTable().getName() + "#" + index.getName(), ((H2TreeIndexBase)index).inlineSize());
            }

        }

        return map;
    }

    /** {@inheritDoc} */
    @Override public void defragment(
        CacheGroupContext grpCtx,
        CacheGroupContext newCtx,
        PageMemoryEx partPageMem,
        IntMap<LinkMap> mappingByPart,
<<<<<<< HEAD
        CheckpointTimeoutLock cpLock,
        Runnable cancellationChecker,
        IgniteLogger log
=======
        CheckpointTimeoutLock cpLock
>>>>>>> 8118ec44
    ) throws IgniteCheckedException {
        defragmentation.defragment(grpCtx, newCtx, partPageMem, mappingByPart, cpLock, cancellationChecker, log);
    }
}<|MERGE_RESOLUTION|>--- conflicted
+++ resolved
@@ -3201,13 +3201,8 @@
         CacheGroupContext newCtx,
         PageMemoryEx partPageMem,
         IntMap<LinkMap> mappingByPart,
-<<<<<<< HEAD
         CheckpointTimeoutLock cpLock,
-        Runnable cancellationChecker,
-        IgniteLogger log
-=======
-        CheckpointTimeoutLock cpLock
->>>>>>> 8118ec44
+        Runnable cancellationChecker
     ) throws IgniteCheckedException {
         defragmentation.defragment(grpCtx, newCtx, partPageMem, mappingByPart, cpLock, cancellationChecker, log);
     }
