--- conflicted
+++ resolved
@@ -89,18 +89,11 @@
 import org.apache.ignite.internal.processors.query.NestedTxMode;
 import org.apache.ignite.internal.processors.query.QueryField;
 import org.apache.ignite.internal.processors.query.QueryIndexDescriptorImpl;
-<<<<<<< HEAD
-import org.apache.ignite.internal.processors.query.QueryUtils;
 import org.apache.ignite.internal.processors.query.RunningQueryManager;
 import org.apache.ignite.internal.processors.query.SqlClientContext;
 import org.apache.ignite.internal.processors.query.UpdateSourceIterator;
-import org.apache.ignite.internal.processors.query.h2.affinity.PartitionInfo;
+import org.apache.ignite.internal.processors.query.h2.affinity.PartitionNode;
 import org.apache.ignite.internal.processors.query.h2.database.H2RowFactory;
-=======
-import org.apache.ignite.internal.processors.query.SqlClientContext;
-import org.apache.ignite.internal.processors.query.UpdateSourceIterator;
-import org.apache.ignite.internal.processors.query.h2.affinity.PartitionNode;
->>>>>>> 4c48ae0a
 import org.apache.ignite.internal.processors.query.h2.database.H2TreeClientIndex;
 import org.apache.ignite.internal.processors.query.h2.database.H2TreeIndex;
 import org.apache.ignite.internal.processors.query.h2.database.io.H2ExtrasInnerIO;
@@ -243,13 +236,6 @@
     /** */
     private GridSpinBusyLock busyLock;
 
-    /** */
-<<<<<<< HEAD
-    private final Object schemaMux = new Object();
-=======
-    private final ConcurrentMap<Long, GridRunningQueryInfo> runs = new ConcurrentHashMap<>();
->>>>>>> 4c48ae0a
-
     /** Row cache. */
     private final H2RowCacheRegistry rowCache = new H2RowCacheRegistry();
 
@@ -265,15 +251,9 @@
     /** */
     private DdlStatementsProcessor ddlProc;
 
+    private final RunningQueryManager runningQueryMgr = new RunningQueryManager();
+
     /** */
-<<<<<<< HEAD
-    private final ConcurrentMap<QueryTable, GridH2Table> dataTables = new ConcurrentHashMap<>();
-
-    private final RunningQueryManager runningQueryMgr = new RunningQueryManager();
-
-    /** */
-=======
->>>>>>> 4c48ae0a
     private volatile GridBoundedConcurrentLinkedHashMap<H2TwoStepCachedQueryKey, H2TwoStepCachedQuery> twoStepCache =
         new GridBoundedConcurrentLinkedHashMap<>(TWO_STEP_QRY_CACHE_SIZE);
 
@@ -475,14 +455,8 @@
 
     /** {@inheritDoc} */
     @Override public <K, V> GridCloseableIterator<IgniteBiTuple<K, V>> queryLocalText(String schemaName,
-<<<<<<< HEAD
-        String cacheName, String qry, String typeName, IndexingQueryFilter filters, Long qryId)
-        throws IgniteCheckedException {
-        H2TableDescriptor tbl = tableDescriptor(schemaName, cacheName, typeName);
-=======
-        String cacheName, String qry, String typeName, IndexingQueryFilter filters) throws IgniteCheckedException {
+        String cacheName, String qry, String typeName, IndexingQueryFilter filters, Long qryId) throws IgniteCheckedException {
         H2TableDescriptor tbl = schemaMgr.tableForType(schemaName, cacheName, typeName);
->>>>>>> 4c48ae0a
 
         if (tbl != null && tbl.luceneIndex() != null) {
             GridRunningQueryInfo run = runningQueryMgr.registerRunningQuery(qryId, qry, TEXT, schemaName, null,
@@ -2302,44 +2276,7 @@
 
         this.ctx = ctx;
 
-<<<<<<< HEAD
-        if (ctx == null) {
-            // This is allowed in some tests.
-            nodeId = UUID.randomUUID();
-            marshaller = new JdkMarshaller();
-        }
-        else {
-            this.ctx = ctx;
-
-            // Register PUBLIC schema which is always present.
-            schemas.put(QueryUtils.DFLT_SCHEMA, new H2Schema(QueryUtils.DFLT_SCHEMA, true));
-
-            // Register additional schemas.
-            String[] additionalSchemas = ctx.config().getSqlSchemas();
-
-            if (!F.isEmpty(additionalSchemas)) {
-                synchronized (schemaMux) {
-                    for (String schema : additionalSchemas) {
-                        if (F.isEmpty(schema))
-                            continue;
-
-                        schema = QueryUtils.normalizeSchemaName(null, schema);
-
-                        createSchemaIfNeeded(schema, true);
-                    }
-                }
-            }
-
-            valCtx = new CacheQueryObjectValueContext(ctx);
-
-            nodeId = ctx.localNodeId();
-            marshaller = ctx.config().getMarshaller();
-
-            mapQryExec = new GridMapQueryExecutor(busyLock);
-            rdcQryExec = new GridReduceQueryExecutor(busyLock);
-=======
         connMgr = new ConnectionManager(ctx);
->>>>>>> 4c48ae0a
 
         schemaMgr = new SchemaManager(ctx, connMgr);
         schemaMgr.start(ctx.config().getSqlSchemas());
@@ -2350,7 +2287,7 @@
         marshaller = ctx.config().getMarshaller();
 
         mapQryExec = new GridMapQueryExecutor(busyLock);
-        rdcQryExec = new GridReduceQueryExecutor(qryIdGen, busyLock);
+        rdcQryExec = new GridReduceQueryExecutor(busyLock);
 
         mapQryExec.start(ctx, this);
         rdcQryExec.start(ctx, this);
