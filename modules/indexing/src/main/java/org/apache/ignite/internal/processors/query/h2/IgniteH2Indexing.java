--- conflicted
+++ resolved
@@ -1769,11 +1769,7 @@
         String colNamePtrn) {
         Collection<ColumnInformation> infos = new ArrayList<>();
 
-<<<<<<< HEAD
-        //Gather information about tables
-=======
         // Gather information about tables.
->>>>>>> 9b00ae53
         schemaMgr.dataTables().stream()
             .filter(t -> matches(t.getSchema().getName(), schemaNamePtrn))
             .filter(t -> matches(t.getName(), tblNamePtrn))
