--- conflicted
+++ resolved
@@ -223,11 +223,7 @@
 @SuppressWarnings({"UnnecessaryFullyQualifiedName", "NonFinalStaticVariableUsedInClassInitialization"})
 public class IgniteH2Indexing implements GridQueryIndexing {
     public static final Pattern INTERNAL_CMD_RE = Pattern.compile(
-<<<<<<< HEAD
-        "^(create|drop)\\s+index|^alter\\s+table|^copy|^set|^begin|^commit|^rollback", Pattern.CASE_INSENSITIVE);
-=======
-        "^(create|drop)\\s+index|^alter\\s+table|^copy|^set|^(create|alter|drop)\\s+user", Pattern.CASE_INSENSITIVE);
->>>>>>> 9f8f366a
+        "^(create|drop)\\s+index|^alter\\s+table|^copy|^set|^begin|^commit|^rollback|^(create|alter|drop)\\s+user", Pattern.CASE_INSENSITIVE);
 
     /*
      * Register IO for indexes.
@@ -1710,7 +1706,6 @@
             if (parser.nextCommand() != null)
                 return null;
 
-<<<<<<< HEAD
             if (!(cmd instanceof SqlCreateIndexCommand
                 || cmd instanceof SqlDropIndexCommand
                 || cmd instanceof SqlBeginTransactionCommand
@@ -1718,20 +1713,10 @@
                 || cmd instanceof SqlRollbackTransactionCommand
                 || cmd instanceof SqlBulkLoadCommand
                 || cmd instanceof SqlAlterTableCommand
-                || cmd instanceof SqlSetStreamingCommand))
-=======
-            // Currently supported commands are:
-            // CREATE/DROP INDEX
-            // COPY
-            // ALTER TABLE
-            // SET STREAMING
-            // CREATE/ALTER/DROP USER
-            if (!(cmd instanceof SqlCreateIndexCommand || cmd instanceof SqlDropIndexCommand
-                || cmd instanceof SqlAlterTableCommand || cmd instanceof SqlBulkLoadCommand
                 || cmd instanceof SqlSetStreamingCommand
-                || cmd instanceof SqlCreateUserCommand || cmd instanceof SqlAlterUserCommand
+                || cmd instanceof SqlCreateUserCommand
+                || cmd instanceof SqlAlterUserCommand
                 || cmd instanceof SqlDropUserCommand))
->>>>>>> 9f8f366a
                 return null;
         }
         catch (Exception e) {
