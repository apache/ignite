/*
 * Licensed to the Apache Software Foundation (ASF) under one or more
 * contributor license agreements.  See the NOTICE file distributed with
 * this work for additional information regarding copyright ownership.
 * The ASF licenses this file to You under the Apache License, Version 2.0
 * (the "License"); you may not use this file except in compliance with
 * the License.  You may obtain a copy of the License at
 *
 *      http://www.apache.org/licenses/LICENSE-2.0
 *
 * Unless required by applicable law or agreed to in writing, software
 * distributed under the License is distributed on an "AS IS" BASIS,
 * WITHOUT WARRANTIES OR CONDITIONS OF ANY KIND, either express or implied.
 * See the License for the specific language governing permissions and
 * limitations under the License.
 */

package org.apache.ignite.internal.processors.query.h2;

import java.lang.reflect.Method;
import java.lang.reflect.Modifier;
import java.math.BigDecimal;
import java.math.BigInteger;
import java.sql.Connection;
import java.sql.DriverManager;
import java.sql.PreparedStatement;
import java.sql.ResultSet;
import java.sql.SQLException;
import java.sql.Statement;
import java.sql.Types;
import java.text.MessageFormat;
import java.util.ArrayList;
import java.util.Arrays;
import java.util.Collection;
import java.util.Collections;
import java.util.HashSet;
import java.util.Iterator;
import java.util.LinkedHashSet;
import java.util.List;
import java.util.Map;
import java.util.UUID;
import java.util.concurrent.ConcurrentHashMap;
import java.util.concurrent.ConcurrentMap;
import java.util.concurrent.TimeUnit;
import java.util.concurrent.atomic.AtomicLong;
import javax.cache.Cache;
import javax.cache.CacheException;
import org.apache.ignite.IgniteCheckedException;
import org.apache.ignite.IgniteDataStreamer;
import org.apache.ignite.IgniteException;
import org.apache.ignite.IgniteLogger;
import org.apache.ignite.cache.query.FieldsQueryCursor;
import org.apache.ignite.cache.query.QueryCancelledException;
import org.apache.ignite.cache.query.QueryCursor;
import org.apache.ignite.cache.query.SqlFieldsQuery;
import org.apache.ignite.cache.query.SqlQuery;
import org.apache.ignite.cache.query.annotations.QuerySqlFunction;
import org.apache.ignite.cluster.ClusterNode;
import org.apache.ignite.internal.GridKernalContext;
import org.apache.ignite.internal.GridTopic;
import org.apache.ignite.internal.IgniteInternalFuture;
import org.apache.ignite.internal.processors.affinity.AffinityTopologyVersion;
import org.apache.ignite.internal.processors.cache.CacheEntryImpl;
import org.apache.ignite.internal.processors.cache.CacheObjectUtils;
import org.apache.ignite.internal.processors.cache.CacheObjectValueContext;
import org.apache.ignite.internal.processors.cache.GridCacheContext;
import org.apache.ignite.internal.processors.cache.GridCacheEntryEx;
import org.apache.ignite.internal.processors.cache.GridCacheEntryRemovedException;
import org.apache.ignite.internal.processors.cache.GridCacheSharedContext;
import org.apache.ignite.internal.processors.cache.IgniteCacheOffheapManager;
import org.apache.ignite.internal.processors.cache.KeyCacheObject;
import org.apache.ignite.internal.processors.cache.QueryCursorImpl;
import org.apache.ignite.internal.processors.cache.distributed.dht.GridDhtInvalidPartitionException;
import org.apache.ignite.internal.processors.cache.persistence.CacheDataRow;
import org.apache.ignite.internal.processors.cache.persistence.tree.io.PageIO;
import org.apache.ignite.internal.processors.cache.query.CacheQueryPartitionInfo;
import org.apache.ignite.internal.processors.cache.query.GridCacheQueryMarshallable;
import org.apache.ignite.internal.processors.cache.query.GridCacheTwoStepQuery;
import org.apache.ignite.internal.processors.cache.query.IgniteQueryErrorCode;
import org.apache.ignite.internal.processors.cache.query.QueryTable;
import org.apache.ignite.internal.processors.cache.query.SqlFieldsQueryEx;
import org.apache.ignite.internal.processors.query.CacheQueryObjectValueContext;
import org.apache.ignite.internal.processors.query.GridQueryCacheObjectsIterator;
import org.apache.ignite.internal.processors.query.GridQueryCancel;
import org.apache.ignite.internal.processors.query.GridQueryFieldMetadata;
import org.apache.ignite.internal.processors.query.GridQueryFieldsResult;
import org.apache.ignite.internal.processors.query.GridQueryFieldsResultAdapter;
import org.apache.ignite.internal.processors.query.GridQueryIndexing;
import org.apache.ignite.internal.processors.query.GridQueryTypeDescriptor;
import org.apache.ignite.internal.processors.query.GridRunningQueryInfo;
import org.apache.ignite.internal.processors.query.IgniteSQLException;
import org.apache.ignite.internal.processors.query.QueryField;
import org.apache.ignite.internal.processors.query.QueryIndexDescriptorImpl;
import org.apache.ignite.internal.processors.query.QueryUtils;
import org.apache.ignite.internal.processors.query.h2.database.H2RowFactory;
import org.apache.ignite.internal.processors.query.h2.database.H2TreeIndex;
import org.apache.ignite.internal.processors.query.h2.database.io.H2ExtrasInnerIO;
import org.apache.ignite.internal.processors.query.h2.database.io.H2ExtrasLeafIO;
import org.apache.ignite.internal.processors.query.h2.database.io.H2InnerIO;
import org.apache.ignite.internal.processors.query.h2.database.io.H2LeafIO;
import org.apache.ignite.internal.processors.query.h2.ddl.DdlStatementsProcessor;
import org.apache.ignite.internal.processors.query.h2.opt.GridH2DefaultTableEngine;
import org.apache.ignite.internal.processors.query.h2.opt.GridH2IndexBase;
import org.apache.ignite.internal.processors.query.h2.opt.GridH2PlainRowFactory;
import org.apache.ignite.internal.processors.query.h2.opt.GridH2QueryContext;
import org.apache.ignite.internal.processors.query.h2.opt.GridH2Row;
import org.apache.ignite.internal.processors.query.h2.opt.GridH2RowDescriptor;
import org.apache.ignite.internal.processors.query.h2.opt.GridH2Table;
import org.apache.ignite.internal.processors.query.h2.sql.GridSqlQueryParser;
import org.apache.ignite.internal.processors.query.h2.sql.GridSqlQuerySplitter;
import org.apache.ignite.internal.processors.query.h2.twostep.GridMapQueryExecutor;
import org.apache.ignite.internal.processors.query.h2.twostep.GridReduceQueryExecutor;
import org.apache.ignite.internal.processors.query.h2.twostep.MapQueryLazyWorker;
import org.apache.ignite.internal.processors.query.schema.SchemaIndexCacheVisitor;
import org.apache.ignite.internal.processors.query.schema.SchemaIndexCacheVisitorClosure;
import org.apache.ignite.internal.processors.timeout.GridTimeoutProcessor;
import org.apache.ignite.internal.util.GridBoundedConcurrentLinkedHashMap;
import org.apache.ignite.internal.util.GridEmptyCloseableIterator;
import org.apache.ignite.internal.util.GridSpinBusyLock;
import org.apache.ignite.internal.util.lang.GridCloseableIterator;
import org.apache.ignite.internal.util.lang.GridPlainRunnable;
import org.apache.ignite.internal.util.lang.IgniteInClosure2X;
import org.apache.ignite.internal.util.typedef.F;
import org.apache.ignite.internal.util.typedef.internal.CU;
import org.apache.ignite.internal.util.typedef.internal.LT;
import org.apache.ignite.internal.util.typedef.internal.SB;
import org.apache.ignite.internal.util.typedef.internal.U;
import org.apache.ignite.lang.IgniteBiClosure;
import org.apache.ignite.lang.IgniteBiTuple;
import org.apache.ignite.lang.IgniteFuture;
import org.apache.ignite.lang.IgniteInClosure;
import org.apache.ignite.marshaller.Marshaller;
import org.apache.ignite.marshaller.jdk.JdkMarshaller;
import org.apache.ignite.plugin.extensions.communication.Message;
import org.apache.ignite.resources.LoggerResource;
import org.apache.ignite.spi.indexing.IndexingQueryFilter;
import org.apache.ignite.spi.indexing.IndexingQueryFilterImpl;
import org.h2.api.ErrorCode;
import org.h2.api.JavaObjectSerializer;
import org.h2.command.Prepared;
import org.h2.command.dml.Insert;
import org.h2.engine.Session;
import org.h2.engine.SysProperties;
import org.h2.index.Index;
import org.h2.jdbc.JdbcStatement;
import org.h2.server.web.WebServer;
import org.h2.table.IndexColumn;
import org.h2.tools.Server;
import org.h2.util.JdbcUtils;
import org.jetbrains.annotations.NotNull;
import org.jetbrains.annotations.Nullable;
import org.jsr166.ConcurrentHashMap8;

import static org.apache.ignite.IgniteSystemProperties.IGNITE_H2_DEBUG_CONSOLE;
import static org.apache.ignite.IgniteSystemProperties.IGNITE_H2_DEBUG_CONSOLE_PORT;
import static org.apache.ignite.IgniteSystemProperties.IGNITE_H2_INDEXING_CACHE_CLEANUP_PERIOD;
import static org.apache.ignite.IgniteSystemProperties.IGNITE_H2_INDEXING_CACHE_THREAD_USAGE_TIMEOUT;
import static org.apache.ignite.IgniteSystemProperties.getInteger;
import static org.apache.ignite.IgniteSystemProperties.getString;
import static org.apache.ignite.internal.processors.cache.query.GridCacheQueryType.SQL;
import static org.apache.ignite.internal.processors.cache.query.GridCacheQueryType.SQL_FIELDS;
import static org.apache.ignite.internal.processors.cache.query.GridCacheQueryType.TEXT;
import static org.apache.ignite.internal.processors.query.QueryUtils.KEY_FIELD_NAME;
import static org.apache.ignite.internal.processors.query.QueryUtils.VAL_FIELD_NAME;
import static org.apache.ignite.internal.processors.query.QueryUtils.VER_FIELD_NAME;
import static org.apache.ignite.internal.processors.query.h2.opt.DistributedJoinMode.OFF;
import static org.apache.ignite.internal.processors.query.h2.opt.DistributedJoinMode.distributedJoinMode;
import static org.apache.ignite.internal.processors.query.h2.opt.GridH2QueryType.LOCAL;
import static org.apache.ignite.internal.processors.query.h2.opt.GridH2QueryType.PREPARE;

/**
 * Indexing implementation based on H2 database engine. In this implementation main query language is SQL,
 * fulltext indexing can be performed using Lucene.
 * <p>
 * For each registered {@link GridQueryTypeDescriptor} this SPI will create respective SQL table with
 * {@code '_key'} and {@code '_val'} fields for key and value, and fields from
 * {@link GridQueryTypeDescriptor#fields()}.
 * For each table it will create indexes declared in {@link GridQueryTypeDescriptor#indexes()}.
 */
@SuppressWarnings({"UnnecessaryFullyQualifiedName", "NonFinalStaticVariableUsedInClassInitialization"})
public class IgniteH2Indexing implements GridQueryIndexing {
    /*
     * Register IO for indexes.
     */
    static {
        PageIO.registerH2(H2InnerIO.VERSIONS, H2LeafIO.VERSIONS);
        H2ExtrasInnerIO.register();
        H2ExtrasLeafIO.register();

        // Initialize system properties for H2.
        System.setProperty("h2.objectCache", "false");
        System.setProperty("h2.serializeJavaObject", "false");
        System.setProperty("h2.objectCacheMaxPerElementSize", "0"); // Avoid ValueJavaObject caching.
        System.setProperty("h2.optimizeTwoEquals", "false"); // Makes splitter fail on subqueries in WHERE.
    }

    /** Default DB options. */
    private static final String DB_OPTIONS = ";LOCK_MODE=3;MULTI_THREADED=1;DB_CLOSE_ON_EXIT=FALSE" +
        ";DEFAULT_LOCK_TIMEOUT=10000;FUNCTIONS_IN_SCHEMA=true;OPTIMIZE_REUSE_RESULTS=0;QUERY_CACHE_SIZE=0" +
        ";RECOMPILE_ALWAYS=1;MAX_OPERATION_MEMORY=0;NESTED_JOINS=0;BATCH_JOINS=1" +
        ";ROW_FACTORY=\"" + GridH2PlainRowFactory.class.getName() + "\"" +
        ";DEFAULT_TABLE_ENGINE=" + GridH2DefaultTableEngine.class.getName();

        // Uncomment this setting to get debug output from H2 to sysout.
//        ";TRACE_LEVEL_SYSTEM_OUT=3";

    /** Dummy metadata for update result. */
    public static final List<GridQueryFieldMetadata> UPDATE_RESULT_META = Collections.<GridQueryFieldMetadata>
        singletonList(new H2SqlFieldMetadata(null, null, "UPDATED", Long.class.getName()));

    /** */
    private static final int PREPARED_STMT_CACHE_SIZE = 256;

    /** */
    private static final int TWO_STEP_QRY_CACHE_SIZE = 1024;

    /** The period of clean up the {@link #stmtCache}. */
    private final Long CLEANUP_STMT_CACHE_PERIOD = Long.getLong(IGNITE_H2_INDEXING_CACHE_CLEANUP_PERIOD, 10_000);

    /** The timeout to remove entry from the {@link #stmtCache} if the thread doesn't perform any queries. */
    private final Long STATEMENT_CACHE_THREAD_USAGE_TIMEOUT =
        Long.getLong(IGNITE_H2_INDEXING_CACHE_THREAD_USAGE_TIMEOUT, 600 * 1000);

    /** */
    private GridTimeoutProcessor.CancelableTask stmtCacheCleanupTask;

    /** Logger. */
    @LoggerResource
    private IgniteLogger log;

    /** Node ID. */
    private UUID nodeId;

    /** */
    private Marshaller marshaller;

    /** Collection of schemaNames and registered tables. */
    private final ConcurrentMap<String, H2Schema> schemas = new ConcurrentHashMap8<>();

    /** */
    private String dbUrl = "jdbc:h2:mem:";

    /** */
    private final Collection<Connection> conns = Collections.synchronizedCollection(new ArrayList<Connection>());

    /** */
    private GridMapQueryExecutor mapQryExec;

    /** */
    private GridReduceQueryExecutor rdcQryExec;

    /** Cache name -> schema name */
    private final Map<String, String> cacheName2schema = new ConcurrentHashMap8<>();

    /** */
    private AtomicLong qryIdGen;

    /** */
    private GridSpinBusyLock busyLock;

    /** */
    private final ConcurrentMap<Long, GridRunningQueryInfo> runs = new ConcurrentHashMap8<>();

    /** */
    private final ThreadLocal<H2ConnectionWrapper> connCache = new ThreadLocal<H2ConnectionWrapper>() {
        @Nullable @Override public H2ConnectionWrapper get() {
            H2ConnectionWrapper c = super.get();

            boolean reconnect = true;

            try {
                reconnect = c == null || c.connection().isClosed();
            }
            catch (SQLException e) {
                U.warn(log, "Failed to check connection status.", e);
            }

            if (reconnect) {
                c = initialValue();

                set(c);

                // Reset statement cache when new connection is created.
                stmtCache.remove(Thread.currentThread());
            }

            return c;
        }

        @Nullable @Override protected H2ConnectionWrapper initialValue() {
            Connection c;

            try {
                c = DriverManager.getConnection(dbUrl);
            }
            catch (SQLException e) {
                throw new IgniteSQLException("Failed to initialize DB connection: " + dbUrl, e);
            }

            conns.add(c);

            return new H2ConnectionWrapper(c);
        }
    };

    /** */
    protected volatile GridKernalContext ctx;

    /** Cache object value context. */
    protected CacheQueryObjectValueContext valCtx;

    /** */
    private DmlStatementsProcessor dmlProc;

    /** */
    private DdlStatementsProcessor ddlProc;

    /** */
    private final ConcurrentMap<QueryTable, GridH2Table> dataTables = new ConcurrentHashMap8<>();

    /** Statement cache. */
    private final ConcurrentHashMap<Thread, H2StatementCache> stmtCache = new ConcurrentHashMap<>();

    /** */
    private final GridBoundedConcurrentLinkedHashMap<H2TwoStepCachedQueryKey, H2TwoStepCachedQuery> twoStepCache =
        new GridBoundedConcurrentLinkedHashMap<>(TWO_STEP_QRY_CACHE_SIZE);

    /** */
    private final IgniteInClosure<? super IgniteInternalFuture<?>> logger = new IgniteInClosure<IgniteInternalFuture<?>>() {
        @Override public void apply(IgniteInternalFuture<?> fut) {
            try {
                fut.get();
            }
            catch (IgniteCheckedException e) {
                U.error(log, e.getMessage(), e);
            }
        }
    };

    /**
     * @return Kernal context.
     */
    public GridKernalContext kernalContext() {
        return ctx;
    }

    /**
     * @param schema Schema.
     * @return Connection.
     */
    public Connection connectionForSchema(String schema) {
        try {
            return connectionForThread(schema);
        }
        catch (IgniteCheckedException e) {
            throw new IgniteException(e);
        }
    }

    /**
     * @param c Connection.
     * @param sql SQL.
     * @param useStmtCache If {@code true} uses statement cache.
     * @return Prepared statement.
     * @throws SQLException If failed.
     */
    private PreparedStatement prepareStatement(Connection c, String sql, boolean useStmtCache) throws SQLException {
        if (useStmtCache) {
            H2StatementCache cache = getStatementsCacheForCurrentThread();

            PreparedStatement stmt = cache.get(sql);

            if (stmt != null && !stmt.isClosed() && !((JdbcStatement)stmt).isCancelled() &&
                !GridSqlQueryParser.prepared(stmt).needRecompile()) {
                assert stmt.getConnection() == c;

                return stmt;
            }

            stmt = c.prepareStatement(sql);

            cache.put(sql, stmt);

            return stmt;
        }
        else
            return c.prepareStatement(sql);
    }

    /**
     * @return {@link H2StatementCache} associated with current thread.
     */
    @NotNull private H2StatementCache getStatementsCacheForCurrentThread() {
        Thread curThread = Thread.currentThread();

        H2StatementCache cache = stmtCache.get(curThread);

        if (cache == null) {
            H2StatementCache cache0 = new H2StatementCache(PREPARED_STMT_CACHE_SIZE);

            cache = stmtCache.putIfAbsent(curThread, cache0);

            if (cache == null)
                cache = cache0;
        }

        cache.updateLastUsage();

        return cache;
    }

    /** {@inheritDoc} */
    @Override public PreparedStatement prepareNativeStatement(String schemaName, String sql) throws SQLException {
        Connection conn = connectionForSchema(schemaName);

        return prepareStatement(conn, sql, true);
    }

    /**
     * Gets DB connection.
     *
     * @param schema Whether to set schema for connection or not.
     * @return DB connection.
     * @throws IgniteCheckedException In case of error.
     */
    private Connection connectionForThread(@Nullable String schema) throws IgniteCheckedException {
        H2ConnectionWrapper c = connCache.get();

        if (c == null)
            throw new IgniteCheckedException("Failed to get DB connection for thread (check log for details).");

        if (schema != null && !F.eq(c.schema(), schema)) {
            Statement stmt = null;

            try {
                stmt = c.connection().createStatement();

                stmt.executeUpdate("SET SCHEMA " + H2Utils.withQuotes(schema));

                if (log.isDebugEnabled())
                    log.debug("Set schema: " + schema);

                c.schema(schema);
            }
            catch (SQLException e) {
                throw new IgniteSQLException("Failed to set schema for DB connection for thread [schema=" +
                    schema + "]", e);
            }
            finally {
                U.close(stmt, log);
            }
        }

        return c.connection();
    }

    /**
     * Creates DB schema if it has not been created yet.
     *
     * @param schema Schema name.
     * @throws IgniteCheckedException If failed to create db schema.
     */
    private void createSchema(String schema) throws IgniteCheckedException {
        executeStatement("INFORMATION_SCHEMA", "CREATE SCHEMA IF NOT EXISTS " + H2Utils.withQuotes(schema));

        if (log.isDebugEnabled())
            log.debug("Created H2 schema for index database: " + schema);
    }

    /**
     * Creates DB schema if it has not been created yet.
     *
     * @param schema Schema name.
     * @throws IgniteCheckedException If failed to create db schema.
     */
    private void dropSchema(String schema) throws IgniteCheckedException {
        executeStatement("INFORMATION_SCHEMA", "DROP SCHEMA IF EXISTS " + H2Utils.withQuotes(schema));

        if (log.isDebugEnabled())
            log.debug("Dropped H2 schema for index database: " + schema);
    }

    /**
     * @param schema Schema
     * @param sql SQL statement.
     * @throws IgniteCheckedException If failed.
     */
    public void executeStatement(String schema, String sql) throws IgniteCheckedException {
        Statement stmt = null;

        try {
            Connection c = connectionForThread(schema);

            stmt = c.createStatement();

            stmt.executeUpdate(sql);
        }
        catch (SQLException e) {
            onSqlException();

            throw new IgniteSQLException("Failed to execute statement: " + sql, e);
        }
        finally {
            U.close(stmt, log);
        }
    }

    /**
     * Binds object to prepared statement.
     *
     * @param stmt SQL statement.
     * @param idx Index.
     * @param obj Value to store.
     * @throws IgniteCheckedException If failed.
     */
    private void bindObject(PreparedStatement stmt, int idx, @Nullable Object obj) throws IgniteCheckedException {
        try {
            if (obj == null)
                stmt.setNull(idx, Types.VARCHAR);
            else if (obj instanceof BigInteger)
                stmt.setObject(idx, obj, Types.JAVA_OBJECT);
            else if (obj instanceof BigDecimal)
                stmt.setObject(idx, obj, Types.DECIMAL);
            else
                stmt.setObject(idx, obj);
        }
        catch (SQLException e) {
            throw new IgniteCheckedException("Failed to bind parameter [idx=" + idx + ", obj=" + obj + ", stmt=" +
                stmt + ']', e);
        }
    }

    /**
     * Handles SQL exception.
     */
    private void onSqlException() {
        Connection conn = connCache.get().connection();

        connCache.set(null);

        if (conn != null) {
            conns.remove(conn);

            // Reset connection to receive new one at next call.
            U.close(conn, log);
        }
    }

    /** {@inheritDoc} */
    @Override public void store(GridCacheContext cctx, GridQueryTypeDescriptor type, CacheDataRow row)
        throws IgniteCheckedException {
        String cacheName = cctx.name();

        H2TableDescriptor tbl = tableDescriptor(schema(cacheName), cacheName, type.name());

        if (tbl == null)
            return; // Type was rejected.

        tbl.table().update(row, false);

        if (tbl.luceneIndex() != null) {
            long expireTime = row.expireTime();

            if (expireTime == 0L)
                expireTime = Long.MAX_VALUE;

            tbl.luceneIndex().store(row.key(), row.value(), row.version(), expireTime);
        }
    }

    /** {@inheritDoc} */
    @Override public void remove(GridCacheContext cctx, GridQueryTypeDescriptor type, CacheDataRow row)
        throws IgniteCheckedException
    {
        if (log.isDebugEnabled()) {
            log.debug("Removing key from cache query index [locId=" + nodeId +
                ", key=" + row.key() +
                ", val=" + row.value() + ']');
        }

        String cacheName = cctx.name();

        H2TableDescriptor tbl = tableDescriptor(schema(cacheName), cacheName, type.name());

        if (tbl == null)
            return;

        if (tbl.table().update(row, true)) {
            if (tbl.luceneIndex() != null)
                tbl.luceneIndex().remove(row.key());
        }
    }

    /**
     * Drops table form h2 database and clear all related indexes (h2 text, lucene).
     *
     * @param tbl Table to unregister.
     * @throws IgniteCheckedException If failed to unregister.
     */
    private void dropTable(H2TableDescriptor tbl) throws IgniteCheckedException {
        assert tbl != null;

        if (log.isDebugEnabled())
            log.debug("Removing query index table: " + tbl.fullTableName());

        Connection c = connectionForThread(tbl.schemaName());

        Statement stmt = null;

        try {
            stmt = c.createStatement();

            String sql = "DROP TABLE IF EXISTS " + tbl.fullTableName();

            if (log.isDebugEnabled())
                log.debug("Dropping database index table with SQL: " + sql);

            stmt.executeUpdate(sql);
        }
        catch (SQLException e) {
            onSqlException();

            throw new IgniteSQLException("Failed to drop database index table [type=" + tbl.type().name() +
                ", table=" + tbl.fullTableName() + "]", IgniteQueryErrorCode.TABLE_DROP_FAILED, e);
        }
        finally {
            U.close(stmt, log);
        }
    }

    /**
     * Add initial user index.
     *
     * @param schemaName Schema name.
     * @param desc Table descriptor.
     * @param h2Idx User index.
     * @throws IgniteCheckedException If failed.
     */
    private void addInitialUserIndex(String schemaName, H2TableDescriptor desc, GridH2IndexBase h2Idx)
        throws IgniteCheckedException {
        GridH2Table h2Tbl = desc.table();

        h2Tbl.proposeUserIndex(h2Idx);

        try {
            String sql = H2Utils.indexCreateSql(desc.fullTableName(), h2Idx, false);

            executeSql(schemaName, sql);
        }
        catch (Exception e) {
            // Rollback and re-throw.
            h2Tbl.rollbackUserIndex(h2Idx.getName());

            throw e;
        }
    }

    /** {@inheritDoc} */
    @Override public void dynamicIndexCreate(final String schemaName, final String tblName,
        final QueryIndexDescriptorImpl idxDesc, boolean ifNotExists, SchemaIndexCacheVisitor cacheVisitor)
        throws IgniteCheckedException {
        // Locate table.
        H2Schema schema = schemas.get(schemaName);

        H2TableDescriptor desc = (schema != null ? schema.tableByName(tblName) : null);

        if (desc == null)
            throw new IgniteCheckedException("Table not found in internal H2 database [schemaName=" + schemaName +
                ", tblName=" + tblName + ']');

        GridH2Table h2Tbl = desc.table();

        // Create index.
        final GridH2IndexBase h2Idx = desc.createUserIndex(idxDesc);

        h2Tbl.proposeUserIndex(h2Idx);

        try {
            // Populate index with existing cache data.
            final GridH2RowDescriptor rowDesc = h2Tbl.rowDescriptor();

            SchemaIndexCacheVisitorClosure clo = new SchemaIndexCacheVisitorClosure() {
                @Override public void apply(CacheDataRow row) throws IgniteCheckedException {
                    GridH2Row h2Row = rowDesc.createRow(row);

                    h2Idx.put(h2Row);
                }
            };

            cacheVisitor.visit(clo);

            // At this point index is in consistent state, promote it through H2 SQL statement, so that cached
            // prepared statements are re-built.
            String sql = H2Utils.indexCreateSql(desc.fullTableName(), h2Idx, ifNotExists);

            executeSql(schemaName, sql);
        }
        catch (Exception e) {
            // Rollback and re-throw.
            h2Tbl.rollbackUserIndex(h2Idx.getName());

            throw e;
        }
    }

    /** {@inheritDoc} */
    @SuppressWarnings("SynchronizationOnLocalVariableOrMethodParameter")
    @Override public void dynamicIndexDrop(final String schemaName, String idxName, boolean ifExists)
        throws IgniteCheckedException{
        String sql = H2Utils.indexDropSql(schemaName, idxName, ifExists);

        executeSql(schemaName, sql);
    }

    /** {@inheritDoc} */
    @Override public void dynamicAddColumn(String schemaName, String tblName, List<QueryField> cols,
        boolean ifTblExists, boolean ifColNotExists) throws IgniteCheckedException {
        // Locate table.
        H2Schema schema = schemas.get(schemaName);

        H2TableDescriptor desc = (schema != null ? schema.tableByName(tblName) : null);

        if (desc == null) {
            if (!ifTblExists)
                throw new IgniteCheckedException("Table not found in internal H2 database [schemaName=" + schemaName +
                    ", tblName=" + tblName + ']');
            else
                return;
        }

        desc.table().addColumns(cols, ifColNotExists);

        clearCachedQueries();
    }

    /**
     * Execute DDL command.
     *
     * @param schemaName Schema name.
     * @param sql SQL.
     * @throws IgniteCheckedException If failed.
     */
    private void executeSql(String schemaName, String sql) throws IgniteCheckedException {
        try {
            Connection conn = connectionForSchema(schemaName);

            try (PreparedStatement stmt = prepareStatement(conn, sql, false)) {
                stmt.execute();
            }
        }
        catch (Exception e) {
            throw new IgniteCheckedException("Failed to execute SQL statement on internal H2 database: " + sql, e);
        }
    }

    /**
     * Create sorted index.
     *
     * @param name Index name,
     * @param tbl Table.
     * @param pk Primary key flag.
     * @param cols Columns.
     * @return Index.
     */
    GridH2IndexBase createSortedIndex(String name, GridH2Table tbl, boolean pk, List<IndexColumn> cols,
        int inlineSize) {
        try {
            GridCacheContext cctx = tbl.cache();

            if (log.isDebugEnabled())
                log.debug("Creating cache index [cacheId=" + cctx.cacheId() + ", idxName=" + name + ']');

            final int segments = tbl.rowDescriptor().context().config().getQueryParallelism();

            return new H2TreeIndex(cctx, tbl, name, pk, cols, inlineSize, segments);
        }
        catch (IgniteCheckedException e) {
            throw new IgniteException(e);
        }
    }

    /** {@inheritDoc} */
    @SuppressWarnings("unchecked")
    @Override public <K, V> GridCloseableIterator<IgniteBiTuple<K, V>> queryLocalText(String schemaName,
        String cacheName, String qry, String typeName, IndexingQueryFilter filters) throws IgniteCheckedException {
        H2TableDescriptor tbl = tableDescriptor(schemaName, cacheName, typeName);

        if (tbl != null && tbl.luceneIndex() != null) {
            GridRunningQueryInfo run = new GridRunningQueryInfo(qryIdGen.incrementAndGet(), qry, TEXT, schemaName,
                U.currentTimeMillis(), null, true);

            try {
                runs.put(run.id(), run);

                return tbl.luceneIndex().query(qry, filters);
            }
            finally {
                runs.remove(run.id());
            }
        }

        return new GridEmptyCloseableIterator<>();
    }

    /**
     * Queries individual fields (generally used by JDBC drivers).
     *
     * @param schemaName Schema name.
     * @param qry Query.
     * @param params Query parameters.
     * @param filter Cache name and key filter.
     * @param enforceJoinOrder Enforce join order of tables in the query.
     * @param timeout Query timeout in milliseconds.
     * @param cancel Query cancel.
     * @return Query result.
     * @throws IgniteCheckedException If failed.
     */
    @SuppressWarnings("unchecked")
    GridQueryFieldsResult queryLocalSqlFields(final String schemaName, final String qry,
        @Nullable final Collection<Object> params, final IndexingQueryFilter filter, boolean enforceJoinOrder,
        final int timeout, final GridQueryCancel cancel) throws IgniteCheckedException {
        final Connection conn = connectionForSchema(schemaName);

        H2Utils.setupConnection(conn, false, enforceJoinOrder);

        final PreparedStatement stmt = preparedStatementWithParams(conn, qry, params, true);

        Prepared p = GridSqlQueryParser.prepared(stmt);

        if (DmlStatementsProcessor.isDmlStatement(p)) {
            SqlFieldsQuery fldsQry = new SqlFieldsQuery(qry);

            if (params != null)
                fldsQry.setArgs(params.toArray());

            fldsQry.setEnforceJoinOrder(enforceJoinOrder);
            fldsQry.setTimeout(timeout, TimeUnit.MILLISECONDS);

<<<<<<< HEAD
            return dmlProc.updateSqlFieldsLocal(schemaName, p, fldsQry, filter, cancel);
=======
            return dmlProc.updateSqlFieldsLocal(schemaName, conn, stmt, fldsQry, filter, cancel);
>>>>>>> bab8acb4
        }
        else if (DdlStatementsProcessor.isDdlStatement(p))
            throw new IgniteSQLException("DDL statements are supported for the whole cluster only",
                IgniteQueryErrorCode.UNSUPPORTED_OPERATION);

        List<GridQueryFieldMetadata> meta;

        try {
            meta = H2Utils.meta(stmt.getMetaData());
        }
        catch (SQLException e) {
            throw new IgniteCheckedException("Cannot prepare query metadata", e);
        }

        final GridH2QueryContext ctx = new GridH2QueryContext(nodeId, nodeId, 0, LOCAL)
            .filter(filter).distributedJoinMode(OFF);

        return new GridQueryFieldsResultAdapter(meta, null) {
            @Override public GridCloseableIterator<List<?>> iterator() throws IgniteCheckedException {
                assert GridH2QueryContext.get() == null;

                GridH2QueryContext.set(ctx);

                GridRunningQueryInfo run = new GridRunningQueryInfo(qryIdGen.incrementAndGet(), qry, SQL_FIELDS,
                    schemaName, U.currentTimeMillis(), cancel, true);

                runs.putIfAbsent(run.id(), run);

                try {
                    ResultSet rs = executeSqlQueryWithTimer(stmt, conn, qry, params, timeout, cancel);

                    return new H2FieldsIterator(rs);
                }
                finally {
                    GridH2QueryContext.clearThreadLocal();

                    runs.remove(run.id());
                }
            }
        };
    }

    /** {@inheritDoc} */
    @Override public long streamUpdateQuery(String schemaName, String qry,
        @Nullable Object[] params, IgniteDataStreamer<?, ?> streamer) throws IgniteCheckedException {
        final Connection conn = connectionForSchema(schemaName);

        final PreparedStatement stmt;

        try {
            stmt = prepareStatement(conn, qry, true);
        }
        catch (SQLException e) {
            throw new IgniteSQLException(e);
        }

        return dmlProc.streamUpdateQuery(streamer, stmt, params);
    }

    /**
     * Prepares sql statement.
     *
     * @param conn Connection.
     * @param sql Sql.
     * @param params Params.
     * @param useStmtCache If {@code true} use stmt cache.
     * @return Prepared statement with set parameters.
     * @throws IgniteCheckedException If failed.
     */
    private PreparedStatement preparedStatementWithParams(Connection conn, String sql, Collection<Object> params,
        boolean useStmtCache) throws IgniteCheckedException {
        final PreparedStatement stmt;

        try {
            stmt = prepareStatement(conn, sql, useStmtCache);
        }
        catch (SQLException e) {
            throw new IgniteCheckedException("Failed to parse SQL query: " + sql, e);
        }

        bindParameters(stmt, params);

        return stmt;
    }

    /**
     * Executes sql query statement.
     *
     * @param conn Connection,.
     * @param stmt Statement.
     * @param cancel Query cancel.
     * @return Result.
     * @throws IgniteCheckedException If failed.
     */
    private ResultSet executeSqlQuery(final Connection conn, final PreparedStatement stmt,
        int timeoutMillis, @Nullable GridQueryCancel cancel) throws IgniteCheckedException {
        final MapQueryLazyWorker lazyWorker = MapQueryLazyWorker.currentWorker();

        if (cancel != null) {
            cancel.set(new Runnable() {
                @Override public void run() {
                    if (lazyWorker != null) {
                        lazyWorker.submit(new Runnable() {
                            @Override public void run() {
                                cancelStatement(stmt);
                            }
                        });
                    }
                    else
                        cancelStatement(stmt);
                }
            });
        }

        Session ses = H2Utils.session(conn);

        if (timeoutMillis > 0)
            ses.setQueryTimeout(timeoutMillis);

        if (lazyWorker != null)
            ses.setLazyQueryExecution(true);

        try {
            return stmt.executeQuery();
        }
        catch (SQLException e) {
            // Throw special exception.
            if (e.getErrorCode() == ErrorCode.STATEMENT_WAS_CANCELED)
                throw new QueryCancelledException();

            throw new IgniteCheckedException("Failed to execute SQL query.", e);
        }
        finally {
            if (timeoutMillis > 0)
                ses.setQueryTimeout(0);

            if (lazyWorker != null)
                ses.setLazyQueryExecution(false);
        }
    }

    /**
     * Cancel prepared statement.
     *
     * @param stmt Statement.
     */
    private static void cancelStatement(PreparedStatement stmt) {
        try {
            stmt.cancel();
        }
        catch (SQLException ignored) {
            // No-op.
        }
    }

    /**
     * Executes sql query and prints warning if query is too slow..
     *
     * @param conn Connection,
     * @param sql Sql query.
     * @param params Parameters.
     * @param useStmtCache If {@code true} uses stmt cache.
     * @param cancel Query cancel.
     * @return Result.
     * @throws IgniteCheckedException If failed.
     */
    public ResultSet executeSqlQueryWithTimer(Connection conn, String sql, @Nullable Collection<Object> params,
        boolean useStmtCache, int timeoutMillis, @Nullable GridQueryCancel cancel) throws IgniteCheckedException {
        return executeSqlQueryWithTimer(preparedStatementWithParams(conn, sql, params, useStmtCache),
            conn, sql, params, timeoutMillis, cancel);
    }

    /**
     * Executes sql query and prints warning if query is too slow.
     *
     * @param stmt Prepared statement for query.
     * @param conn Connection.
     * @param sql Sql query.
     * @param params Parameters.
     * @param cancel Query cancel.
     * @return Result.
     * @throws IgniteCheckedException If failed.
     */
    private ResultSet executeSqlQueryWithTimer(PreparedStatement stmt, Connection conn, String sql,
        @Nullable Collection<Object> params, int timeoutMillis, @Nullable GridQueryCancel cancel)
        throws IgniteCheckedException {
        long start = U.currentTimeMillis();

        try {
            ResultSet rs = executeSqlQuery(conn, stmt, timeoutMillis, cancel);

            long time = U.currentTimeMillis() - start;

            long longQryExecTimeout = ctx.config().getLongQueryWarningTimeout();

            if (time > longQryExecTimeout) {
                String msg = "Query execution is too long (" + time + " ms): " + sql;

                ResultSet plan = executeSqlQuery(conn, preparedStatementWithParams(conn, "EXPLAIN " + sql,
                    params, false), 0, null);

                plan.next();

                // Add SQL explain result message into log.
                String longMsg = "Query execution is too long [time=" + time + " ms, sql='" + sql + '\'' +
                    ", plan=" + U.nl() + plan.getString(1) + U.nl() + ", parameters=" +
                    (params == null ? "[]" : Arrays.deepToString(params.toArray())) + "]";

                LT.warn(log, longMsg, msg);
            }

            return rs;
        }
        catch (SQLException e) {
            onSqlException();

            throw new IgniteCheckedException(e);
        }
    }

    /**
     * Binds parameters to prepared statement.
     *
     * @param stmt Prepared statement.
     * @param params Parameters collection.
     * @throws IgniteCheckedException If failed.
     */
    public void bindParameters(PreparedStatement stmt,
        @Nullable Collection<Object> params) throws IgniteCheckedException {
        if (!F.isEmpty(params)) {
            int idx = 1;

            for (Object arg : params)
                bindObject(stmt, idx++, arg);
        }
    }

    /** {@inheritDoc} */
    @Override public FieldsQueryCursor<List<?>> queryLocalSqlFields(String schemaName, SqlFieldsQuery qry,
        final boolean keepBinary, IndexingQueryFilter filter, GridQueryCancel cancel) throws IgniteCheckedException {
        String sql = qry.getSql();
        Object[] args = qry.getArgs();

        final GridQueryFieldsResult res = queryLocalSqlFields(schemaName, sql, F.asList(args), filter,
            qry.isEnforceJoinOrder(), qry.getTimeout(), cancel);

        QueryCursorImpl<List<?>> cursor = new QueryCursorImpl<>(new Iterable<List<?>>() {
            @Override public Iterator<List<?>> iterator() {
                try {
                    return new GridQueryCacheObjectsIterator(res.iterator(), objectContext(), keepBinary);
                }
                catch (IgniteCheckedException e) {
                    throw new IgniteException(e);
                }
            }
        }, cancel);

        cursor.fieldsMeta(res.metaData());

        return cursor;
    }

    /** {@inheritDoc} */
    @SuppressWarnings("unchecked")
    @Override public <K, V> QueryCursor<Cache.Entry<K,V>> queryLocalSql(String schemaName, String cacheName,
        final SqlQuery qry, final IndexingQueryFilter filter, final boolean keepBinary) throws IgniteCheckedException {
        String type = qry.getType();
        String sqlQry = qry.getSql();
        String alias = qry.getAlias();
        Object[] params = qry.getArgs();

        GridQueryCancel cancel = new GridQueryCancel();

        final GridCloseableIterator<IgniteBiTuple<K, V>> i = queryLocalSql(schemaName, cacheName, sqlQry, alias,
            F.asList(params), type, filter, cancel);

        return new QueryCursorImpl<>(new Iterable<Cache.Entry<K, V>>() {
            @Override public Iterator<Cache.Entry<K, V>> iterator() {
                return new ClIter<Cache.Entry<K, V>>() {
                    @Override public void close() throws Exception {
                        i.close();
                    }

                    @Override public boolean hasNext() {
                        return i.hasNext();
                    }

                    @Override public Cache.Entry<K, V> next() {
                        IgniteBiTuple<K, V> t = i.next();

                        K key = (K)CacheObjectUtils.unwrapBinaryIfNeeded(objectContext(), t.get1(), keepBinary, false);
                        V val = (V)CacheObjectUtils.unwrapBinaryIfNeeded(objectContext(), t.get2(), keepBinary, false);

                        return new CacheEntryImpl<>(key, val);
                    }

                    @Override public void remove() {
                        throw new UnsupportedOperationException();
                    }
                };
            }
        }, cancel);
    }

    /**
     * Executes regular query.
     *
     * @param schemaName Schema name.
     * @param cacheName Cache name.
     * @param qry Query.
     * @param alias Table alias.
     * @param params Query parameters.
     * @param type Query return type.
     * @param filter Cache name and key filter.      @return Queried rows.
     * @throws IgniteCheckedException If failed.
     */
    @SuppressWarnings("unchecked")
    <K, V> GridCloseableIterator<IgniteBiTuple<K, V>> queryLocalSql(String schemaName, String cacheName,
        final String qry, String alias, @Nullable final Collection<Object> params, String type,
        final IndexingQueryFilter filter, GridQueryCancel cancel) throws IgniteCheckedException {
        final H2TableDescriptor tbl = tableDescriptor(schemaName, cacheName, type);

        if (tbl == null)
            throw new IgniteSQLException("Failed to find SQL table for type: " + type,
                IgniteQueryErrorCode.TABLE_NOT_FOUND);

        String sql = generateQuery(qry, alias, tbl);

        Connection conn = connectionForThread(tbl.schemaName());

        H2Utils.setupConnection(conn, false, false);

        GridH2QueryContext.set(new GridH2QueryContext(nodeId, nodeId, 0, LOCAL).filter(filter)
            .distributedJoinMode(OFF));

        GridRunningQueryInfo run = new GridRunningQueryInfo(qryIdGen.incrementAndGet(), qry, SQL, schemaName,
            U.currentTimeMillis(), null, true);

        runs.put(run.id(), run);

        try {
            ResultSet rs = executeSqlQueryWithTimer(conn, sql, params, true, 0, cancel);

            return new H2KeyValueIterator(rs);
        }
        finally {
            GridH2QueryContext.clearThreadLocal();

            runs.remove(run.id());
        }
    }

    /**
     * @param schemaName Schema name.
     * @param qry Query.
     * @param keepCacheObj Flag to keep cache object.
     * @param enforceJoinOrder Enforce join order of tables.
     * @param parts Partitions.
     * @param lazy Lazy query execution flag.
     * @return Iterable result.
     */
    private Iterable<List<?>> runQueryTwoStep(
        final String schemaName,
        final GridCacheTwoStepQuery qry,
        final boolean keepCacheObj,
        final boolean enforceJoinOrder,
        final int timeoutMillis,
        final GridQueryCancel cancel,
        final Object[] params,
        final int[] parts,
        final boolean lazy
    ) {
        return new Iterable<List<?>>() {
            @Override public Iterator<List<?>> iterator() {
                return rdcQryExec.query(schemaName, qry, keepCacheObj, enforceJoinOrder, timeoutMillis, cancel, params,
                    parts, lazy);
            }
        };
    }

    /**
     * Run DML on remote nodes.
     *
     * @param schemaName Schema name.
     * @param fieldsQry Initial update query.
     * @param cacheIds Cache identifiers.
     * @param isReplicatedOnly Whether query uses only replicated caches.
     * @param cancel Cancel state.
     * @return Update result.
     */
    UpdateResult runDistributedUpdate(
        String schemaName,
        SqlFieldsQuery fieldsQry,
        List<Integer> cacheIds,
        boolean isReplicatedOnly,
        GridQueryCancel cancel) {
        return rdcQryExec.update(schemaName, cacheIds, fieldsQry.getSql(), fieldsQry.getArgs(),
            fieldsQry.isEnforceJoinOrder(), fieldsQry.getPageSize(), fieldsQry.getTimeout(),
            fieldsQry.getPartitions(), isReplicatedOnly, cancel);
    }

    /** {@inheritDoc} */
    @SuppressWarnings("unchecked")
    @Override public <K, V> QueryCursor<Cache.Entry<K, V>> queryDistributedSql(String schemaName, String cacheName,
        SqlQuery qry, boolean keepBinary) {
        String type = qry.getType();

        H2TableDescriptor tblDesc = tableDescriptor(schemaName, cacheName, type);

        if (tblDesc == null)
            throw new IgniteSQLException("Failed to find SQL table for type: " + type,
                IgniteQueryErrorCode.TABLE_NOT_FOUND);

        String sql;

        try {
            sql = generateQuery(qry.getSql(), qry.getAlias(), tblDesc);
        }
        catch (IgniteCheckedException e) {
            throw new IgniteException(e);
        }

        SqlFieldsQuery fqry = new SqlFieldsQuery(sql);

        fqry.setArgs(qry.getArgs());
        fqry.setPageSize(qry.getPageSize());
        fqry.setDistributedJoins(qry.isDistributedJoins());
        fqry.setPartitions(qry.getPartitions());
        fqry.setLocal(qry.isLocal());

        if (qry.getTimeout() > 0)
            fqry.setTimeout(qry.getTimeout(), TimeUnit.MILLISECONDS);

        final QueryCursor<List<?>> res =
            querySqlFields(schemaName, fqry, keepBinary, true, null).get(0);

        final Iterable<Cache.Entry<K, V>> converted = new Iterable<Cache.Entry<K, V>>() {
            @Override public Iterator<Cache.Entry<K, V>> iterator() {
                final Iterator<List<?>> iter0 = res.iterator();

                return new Iterator<Cache.Entry<K, V>>() {
                    @Override public boolean hasNext() {
                        return iter0.hasNext();
                    }

                    @Override public Cache.Entry<K, V> next() {
                        List<?> l = iter0.next();

                        return new CacheEntryImpl<>((K)l.get(0), (V)l.get(1));
                    }

                    @Override public void remove() {
                        throw new UnsupportedOperationException();
                    }
                };
            }
        };

        // No metadata for SQL queries.
        return new QueryCursorImpl<Cache.Entry<K, V>>(converted) {
            @Override public void close() {
                res.close();
            }
        };
    }

    /**
     * Check expected statement type (when it is set by JDBC) and given statement type.
     *
     * @param qry Query.
     * @param isQry {@code true} for select queries, otherwise (DML/DDL queries) {@code false}.
     */
    private void checkQueryType(SqlFieldsQuery qry, boolean isQry) {
        if (qry instanceof JdbcSqlFieldsQuery && ((JdbcSqlFieldsQuery)qry).isQuery() != isQry)
            throw new IgniteSQLException("Given statement type does not match that declared by JDBC driver",
                IgniteQueryErrorCode.STMT_TYPE_MISMATCH);
    }

    /** {@inheritDoc} */
    @SuppressWarnings("StringEquality")
    @Override public List<FieldsQueryCursor<List<?>>> querySqlFields(String schemaName, SqlFieldsQuery qry,
        boolean keepBinary, boolean failOnMultipleStmts, GridQueryCancel cancel) {
        {
            // First, let's check if we already have a two-step query for this statement...
            H2TwoStepCachedQueryKey cachedQryKey = new H2TwoStepCachedQueryKey(schemaName, qry.getSql(),
                qry.isCollocated(), qry.isDistributedJoins(), qry.isEnforceJoinOrder(), qry.isLocal());

            H2TwoStepCachedQuery cachedQry;

            if ((cachedQry = twoStepCache.get(cachedQryKey)) != null) {
                checkQueryType(qry, true);

                GridCacheTwoStepQuery twoStepQry = cachedQry.query().copy();

                List<GridQueryFieldMetadata> meta = cachedQry.meta();

                List<FieldsQueryCursor<List<?>>> res =
                    Collections.singletonList(doRunDistributedQuery(schemaName, qry, twoStepQry, meta, keepBinary,
                        cancel));

                if (!twoStepQry.explain())
                    twoStepCache.putIfAbsent(cachedQryKey, new H2TwoStepCachedQuery(meta, twoStepQry.copy()));

                return res;
            }
        }

        {
            // Second, let's check if we already have a parsed statement...
            PreparedStatement cachedStmt;

            if ((cachedStmt = getStatementsCacheForCurrentThread().get(qry.getSql())) != null) {
                Prepared prepared = GridSqlQueryParser.prepared(cachedStmt);

                // We may use this cached statement only for local queries and non queries.
                // If it's a query and source SqlFieldsQuery doesn't have locality flag, let's set it -
                // if we've cached a query statement, it means that before it was deemed to be local based
                // on its characteristics.
                if (!qry.isLocal() && prepared.isQuery())
                    qry = cloneFieldsQuery(qry).setLocal(true);

                return Collections.singletonList(doRunPrepared(schemaName, prepared, qry, null, null, keepBinary,
                    cancel));
            }
        }

        List<FieldsQueryCursor<List<?>>> res = new ArrayList<>(1);

        int firstArg = 0;

        String remainingSql = qry.getSql();

        while (remainingSql != null) {
            ParsingResult parseRes = parseAndSplit(schemaName,
                remainingSql != qry.getSql() ? cloneFieldsQuery(qry).setSql(remainingSql) : qry, firstArg);

            // Let's avoid second reflection getter call by returning Prepared object too
            Prepared prepared = parseRes.prepared;

            GridCacheTwoStepQuery twoStepQry = parseRes.twoStepQry;

            List<GridQueryFieldMetadata> meta = parseRes.meta;

            SqlFieldsQuery newQry = parseRes.newQry;

            remainingSql = parseRes.remainingSql;

            if (remainingSql != null && failOnMultipleStmts)
                throw new IgniteSQLException("Multiple statements queries are not supported");

            firstArg += prepared.getParameters().size();

            res.add(doRunPrepared(schemaName, prepared, newQry, twoStepQry, meta, keepBinary, cancel));

            if (parseRes.twoStepQry != null && parseRes.twoStepQryKey != null && !parseRes.twoStepQry.explain())
                twoStepCache.putIfAbsent(parseRes.twoStepQryKey, new H2TwoStepCachedQuery(meta, twoStepQry.copy()));
        }

        return res;
    }

    /**
     * Execute an all-ready {@link SqlFieldsQuery}.
     * @param schemaName Schema name.
     * @param prepared H2 command.
     * @param newQry Fields query with flags.
     * @param twoStepQry Two-step query if this query must be executed in a distributed way.
     * @param meta Metadata for {@code twoStepQry}.
     * @param keepBinary Whether binary objects must not be deserialized automatically.
     * @param cancel Query cancel state holder.
     * @return Query result.
     */
    private FieldsQueryCursor<List<?>> doRunPrepared(String schemaName, Prepared prepared, SqlFieldsQuery newQry,
        GridCacheTwoStepQuery twoStepQry, List<GridQueryFieldMetadata> meta, boolean keepBinary,
        GridQueryCancel cancel) {
        String sqlQry = newQry.getSql();

        boolean loc = newQry.isLocal();

        IndexingQueryFilter filter = (loc ? ctx.query().backupFilter(newQry.getPartitions()) : null);

        if (!prepared.isQuery()) {
            if (DmlStatementsProcessor.isDmlStatement(prepared)) {
                try {
                    if (!loc)
                        return dmlProc.updateSqlFieldsDistributed(schemaName, prepared, newQry, cancel);
                    else {
                        final GridQueryFieldsResult updRes =
                            dmlProc.updateSqlFieldsLocal(schemaName, prepared, newQry, filter, cancel);

                        return new QueryCursorImpl<>(new Iterable<List<?>>() {
                            @Override public Iterator<List<?>> iterator() {
                                try {
                                    return new GridQueryCacheObjectsIterator(updRes.iterator(), objectContext(),
                                        true);
                                }
                                catch (IgniteCheckedException e) {
                                    throw new IgniteException(e);
                                }
                            }
                        }, cancel);
                    }
                }
                catch (IgniteCheckedException e) {
                    throw new IgniteSQLException("Failed to execute DML statement [stmt=" + sqlQry +
                        ", params=" + Arrays.deepToString(newQry.getArgs()) + "]", e);
                }
            }

            if (DdlStatementsProcessor.isDdlStatement(prepared)) {
                if (loc)
                    throw new IgniteSQLException("DDL statements are not supported for LOCAL caches",
                        IgniteQueryErrorCode.UNSUPPORTED_OPERATION);

                try {
                    return ddlProc.runDdlStatement(sqlQry, prepared);
                }
                catch (IgniteCheckedException e) {
                    throw new IgniteSQLException("Failed to execute DDL statement [stmt=" + sqlQry + ']', e);
                }
            }

            throw new IgniteSQLException("Unsupported DDL/DML operation: " + prepared.getClass().getName());
        }

        if (twoStepQry != null) {
            if (log.isDebugEnabled())
                log.debug("Parsed query: `" + sqlQry + "` into two step query: " + twoStepQry);

            checkQueryType(newQry, true);

            return doRunDistributedQuery(schemaName, newQry, twoStepQry, meta, keepBinary, cancel);
        }

        // We've detected a local query, let's just run it.
        assert loc && prepared.isQuery();

        try {
            return queryLocalSqlFields(schemaName, newQry, keepBinary, filter, cancel);
        }
        catch (IgniteCheckedException e) {
            throw new IgniteSQLException("Failed to execute local statement [stmt=" + sqlQry +
                ", params=" + Arrays.deepToString(newQry.getArgs()) + "]", e);
        }
    }

    /**
     * Parse and split query if needed, cache either two-step query or statement.
     * @param schemaName Schema name.
     * @param qry Query.
     * @param firstArg Position of the first argument of the following {@code Prepared}.
     * @return Result: prepared statement, H2 command, two-step query (if needed),
     *     metadata for two-step query (if needed), evaluated query local execution flag.
     */
    private ParsingResult parseAndSplit(String schemaName, SqlFieldsQuery qry, int firstArg) {
        Connection c = connectionForSchema(schemaName);

        // For queries that are explicitly local, we rely on the flag specified in the query
        // because this parsing result will be cached and used for queries directly.
        // For other queries, we enforce join order at this stage to avoid premature optimizations
        // (and therefore longer parsing) as long as there'll be more parsing at split stage.
        boolean enforceJoinOrderOnParsing = (!qry.isLocal() || qry.isEnforceJoinOrder());

        H2Utils.setupConnection(c, /*distributedJoins*/false, /*enforceJoinOrder*/enforceJoinOrderOnParsing);

        boolean loc = qry.isLocal();

        PreparedStatement stmt = prepareStatementAndCaches(c, qry.getSql());

        GridSqlQueryParser.PreparedWithRemaining prep = GridSqlQueryParser.preparedWithRemaining(stmt);

        Prepared prepared = prep.prepared();

        checkQueryType(qry, prepared.isQuery());

        String remainingSql = prep.remainingSql();

        int paramsCnt = prepared.getParameters().size();

<<<<<<< HEAD
        Object[] argsOrig = qry.getArgs();
=======
                // It is a DML statement if we did not create a twoStepQuery.
                if (twoStepQry == null) {
                    if (DmlStatementsProcessor.isDmlStatement(prepared)) {
                        try {
                            res.add(dmlProc.updateSqlFieldsDistributed(schemaName, c, prepared,
                                qry.copy().setSql(sqlQry).setArgs(args), cancel));
>>>>>>> bab8acb4

        Object[] args = null;

        if (paramsCnt > 0) {
            if (argsOrig == null || argsOrig.length < firstArg + paramsCnt) {
                throw new IgniteException("Invalid number of query parameters. " +
                    "Cannot find " + (argsOrig != null ? (argsOrig.length + 1 - firstArg) : paramsCnt) +
                    " parameter(s).");
            }

            args = Arrays.copyOfRange(argsOrig, firstArg, firstArg + paramsCnt);
        }

        if (prepared.isQuery()) {
            try {
                bindParameters(stmt, F.asList(args));
            }
            catch (IgniteCheckedException e) {
                U.closeQuiet(stmt);

                throw new IgniteSQLException("Failed to bind parameters: [qry=" + prepared.getSQL() + ", params=" +
                    Arrays.deepToString(args) + "]", IgniteQueryErrorCode.PARSING, e);
            }

            loc |= GridSqlQueryParser.isLocalQuery(GridSqlQueryParser.query(prepared), qry.isReplicatedOnly());

            if (loc) {
                GridCacheContext cctx = GridSqlQueryParser.getFirstPartitionedCache(prepared);

                if (cctx != null && cctx.config().getQueryParallelism() > 1) {
                    loc = false;

                    qry.setDistributedJoins(true);
                }
            }
        }

<<<<<<< HEAD
        SqlFieldsQuery newQry = cloneFieldsQuery(qry).setSql(prepared.getSQL()).setArgs(args);

        boolean hasTwoStep = !loc && prepared.isQuery();

        // Let's not cache multiple statements and distributed queries as whole two step query will be cached later on.
        if (remainingSql != null || hasTwoStep)
            getStatementsCacheForCurrentThread().remove(qry.getSql());

        if (!hasTwoStep)
            return new ParsingResult(prepared, newQry, remainingSql, null, null, null);

        final UUID locNodeId = ctx.localNodeId();

        // Now we're sure to have a distributed query. Let's try to get a two-step plan from the cache, or perform the
        // split if needed.
        H2TwoStepCachedQueryKey cachedQryKey = new H2TwoStepCachedQueryKey(schemaName, qry.getSql(),
            qry.isCollocated(), qry.isDistributedJoins(), qry.isEnforceJoinOrder(), qry.isLocal());

        H2TwoStepCachedQuery cachedQry;

        if ((cachedQry = twoStepCache.get(cachedQryKey)) != null) {
            checkQueryType(qry, true);

            GridCacheTwoStepQuery twoStepQry = cachedQry.query().copy();

            List<GridQueryFieldMetadata> meta = cachedQry.meta();

            return new ParsingResult(prepared, newQry, remainingSql, twoStepQry, cachedQryKey, meta);
        }

        try {
            GridH2QueryContext.set(new GridH2QueryContext(locNodeId, locNodeId, 0, PREPARE)
                .distributedJoinMode(distributedJoinMode(qry.isLocal(), qry.isDistributedJoins())));
=======
                assert twoStepQry != null;

                List<Integer> cacheIds = collectCacheIds(mainCacheId, twoStepQry);

                if (F.isEmpty(cacheIds))
                    twoStepQry.local(true);
                else {
                    twoStepQry.cacheIds(cacheIds);
                    twoStepQry.local(qry.isLocal());
                }
>>>>>>> bab8acb4

            try {
                return new ParsingResult(prepared, newQry, remainingSql, split(prepared, newQry),
                    cachedQryKey, H2Utils.meta(stmt.getMetaData()));
            }
            catch (IgniteCheckedException e) {
                throw new IgniteSQLException("Failed to bind parameters: [qry=" + newQry.getSql() + ", params=" +
                    Arrays.deepToString(newQry.getArgs()) + "]", IgniteQueryErrorCode.PARSING, e);
            }
            catch (SQLException e) {
                throw new IgniteSQLException(e);
            }
            finally {
                U.close(stmt, log);
            }
        }
        finally {
            GridH2QueryContext.clearThreadLocal();
        }
    }

    /**
     * Make a copy of {@link SqlFieldsQuery} with all flags and preserving type.
     * @param oldQry Query to copy.
     * @return Query copy.
     */
    private SqlFieldsQuery cloneFieldsQuery(SqlFieldsQuery oldQry) {
        SqlFieldsQuery res = oldQry instanceof JdbcSqlFieldsQuery ? new JdbcSqlFieldsQuery(oldQry,
            ((JdbcSqlFieldsQuery) oldQry).isQuery()) : new SqlFieldsQuery(oldQry);

        // These are not cloned in ctor.
        res.setLocal(oldQry.isLocal()).setPageSize(oldQry.getPageSize());

        return res;
    }

    /**
     * Split query into two-step query.
     * @param prepared JDBC prepared statement.
     * @param qry Original fields query.
     * @return Two-step query.
     * @throws IgniteCheckedException in case of error inside {@link GridSqlQuerySplitter}.
     * @throws SQLException in case of error inside {@link GridSqlQuerySplitter}.
     */
<<<<<<< HEAD
    private GridCacheTwoStepQuery split(Prepared prepared, SqlFieldsQuery qry) throws IgniteCheckedException,
        SQLException {
        GridCacheTwoStepQuery res = GridSqlQuerySplitter.split(connectionForThread(qry.getSchema()),prepared,
            qry.getArgs(), qry.isCollocated(), qry.isDistributedJoins(), qry.isEnforceJoinOrder(), this);

        LinkedHashSet<Integer> caches0 = new LinkedHashSet<>();

        assert res != null;

        int tblCnt = res.tablesCount();

        if (tblCnt > 0) {
            for (QueryTable tblKey : res.tables()) {
                GridH2Table tbl = dataTable(tblKey);

                int cacheId = CU.cacheId(tbl.cacheName());

                caches0.add(cacheId);
            }
        }

        if (caches0.isEmpty())
            res.local(true);
        else {
            //Prohibit usage indices with different numbers of segments in same query.
            List<Integer> cacheIds = new ArrayList<>(caches0);

            checkCacheIndexSegmentation(cacheIds);

            res.cacheIds(cacheIds);
            res.local(qry.isLocal());
        }

        res.pageSize(qry.getPageSize());

        return res;
=======
    private void checkQueryType(SqlFieldsQuery qry, boolean isQry) {
        if (qry instanceof SqlFieldsQueryEx && ((SqlFieldsQueryEx)qry).isQuery() != null &&
            ((SqlFieldsQueryEx)qry).isQuery() != isQry)
            throw new IgniteSQLException("Given statement type does not match that declared by JDBC driver",
                IgniteQueryErrorCode.STMT_TYPE_MISMATCH);
>>>>>>> bab8acb4
    }

    /**
     * Run distributed query on detected set of partitions.
     * @param schemaName Schema name.
     * @param qry Original query.
     * @param twoStepQry Two-step query.
     * @param meta Metadata to set to cursor.
     * @param keepBinary Keep binary flag.
     * @param cancel Cancel handler.
     * @return Cursor representing distributed query result.
     */
    private FieldsQueryCursor<List<?>> doRunDistributedQuery(String schemaName, SqlFieldsQuery qry,
        GridCacheTwoStepQuery twoStepQry, List<GridQueryFieldMetadata> meta, boolean keepBinary,
        GridQueryCancel cancel) {
        if (log.isDebugEnabled())
            log.debug("Parsed query: `" + qry.getSql() + "` into two step query: " + twoStepQry);

        twoStepQry.pageSize(qry.getPageSize());

        if (cancel == null)
            cancel = new GridQueryCancel();

        int partitions[] = qry.getPartitions();

        if (partitions == null && twoStepQry.derivedPartitions() != null) {
            try {
                partitions = calculateQueryPartitions(twoStepQry.derivedPartitions(), qry.getArgs());
            }
            catch (IgniteCheckedException e) {
                throw new CacheException("Failed to calculate derived partitions: [qry=" + qry.getSql() + ", params=" +
                    Arrays.deepToString(qry.getArgs()) + "]", e);
            }
        }

        QueryCursorImpl<List<?>> cursor = new QueryCursorImpl<>(
            runQueryTwoStep(schemaName, twoStepQry, keepBinary, qry.isEnforceJoinOrder(), qry.getTimeout(), cancel,
                qry.getArgs(), partitions, qry.isLazy()), cancel);

        cursor.fieldsMeta(meta);

        return cursor;
    }

    /**
<<<<<<< HEAD
     * Do initial parsing of the statement and create query caches, if needed.
     * @param c Connection.
     * @param sqlQry Query.
     * @return H2 prepared statement.
     */
    private PreparedStatement prepareStatementAndCaches(Connection c, String sqlQry) {
        boolean cachesCreated = false;

        while (true) {
            try {
                return prepareStatement(c, sqlQry, true);
            }
            catch (SQLException e) {
                if (!cachesCreated && (
                        e.getErrorCode() == ErrorCode.SCHEMA_NOT_FOUND_1 ||
                            e.getErrorCode() == ErrorCode.TABLE_OR_VIEW_NOT_FOUND_1 ||
                            e.getErrorCode() == ErrorCode.INDEX_NOT_FOUND_1)
                        ) {
                    try {
                        ctx.cache().createMissingQueryCaches();
                    }
                    catch (IgniteCheckedException ignored) {
                        throw new CacheException("Failed to create missing caches.", e);
                    }

                    cachesCreated = true;
                }
                else
                    throw new IgniteSQLException("Failed to parse query: " + sqlQry,
                        IgniteQueryErrorCode.PARSING, e);
            }
        }
=======
     * Run DML request from other node.
     *
     * @param schemaName Schema name.
     * @param fldsQry Query.
     * @param filter Filter.
     * @param cancel Cancel state.
     * @param local Locality flag.
     * @return Update result.
     * @throws IgniteCheckedException if failed.
     */
    public UpdateResult mapDistributedUpdate(String schemaName, SqlFieldsQuery fldsQry, IndexingQueryFilter filter,
        GridQueryCancel cancel, boolean local) throws IgniteCheckedException {
        Connection conn = connectionForSchema(schemaName);

        H2Utils.setupConnection(conn, false, fldsQry.isEnforceJoinOrder());

        PreparedStatement stmt = preparedStatementWithParams(conn, fldsQry.getSql(),
            Arrays.asList(fldsQry.getArgs()), true);

        return dmlProc.mapDistributedUpdate(schemaName, stmt, fldsQry, filter, cancel, local);
>>>>>>> bab8acb4
    }

    /**
     * @throws IllegalStateException if segmented indices used with non-segmented indices.
     */
    private void checkCacheIndexSegmentation(List<Integer> cacheIds) {
        if (cacheIds.isEmpty())
            return; // Nothing to check

        GridCacheSharedContext sharedCtx = ctx.cache().context();

        int expectedParallelism = 0;

        for (Integer cacheId : cacheIds) {
            GridCacheContext cctx = sharedCtx.cacheContext(cacheId);

            assert cctx != null;

            if (!cctx.isPartitioned())
                continue;

            if (expectedParallelism == 0)
                expectedParallelism = cctx.config().getQueryParallelism();
            else if (cctx.config().getQueryParallelism() != expectedParallelism) {
                throw new IllegalStateException("Using indexes with different parallelism levels in same query is " +
                    "forbidden.");
            }
        }
    }

    /**
     * Prepares statement for query.
     *
     * @param qry Query string.
     * @param tableAlias table alias.
     * @param tbl Table to use.
     * @return Prepared statement.
     * @throws IgniteCheckedException In case of error.
     */
    private String generateQuery(String qry, String tableAlias, H2TableDescriptor tbl) throws IgniteCheckedException {
        assert tbl != null;

        final String qry0 = qry;

        String t = tbl.fullTableName();

        String from = " ";

        qry = qry.trim();

        String upper = qry.toUpperCase();

        if (upper.startsWith("SELECT")) {
            qry = qry.substring(6).trim();

            final int star = qry.indexOf('*');

            if (star == 0)
                qry = qry.substring(1).trim();
            else if (star > 0) {
                if (F.eq('.', qry.charAt(star - 1))) {
                    t = qry.substring(0, star - 1);

                    qry = qry.substring(star + 1).trim();
                }
                else
                    throw new IgniteCheckedException("Invalid query (missing alias before asterisk): " + qry0);
            }
            else
                throw new IgniteCheckedException("Only queries starting with 'SELECT *' and 'SELECT alias.*' " +
                    "are supported (rewrite your query or use SqlFieldsQuery instead): " + qry0);

            upper = qry.toUpperCase();
        }

        if (!upper.startsWith("FROM"))
            from = " FROM " + t + (tableAlias != null ? " as " + tableAlias : "") +
                (upper.startsWith("WHERE") || upper.startsWith("ORDER") || upper.startsWith("LIMIT") ?
                    " " : " WHERE ");

        if(tableAlias != null)
            t = tableAlias;

        qry = "SELECT " + t + "." + KEY_FIELD_NAME + ", " + t + "." + VAL_FIELD_NAME + from + qry;

        return qry;
    }

    /**
     * Registers new class description.
     *
     * This implementation doesn't support type reregistration.
     *
     * @param type Type description.
     * @throws IgniteCheckedException In case of error.
     */
    @Override public boolean registerType(GridCacheContext cctx, GridQueryTypeDescriptor type)
        throws IgniteCheckedException {
        validateTypeDescriptor(type);

        String schemaName = schema(cctx.name());

        H2Schema schema = schemas.get(schemaName);

        H2TableDescriptor tbl = new H2TableDescriptor(this, schema, type, cctx);

        try {
            Connection conn = connectionForThread(schemaName);

            createTable(schemaName, schema, tbl, conn);

            schema.add(tbl);
        }
        catch (SQLException e) {
            onSqlException();

            throw new IgniteCheckedException("Failed to register query type: " + type, e);
        }

        return true;
    }

    /**
     * Validates properties described by query types.
     *
     * @param type Type descriptor.
     * @throws IgniteCheckedException If validation failed.
     */
    private void validateTypeDescriptor(GridQueryTypeDescriptor type)
        throws IgniteCheckedException {
        assert type != null;

        Collection<String> names = new HashSet<>();

        names.addAll(type.fields().keySet());

        if (names.size() < type.fields().size())
            throw new IgniteCheckedException("Found duplicated properties with the same name [keyType=" +
                type.keyClass().getName() + ", valueType=" + type.valueClass().getName() + "]");

        String ptrn = "Name ''{0}'' is reserved and cannot be used as a field name [type=" + type.name() + "]";

        for (String name : names) {
            if (name.equalsIgnoreCase(KEY_FIELD_NAME) ||
                name.equalsIgnoreCase(VAL_FIELD_NAME) ||
                name.equalsIgnoreCase(VER_FIELD_NAME))
                throw new IgniteCheckedException(MessageFormat.format(ptrn, name));
        }
    }

    /**
     * Create db table by using given table descriptor.
     *
     * @param schemaName Schema name.
     * @param schema Schema.
     * @param tbl Table descriptor.
     * @param conn Connection.
     * @throws SQLException If failed to create db table.
     * @throws IgniteCheckedException If failed.
     */
    private void createTable(String schemaName, H2Schema schema, H2TableDescriptor tbl, Connection conn)
        throws SQLException, IgniteCheckedException {
        assert schema != null;
        assert tbl != null;

        String keyType = dbTypeFromClass(tbl.type().keyClass());
        String valTypeStr = dbTypeFromClass(tbl.type().valueClass());

        SB sql = new SB();

        String keyValVisibility = tbl.type().fields().isEmpty() ? " VISIBLE" : " INVISIBLE";

        sql.a("CREATE TABLE ").a(tbl.fullTableName()).a(" (")
            .a(KEY_FIELD_NAME).a(' ').a(keyType).a(keyValVisibility).a(" NOT NULL");

        sql.a(',').a(VAL_FIELD_NAME).a(' ').a(valTypeStr).a(keyValVisibility);
        sql.a(',').a(VER_FIELD_NAME).a(" OTHER INVISIBLE");

        for (Map.Entry<String, Class<?>> e : tbl.type().fields().entrySet())
            sql.a(',').a(H2Utils.withQuotes(e.getKey())).a(' ').a(dbTypeFromClass(e.getValue()))
            .a(tbl.type().property(e.getKey()).notNull()? " NOT NULL" : "");

        sql.a(')');

        if (log.isDebugEnabled())
            log.debug("Creating DB table with SQL: " + sql);

        GridH2RowDescriptor rowDesc = new GridH2RowDescriptor(this, tbl, tbl.type());

        H2RowFactory rowFactory = tbl.rowFactory(rowDesc);

        GridH2Table h2Tbl = H2TableEngine.createTable(conn, sql.toString(), rowDesc, rowFactory, tbl);

        for (GridH2IndexBase usrIdx : tbl.createUserIndexes())
            addInitialUserIndex(schemaName, tbl, usrIdx);

        if (dataTables.putIfAbsent(h2Tbl.identifier(), h2Tbl) != null)
            throw new IllegalStateException("Table already exists: " + h2Tbl.identifierString());
    }

    /**
     * Find table by name in given schema.
     *
     * @param schemaName Schema name.
     * @param tblName Table name.
     * @return Table or {@code null} if none found.
     */
    public GridH2Table dataTable(String schemaName, String tblName) {
        return dataTable(new QueryTable(schemaName, tblName));
    }

    /**
     * Find table by it's identifier.
     *
     * @param tbl Identifier.
     * @return Table or {@code null} if none found.
     */
    public GridH2Table dataTable(QueryTable tbl) {
        return dataTables.get(tbl);
    }

    /**
     * @param h2Tbl Remove data table.
     */
    public void removeDataTable(GridH2Table h2Tbl) {
        dataTables.remove(h2Tbl.identifier(), h2Tbl);
    }

    /**
     * Find table for index.
     *
     * @param schemaName Schema name.
     * @param idxName Index name.
     * @return Table or {@code null} if index is not found.
     */
    public GridH2Table dataTableForIndex(String schemaName, String idxName) {
        for (Map.Entry<QueryTable, GridH2Table> dataTableEntry : dataTables.entrySet()) {
            if (F.eq(dataTableEntry.getKey().schema(), schemaName)) {
                GridH2Table h2Tbl = dataTableEntry.getValue();

                if (h2Tbl.containsUserIndex(idxName))
                    return h2Tbl;
            }
        }

        return null;
    }

    /**
     * Gets corresponding DB type from java class.
     *
     * @param cls Java class.
     * @return DB type name.
     */
    private String dbTypeFromClass(Class<?> cls) {
        return H2DatabaseType.fromClass(cls).dBTypeAsString();
    }

    /**
     * Get table descriptor.
     *
     * @param schemaName Schema name.
     * @param type Type name.
     * @return Descriptor.
     */
    @Nullable private H2TableDescriptor tableDescriptor(String schemaName, String cacheName, String type) {
        H2Schema schema = schemas.get(schemaName);

        if (schema == null)
            return null;

        return schema.tableByTypeName(cacheName, type);
    }

    /** {@inheritDoc} */
    @Override public String schema(String cacheName) {
        String res = cacheName2schema.get(cacheName);

        if (res == null)
            res = "";

        return res;
    }

    /**
     * Gets collection of table for given schema name.
     *
     * @param cacheName Schema name.
     * @return Collection of table descriptors.
     */
    private Collection<H2TableDescriptor> tables(String cacheName) {
        H2Schema s = schemas.get(schema(cacheName));

        if (s == null)
            return Collections.emptySet();

        List<H2TableDescriptor> tbls = new ArrayList<>();

        for (H2TableDescriptor tbl : s.tables()) {
            if (F.eq(tbl.cache().name(), cacheName))
                tbls.add(tbl);
        }

        return tbls;
    }

    /** {@inheritDoc} */
    @Override public boolean isInsertStatement(PreparedStatement nativeStmt) {
        Prepared prep = GridSqlQueryParser.prepared(nativeStmt);

        return prep instanceof Insert;
    }

    /**
     * Called periodically by {@link GridTimeoutProcessor} to clean up the {@link #stmtCache}.
     */
    private void cleanupStatementCache() {
        long cur = U.currentTimeMillis();

        for (Iterator<Map.Entry<Thread, H2StatementCache>> it = stmtCache.entrySet().iterator(); it.hasNext(); ) {
            Map.Entry<Thread, H2StatementCache> entry = it.next();

            Thread t = entry.getKey();

            if (t.getState() == Thread.State.TERMINATED
                || cur - entry.getValue().lastUsage() > STATEMENT_CACHE_THREAD_USAGE_TIMEOUT)
                it.remove();
        }
    }

    /**
     * Rebuild indexes from hash index.
     *
     * @param cacheName Cache name.
     * @throws IgniteCheckedException If failed.
     */
    @Override public void rebuildIndexesFromHash(String cacheName) throws IgniteCheckedException {
        int cacheId = CU.cacheId(cacheName);

        GridCacheContext cctx = ctx.cache().context().cacheContext(cacheId);

        IgniteCacheOffheapManager offheapMgr = cctx.isNear() ? cctx.near().dht().context().offheap() : cctx.offheap();

        for (int p = 0; p < cctx.affinity().partitions(); p++) {
            try (GridCloseableIterator<KeyCacheObject> keyIter = offheapMgr.cacheKeysIterator(cctx.cacheId(), p)) {
                while (keyIter.hasNext()) {
                    cctx.shared().database().checkpointReadLock();

                    try {
                        KeyCacheObject key = keyIter.next();

                        while (true) {
                            GridCacheEntryEx entry = null;

                            try {
                                entry = cctx.isNear() ?
                                    cctx.near().dht().entryEx(key) : cctx.cache().entryEx(key);

                                entry.ensureIndexed();

                                break;
                            }
                            catch (GridCacheEntryRemovedException ignore) {
                                // Retry.
                            }
                            catch (GridDhtInvalidPartitionException ignore) {
                                break;
                            }
                            finally {
                                entry.context().evicts().touch(entry, AffinityTopologyVersion.NONE);
                            }
                        }
                    }
                    finally {
                        cctx.shared().database().checkpointReadUnlock();
                    }
                }
            }
        }

        for (H2TableDescriptor tblDesc : tables(cacheName))
            tblDesc.table().markRebuildFromHashInProgress(false);
    }

    /** {@inheritDoc} */
    @Override public void markForRebuildFromHash(String cacheName) {
        for (H2TableDescriptor tblDesc : tables(cacheName)) {
            assert tblDesc.table() != null;

            tblDesc.table().markRebuildFromHashInProgress(true);
        }
    }

    /**
     * @return Busy lock.
     */
    public GridSpinBusyLock busyLock() {
        return busyLock;
    }

    /**
     * @return Map query executor.
     */
    public GridMapQueryExecutor mapQueryExecutor() {
        return mapQryExec;
    }

    /**
     * @return Reduce query executor.
     */
    public GridReduceQueryExecutor reduceQueryExecutor() {
        return rdcQryExec;
    }

    /** {@inheritDoc} */
    @SuppressWarnings({"NonThreadSafeLazyInitialization", "deprecation"})
    @Override public void start(GridKernalContext ctx, GridSpinBusyLock busyLock) throws IgniteCheckedException {
        if (log.isDebugEnabled())
            log.debug("Starting cache query index...");

        this.busyLock = busyLock;

        qryIdGen = new AtomicLong();

        if (SysProperties.serializeJavaObject) {
            U.warn(log, "Serialization of Java objects in H2 was enabled.");

            SysProperties.serializeJavaObject = false;
        }

        String dbName = (ctx != null ? ctx.localNodeId() : UUID.randomUUID()).toString();

        dbUrl = "jdbc:h2:mem:" + dbName + DB_OPTIONS;

        org.h2.Driver.load();

        try {
            if (getString(IGNITE_H2_DEBUG_CONSOLE) != null) {
                Connection c = DriverManager.getConnection(dbUrl);

                int port = getInteger(IGNITE_H2_DEBUG_CONSOLE_PORT, 0);

                WebServer webSrv = new WebServer();
                Server web = new Server(webSrv, "-webPort", Integer.toString(port));
                web.start();
                String url = webSrv.addSession(c);

                U.quietAndInfo(log, "H2 debug console URL: " + url);

                try {
                    Server.openBrowser(url);
                }
                catch (Exception e) {
                    U.warn(log, "Failed to open browser: " + e.getMessage());
                }
            }
        }
        catch (SQLException e) {
            throw new IgniteCheckedException(e);
        }

        if (ctx == null) {
            // This is allowed in some tests.
            nodeId = UUID.randomUUID();
            marshaller = new JdkMarshaller();
        }
        else {
            this.ctx = ctx;

            schemas.put(QueryUtils.DFLT_SCHEMA, new H2Schema(QueryUtils.DFLT_SCHEMA));

            valCtx = new CacheQueryObjectValueContext(ctx);

            nodeId = ctx.localNodeId();
            marshaller = ctx.config().getMarshaller();

            mapQryExec = new GridMapQueryExecutor(busyLock);
            rdcQryExec = new GridReduceQueryExecutor(qryIdGen, busyLock);

            mapQryExec.start(ctx, this);
            rdcQryExec.start(ctx, this);

            stmtCacheCleanupTask = ctx.timeout().schedule(new Runnable() {
                @Override public void run() {
                    cleanupStatementCache();
                }
            }, CLEANUP_STMT_CACHE_PERIOD, CLEANUP_STMT_CACHE_PERIOD);

            dmlProc = new DmlStatementsProcessor();
            ddlProc = new DdlStatementsProcessor();

            dmlProc.start(ctx, this);
            ddlProc.start(ctx, this);
        }

        if (JdbcUtils.serializer != null)
            U.warn(log, "Custom H2 serialization is already configured, will override.");

        JdbcUtils.serializer = h2Serializer();
    }

    /**
     * @return Value object context.
     */
    public CacheObjectValueContext objectContext() {
        return ctx.query().objectContext();
    }

    /**
     * @param topic Topic.
     * @param topicOrd Topic ordinal for {@link GridTopic}.
     * @param nodes Nodes.
     * @param msg Message.
     * @param specialize Optional closure to specialize message for each node.
     * @param locNodeHnd Handler for local node.
     * @param plc Policy identifying the executor service which will process message.
     * @param runLocParallel Run local handler in parallel thread.
     * @return {@code true} If all messages sent successfully.
     */
    public boolean send(
        Object topic,
        int topicOrd,
        Collection<ClusterNode> nodes,
        Message msg,
        @Nullable IgniteBiClosure<ClusterNode, Message, Message> specialize,
        @Nullable final IgniteInClosure2X<ClusterNode, Message> locNodeHnd,
        byte plc,
        boolean runLocParallel
    ) {
        boolean ok = true;

        if (specialize == null && msg instanceof GridCacheQueryMarshallable)
            ((GridCacheQueryMarshallable)msg).marshall(marshaller);

        ClusterNode locNode = null;

        for (ClusterNode node : nodes) {
            if (node.isLocal()) {
                if (locNode != null)
                    throw new IllegalStateException();

                locNode = node;

                continue;
            }

            try {
                if (specialize != null) {
                    msg = specialize.apply(node, msg);

                    if (msg instanceof GridCacheQueryMarshallable)
                        ((GridCacheQueryMarshallable)msg).marshall(marshaller);
                }

                ctx.io().sendGeneric(node, topic, topicOrd, msg, plc);
            }
            catch (IgniteCheckedException e) {
                ok = false;

                U.warn(log, "Failed to send message [node=" + node + ", msg=" + msg +
                    ", errMsg=" + e.getMessage() + "]");
            }
        }

        // Local node goes the last to allow parallel execution.
        if (locNode != null) {
            assert locNodeHnd != null;

            if (specialize != null)
                msg = specialize.apply(locNode, msg);

            if (runLocParallel) {
                final ClusterNode finalLocNode = locNode;
                final Message finalMsg = msg;

                try {
                    // We prefer runLocal to runLocalSafe, because the latter can produce deadlock here.
                    ctx.closure().runLocal(new GridPlainRunnable() {
                        @Override public void run() {
                            if (!busyLock.enterBusy())
                                return;

                            try {
                                locNodeHnd.apply(finalLocNode, finalMsg);
                            }
                            finally {
                                busyLock.leaveBusy();
                            }
                        }
                    }, plc).listen(logger);
                }
                catch (IgniteCheckedException e) {
                    ok = false;

                    U.error(log, "Failed to execute query locally.", e);
                }
            }
            else
                locNodeHnd.apply(locNode, msg);
        }

        return ok;
    }

    /**
     * @return Serializer.
     */
    private JavaObjectSerializer h2Serializer() {
        return new JavaObjectSerializer() {
            @Override public byte[] serialize(Object obj) throws Exception {
                return U.marshal(marshaller, obj);
            }

            @Override public Object deserialize(byte[] bytes) throws Exception {
                ClassLoader clsLdr = ctx != null ? U.resolveClassLoader(ctx.config()) : null;

                return U.unmarshal(marshaller, bytes, clsLdr);
            }
        };
    }

    /**
     * Registers SQL functions.
     *
     * @param schema Schema.
     * @param clss Classes.
     * @throws IgniteCheckedException If failed.
     */
    private void createSqlFunctions(String schema, Class<?>[] clss) throws IgniteCheckedException {
        if (F.isEmpty(clss))
            return;

        for (Class<?> cls : clss) {
            for (Method m : cls.getDeclaredMethods()) {
                QuerySqlFunction ann = m.getAnnotation(QuerySqlFunction.class);

                if (ann != null) {
                    int modifiers = m.getModifiers();

                    if (!Modifier.isStatic(modifiers) || !Modifier.isPublic(modifiers))
                        throw new IgniteCheckedException("Method " + m.getName() + " must be public static.");

                    String alias = ann.alias().isEmpty() ? m.getName() : ann.alias();

                    String clause = "CREATE ALIAS IF NOT EXISTS " + alias + (ann.deterministic() ?
                        " DETERMINISTIC FOR \"" :
                        " FOR \"") +
                        cls.getName() + '.' + m.getName() + '"';

                    executeStatement(schema, clause);
                }
            }
        }
    }

    /** {@inheritDoc} */
    @Override public void stop() throws IgniteCheckedException {
        if (log.isDebugEnabled())
            log.debug("Stopping cache query index...");

        mapQryExec.cancelLazyWorkers();

        if (ctx != null && !ctx.cache().context().database().persistenceEnabled()) {
            for (H2Schema schema : schemas.values())
                schema.dropAll();
        }

        for (Connection c : conns)
            U.close(c, log);

        conns.clear();
        schemas.clear();
        cacheName2schema.clear();

        try (Connection c = DriverManager.getConnection(dbUrl); Statement s = c.createStatement()) {
            s.execute("SHUTDOWN");
        }
        catch (SQLException e) {
            U.error(log, "Failed to shutdown database.", e);
        }

        if (stmtCacheCleanupTask != null)
            stmtCacheCleanupTask.close();

        GridH2QueryContext.clearLocalNodeStop(nodeId);

        if (log.isDebugEnabled())
            log.debug("Cache query index stopped.");
    }

    /**
     * Whether this is default schema.
     *
     * @param schemaName Schema name.
     * @return {@code True} if default.
     */
    private boolean isDefaultSchema(String schemaName) {
        return F.eq(schemaName, QueryUtils.DFLT_SCHEMA);
    }

    /** {@inheritDoc} */
    @Override public void registerCache(String cacheName, String schemaName, GridCacheContext<?, ?> cctx)
        throws IgniteCheckedException {
        if (!isDefaultSchema(schemaName)) {
            if (schemas.putIfAbsent(schemaName, new H2Schema(schemaName)) != null)
                throw new IgniteCheckedException("Schema already registered: " + U.maskName(schemaName));

            createSchema(schemaName);
        }

        cacheName2schema.put(cacheName, schemaName);

        createSqlFunctions(schemaName, cctx.config().getSqlFunctionClasses());
    }

    /** {@inheritDoc} */
    @Override public void unregisterCache(String cacheName, boolean destroy) {
        String schemaName = schema(cacheName);

        boolean dflt = isDefaultSchema(schemaName);

        H2Schema schema = dflt ? schemas.get(schemaName) : schemas.remove(schemaName);

        if (schema != null) {
            mapQryExec.onCacheStop(cacheName);
            dmlProc.onCacheStop(cacheName);

            // Remove this mapping only after callback to DML proc - it needs that mapping internally
            cacheName2schema.remove(cacheName);

            // Drop tables.
            Collection<H2TableDescriptor> rmvTbls = new HashSet<>();

            for (H2TableDescriptor tbl : schema.tables()) {
                if (F.eq(tbl.cache().name(), cacheName)) {
                    try {
                        boolean removeIdx = !ctx.cache().context().database().persistenceEnabled() || destroy;

                        tbl.table().setRemoveIndexOnDestroy(removeIdx);

                        dropTable(tbl);
                    }
                    catch (IgniteCheckedException e) {
                        U.error(log, "Failed to drop table on cache stop (will ignore): " + tbl.fullTableName(), e);
                    }

                    schema.drop(tbl);

                    rmvTbls.add(tbl);
                }
            }

            if (!dflt) {
                try {
                    dropSchema(schemaName);
                }
                catch (IgniteCheckedException e) {
                    U.error(log, "Failed to drop schema on cache stop (will ignore): " + cacheName, e);
                }
            }

            stmtCache.clear();

            for (H2TableDescriptor tbl : rmvTbls) {
                for (Index idx : tbl.table().getIndexes())
                    idx.close(null);
            }

            int cacheId = CU.cacheId(cacheName);

            for (Iterator<Map.Entry<H2TwoStepCachedQueryKey, H2TwoStepCachedQuery>> it =
                twoStepCache.entrySet().iterator(); it.hasNext();) {
                Map.Entry<H2TwoStepCachedQueryKey, H2TwoStepCachedQuery> e = it.next();

                GridCacheTwoStepQuery qry = e.getValue().query();

                if (!F.isEmpty(qry.cacheIds()) && qry.cacheIds().contains(cacheId))
                    it.remove();
            }
        }
    }

    /**
     * Remove all cached queries from cached two-steps queries.
     */
    private void clearCachedQueries() {
        twoStepCache.clear();
    }

<<<<<<< HEAD
=======
    /** {@inheritDoc} */
    @Override public IndexingQueryFilter backupFilter(@Nullable final AffinityTopologyVersion topVer,
        @Nullable final int[] parts) {
        return new IndexingQueryFilterImpl(ctx, topVer, parts);
    }

>>>>>>> bab8acb4
    /**
     * @return Ready topology version.
     */
    public AffinityTopologyVersion readyTopologyVersion() {
        return ctx.cache().context().exchange().readyAffinityVersion();
    }

    /**
     * @param topVer Topology version.
     * @throws IgniteCheckedException If failed.
     */
    public void awaitForReadyTopologyVersion(AffinityTopologyVersion topVer) throws IgniteCheckedException {
        IgniteInternalFuture<?> fut = ctx.cache().context().exchange().affinityReadyFuture(topVer);

        if (fut != null)
            fut.get();
    }

    /** {@inheritDoc} */
    @Override public void onDisconnected(IgniteFuture<?> reconnectFut) {
        rdcQryExec.onDisconnected(reconnectFut);
    }

    /**
     * Bind query parameters and calculate partitions derived from the query.
     *
     * @param partInfoList Collection of query derived partition info.
     * @param params Query parameters.
     * @return Partitions.
     * @throws IgniteCheckedException, If fails.
     */
    private int[] calculateQueryPartitions(CacheQueryPartitionInfo[] partInfoList, Object[] params)
        throws IgniteCheckedException {

        ArrayList<Integer> list = new ArrayList<>(partInfoList.length);

        for (CacheQueryPartitionInfo partInfo: partInfoList) {
            int partId = (partInfo.partition() >= 0) ? partInfo.partition() :
                bindPartitionInfoParameter(partInfo, params);

            int i = 0;

            while (i < list.size() && list.get(i) < partId)
                i++;

            if (i < list.size()) {
                if (list.get(i) > partId)
                    list.add(i, partId);
            }
            else
                list.add(partId);
        }

        int[] result = new int[list.size()];

        for (int i = 0; i < list.size(); i++)
            result[i] = list.get(i);

        return result;
    }

    /**
     * Bind query parameter to partition info and calculate partition.
     *
     * @param partInfo Partition Info.
     * @param params Query parameters.
     * @return Partition.
     * @throws IgniteCheckedException, If fails.
     */
    private int bindPartitionInfoParameter(CacheQueryPartitionInfo partInfo, Object[] params)
        throws IgniteCheckedException {
        assert partInfo != null;
        assert partInfo.partition() < 0;

        GridH2RowDescriptor desc = dataTable(schema(partInfo.cacheName()), partInfo.tableName()).rowDescriptor();

        Object param = H2Utils.convert(params[partInfo.paramIdx()],
                desc, partInfo.dataType());

        return kernalContext().affinity().partition(partInfo.cacheName(), param);
    }

    /** {@inheritDoc} */
    @Override public Collection<GridRunningQueryInfo> runningQueries(long duration) {
        Collection<GridRunningQueryInfo> res = new ArrayList<>();

        res.addAll(runs.values());
        res.addAll(rdcQryExec.longRunningQueries(duration));

        return res;
    }

    /** {@inheritDoc} */
    @Override public void cancelQueries(Collection<Long> queries) {
        if (!F.isEmpty(queries)) {
            for (Long qryId : queries) {
                GridRunningQueryInfo run = runs.get(qryId);

                if (run != null)
                    run.cancel();
            }

            rdcQryExec.cancelQueries(queries);
        }
    }

    /** {@inheritDoc} */
    @Override public void cancelAllQueries() {
        mapQryExec.cancelLazyWorkers();

        for (Connection conn : conns)
            U.close(conn, log);
    }

    /**
     * Collect cache identifiers from two-step query.
     *
     * @param mainCacheId Id of main cache.
     * @param twoStepQry Two-step query.
     * @return Result.
     */
    public List<Integer> collectCacheIds(@Nullable Integer mainCacheId, GridCacheTwoStepQuery twoStepQry) {
        LinkedHashSet<Integer> caches0 = new LinkedHashSet<>();

        int tblCnt = twoStepQry.tablesCount();

        if (mainCacheId != null)
            caches0.add(mainCacheId);

        if (tblCnt > 0) {
            for (QueryTable tblKey : twoStepQry.tables()) {
                GridH2Table tbl = dataTable(tblKey);

                int cacheId = tbl.cacheId();

                caches0.add(cacheId);
            }
        }

        if (caches0.isEmpty())
            return null;
        else {
            //Prohibit usage indices with different numbers of segments in same query.
            List<Integer> cacheIds = new ArrayList<>(caches0);

            checkCacheIndexSegmentation(cacheIds);

            return cacheIds;
        }
    }

    /**
     * Closeable iterator.
     */
    private interface ClIter<X> extends AutoCloseable, Iterator<X> {
        // No-op.
    }

    /**
     * Result of parsing and splitting SQL from {@link SqlFieldsQuery}.
     */
    private final static class ParsingResult {
        /** H2 command. */
        final Prepared prepared;

        /** New fields query that may be executed right away. */
        final SqlFieldsQuery newQry;

        /** Remaining SQL statements. */
        final String remainingSql;

        /** Two-step query, or {@code} null if this result is for local query. */
        final GridCacheTwoStepQuery twoStepQry;

        /** Two-step query key to cache {@link #twoStepQry}, or {@code null} if there's no need to worry
         * about two-step caching. */
        final H2TwoStepCachedQueryKey twoStepQryKey;

        /** Metadata for two-step query, or {@code} null if this result is for local query. */
        final List<GridQueryFieldMetadata> meta;

        /** Simple constructor. */
        private ParsingResult(Prepared prepared, SqlFieldsQuery newQry, String remainingSql,
            GridCacheTwoStepQuery twoStepQry, H2TwoStepCachedQueryKey twoStepQryKey,
            List<GridQueryFieldMetadata> meta) {
            this.prepared = prepared;
            this.newQry = newQry;
            this.remainingSql = remainingSql;
            this.twoStepQry = twoStepQry;
            this.twoStepQryKey = twoStepQryKey;
            this.meta = meta;
        }
    }
}<|MERGE_RESOLUTION|>--- conflicted
+++ resolved
@@ -836,11 +836,7 @@
             fldsQry.setEnforceJoinOrder(enforceJoinOrder);
             fldsQry.setTimeout(timeout, TimeUnit.MILLISECONDS);
 
-<<<<<<< HEAD
-            return dmlProc.updateSqlFieldsLocal(schemaName, p, fldsQry, filter, cancel);
-=======
-            return dmlProc.updateSqlFieldsLocal(schemaName, conn, stmt, fldsQry, filter, cancel);
->>>>>>> bab8acb4
+            return dmlProc.updateSqlFieldsLocal(schemaName, conn, p, fldsQry, filter, cancel);
         }
         else if (DdlStatementsProcessor.isDdlStatement(p))
             throw new IgniteSQLException("DDL statements are supported for the whole cluster only",
@@ -1314,10 +1310,11 @@
      * @param isQry {@code true} for select queries, otherwise (DML/DDL queries) {@code false}.
      */
     private void checkQueryType(SqlFieldsQuery qry, boolean isQry) {
-        if (qry instanceof JdbcSqlFieldsQuery && ((JdbcSqlFieldsQuery)qry).isQuery() != isQry)
+        if (qry instanceof SqlFieldsQueryEx && ((SqlFieldsQueryEx)qry).isQuery() != isQry)
             throw new IgniteSQLException("Given statement type does not match that declared by JDBC driver",
                 IgniteQueryErrorCode.STMT_TYPE_MISMATCH);
     }
+
 
     /** {@inheritDoc} */
     @SuppressWarnings("StringEquality")
@@ -1420,16 +1417,18 @@
 
         boolean loc = newQry.isLocal();
 
-        IndexingQueryFilter filter = (loc ? ctx.query().backupFilter(newQry.getPartitions()) : null);
+        IndexingQueryFilter filter = (loc ? backupFilter(null, newQry.getPartitions()) : null);
 
         if (!prepared.isQuery()) {
             if (DmlStatementsProcessor.isDmlStatement(prepared)) {
                 try {
+                    Connection conn = connectionForSchema(schemaName);
+
                     if (!loc)
-                        return dmlProc.updateSqlFieldsDistributed(schemaName, prepared, newQry, cancel);
+                        return dmlProc.updateSqlFieldsDistributed(schemaName, conn, prepared, newQry, cancel);
                     else {
                         final GridQueryFieldsResult updRes =
-                            dmlProc.updateSqlFieldsLocal(schemaName, prepared, newQry, filter, cancel);
+                            dmlProc.updateSqlFieldsLocal(schemaName, conn, prepared, newQry, filter, cancel);
 
                         return new QueryCursorImpl<>(new Iterable<List<?>>() {
                             @Override public Iterator<List<?>> iterator() {
@@ -1475,9 +1474,7 @@
             return doRunDistributedQuery(schemaName, newQry, twoStepQry, meta, keepBinary, cancel);
         }
 
-        // We've detected a local query, let's just run it.
-        assert loc && prepared.isQuery();
-
+        // We've encountered a local query, let's just run it.
         try {
             return queryLocalSqlFields(schemaName, newQry, keepBinary, filter, cancel);
         }
@@ -1520,16 +1517,7 @@
 
         int paramsCnt = prepared.getParameters().size();
 
-<<<<<<< HEAD
         Object[] argsOrig = qry.getArgs();
-=======
-                // It is a DML statement if we did not create a twoStepQuery.
-                if (twoStepQry == null) {
-                    if (DmlStatementsProcessor.isDmlStatement(prepared)) {
-                        try {
-                            res.add(dmlProc.updateSqlFieldsDistributed(schemaName, c, prepared,
-                                qry.copy().setSql(sqlQry).setArgs(args), cancel));
->>>>>>> bab8acb4
 
         Object[] args = null;
 
@@ -1567,7 +1555,6 @@
             }
         }
 
-<<<<<<< HEAD
         SqlFieldsQuery newQry = cloneFieldsQuery(qry).setSql(prepared.getSQL()).setArgs(args);
 
         boolean hasTwoStep = !loc && prepared.isQuery();
@@ -1601,18 +1588,6 @@
         try {
             GridH2QueryContext.set(new GridH2QueryContext(locNodeId, locNodeId, 0, PREPARE)
                 .distributedJoinMode(distributedJoinMode(qry.isLocal(), qry.isDistributedJoins())));
-=======
-                assert twoStepQry != null;
-
-                List<Integer> cacheIds = collectCacheIds(mainCacheId, twoStepQry);
-
-                if (F.isEmpty(cacheIds))
-                    twoStepQry.local(true);
-                else {
-                    twoStepQry.cacheIds(cacheIds);
-                    twoStepQry.local(qry.isLocal());
-                }
->>>>>>> bab8acb4
 
             try {
                 return new ParsingResult(prepared, newQry, remainingSql, split(prepared, newQry),
@@ -1640,13 +1615,7 @@
      * @return Query copy.
      */
     private SqlFieldsQuery cloneFieldsQuery(SqlFieldsQuery oldQry) {
-        SqlFieldsQuery res = oldQry instanceof JdbcSqlFieldsQuery ? new JdbcSqlFieldsQuery(oldQry,
-            ((JdbcSqlFieldsQuery) oldQry).isQuery()) : new SqlFieldsQuery(oldQry);
-
-        // These are not cloned in ctor.
-        res.setLocal(oldQry.isLocal()).setPageSize(oldQry.getPageSize());
-
-        return res;
+        return oldQry.copy().setLocal(oldQry.isLocal()).setPageSize(oldQry.getPageSize());
     }
 
     /**
@@ -1657,7 +1626,6 @@
      * @throws IgniteCheckedException in case of error inside {@link GridSqlQuerySplitter}.
      * @throws SQLException in case of error inside {@link GridSqlQuerySplitter}.
      */
-<<<<<<< HEAD
     private GridCacheTwoStepQuery split(Prepared prepared, SqlFieldsQuery qry) throws IgniteCheckedException,
         SQLException {
         GridCacheTwoStepQuery res = GridSqlQuerySplitter.split(connectionForThread(qry.getSchema()),prepared,
@@ -1694,13 +1662,6 @@
         res.pageSize(qry.getPageSize());
 
         return res;
-=======
-    private void checkQueryType(SqlFieldsQuery qry, boolean isQry) {
-        if (qry instanceof SqlFieldsQueryEx && ((SqlFieldsQueryEx)qry).isQuery() != null &&
-            ((SqlFieldsQueryEx)qry).isQuery() != isQry)
-            throw new IgniteSQLException("Given statement type does not match that declared by JDBC driver",
-                IgniteQueryErrorCode.STMT_TYPE_MISMATCH);
->>>>>>> bab8acb4
     }
 
     /**
@@ -1746,7 +1707,6 @@
     }
 
     /**
-<<<<<<< HEAD
      * Do initial parsing of the statement and create query caches, if needed.
      * @param c Connection.
      * @param sqlQry Query.
@@ -1779,7 +1739,9 @@
                         IgniteQueryErrorCode.PARSING, e);
             }
         }
-=======
+    }
+
+    /**
      * Run DML request from other node.
      *
      * @param schemaName Schema name.
@@ -1800,7 +1762,6 @@
             Arrays.asList(fldsQry.getArgs()), true);
 
         return dmlProc.mapDistributedUpdate(schemaName, stmt, fldsQry, filter, cancel, local);
->>>>>>> bab8acb4
     }
 
     /**
@@ -2590,15 +2551,12 @@
         twoStepCache.clear();
     }
 
-<<<<<<< HEAD
-=======
     /** {@inheritDoc} */
     @Override public IndexingQueryFilter backupFilter(@Nullable final AffinityTopologyVersion topVer,
         @Nullable final int[] parts) {
         return new IndexingQueryFilterImpl(ctx, topVer, parts);
     }
 
->>>>>>> bab8acb4
     /**
      * @return Ready topology version.
      */
