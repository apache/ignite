--- conflicted
+++ resolved
@@ -1648,15 +1648,8 @@
         assert schema != null;
         assert tbl != null;
 
-<<<<<<< HEAD
-        boolean escapeAll = schema.escapeAll();
-
         String keyType = dbTypeFromClass(tbl.type().keyClass(), tbl.type().keyTypeName());
         String valTypeStr = dbTypeFromClass(tbl.type().valueClass(), tbl.type().valueTypeName());
-=======
-        String keyType = dbTypeFromClass(tbl.type().keyClass());
-        String valTypeStr = dbTypeFromClass(tbl.type().valueClass());
->>>>>>> e0b2053e
 
         SB sql = new SB();
 
@@ -1668,18 +1661,13 @@
         sql.a(',').a(VAL_FIELD_NAME).a(' ').a(valTypeStr).a(keyValVisibility);
         sql.a(',').a(VER_FIELD_NAME).a(" OTHER INVISIBLE");
 
-<<<<<<< HEAD
         for (Map.Entry<String, Class<?>> e : tbl.type().fields().entrySet()) {
             GridQueryProperty prop = tbl.type().property(e.getKey());
 
             String userTypeName = (prop == null) ? e.getValue().getClass().getName() : prop.userTypeName();
 
-            sql.a(',').a(H2Utils.escapeName(e.getKey(), escapeAll)).a(' ').a(dbTypeFromClass(e.getValue(), userTypeName));
-        }
-=======
-        for (Map.Entry<String, Class<?>> e : tbl.type().fields().entrySet())
-            sql.a(',').a(H2Utils.withQuotes(e.getKey())).a(' ').a(dbTypeFromClass(e.getValue()));
->>>>>>> e0b2053e
+            sql.a(',').a(H2Utils.withQuotes(e.getKey())).a(' ').a(dbTypeFromClass(e.getValue(), userTypeName));
+        }
 
         sql.a(')');
 
