/*
 * Licensed to the Apache Software Foundation (ASF) under one or more
 * contributor license agreements.  See the NOTICE file distributed with
 * this work for additional information regarding copyright ownership.
 * The ASF licenses this file to You under the Apache License, Version 2.0
 * (the "License"); you may not use this file except in compliance with
 * the License.  You may obtain a copy of the License at
 *
 *      http://www.apache.org/licenses/LICENSE-2.0
 *
 * Unless required by applicable law or agreed to in writing, software
 * distributed under the License is distributed on an "AS IS" BASIS,
 * WITHOUT WARRANTIES OR CONDITIONS OF ANY KIND, either express or implied.
 * See the License for the specific language governing permissions and
 * limitations under the License.
 */

package org.apache.ignite.internal.processors.query.h2;

import java.io.Externalizable;
import java.io.IOException;
import java.io.ObjectInput;
import java.io.ObjectOutput;
import java.lang.reflect.Constructor;
import java.lang.reflect.Field;
import java.lang.reflect.Method;
import java.lang.reflect.Modifier;
import java.math.BigDecimal;
import java.sql.Connection;
import java.sql.Date;
import java.sql.DriverManager;
import java.sql.PreparedStatement;
import java.sql.ResultSet;
import java.sql.ResultSetMetaData;
import java.sql.SQLException;
import java.sql.Statement;
import java.sql.Time;
import java.sql.Timestamp;
import java.sql.Types;
import java.text.MessageFormat;
import java.util.ArrayList;
import java.util.Arrays;
import java.util.Collection;
import java.util.Collections;
import java.util.HashMap;
import java.util.HashSet;
import java.util.Iterator;
import java.util.LinkedHashMap;
import java.util.LinkedHashSet;
import java.util.List;
import java.util.Map;
import java.util.UUID;
import java.util.concurrent.ConcurrentHashMap;
import java.util.concurrent.ConcurrentMap;
import java.util.concurrent.TimeUnit;
import java.util.concurrent.atomic.AtomicLong;
import javax.cache.Cache;
import javax.cache.CacheException;
import org.apache.ignite.IgniteCheckedException;
import org.apache.ignite.IgniteDataStreamer;
import org.apache.ignite.IgniteException;
import org.apache.ignite.IgniteLogger;
import org.apache.ignite.cache.QueryIndexType;
import org.apache.ignite.cache.query.FieldsQueryCursor;
import org.apache.ignite.cache.query.QueryCancelledException;
import org.apache.ignite.cache.query.QueryCursor;
import org.apache.ignite.cache.query.SqlFieldsQuery;
import org.apache.ignite.cache.query.SqlQuery;
import org.apache.ignite.cache.query.annotations.QuerySqlFunction;
import org.apache.ignite.cluster.ClusterNode;
import org.apache.ignite.configuration.CacheConfiguration;
import org.apache.ignite.internal.GridKernalContext;
import org.apache.ignite.internal.GridTopic;
import org.apache.ignite.internal.IgniteInternalFuture;
import org.apache.ignite.internal.jdbc2.JdbcSqlFieldsQuery;
import org.apache.ignite.internal.processors.affinity.AffinityTopologyVersion;
import org.apache.ignite.internal.processors.cache.CacheEntryImpl;
import org.apache.ignite.internal.processors.cache.CacheObject;
import org.apache.ignite.internal.processors.cache.CacheObjectContext;
import org.apache.ignite.internal.processors.cache.GridCacheAdapter;
import org.apache.ignite.internal.processors.cache.GridCacheAffinityManager;
import org.apache.ignite.internal.processors.cache.GridCacheContext;
import org.apache.ignite.internal.processors.cache.GridCacheSharedContext;
import org.apache.ignite.internal.processors.cache.KeyCacheObject;
import org.apache.ignite.internal.processors.cache.GridCacheEntryEx;
import org.apache.ignite.internal.processors.cache.GridCacheEntryRemovedException;
import org.apache.ignite.internal.processors.cache.QueryCursorImpl;
import org.apache.ignite.internal.processors.cache.database.CacheDataRow;
import org.apache.ignite.internal.processors.cache.database.tree.io.PageIO;
import org.apache.ignite.internal.processors.cache.query.GridCacheQueryMarshallable;
import org.apache.ignite.internal.processors.cache.query.GridCacheTwoStepQuery;
import org.apache.ignite.internal.processors.cache.query.IgniteQueryErrorCode;
import org.apache.ignite.internal.processors.cache.query.QueryTable;
import org.apache.ignite.internal.processors.cache.version.GridCacheVersion;
import org.apache.ignite.internal.processors.query.GridQueryCacheObjectsIterator;
import org.apache.ignite.internal.processors.query.GridQueryCancel;
import org.apache.ignite.internal.processors.query.GridQueryFieldMetadata;
import org.apache.ignite.internal.processors.query.GridQueryFieldsResult;
import org.apache.ignite.internal.processors.query.GridQueryFieldsResultAdapter;
import org.apache.ignite.internal.processors.query.GridQueryIndexDescriptor;
import org.apache.ignite.internal.processors.query.GridQueryIndexing;
import org.apache.ignite.internal.processors.query.GridQueryProperty;
import org.apache.ignite.internal.processors.query.GridQueryTypeDescriptor;
import org.apache.ignite.internal.processors.query.GridRunningQueryInfo;
import org.apache.ignite.internal.processors.query.IgniteSQLException;
import org.apache.ignite.internal.processors.query.QueryIndexDescriptorImpl;
import org.apache.ignite.internal.processors.query.h2.ddl.DdlStatementsProcessor;
import org.apache.ignite.internal.processors.query.h2.opt.DistributedJoinMode;
import org.apache.ignite.internal.processors.query.h2.database.H2PkHashIndex;
import org.apache.ignite.internal.processors.query.h2.database.H2RowFactory;
import org.apache.ignite.internal.processors.query.h2.database.H2TreeIndex;
import org.apache.ignite.internal.processors.query.h2.database.io.H2ExtrasInnerIO;
import org.apache.ignite.internal.processors.query.h2.database.io.H2ExtrasLeafIO;
import org.apache.ignite.internal.processors.query.h2.database.io.H2InnerIO;
import org.apache.ignite.internal.processors.query.h2.database.io.H2LeafIO;
import org.apache.ignite.internal.processors.query.h2.opt.GridH2DefaultTableEngine;
import org.apache.ignite.internal.processors.query.h2.opt.GridH2IndexBase;
import org.apache.ignite.internal.processors.query.h2.opt.GridH2SystemIndexFactory;
import org.apache.ignite.internal.processors.query.h2.opt.GridH2KeyValueRowOffheap;
import org.apache.ignite.internal.processors.query.h2.opt.GridH2KeyValueRowOnheap;
import org.apache.ignite.internal.processors.query.h2.opt.GridH2QueryContext;
import org.apache.ignite.internal.processors.query.h2.opt.GridH2Row;
import org.apache.ignite.internal.processors.query.h2.opt.GridH2RowDescriptor;
import org.apache.ignite.internal.processors.query.h2.opt.GridH2RowFactory;
import org.apache.ignite.internal.processors.query.h2.opt.GridH2Table;
import org.apache.ignite.internal.processors.query.h2.opt.GridH2ValueCacheObject;
import org.apache.ignite.internal.processors.query.h2.opt.GridLuceneIndex;
import org.apache.ignite.internal.processors.query.h2.sql.GridSqlQueryParser;
import org.apache.ignite.internal.processors.query.h2.sql.GridSqlQuerySplitter;
import org.apache.ignite.internal.processors.query.h2.twostep.GridMapQueryExecutor;
import org.apache.ignite.internal.processors.query.h2.twostep.GridReduceQueryExecutor;
import org.apache.ignite.internal.processors.query.schema.SchemaIndexCacheVisitor;
import org.apache.ignite.internal.processors.query.schema.SchemaIndexCacheVisitorClosure;
import org.apache.ignite.internal.processors.timeout.GridTimeoutProcessor;
import org.apache.ignite.internal.util.GridBoundedConcurrentLinkedHashMap;
import org.apache.ignite.internal.util.GridEmptyCloseableIterator;
import org.apache.ignite.internal.util.GridSpinBusyLock;
import org.apache.ignite.internal.util.GridStringBuilder;
import org.apache.ignite.internal.util.lang.GridCloseableIterator;
import org.apache.ignite.internal.util.lang.GridPlainRunnable;
import org.apache.ignite.internal.util.lang.IgniteInClosure2X;
import org.apache.ignite.internal.util.offheap.unsafe.GridUnsafeGuard;
import org.apache.ignite.internal.util.offheap.unsafe.GridUnsafeMemory;
import org.apache.ignite.internal.util.typedef.F;
import org.apache.ignite.internal.util.typedef.internal.CU;
import org.apache.ignite.internal.util.typedef.internal.LT;
import org.apache.ignite.internal.util.typedef.internal.S;
import org.apache.ignite.internal.util.typedef.internal.SB;
import org.apache.ignite.internal.util.typedef.internal.U;
import org.apache.ignite.lang.IgniteBiClosure;
import org.apache.ignite.lang.IgniteBiPredicate;
import org.apache.ignite.lang.IgniteBiTuple;
import org.apache.ignite.lang.IgniteFuture;
import org.apache.ignite.lang.IgniteInClosure;
import org.apache.ignite.marshaller.Marshaller;
import org.apache.ignite.marshaller.jdk.JdkMarshaller;
import org.apache.ignite.plugin.extensions.communication.Message;
import org.apache.ignite.resources.LoggerResource;
import org.apache.ignite.spi.indexing.IndexingQueryFilter;
import org.h2.api.ErrorCode;
import org.h2.api.JavaObjectSerializer;
import org.h2.api.TableEngine;
import org.h2.command.CommandInterface;
import org.h2.command.Prepared;
import org.h2.command.ddl.CreateTableData;
import org.h2.command.dml.Insert;
import org.h2.engine.Session;
import org.h2.engine.SysProperties;
import org.h2.index.Cursor;
import org.h2.index.Index;
import org.h2.jdbc.JdbcConnection;
import org.h2.jdbc.JdbcPreparedStatement;
import org.h2.jdbc.JdbcStatement;
import org.h2.message.DbException;
import org.h2.mvstore.cache.CacheLongKeyLIRS;
import org.h2.result.SearchRow;
import org.h2.result.SimpleRow;
import org.h2.result.SortOrder;
import org.h2.server.web.WebServer;
import org.h2.table.Column;
import org.h2.table.IndexColumn;
import org.h2.table.TableBase;
import org.h2.tools.Server;
import org.h2.util.JdbcUtils;
import org.h2.value.DataType;
import org.h2.value.Value;
import org.h2.value.ValueArray;
import org.h2.value.ValueBoolean;
import org.h2.value.ValueByte;
import org.h2.value.ValueBytes;
import org.h2.value.ValueDate;
import org.h2.value.ValueDecimal;
import org.h2.value.ValueDouble;
import org.h2.value.ValueFloat;
import org.h2.value.ValueGeometry;
import org.h2.value.ValueInt;
import org.h2.value.ValueJavaObject;
import org.h2.value.ValueLong;
import org.h2.value.ValueNull;
import org.h2.value.ValueShort;
import org.h2.value.ValueString;
import org.h2.value.ValueTime;
import org.h2.value.ValueTimestamp;
import org.h2.value.ValueUuid;
import org.jetbrains.annotations.Nullable;
import org.jsr166.ConcurrentHashMap8;

import static org.apache.ignite.IgniteSystemProperties.IGNITE_H2_DEBUG_CONSOLE;
import static org.apache.ignite.IgniteSystemProperties.IGNITE_H2_DEBUG_CONSOLE_PORT;
import static org.apache.ignite.IgniteSystemProperties.IGNITE_H2_INDEXING_CACHE_CLEANUP_PERIOD;
import static org.apache.ignite.IgniteSystemProperties.IGNITE_H2_INDEXING_CACHE_THREAD_USAGE_TIMEOUT;
import static org.apache.ignite.IgniteSystemProperties.getInteger;
import static org.apache.ignite.IgniteSystemProperties.getString;
import static org.apache.ignite.internal.processors.cache.query.GridCacheQueryType.SQL;
import static org.apache.ignite.internal.processors.cache.query.GridCacheQueryType.SQL_FIELDS;
import static org.apache.ignite.internal.processors.cache.query.GridCacheQueryType.TEXT;
import static org.apache.ignite.internal.processors.query.QueryUtils.KEY_FIELD_NAME;
import static org.apache.ignite.internal.processors.query.QueryUtils.VAL_FIELD_NAME;
import static org.apache.ignite.internal.processors.query.QueryUtils.VER_FIELD_NAME;
import static org.apache.ignite.internal.processors.query.h2.opt.DistributedJoinMode.OFF;
import static org.apache.ignite.internal.processors.query.h2.opt.DistributedJoinMode.distributedJoinMode;
import static org.apache.ignite.internal.processors.query.h2.opt.GridH2AbstractKeyValueRow.DEFAULT_COLUMNS_COUNT;
import static org.apache.ignite.internal.processors.query.h2.opt.GridH2AbstractKeyValueRow.KEY_COL;
import static org.apache.ignite.internal.processors.query.h2.opt.GridH2AbstractKeyValueRow.VAL_COL;
import static org.apache.ignite.internal.processors.query.h2.opt.GridH2AbstractKeyValueRow.VER_COL;
import static org.apache.ignite.internal.processors.query.h2.opt.GridH2QueryType.LOCAL;
import static org.apache.ignite.internal.processors.query.h2.opt.GridH2QueryType.PREPARE;

/**
 * Indexing implementation based on H2 database engine. In this implementation main query language is SQL,
 * fulltext indexing can be performed using Lucene.
 * <p>
 * For each registered {@link GridQueryTypeDescriptor} this SPI will create respective SQL table with
 * {@code '_key'} and {@code '_val'} fields for key and value, and fields from
 * {@link GridQueryTypeDescriptor#fields()}.
 * For each table it will create indexes declared in {@link GridQueryTypeDescriptor#indexes()}.
 */
@SuppressWarnings({"UnnecessaryFullyQualifiedName", "NonFinalStaticVariableUsedInClassInitialization"})
public class IgniteH2Indexing implements GridQueryIndexing {
    /*
     * Register IO for indexes.
     */
    static {
        PageIO.registerH2(H2InnerIO.VERSIONS, H2LeafIO.VERSIONS);
        H2ExtrasInnerIO.register();
        H2ExtrasLeafIO.register();
    }

    /** Spatial index class name. */
    private static final String SPATIAL_IDX_CLS =
        "org.apache.ignite.internal.processors.query.h2.opt.GridH2SpatialIndex";

    /** Default DB options. */
    private static final String DB_OPTIONS = ";LOCK_MODE=3;MULTI_THREADED=1;DB_CLOSE_ON_EXIT=FALSE" +
        ";DEFAULT_LOCK_TIMEOUT=10000;FUNCTIONS_IN_SCHEMA=true;OPTIMIZE_REUSE_RESULTS=0;QUERY_CACHE_SIZE=0" +
        ";RECOMPILE_ALWAYS=1;MAX_OPERATION_MEMORY=0;NESTED_JOINS=0;BATCH_JOINS=1" +
        ";ROW_FACTORY=\"" + GridH2RowFactory.class.getName() + "\"" +
        ";DEFAULT_TABLE_ENGINE=" + GridH2DefaultTableEngine.class.getName();

        // Uncomment this setting to get debug output from H2 to sysout.
//        ";TRACE_LEVEL_SYSTEM_OUT=3";

    /** Dummy metadata for update result. */
    public static final List<GridQueryFieldMetadata> UPDATE_RESULT_META = Collections.<GridQueryFieldMetadata>
        singletonList(new SqlFieldMetadata(null, null, "UPDATED", Long.class.getName()));

    /** */
    private static final int PREPARED_STMT_CACHE_SIZE = 256;

    /** */
    private static final int TWO_STEP_QRY_CACHE_SIZE = 1024;

    /** */
    private static final Field COMMAND_FIELD;

    /** */
    private static final char ESC_CH = '\"';

    /** */
    private static final String ESC_STR = ESC_CH + "" + ESC_CH;

    /** The period of clean up the {@link #stmtCache}. */
    private final Long CLEANUP_STMT_CACHE_PERIOD = Long.getLong(IGNITE_H2_INDEXING_CACHE_CLEANUP_PERIOD, 10_000);

    /** The timeout to remove entry from the {@link #stmtCache} if the thread doesn't perform any queries. */
    private final Long STATEMENT_CACHE_THREAD_USAGE_TIMEOUT =
        Long.getLong(IGNITE_H2_INDEXING_CACHE_THREAD_USAGE_TIMEOUT, 600 * 1000);

    /** */
    private GridTimeoutProcessor.CancelableTask stmtCacheCleanupTask;

    /*
     * Command in H2 prepared statement.
     */
    static {
        // Initialize system properties for H2.
        System.setProperty("h2.objectCache", "false");
        System.setProperty("h2.serializeJavaObject", "false");
        System.setProperty("h2.objectCacheMaxPerElementSize", "0"); // Avoid ValueJavaObject caching.

        try {
            COMMAND_FIELD = JdbcPreparedStatement.class.getDeclaredField("command");

            COMMAND_FIELD.setAccessible(true);
        }
        catch (NoSuchFieldException e) {
            throw new IllegalStateException("Check H2 version in classpath.", e);
        }
    }

    /** Logger. */
    @LoggerResource
    private IgniteLogger log;

    /** Node ID. */
    private UUID nodeId;

    /** */
    private Marshaller marshaller;

    /** Collection of schemaNames and registered tables. */
    private final ConcurrentMap<String, Schema> schemas = new ConcurrentHashMap8<>();

    /** */
    private String dbUrl = "jdbc:h2:mem:";

    /** */
    private final Collection<Connection> conns = Collections.synchronizedCollection(new ArrayList<Connection>());

    /** */
    private GridMapQueryExecutor mapQryExec;

    /** */
    private GridReduceQueryExecutor rdcQryExec;

    /** Cache name -> schema name */
    private final Map<String, String> cacheName2schema = new ConcurrentHashMap8<>();

    /** */
    private AtomicLong qryIdGen;

    /** */
    private GridSpinBusyLock busyLock;

    /** */
    private final ConcurrentMap<Long, GridRunningQueryInfo> runs = new ConcurrentHashMap8<>();

    /** */
    private final ThreadLocal<ConnectionWrapper> connCache = new ThreadLocal<ConnectionWrapper>() {
        @Nullable @Override public ConnectionWrapper get() {
            ConnectionWrapper c = super.get();

            boolean reconnect = true;

            try {
                reconnect = c == null || c.connection().isClosed();
            }
            catch (SQLException e) {
                U.warn(log, "Failed to check connection status.", e);
            }

            if (reconnect) {
                c = initialValue();

                set(c);

                // Reset statement cache when new connection is created.
                stmtCache.remove(Thread.currentThread());
            }

            return c;
        }

        @Nullable @Override protected ConnectionWrapper initialValue() {
            Connection c;

            try {
                c = DriverManager.getConnection(dbUrl);
            }
            catch (SQLException e) {
                throw new IgniteSQLException("Failed to initialize DB connection: " + dbUrl, e);
            }

            conns.add(c);

            return new ConnectionWrapper(c);
        }
    };

    /** */
    protected volatile GridKernalContext ctx;

    /** */
    private DmlStatementsProcessor dmlProc;

    /** */
    private DdlStatementsProcessor ddlProc;

    /** */
    private final ConcurrentMap<QueryTable, GridH2Table> dataTables = new ConcurrentHashMap8<>();

    /** Statement cache. */
    private final ConcurrentHashMap<Thread, StatementCache> stmtCache = new ConcurrentHashMap<>();

    /** */
    private final GridBoundedConcurrentLinkedHashMap<TwoStepCachedQueryKey, TwoStepCachedQuery> twoStepCache =
        new GridBoundedConcurrentLinkedHashMap<>(TWO_STEP_QRY_CACHE_SIZE);

    /** */
    private final IgniteInClosure<? super IgniteInternalFuture<?>> logger = new IgniteInClosure<IgniteInternalFuture<?>>() {
        @Override public void apply(IgniteInternalFuture<?> fut) {
            try {
                fut.get();
            }
            catch (IgniteCheckedException e) {
                U.error(log, e.getMessage(), e);
            }
        }
    };

    /**
     * @return Kernal context.
     */
    public GridKernalContext kernalContext() {
        return ctx;
    }

    /**
     * @param cacheName Cache name.
     * @return Connection.
     */
    public Connection connectionForCache(String cacheName) {
        try {
            return connectionForThread(schema(cacheName));
        }
        catch (IgniteCheckedException e) {
            throw new IgniteException(e);
        }
    }

    /**
     * @param c Connection.
     * @param sql SQL.
     * @param useStmtCache If {@code true} uses statement cache.
     * @return Prepared statement.
     * @throws SQLException If failed.
     */
    private PreparedStatement prepareStatement(Connection c, String sql, boolean useStmtCache) throws SQLException {
        if (useStmtCache) {
            Thread curThread = Thread.currentThread();

            StatementCache cache = stmtCache.get(curThread);

            if (cache == null) {
                StatementCache cache0 = new StatementCache(PREPARED_STMT_CACHE_SIZE);

                cache = stmtCache.putIfAbsent(curThread, cache0);

                if (cache == null)
                    cache = cache0;
            }

            cache.updateLastUsage();

            PreparedStatement stmt = cache.get(sql);

            if (stmt != null && !stmt.isClosed() && !((JdbcStatement)stmt).isCancelled()) {
                assert stmt.getConnection() == c;

                return stmt;
            }

            stmt = c.prepareStatement(sql);

            cache.put(sql, stmt);

            return stmt;
        }
        else
            return c.prepareStatement(sql);
    }

    /** {@inheritDoc} */
    @Override public PreparedStatement prepareNativeStatement(String cacheName, String sql) throws SQLException {
        return prepareStatement(connectionForCache(cacheName), sql, true);
    }

    /** {@inheritDoc} */
    @SuppressWarnings("unchecked")
    @Override public IgniteDataStreamer<?, ?> createStreamer(String cacheName, PreparedStatement nativeStmt,
        long autoFlushFreq, int nodeBufSize, int nodeParOps, boolean allowOverwrite) {
        Prepared prep = GridSqlQueryParser.prepared(nativeStmt);

        if (!(prep instanceof Insert))
            throw new IgniteSQLException("Only INSERT operations are supported in streaming mode",
                IgniteQueryErrorCode.UNSUPPORTED_OPERATION);

        IgniteDataStreamer streamer = ctx.grid().dataStreamer(cacheName);

        streamer.autoFlushFrequency(autoFlushFreq);

        streamer.allowOverwrite(allowOverwrite);

        if (nodeBufSize > 0)
            streamer.perNodeBufferSize(nodeBufSize);

        if (nodeParOps > 0)
            streamer.perNodeParallelOperations(nodeParOps);

        return streamer;
    }

    /**
     * Gets DB connection.
     *
     * @param schema Whether to set schema for connection or not.
     * @return DB connection.
     * @throws IgniteCheckedException In case of error.
     */
    private Connection connectionForThread(@Nullable String schema) throws IgniteCheckedException {
        ConnectionWrapper c = connCache.get();

        if (c == null)
            throw new IgniteCheckedException("Failed to get DB connection for thread (check log for details).");

        if (schema != null && !F.eq(c.schema(), schema)) {
            Statement stmt = null;

            try {
                stmt = c.connection().createStatement();

                stmt.executeUpdate("SET SCHEMA " + schema);

                if (log.isDebugEnabled())
                    log.debug("Set schema: " + schema);

                c.schema(schema);
            }
            catch (SQLException e) {
                throw new IgniteSQLException("Failed to set schema for DB connection for thread [schema=" +
                    schema + "]", e);
            }
            finally {
                U.close(stmt, log);
            }
        }

        return c.connection();
    }

    /**
     * Creates DB schema if it has not been created yet.
     *
     * @param schema Schema name.
     * @throws IgniteCheckedException If failed to create db schema.
     */
    private void createSchema(String schema) throws IgniteCheckedException {
        executeStatement("INFORMATION_SCHEMA", "CREATE SCHEMA IF NOT EXISTS " + schema);

        if (log.isDebugEnabled())
            log.debug("Created H2 schema for index database: " + schema);
    }

    /**
     * Creates DB schema if it has not been created yet.
     *
     * @param schema Schema name.
     * @throws IgniteCheckedException If failed to create db schema.
     */
    private void dropSchema(String schema) throws IgniteCheckedException {
        executeStatement("INFORMATION_SCHEMA", "DROP SCHEMA IF EXISTS " + schema);

        if (log.isDebugEnabled())
            log.debug("Dropped H2 schema for index database: " + schema);
    }

    /**
     * @param schema Schema
     * @param sql SQL statement.
     * @throws IgniteCheckedException If failed.
     */
    public void executeStatement(String schema, String sql) throws IgniteCheckedException {
        Statement stmt = null;

        try {
            Connection c = connectionForThread(schema);

            stmt = c.createStatement();

            stmt.executeUpdate(sql);
        }
        catch (SQLException e) {
            onSqlException();

            throw new IgniteSQLException("Failed to execute statement: " + sql, e);
        }
        finally {
            U.close(stmt, log);
        }
    }

    /**
     * Binds object to prepared statement.
     *
     * @param stmt SQL statement.
     * @param idx Index.
     * @param obj Value to store.
     * @throws IgniteCheckedException If failed.
     */
    private void bindObject(PreparedStatement stmt, int idx, @Nullable Object obj) throws IgniteCheckedException {
        try {
            if (obj == null)
                stmt.setNull(idx, Types.VARCHAR);
            else
                stmt.setObject(idx, obj);
        }
        catch (SQLException e) {
            throw new IgniteCheckedException("Failed to bind parameter [idx=" + idx + ", obj=" + obj + ", stmt=" +
                stmt + ']', e);
        }
    }

    /**
     * Handles SQL exception.
     */
    private void onSqlException() {
        Connection conn = connCache.get().connection();

        connCache.set(null);

        if (conn != null) {
            conns.remove(conn);

            // Reset connection to receive new one at next call.
            U.close(conn, log);
        }
    }

    /** {@inheritDoc} */
    @Override public void store(String cacheName,
        String typeName,
        KeyCacheObject k,
        int partId,
        CacheObject v,
        GridCacheVersion ver,
        long expirationTime,
        long link) throws IgniteCheckedException {
        TableDescriptor tbl = tableDescriptor(typeName, cacheName);

        if (tbl == null)
            return; // Type was rejected.

        if (expirationTime == 0)
            expirationTime = Long.MAX_VALUE;

        tbl.tbl.update(k, partId, v, ver, expirationTime, false, link);

        if (tbl.luceneIdx != null)
            tbl.luceneIdx.store(k, v, ver, expirationTime);
    }

    /**
     * @param o Object.
     * @return {@code true} If it is a binary object.
     */
    private boolean isBinary(CacheObject o) {
        if (ctx == null)
            return false;

        return ctx.cacheObjects().isBinaryObject(o);
    }

    /**
     * @param cacheName Cache name.
     * @return Cache object context.
     */
    private CacheObjectContext objectContext(String cacheName) {
        if (ctx == null)
            return null;

        return ctx.cache().internalCache(cacheName).context().cacheObjectContext();
    }

    /**
     * @param cacheName Cache name.
     * @return Cache object context.
     */
    private GridCacheContext cacheContext(String cacheName) {
        if (ctx == null)
            return null;

        return ctx.cache().internalCache(cacheName).context();
    }

    /** {@inheritDoc} */
    @Override public void remove(String cacheName,
        GridQueryTypeDescriptor type,
        KeyCacheObject key,
        int partId,
        CacheObject val,
        GridCacheVersion ver) throws IgniteCheckedException {
        if (log.isDebugEnabled())
            log.debug("Removing key from cache query index [locId=" + nodeId + ", key=" + key + ", val=" + val + ']');

        TableDescriptor tbl = tableDescriptor(type.name(), cacheName);

        if (tbl == null)
            return;

        if (tbl.tbl.update(key, partId, val, ver, 0, true, 0)) {
            if (tbl.luceneIdx != null)
                tbl.luceneIdx.remove(key);
        }
    }

    /**
     * Drops table form h2 database and clear all related indexes (h2 text, lucene).
     *
     * @param tbl Table to unregister.
     * @throws IgniteCheckedException If failed to unregister.
     */
    private void removeTable(TableDescriptor tbl) throws IgniteCheckedException {
        assert tbl != null;

        if (log.isDebugEnabled())
            log.debug("Removing query index table: " + tbl.fullTableName());

        Connection c = connectionForThread(tbl.schemaName());

        Statement stmt = null;

        try {
            // NOTE: there is no method dropIndex() for lucene engine correctly working.
            // So we have to drop all lucene index.
            // FullTextLucene.dropAll(c); TODO: GG-4015: fix this

            stmt = c.createStatement();

            String sql = "DROP TABLE IF EXISTS " + tbl.fullTableName();

            if (log.isDebugEnabled())
                log.debug("Dropping database index table with SQL: " + sql);

            stmt.executeUpdate(sql);
        }
        catch (SQLException e) {
            onSqlException();

            throw new IgniteSQLException("Failed to drop database index table [type=" + tbl.type().name() +
                ", table=" + tbl.fullTableName() + "]", IgniteQueryErrorCode.TABLE_DROP_FAILED, e);
        }
        finally {
            U.close(stmt, log);
        }

        tbl.onDrop();

        tbl.schema.tbls.remove(tbl.typeName());
    }

    /**
     * Add initial user index.
     *
     * @param cacheName Cache name.
     * @param desc Table descriptor.
     * @param h2Idx User index.
     * @throws IgniteCheckedException If failed.
     */
    private void addInitialUserIndex(String cacheName, TableDescriptor desc, GridH2IndexBase h2Idx)
        throws IgniteCheckedException {
        GridH2Table h2Tbl = desc.tbl;

        h2Tbl.proposeUserIndex(h2Idx);

        try {
            String sql = indexCreateSql(desc.fullTableName(), h2Idx, false, desc.schema.escapeAll());

            executeSql(cacheName, sql);
        }
        catch (Exception e) {
            // Rollback and re-throw.
            h2Tbl.rollbackUserIndex(h2Idx.getName());

            throw e;
        }
    }

    /** {@inheritDoc} */
    @Override public void dynamicIndexCreate(final String cacheName, final String tblName,
        final QueryIndexDescriptorImpl idxDesc, boolean ifNotExists, SchemaIndexCacheVisitor cacheVisitor)
        throws IgniteCheckedException {
        // Locate table.
        String schemaName = schema(cacheName);

        Schema schema = schemas.get(schemaName);

        TableDescriptor desc = (schema != null ? schema.tbls.get(tblName) : null);

        if (desc == null)
            throw new IgniteCheckedException("Table not found in internal H2 database [schemaName=" + schemaName +
                ", tblName=" + tblName + ']');

        GridH2Table h2Tbl = desc.tbl;

        // Create index.
        final GridH2IndexBase h2Idx = desc.createUserIndex(idxDesc);

        h2Tbl.proposeUserIndex(h2Idx);

        try {
            // Populate index with existing cache data.
            final GridH2RowDescriptor rowDesc = h2Tbl.rowDescriptor();

            SchemaIndexCacheVisitorClosure clo = new SchemaIndexCacheVisitorClosure() {
                @Override public void apply(KeyCacheObject key, int part, CacheObject val, GridCacheVersion ver,
                    long expTime, long link) throws IgniteCheckedException {
                    if (expTime == 0L)
                        expTime = Long.MAX_VALUE;

                    GridH2Row row = rowDesc.createRow(key, part, val, ver, expTime);

                    row.link(link);

                    h2Idx.put(row);
                }
            };

            cacheVisitor.visit(clo);

            // At this point index is in consistent state, promote it through H2 SQL statement, so that cached
            // prepared statements are re-built.
            String sql = indexCreateSql(desc.fullTableName(), h2Idx, ifNotExists, schema.escapeAll());

            executeSql(cacheName, sql);
        }
        catch (Exception e) {
            // Rollback and re-throw.
            h2Tbl.rollbackUserIndex(h2Idx.getName());

            throw e;
        }
    }

    /** {@inheritDoc} */
    @SuppressWarnings("SynchronizationOnLocalVariableOrMethodParameter")
    @Override public void dynamicIndexDrop(final String cacheName, String idxName, boolean ifExists)
        throws IgniteCheckedException{
        String schemaName = schema(cacheName);

        Schema schema = schemas.get(schemaName);

        String sql = indexDropSql(schemaName, idxName, ifExists, schema.escapeAll());

        executeSql(cacheName, sql);
    }

    /**
     * Execute DDL command.
     *
     * @param cacheName Cache name.
     * @param sql SQL.
     * @throws IgniteCheckedException If failed.
     */
    private void executeSql(String cacheName, String sql) throws IgniteCheckedException {
        try {
            Connection conn = connectionForCache(cacheName);

            try (PreparedStatement stmt = prepareStatement(conn, sql, false)) {
                stmt.execute();
            }
        }
        catch (Exception e) {
            throw new IgniteCheckedException("Failed to execute SQL statement on internal H2 database: " + sql, e);
        }
    }

    /**
     * Generate {@code CREATE INDEX} SQL statement for given params.
     * @param fullTblName Fully qualified table name.
     * @param h2Idx H2 index.
     * @param ifNotExists Quietly skip index creation if it exists.
     * @return Statement string.
     */
    private static String indexCreateSql(String fullTblName, GridH2IndexBase h2Idx, boolean ifNotExists,
        boolean escapeAll) {
        boolean spatial = F.eq(SPATIAL_IDX_CLS, h2Idx.getClass().getName());

        GridStringBuilder sb = new SB("CREATE ")
            .a(spatial ? "SPATIAL " : "")
            .a("INDEX ")
            .a(ifNotExists ? "IF NOT EXISTS " : "")
            .a(escapeName(h2Idx.getName(), escapeAll))
            .a(" ON ")
            .a(fullTblName)
            .a(" (");

        boolean first = true;

        for (IndexColumn col : h2Idx.getIndexColumns()) {
            if (first)
                first = false;
            else
                sb.a(", ");

            sb.a("\"" + col.columnName + "\"").a(" ").a(col.sortType == SortOrder.ASCENDING ? "ASC" : "DESC");
        }

        sb.a(')');

        return sb.toString();
    }

    /**
     * Generate {@code CREATE INDEX} SQL statement for given params.
     * @param schemaName <b>Quoted</b> schema name.
     * @param idxName Index name.
     * @param ifExists Quietly skip index drop if it exists.
     * @param escapeAll Escape flag.
     * @return Statement string.
     */
    private static String indexDropSql(String schemaName, String idxName, boolean ifExists, boolean escapeAll) {
        return "DROP INDEX " + (ifExists ? "IF EXISTS " : "") + schemaName + '.' + escapeName(idxName, escapeAll);
    }

    /**
     * Create sorted index.
     *
     * @param schema Schema.
     * @param name Index name,
     * @param tbl Table.
     * @param pk Primary key flag.
     * @param cols Columns.
     * @return Index.
     */
    private GridH2IndexBase createSortedIndex(Schema schema, String name, GridH2Table tbl, boolean pk,
        List<IndexColumn> cols, int inlineSize) {
        try {
            GridCacheContext cctx = schema.cacheContext();

            if (log.isDebugEnabled())
                log.debug("Creating cache index [cacheId=" + cctx.cacheId() + ", idxName=" + name + ']');

            final int segments = tbl.rowDescriptor().configuration().getQueryParallelism();

            return new H2TreeIndex(cctx, tbl, name, pk, cols, inlineSize, segments);
        }
        catch (IgniteCheckedException e) {
            throw new IgniteException(e);
        }
    }

    /**
     * Create spatial index.
     *
     * @param tbl Table.
     * @param idxName Index name.
     * @param cols Columns.
     */
    private GridH2IndexBase createSpatialIndex(GridH2Table tbl, String idxName, IndexColumn[] cols
    ) {
        try {
            Class<?> cls = Class.forName(SPATIAL_IDX_CLS);

            Constructor<?> ctor = cls.getConstructor(
                GridH2Table.class,
                String.class,
                Integer.TYPE,
                IndexColumn[].class);

            if (!ctor.isAccessible())
                ctor.setAccessible(true);

            final int segments = tbl.rowDescriptor().configuration().getQueryParallelism();

            return (GridH2IndexBase)ctor.newInstance(tbl, idxName, segments, cols);
        }
        catch (Exception e) {
            throw new IgniteException("Failed to instantiate: " + SPATIAL_IDX_CLS, e);
        }
    }

    @SuppressWarnings("unchecked")
    @Override public <K, V> GridCloseableIterator<IgniteBiTuple<K, V>> queryLocalText(
        String cacheName, String qry, String typeName,
        IndexingQueryFilter filters) throws IgniteCheckedException {
        TableDescriptor tbl = tableDescriptor(typeName, cacheName);

        if (tbl != null && tbl.luceneIdx != null) {
            GridRunningQueryInfo run = new GridRunningQueryInfo(qryIdGen.incrementAndGet(), qry, TEXT, cacheName,
                U.currentTimeMillis(), null, true);

            try {
                runs.put(run.id(), run);

                return tbl.luceneIdx.query(qry, filters);
            }
            finally {
                runs.remove(run.id());
            }
        }

        return new GridEmptyCloseableIterator<>();
    }

    /** {@inheritDoc} */
    @Override public void unregisterType(String cacheName, String typeName)
        throws IgniteCheckedException {
        TableDescriptor tbl = tableDescriptor(typeName, cacheName);

        if (tbl != null)
            removeTable(tbl);
    }

    /**
     * Queries individual fields (generally used by JDBC drivers).
     *
     * @param cacheName Cache name.
     * @param qry Query.
     * @param params Query parameters.
<<<<<<< HEAD
     * @param keepBinary Keep binary flag.
=======
>>>>>>> cbf0b2a5
     * @param filter Cache name and key filter.
     * @param enforceJoinOrder Enforce join order of tables in the query.
     * @param timeout Query timeout in milliseconds.
     * @param cancel Query cancel.
     * @return Query result.
     * @throws IgniteCheckedException If failed.
     */
    @SuppressWarnings("unchecked")
    public GridQueryFieldsResult queryLocalSqlFields(final String cacheName, final String qry,
<<<<<<< HEAD
        @Nullable final Collection<Object> params, boolean keepBinary, final IndexingQueryFilter filter,
        boolean enforceJoinOrder, final int timeout, final GridQueryCancel cancel) throws IgniteCheckedException {
=======
        @Nullable final Collection<Object> params, final IndexingQueryFilter filter, boolean enforceJoinOrder,
        final int timeout, final GridQueryCancel cancel)
        throws IgniteCheckedException {
>>>>>>> cbf0b2a5
        final Connection conn = connectionForCache(cacheName);

        setupConnection(conn, false, enforceJoinOrder);

        final PreparedStatement stmt = preparedStatementWithParams(conn, qry, params, true);

        Prepared p = GridSqlQueryParser.prepared(stmt);

        if (DmlStatementsProcessor.isDmlStatement(p)) {
            SqlFieldsQuery fldsQry = new SqlFieldsQuery(qry);

            if (params != null)
                fldsQry.setArgs(params.toArray());

            fldsQry.setEnforceJoinOrder(enforceJoinOrder);
            fldsQry.setTimeout(timeout, TimeUnit.MILLISECONDS);

<<<<<<< HEAD
            return dmlProc.updateSqlFieldsLocal(cacheName, stmt, fldsQry, keepBinary, filter, cancel);
=======
            return dmlProc.updateLocalSqlFields(cacheName, stmt, fldsQry, filter, cancel);
>>>>>>> cbf0b2a5
        }
        else if (DdlStatementsProcessor.isDdlStatement(p))
            throw new IgniteSQLException("DDL statements are supported for the whole cluster only",
                IgniteQueryErrorCode.UNSUPPORTED_OPERATION);

        List<GridQueryFieldMetadata> meta;

        try {
            meta = meta(stmt.getMetaData());
        }
        catch (SQLException e) {
            throw new IgniteCheckedException("Cannot prepare query metadata", e);
        }

        final GridH2QueryContext ctx = new GridH2QueryContext(nodeId, nodeId, 0, LOCAL)
            .filter(filter).distributedJoinMode(OFF);

        return new GridQueryFieldsResultAdapter(meta, null) {
            @Override public GridCloseableIterator<List<?>> iterator() throws IgniteCheckedException {
                assert GridH2QueryContext.get() == null;

                GridH2QueryContext.set(ctx);

                GridRunningQueryInfo run = new GridRunningQueryInfo(qryIdGen.incrementAndGet(), qry, SQL_FIELDS,
                    cacheName, U.currentTimeMillis(), cancel, true);

                runs.putIfAbsent(run.id(), run);

                try {
                    ResultSet rs = executeSqlQueryWithTimer(cacheName, stmt, conn, qry, params, timeout, cancel);

                    return new FieldsIterator(rs);
                }
                finally {
                    GridH2QueryContext.clearThreadLocal();

                    runs.remove(run.id());
                }
            }
        };
    }

    /** {@inheritDoc} */
    @Override public long streamUpdateQuery(String cacheName, String qry,
        @Nullable Object[] params, IgniteDataStreamer<?, ?> streamer) throws IgniteCheckedException {
        final Connection conn = connectionForCache(cacheName);

        final PreparedStatement stmt;

        try {
            stmt = prepareStatement(conn, qry, true);
        }
        catch (SQLException e) {
            throw new IgniteSQLException(e);
        }

        return dmlProc.streamUpdateQuery(streamer, stmt, params);
    }

    /**
     * @param rsMeta Metadata.
     * @return List of fields metadata.
     * @throws SQLException If failed.
     */
    private static List<GridQueryFieldMetadata> meta(ResultSetMetaData rsMeta) throws SQLException {
        List<GridQueryFieldMetadata> meta = new ArrayList<>(rsMeta.getColumnCount());

        for (int i = 1; i <= rsMeta.getColumnCount(); i++) {
            String schemaName = rsMeta.getSchemaName(i);
            String typeName = rsMeta.getTableName(i);
            String name = rsMeta.getColumnLabel(i);
            String type = rsMeta.getColumnClassName(i);

            if (type == null) // Expression always returns NULL.
                type = Void.class.getName();

            meta.add(new SqlFieldMetadata(schemaName, typeName, name, type));
        }

        return meta;
    }

    /**
     * @param stmt Prepared statement.
     * @return Command type.
     */
    private static int commandType(PreparedStatement stmt) {
        try {
            return ((CommandInterface)COMMAND_FIELD.get(stmt)).getCommandType();
        }
        catch (IllegalAccessException e) {
            throw new IllegalStateException(e);
        }
    }

    /**
     * Stores rule for constructing schemaName according to cache configuration.
     *
     * @param ccfg Cache configuration.
     * @return Proper schema name according to ANSI-99 standard.
     */
    private static String schemaNameFromCacheConf(CacheConfiguration<?, ?> ccfg) {
        if (ccfg.getSqlSchema() == null)
            return escapeName(ccfg.getName(), true);

        if (ccfg.getSqlSchema().charAt(0) == ESC_CH)
            return ccfg.getSqlSchema();

        return ccfg.isSqlEscapeAll() ? escapeName(ccfg.getSqlSchema(), true) : ccfg.getSqlSchema().toUpperCase();
    }

    /**
     * Prepares sql statement.
     *
     * @param conn Connection.
     * @param sql Sql.
     * @param params Params.
     * @param useStmtCache If {@code true} use stmt cache.
     * @return Prepared statement with set parameters.
     * @throws IgniteCheckedException If failed.
     */
    private PreparedStatement preparedStatementWithParams(Connection conn, String sql, Collection<Object> params,
        boolean useStmtCache) throws IgniteCheckedException {
        final PreparedStatement stmt;

        try {
            stmt = prepareStatement(conn, sql, useStmtCache);
        }
        catch (SQLException e) {
            throw new IgniteCheckedException("Failed to parse SQL query: " + sql, e);
        }

        bindParameters(stmt, params);

        return stmt;
    }

    /**
     * Executes sql query statement.
     *
     * @param conn Connection,.
     * @param stmt Statement.
     * @param cancel Query cancel.
     * @return Result.
     * @throws IgniteCheckedException If failed.
     */
    private ResultSet executeSqlQuery(final Connection conn, final PreparedStatement stmt,
        int timeoutMillis, @Nullable GridQueryCancel cancel)
        throws IgniteCheckedException {

        if (cancel != null) {
            cancel.set(new Runnable() {
                @Override public void run() {
                    try {
                        stmt.cancel();
                    }
                    catch (SQLException ignored) {
                        // No-op.
                    }
                }
            });
        }

        if (timeoutMillis > 0)
            session(conn).setQueryTimeout(timeoutMillis);

        try {
            return stmt.executeQuery();
        }
        catch (SQLException e) {
            // Throw special exception.
            if (e.getErrorCode() == ErrorCode.STATEMENT_WAS_CANCELED)
                throw new QueryCancelledException();

            throw new IgniteCheckedException("Failed to execute SQL query.", e);
        }
        finally {
            if (timeoutMillis > 0)
                session(conn).setQueryTimeout(0);
        }
    }

    /**
     * Executes sql query and prints warning if query is too slow..
     *
     * @param cacheName Cache name.
     * @param conn Connection,.
     * @param sql Sql query.
     * @param params Parameters.
     * @param useStmtCache If {@code true} uses stmt cache.
     * @param cancel Query cancel.
     * @return Result.
     * @throws IgniteCheckedException If failed.
     */
    public ResultSet executeSqlQueryWithTimer(String cacheName,
        Connection conn,
        String sql,
        @Nullable Collection<Object> params,
        boolean useStmtCache,
        int timeoutMillis,
        @Nullable GridQueryCancel cancel) throws IgniteCheckedException {
        return executeSqlQueryWithTimer(cacheName, preparedStatementWithParams(conn, sql, params, useStmtCache),
            conn, sql, params, timeoutMillis, cancel);
    }

    /**
     * Executes sql query and prints warning if query is too slow.
     *
     * @param cacheName Cache name.
     * @param stmt Prepared statement for query.
     * @param conn Connection.
     * @param sql Sql query.
     * @param params Parameters.
     * @param cancel Query cancel.
     * @return Result.
     * @throws IgniteCheckedException If failed.
     */
    private ResultSet executeSqlQueryWithTimer(String cacheName, PreparedStatement stmt,
        Connection conn,
        String sql,
        @Nullable Collection<Object> params,
        int timeoutMillis,
        @Nullable GridQueryCancel cancel) throws IgniteCheckedException {
        long start = U.currentTimeMillis();

        try {
            ResultSet rs = executeSqlQuery(conn, stmt, timeoutMillis, cancel);

            long time = U.currentTimeMillis() - start;

            long longQryExecTimeout = schemas.get(schema(cacheName)).ccfg.getLongQueryWarningTimeout();

            if (time > longQryExecTimeout) {
                String msg = "Query execution is too long (" + time + " ms): " + sql;

                ResultSet plan = executeSqlQuery(conn, preparedStatementWithParams(conn, "EXPLAIN " + sql,
                    params, false), 0, null);

                plan.next();

                // Add SQL explain result message into log.
                String longMsg = "Query execution is too long [time=" + time + " ms, sql='" + sql + '\'' +
                    ", plan=" + U.nl() + plan.getString(1) + U.nl() + ", parameters=" + params + "]";

                LT.warn(log, longMsg, msg);
            }

            return rs;
        }
        catch (SQLException e) {
            onSqlException();

            throw new IgniteCheckedException(e);
        }
    }

    /**
     * Binds parameters to prepared statement.
     *
     * @param stmt Prepared statement.
     * @param params Parameters collection.
     * @throws IgniteCheckedException If failed.
     */
    public void bindParameters(PreparedStatement stmt,
        @Nullable Collection<Object> params) throws IgniteCheckedException {
        if (!F.isEmpty(params)) {
            int idx = 1;

            for (Object arg : params)
                bindObject(stmt, idx++, arg);
        }
    }

    /**
     * @param conn Connection to use.
     * @param distributedJoins If distributed joins are enabled.
     * @param enforceJoinOrder Enforce join order of tables.
     */
    public static void setupConnection(Connection conn, boolean distributedJoins, boolean enforceJoinOrder) {
        Session s = session(conn);

        s.setForceJoinOrder(enforceJoinOrder);
        s.setJoinBatchEnabled(distributedJoins);
    }

    /** {@inheritDoc} */
<<<<<<< HEAD
    @Override public QueryCursor<List<?>> queryLocalSqlFields(final GridCacheContext<?, ?> cctx,
        final SqlFieldsQuery qry, final boolean keepBinary, final IndexingQueryFilter filter,
        final GridQueryCancel cancel) throws IgniteCheckedException {
=======
    @Override public FieldsQueryCursor<List<?>> queryLocalSqlFields(final GridCacheContext<?, ?> cctx,
        final SqlFieldsQuery qry, final IndexingQueryFilter filter, final GridQueryCancel cancel)
        throws IgniteCheckedException {
>>>>>>> cbf0b2a5

        if (cctx.config().getQueryParallelism() > 1) {
            qry.setDistributedJoins(true);

            assert qry.isLocal();

            return queryDistributedSqlFields(cctx, qry, keepBinary, cancel);
        }
        else {
<<<<<<< HEAD
=======
            final boolean keepBinary = cctx.keepBinary();

>>>>>>> cbf0b2a5
            final String cacheName = cctx.name();
            final String sql = qry.getSql();
            final Object[] args = qry.getArgs();

<<<<<<< HEAD
            final GridQueryFieldsResult res = queryLocalSqlFields(cacheName, sql, F.asList(args), keepBinary, filter,
=======
            final GridQueryFieldsResult res = queryLocalSqlFields(cacheName, sql, F.asList(args), filter,
>>>>>>> cbf0b2a5
                qry.isEnforceJoinOrder(), qry.getTimeout(), cancel);

            QueryCursorImpl<List<?>> cursor = new QueryCursorImpl<>(new Iterable<List<?>>() {
                @Override public Iterator<List<?>> iterator() {
                    try {
                        return new GridQueryCacheObjectsIterator(res.iterator(), cctx, keepBinary);
                    }
                    catch (IgniteCheckedException e) {
                        throw new IgniteException(e);
                    }
                }
            }, cancel);

            cursor.fieldsMeta(res.metaData());

            return cursor;
        }
    }

    /** {@inheritDoc} */
    @Override public <K, V> QueryCursor<Cache.Entry<K,V>> queryLocalSql(final GridCacheContext<?, ?> cctx,
        final SqlQuery qry, final IndexingQueryFilter filter, final boolean keepBinary) throws IgniteCheckedException {
        if (cctx.config().getQueryParallelism() > 1) {
            qry.setDistributedJoins(true);

            assert qry.isLocal();

            return queryDistributedSql(cctx, qry, keepBinary);
        }
        else {
            String cacheName = cctx.name();
            String type = qry.getType();
            String sqlQry = qry.getSql();
            String alias = qry.getAlias();
            Object[] params = qry.getArgs();

            GridQueryCancel cancel = new GridQueryCancel();

            final GridCloseableIterator<IgniteBiTuple<K, V>> i = queryLocalSql(cacheName, sqlQry, alias,
                F.asList(params), type, filter, cancel);

            return new QueryCursorImpl<Cache.Entry<K, V>>(new Iterable<Cache.Entry<K, V>>() {
                @Override public Iterator<Cache.Entry<K, V>> iterator() {
                    return new ClIter<Cache.Entry<K, V>>() {
                        @Override public void close() throws Exception {
                            i.close();
                        }

                        @Override public boolean hasNext() {
                            return i.hasNext();
                        }

                        @Override public Cache.Entry<K, V> next() {
                            IgniteBiTuple<K, V> t = i.next();

                            return new CacheEntryImpl<>(
                                (K)cctx.unwrapBinaryIfNeeded(t.get1(), keepBinary, false),
                                (V)cctx.unwrapBinaryIfNeeded(t.get2(), keepBinary, false));
                        }

                        @Override public void remove() {
                            throw new UnsupportedOperationException();
                        }
                    };
                }
            }, cancel);
        }
    }

    /**
     * Executes regular query.
     *
     * @param cacheName Cache name.
     * @param qry Query.
     * @param alias Table alias.
     * @param params Query parameters.
     * @param type Query return type.
     * @param filter Cache name and key filter.
     * @return Queried rows.
     * @throws IgniteCheckedException If failed.
     */
    public <K, V> GridCloseableIterator<IgniteBiTuple<K, V>> queryLocalSql(String cacheName,
        final String qry, String alias, @Nullable final Collection<Object> params, String type,
        final IndexingQueryFilter filter, GridQueryCancel cancel) throws IgniteCheckedException {
        final TableDescriptor tbl = tableDescriptor(type, cacheName);

        if (tbl == null)
            throw new IgniteSQLException("Failed to find SQL table for type: " + type,
                IgniteQueryErrorCode.TABLE_NOT_FOUND);

        String sql = generateQuery(qry, alias, tbl);

        Connection conn = connectionForThread(tbl.schemaName());

        setupConnection(conn, false, false);

        GridH2QueryContext.set(new GridH2QueryContext(nodeId, nodeId, 0, LOCAL).filter(filter)
            .distributedJoinMode(OFF));

        GridRunningQueryInfo run = new GridRunningQueryInfo(qryIdGen.incrementAndGet(), qry, SQL, cacheName,
            U.currentTimeMillis(), null, true);

        runs.put(run.id(), run);

        try {
            ResultSet rs = executeSqlQueryWithTimer(cacheName, conn, sql, params, true, 0, cancel);

            return new KeyValIterator(rs);
        }
        finally {
            GridH2QueryContext.clearThreadLocal();

            runs.remove(run.id());
        }
    }

    /**
     * @param cctx Cache context.
     * @param qry Query.
     * @param keepCacheObj Flag to keep cache object.
     * @param enforceJoinOrder Enforce join order of tables.
     * @param parts Partitions.
     * @return Iterable result.
     */
    private Iterable<List<?>> runQueryTwoStep(
        final GridCacheContext<?,?> cctx,
        final GridCacheTwoStepQuery qry,
        final boolean keepCacheObj,
        final boolean enforceJoinOrder,
        final int timeoutMillis,
        final GridQueryCancel cancel,
        final Object[] params,
        final int[] parts
    ) {
        return new Iterable<List<?>>() {
            @Override public Iterator<List<?>> iterator() {
                return rdcQryExec.query(cctx, qry, keepCacheObj, enforceJoinOrder, timeoutMillis, cancel, params, parts);
            }
        };
    }

    /** {@inheritDoc} */
    @SuppressWarnings("unchecked")
    @Override public <K, V> QueryCursor<Cache.Entry<K, V>> queryDistributedSql(GridCacheContext<?, ?> cctx,
        SqlQuery qry, boolean keepBinary) {
        String type = qry.getType();
        String cacheName = cctx.name();

        TableDescriptor tblDesc = tableDescriptor(type, cacheName);

        if (tblDesc == null)
            throw new IgniteSQLException("Failed to find SQL table for type: " + type,
                IgniteQueryErrorCode.TABLE_NOT_FOUND);

        String sql;

        try {
            sql = generateQuery(qry.getSql(), qry.getAlias(), tblDesc);
        }
        catch (IgniteCheckedException e) {
            throw new IgniteException(e);
        }

        SqlFieldsQuery fqry = new SqlFieldsQuery(sql);

        fqry.setArgs(qry.getArgs());
        fqry.setPageSize(qry.getPageSize());
        fqry.setDistributedJoins(qry.isDistributedJoins());
        fqry.setPartitions(qry.getPartitions());
        fqry.setLocal(qry.isLocal());

        if (qry.getTimeout() > 0)
            fqry.setTimeout(qry.getTimeout(), TimeUnit.MILLISECONDS);

        final QueryCursor<List<?>> res = queryDistributedSqlFields(cctx, fqry, keepBinary, null);

        final Iterable<Cache.Entry<K, V>> converted = new Iterable<Cache.Entry<K, V>>() {
            @Override public Iterator<Cache.Entry<K, V>> iterator() {
                final Iterator<List<?>> iter0 = res.iterator();

                return new Iterator<Cache.Entry<K, V>>() {
                    @Override public boolean hasNext() {
                        return iter0.hasNext();
                    }

                    @Override public Cache.Entry<K, V> next() {
                        List<?> l = iter0.next();

                        return new CacheEntryImpl<>((K)l.get(0), (V)l.get(1));
                    }

                    @Override public void remove() {
                        throw new UnsupportedOperationException();
                    }
                };
            }
        };

        // No metadata for SQL queries.
        return new QueryCursorImpl<Cache.Entry<K, V>>(converted) {
            @Override public void close() {
                res.close();
            }
        };
    }

    /**
     * @param c Connection.
     * @return Session.
     */
    public static Session session(Connection c) {
        return (Session)((JdbcConnection)c).getSession();
    }

    /** {@inheritDoc} */
<<<<<<< HEAD
    @Override public QueryCursor<List<?>> queryDistributedSqlFields(GridCacheContext<?, ?> cctx, SqlFieldsQuery qry,
        boolean keepBinary, GridQueryCancel cancel) {
=======
    @Override public FieldsQueryCursor<List<?>> queryDistributedSqlFields(GridCacheContext<?, ?> cctx, SqlFieldsQuery qry,
        GridQueryCancel cancel) {
>>>>>>> cbf0b2a5
        final String cacheName = cctx.name();
        final String sqlQry = qry.getSql();

        Connection c = connectionForCache(cacheName);

        final boolean enforceJoinOrder = qry.isEnforceJoinOrder();
        final boolean distributedJoins = qry.isDistributedJoins();
        final boolean grpByCollocated = qry.isCollocated();

        final DistributedJoinMode distributedJoinMode = distributedJoinMode(qry.isLocal(), distributedJoins);

        GridCacheTwoStepQuery twoStepQry = null;
        List<GridQueryFieldMetadata> meta;

        final TwoStepCachedQueryKey cachedQryKey = new TwoStepCachedQueryKey(cacheName, sqlQry, grpByCollocated,
            distributedJoins, enforceJoinOrder, qry.isLocal());
        TwoStepCachedQuery cachedQry = twoStepCache.get(cachedQryKey);

        if (cachedQry != null) {
            twoStepQry = cachedQry.twoStepQry.copy();
            meta = cachedQry.meta;
        }
        else {
            final UUID locNodeId = ctx.localNodeId();

            // Here we will just parse the statement, no need to optimize it at all.
            setupConnection(c, /*distributedJoins*/false, /*enforceJoinOrder*/true);

            GridH2QueryContext.set(new GridH2QueryContext(locNodeId, locNodeId, 0, PREPARE)
                .distributedJoinMode(distributedJoinMode));

            PreparedStatement stmt = null;
            Prepared prepared;

            boolean cachesCreated = false;

            try {
                try {
                    while (true) {
                        try {
                            // Do not cache this statement because the whole two step query object will be cached later on.
                            stmt = prepareStatement(c, sqlQry, false);

                            break;
                        }
                        catch (SQLException e) {
                            if (!cachesCreated && (
                                e.getErrorCode() == ErrorCode.SCHEMA_NOT_FOUND_1 ||
                                e.getErrorCode() == ErrorCode.TABLE_OR_VIEW_NOT_FOUND_1 ||
                                e.getErrorCode() == ErrorCode.INDEX_NOT_FOUND_1)
                            ) {
                                try {
                                    ctx.cache().createMissingQueryCaches();
                                }
                                catch (IgniteCheckedException ignored) {
                                    throw new CacheException("Failed to create missing caches.", e);
                                }

                                cachesCreated = true;
                            }
                            else
                                throw new IgniteSQLException("Failed to parse query: " + sqlQry,
                                    IgniteQueryErrorCode.PARSING, e);
                        }
                    }

                    prepared = GridSqlQueryParser.prepared(stmt);

                    if (qry instanceof JdbcSqlFieldsQuery && ((JdbcSqlFieldsQuery) qry).isQuery() != prepared.isQuery())
                        throw new IgniteSQLException("Given statement type does not match that declared by JDBC driver",
                            IgniteQueryErrorCode.STMT_TYPE_MISMATCH);

                    if (prepared.isQuery()) {
                        bindParameters(stmt, F.asList(qry.getArgs()));

                        twoStepQry = GridSqlQuerySplitter.split((JdbcPreparedStatement)stmt, qry.getArgs(),
                            grpByCollocated, distributedJoins, enforceJoinOrder, this);

                        assert twoStepQry != null;
                    }
                }
                finally {
                    GridH2QueryContext.clearThreadLocal();
                }

                // It is a DML statement if we did not create a twoStepQuery.
                if (twoStepQry == null) {
                    if (DmlStatementsProcessor.isDmlStatement(prepared)) {
                        try {
                            return dmlProc.updateSqlFieldsDistributed(cctx.name(), stmt, qry, keepBinary, cancel);
                        }
                        catch (IgniteCheckedException e) {
                            throw new IgniteSQLException("Failed to execute DML statement [stmt=" + sqlQry +
                                ", params=" + Arrays.deepToString(qry.getArgs()) + "]", e);
                        }
                    }

                    if (DdlStatementsProcessor.isDdlStatement(prepared)) {
                        try {
                            return ddlProc.runDdlStatement(sqlQry, stmt);
                        }
                        catch (IgniteCheckedException e) {
                            throw new IgniteSQLException("Failed to execute DDL statement [stmt=" + sqlQry + ']', e);
                        }
                    }
                }

                LinkedHashSet<Integer> caches0 = new LinkedHashSet<>();

                // Setup caches from schemas.
                assert twoStepQry != null;

                int tblCnt = twoStepQry.tablesCount();

                if (tblCnt > 0) {
                    caches0.add(cctx.cacheId());

                    for (QueryTable table : twoStepQry.tables()) {
                        String tblCacheName = cacheNameForSchemaAndTable(table.schema(), table.table());

                        int cacheId = CU.cacheId(tblCacheName);

                        caches0.add(cacheId);
                    }
                }
                else
                    caches0.add(cctx.cacheId());

                //Prohibit usage indices with different numbers of segments in same query.
                List<Integer> cacheIds = new ArrayList<>(caches0);

                checkCacheIndexSegmentation(cacheIds);

                twoStepQry.cacheIds(cacheIds);
                twoStepQry.local(qry.isLocal());

                meta = meta(stmt.getMetaData());
            }
            catch (IgniteCheckedException e) {
                throw new CacheException("Failed to bind parameters: [qry=" + sqlQry + ", params=" +
                    Arrays.deepToString(qry.getArgs()) + "]", e);
            }
            catch (SQLException e) {
                throw new IgniteSQLException(e);
            }
            finally {
                U.close(stmt, log);
            }
        }

        if (log.isDebugEnabled())
            log.debug("Parsed query: `" + sqlQry + "` into two step query: " + twoStepQry);

        twoStepQry.pageSize(qry.getPageSize());

        if (cancel == null)
            cancel = new GridQueryCancel();

        QueryCursorImpl<List<?>> cursor = new QueryCursorImpl<>(
            runQueryTwoStep(cctx, twoStepQry, keepBinary, enforceJoinOrder, qry.getTimeout(), cancel,
                    qry.getArgs(), qry.getPartitions()),
            cancel);

        cursor.fieldsMeta(meta);

        if (cachedQry == null && !twoStepQry.explain()) {
            cachedQry = new TwoStepCachedQuery(meta, twoStepQry.copy());
            twoStepCache.putIfAbsent(cachedQryKey, cachedQry);
        }

        return cursor;
    }

    /**
     * Get cache for schema and table.
     *
     * @param schemaName Schema name.
     * @param tblName Table name.
     * @return Cache name.
     */
    private String cacheNameForSchemaAndTable(String schemaName, String tblName) {
<<<<<<< HEAD
        // TODO: This need to be changed.
=======
>>>>>>> cbf0b2a5
        return cacheName(schemaName);
    }

    /**
     * @throws IllegalStateException if segmented indices used with non-segmented indices.
     */
    private void checkCacheIndexSegmentation(List<Integer> caches) {
        if (caches.isEmpty())
            return; // Nothing to check

        GridCacheSharedContext sharedCtx = ctx.cache().context();

        int expectedParallelism = 0;

        for (int i = 0; i < caches.size(); i++) {
            GridCacheContext cctx = sharedCtx.cacheContext(caches.get(i));

            assert cctx != null;

            if (!cctx.isPartitioned())
                continue;

            if (expectedParallelism == 0)
                expectedParallelism = cctx.config().getQueryParallelism();
            else if (cctx.config().getQueryParallelism() != expectedParallelism)
                throw new IllegalStateException("Using indexes with different parallelism levels in same query is forbidden.");
        }
    }

    /**
     * Prepares statement for query.
     *
     * @param qry Query string.
     * @param tableAlias table alias.
     * @param tbl Table to use.
     * @return Prepared statement.
     * @throws IgniteCheckedException In case of error.
     */
    private String generateQuery(String qry, String tableAlias, TableDescriptor tbl) throws IgniteCheckedException {
        assert tbl != null;

        final String qry0 = qry;

        String t = tbl.fullTableName();

        String from = " ";

        qry = qry.trim();

        String upper = qry.toUpperCase();

        if (upper.startsWith("SELECT")) {
            qry = qry.substring(6).trim();

            final int star = qry.indexOf('*');

            if (star == 0)
                qry = qry.substring(1).trim();
            else if (star > 0) {
                if (F.eq('.', qry.charAt(star - 1))) {
                    t = qry.substring(0, star - 1);

                    qry = qry.substring(star + 1).trim();
                }
                else
                    throw new IgniteCheckedException("Invalid query (missing alias before asterisk): " + qry0);
            }
            else
                throw new IgniteCheckedException("Only queries starting with 'SELECT *' and 'SELECT alias.*' " +
                    "are supported (rewrite your query or use SqlFieldsQuery instead): " + qry0);

            upper = qry.toUpperCase();
        }

        if (!upper.startsWith("FROM"))
            from = " FROM " + t + (tableAlias != null ? " as " + tableAlias : "") +
                (upper.startsWith("WHERE") || upper.startsWith("ORDER") || upper.startsWith("LIMIT") ?
                    " " : " WHERE ");

        if(tableAlias != null)
            t = tableAlias;

        qry = "SELECT " + t + "." + KEY_FIELD_NAME + ", " + t + "." + VAL_FIELD_NAME + from + qry;

        return qry;
    }

    /**
     * Registers new class description.
     *
     * This implementation doesn't support type reregistration.
     *
     * @param type Type description.
     * @throws IgniteCheckedException In case of error.
     */
    @Override public boolean registerType(String cacheName, GridQueryTypeDescriptor type)
        throws IgniteCheckedException {
        validateTypeDescriptor(type);

        String schemaName = schema(cacheName);

        Schema schema = schemas.get(schemaName);

        TableDescriptor tbl = new TableDescriptor(schema, type);

        try {
            Connection conn = connectionForThread(schemaName);

            createTable(cacheName, schema, tbl, conn);

            schema.add(tbl);
        }
        catch (SQLException e) {
            onSqlException();

            throw new IgniteCheckedException("Failed to register query type: " + type, e);
        }

        return true;
    }

    /**
     * Validates properties described by query types.
     *
     * @param type Type descriptor.
     * @throws IgniteCheckedException If validation failed.
     */
    private void validateTypeDescriptor(GridQueryTypeDescriptor type)
        throws IgniteCheckedException {
        assert type != null;

        Collection<String> names = new HashSet<>();

        names.addAll(type.fields().keySet());

        if (names.size() < type.fields().size())
            throw new IgniteCheckedException("Found duplicated properties with the same name [keyType=" +
                type.keyClass().getName() + ", valueType=" + type.valueClass().getName() + "]");

        String ptrn = "Name ''{0}'' is reserved and cannot be used as a field name [type=" + type.name() + "]";

        for (String name : names) {
            if (name.equalsIgnoreCase(KEY_FIELD_NAME) ||
                name.equalsIgnoreCase(VAL_FIELD_NAME) ||
                name.equalsIgnoreCase(VER_FIELD_NAME))
                throw new IgniteCheckedException(MessageFormat.format(ptrn, name));
        }

        if (type.keyFieldName() != null && !type.fields().containsKey(type.keyFieldName())) {
            throw new IgniteCheckedException(
                    MessageFormat.format("Name ''{0}'' must be amongst fields since it is configured as ''keyFieldName'' [type=" +
                            type.name() + "]", type.keyFieldName()));
        }

        if (type.valueFieldName() != null && !type.fields().containsKey(type.valueFieldName())) {
            throw new IgniteCheckedException(
                    MessageFormat.format("Name ''{0}'' must be amongst fields since it is configured as ''valueFieldName'' [type=" +
                            type.name() + "]", type.valueFieldName()));
        }
    }

    /**
     * Returns empty string, if {@code nullableString} is empty.
     *
     * @param nullableString String for convertion. Could be null.
     * @return Non null string. Could be empty.
     */
    private static String emptyIfNull(String nullableString) {
        return nullableString == null ? "" : nullableString;
    }

    /**
     * Escapes name to be valid SQL identifier. Currently just replaces '.' and '$' sign with '_'.
     *
     * @param name Name.
     * @param escapeAll Escape flag.
     * @return Escaped name.
     */
    public static String escapeName(String name, boolean escapeAll) {
        if (name == null) // It is possible only for a cache name.
            return ESC_STR;

        if (escapeAll)
            return ESC_CH + name + ESC_CH;

        SB sb = null;

        for (int i = 0; i < name.length(); i++) {
            char ch = name.charAt(i);

            if (!Character.isLetter(ch) && !Character.isDigit(ch) && ch != '_' &&
                !(ch == '"' && (i == 0 || i == name.length() - 1)) && ch != '-') {
                // Class name can also contain '$' or '.' - these should be escaped.
                assert ch == '$' || ch == '.';

                if (sb == null)
                    sb = new SB();

                sb.a(name.substring(sb.length(), i));

                // Replace illegal chars with '_'.
                sb.a('_');
            }
        }

        if (sb == null)
            return name;

        sb.a(name.substring(sb.length(), name.length()));

        return sb.toString();
    }

    /**
     * Create db table by using given table descriptor.
     *
     * @param cacheName Cache name.
     * @param schema Schema.
     * @param tbl Table descriptor.
     * @param conn Connection.
     * @throws SQLException If failed to create db table.
     * @throws IgniteCheckedException If failed.
     */
    private void createTable(String cacheName, Schema schema, TableDescriptor tbl, Connection conn)
        throws SQLException, IgniteCheckedException {
        assert schema != null;
        assert tbl != null;

        boolean escapeAll = schema.escapeAll();

        String keyType = dbTypeFromClass(tbl.type().keyClass());
        String valTypeStr = dbTypeFromClass(tbl.type().valueClass());

        SB sql = new SB();

        String keyValVisibility = tbl.type().fields().isEmpty() ? " VISIBLE" : " INVISIBLE";

        sql.a("CREATE TABLE ").a(tbl.fullTableName()).a(" (")
            .a(KEY_FIELD_NAME).a(' ').a(keyType).a(keyValVisibility).a(" NOT NULL");

        sql.a(',').a(VAL_FIELD_NAME).a(' ').a(valTypeStr).a(keyValVisibility);
        sql.a(',').a(VER_FIELD_NAME).a(" OTHER INVISIBLE");

        for (Map.Entry<String, Class<?>> e : tbl.type().fields().entrySet())
            sql.a(',').a(escapeName(e.getKey(), escapeAll)).a(' ').a(dbTypeFromClass(e.getValue()));

        sql.a(')');

        if (log.isDebugEnabled())
            log.debug("Creating DB table with SQL: " + sql);

        GridH2RowDescriptor rowDesc = new RowDescriptor(tbl.type(), schema);

        H2RowFactory rowFactory = tbl.rowFactory(rowDesc);

        GridH2Table h2Tbl = H2TableEngine.createTable(conn, sql.toString(), rowDesc, rowFactory, tbl);

        for (GridH2IndexBase usrIdx : tbl.createUserIndexes())
            addInitialUserIndex(cacheName, tbl, usrIdx);

        if (dataTables.putIfAbsent(h2Tbl.identifier(), h2Tbl) != null)
            throw new IllegalStateException("Table already exists: " + h2Tbl.identifierString());
    }

    /**
     * Find table by name in given schema.
     *
     * @param schemaName Schema name.
     * @param tblName Table name.
     * @return Table or {@code null} if none found.
     */
    public GridH2Table dataTable(String schemaName, String tblName) {
        return dataTable(new QueryTable(schemaName, tblName));
    }

    /**
     * Find table by it's identifier.
     *
     * @param tbl Identifier.
     * @return Table or {@code null} if none found.
     */
    public GridH2Table dataTable(QueryTable tbl) {
        return dataTables.get(tbl);
    }

    /**
     * Find table for index.
     *
     * @param schemaName Schema name.
     * @param idxName Index name.
     * @return Table or {@code null} if index is not found.
     */
    public GridH2Table dataTableForIndex(String schemaName, String idxName) {
        for (Map.Entry<QueryTable, GridH2Table> dataTableEntry : dataTables.entrySet()) {
            if (F.eq(dataTableEntry.getKey().schema(), schemaName)) {
                GridH2Table h2Tbl = dataTableEntry.getValue();

                if (h2Tbl.containsUserIndex(idxName))
                    return h2Tbl;
            }
        }

        return null;
    }

    /**
     * Gets corresponding DB type from java class.
     *
     * @param cls Java class.
     * @return DB type name.
     */
    private String dbTypeFromClass(Class<?> cls) {
        return DBTypeEnum.fromClass(cls).dBTypeAsString();
    }

    /**
     * Gets table descriptor by type and cache names.
     *
     * @param type Type name.
     * @param cacheName Cache name.
     * @return Table descriptor.
     */
    @Nullable private TableDescriptor tableDescriptor(String type, String cacheName) {
        Schema s = schemas.get(schema(cacheName));

        if (s == null)
            return null;

        return s.tbls.get(type);
    }

    /**
     * Gets collection of table for given schema name.
     *
     * @param schema Schema name.
     * @return Collection of table descriptors.
     */
    private Collection<TableDescriptor> tables(String schema) {
        Schema s = schemas.get(schema);

        if (s == null)
            return Collections.emptySet();

        return s.tbls.values();
    }

    /**
     * Gets database schema from cache name.
     *
     * @param cacheName Cache name. {@code null} would be converted to an empty string.
     * @return Schema name. Should not be null since we should not fail for an invalid cache name.
     */
    private String schema(String cacheName) {
        return emptyIfNull(cacheName2schema.get(emptyIfNull(cacheName)));
    }

    /**
     * Called periodically by {@link GridTimeoutProcessor} to clean up the {@link #stmtCache}.
     */
    private void cleanupStatementCache() {
        long cur = U.currentTimeMillis();

        for (Iterator<Map.Entry<Thread, StatementCache>> it = stmtCache.entrySet().iterator(); it.hasNext(); ) {
            Map.Entry<Thread, StatementCache> entry = it.next();

            Thread t = entry.getKey();

            if (t.getState() == Thread.State.TERMINATED
                || cur - entry.getValue().lastUsage() > STATEMENT_CACHE_THREAD_USAGE_TIMEOUT)
                it.remove();
        }
    }

    /** {@inheritDoc} */
    @Override public String cacheName(String schemaName) {
        assert schemaName != null;

        Schema schema = schemas.get(schemaName);

        // For the compatibility with conversion from """" to "" inside h2 lib
        if (schema == null) {
            assert schemaName.isEmpty() || schemaName.charAt(0) != ESC_CH;

            schema = schemas.get(escapeName(schemaName, true));
        }

        return schema.cacheName;
    }

    /**
     * Rebuild indexes from hash index.
     *
     * @param cacheName Cache name.
     * @param type Type descriptor.
     * @throws IgniteCheckedException If failed.
     */
    @Override public void rebuildIndexesFromHash(String cacheName,
        GridQueryTypeDescriptor type) throws IgniteCheckedException {
        TableDescriptor tbl = tableDescriptor(type.name(), cacheName);

        if (tbl == null)
            return;

        assert tbl.tbl != null;

        assert tbl.tbl.rebuildFromHashInProgress();

        H2PkHashIndex hashIdx = tbl.pkHashIdx;

        Cursor cursor = hashIdx.find((Session)null, null, null);

        int cacheId = CU.cacheId(tbl.schema.ccfg.getName());

        GridCacheContext cctx = ctx.cache().context().cacheContext(cacheId);

        while (cursor.next()) {
            CacheDataRow dataRow = (CacheDataRow)cursor.get();

            boolean done = false;

            while (!done) {
                GridCacheEntryEx entry = cctx.cache().entryEx(dataRow.key());

                try {
                    synchronized (entry) {
                        // TODO : How to correctly get current value and link here?

                        GridH2Row row = tbl.tbl.rowDescriptor().createRow(entry.key(), entry.partition(),
                            dataRow.value(), entry.version(), entry.expireTime());

                        row.link(dataRow.link());

                        List<Index> indexes = tbl.tbl.getAllIndexes();

                        for (int i = 2; i < indexes.size(); i++) {
                            Index idx = indexes.get(i);

                            if (idx instanceof H2TreeIndex)
                                ((H2TreeIndex)idx).put(row);
                        }

                        done = true;
                    }
                }
                catch (GridCacheEntryRemovedException e) {
                    // No-op
                }
            }

        }

        tbl.tbl.markRebuildFromHashInProgress(false);
    }

    /** {@inheritDoc} */
    @Override public void markForRebuildFromHash(String cacheName, GridQueryTypeDescriptor type) {
        TableDescriptor tbl = tableDescriptor(type.name(), cacheName);

        if (tbl == null)
            return;

        assert tbl.tbl != null;

        tbl.tbl.markRebuildFromHashInProgress(true);
    }

    /**
     * Gets size (for tests only).
     *
     * @param cacheName Cache name.
     * @param typeName Type name.
     * @return Size.
     * @throws IgniteCheckedException If failed or {@code -1} if the type is unknown.
     */
    long size(String cacheName, String typeName) throws IgniteCheckedException {
        TableDescriptor tbl = tableDescriptor(typeName, cacheName);

        if (tbl == null)
            return -1;

        Connection conn = connectionForCache(cacheName);

        setupConnection(conn, false, false);

        try {
            ResultSet rs = executeSqlQuery(conn, prepareStatement(conn, "SELECT COUNT(*) FROM " + tbl.fullTableName(), false),
                0, null);

            if (!rs.next())
                throw new IllegalStateException();

            return rs.getLong(1);
        }
        catch (SQLException e) {
            throw new IgniteCheckedException(e);
        }
    }

    /**
     * @return Busy lock.
     */
    public GridSpinBusyLock busyLock() {
        return busyLock;
    }

    /**
     * @return Map query executor.
     */
    public GridMapQueryExecutor mapQueryExecutor() {
        return mapQryExec;
    }

    /**
     * @return Reduce query executor.
     */
    public GridReduceQueryExecutor reduceQueryExecutor() {
        return rdcQryExec;
    }

    /** {@inheritDoc} */
    @SuppressWarnings("NonThreadSafeLazyInitialization")
    @Override public void start(GridKernalContext ctx, GridSpinBusyLock busyLock) throws IgniteCheckedException {
        if (log.isDebugEnabled())
            log.debug("Starting cache query index...");

        this.busyLock = busyLock;

        qryIdGen = new AtomicLong();

        if (SysProperties.serializeJavaObject) {
            U.warn(log, "Serialization of Java objects in H2 was enabled.");

            SysProperties.serializeJavaObject = false;
        }

        String dbName = (ctx != null ? ctx.localNodeId() : UUID.randomUUID()).toString();

        dbUrl = "jdbc:h2:mem:" + dbName + DB_OPTIONS;

        org.h2.Driver.load();

        try {
            if (getString(IGNITE_H2_DEBUG_CONSOLE) != null) {
                Connection c = DriverManager.getConnection(dbUrl);

                int port = getInteger(IGNITE_H2_DEBUG_CONSOLE_PORT, 0);

                WebServer webSrv = new WebServer();
                Server web = new Server(webSrv, "-webPort", Integer.toString(port));
                web.start();
                String url = webSrv.addSession(c);

                U.quietAndInfo(log, "H2 debug console URL: " + url);

                try {
                    Server.openBrowser(url);
                }
                catch (Exception e) {
                    U.warn(log, "Failed to open browser: " + e.getMessage());
                }
            }
        }
        catch (SQLException e) {
            throw new IgniteCheckedException(e);
        }

        if (ctx == null) {
            // This is allowed in some tests.
            nodeId = UUID.randomUUID();
            marshaller = new JdkMarshaller();
        }
        else {
            this.ctx = ctx;

            nodeId = ctx.localNodeId();
            marshaller = ctx.config().getMarshaller();

            mapQryExec = new GridMapQueryExecutor(busyLock);
            rdcQryExec = new GridReduceQueryExecutor(qryIdGen, busyLock);

            mapQryExec.start(ctx, this);
            rdcQryExec.start(ctx, this);

            stmtCacheCleanupTask = ctx.timeout().schedule(new Runnable() {
                @Override public void run() {
                    cleanupStatementCache();
                }
            }, CLEANUP_STMT_CACHE_PERIOD, CLEANUP_STMT_CACHE_PERIOD);

            dmlProc = new DmlStatementsProcessor();
            ddlProc = new DdlStatementsProcessor();

            dmlProc.start(ctx, this);
            ddlProc.start(ctx, this);
        }

        if (JdbcUtils.serializer != null)
            U.warn(log, "Custom H2 serialization is already configured, will override.");

        JdbcUtils.serializer = h2Serializer();

        // TODO https://issues.apache.org/jira/browse/IGNITE-2139
        // registerMBean(igniteInstanceName, this, GridH2IndexingSpiMBean.class);
    }

    /**
     * @param topic Topic.
     * @param topicOrd Topic ordinal for {@link GridTopic}.
     * @param nodes Nodes.
     * @param msg Message.
     * @param specialize Optional closure to specialize message for each node.
     * @param locNodeHnd Handler for local node.
     * @param plc Policy identifying the executor service which will process message.
     * @param runLocParallel Run local handler in parallel thread.
     * @return {@code true} If all messages sent successfully.
     */
    public boolean send(
        Object topic,
        int topicOrd,
        Collection<ClusterNode> nodes,
        Message msg,
        @Nullable IgniteBiClosure<ClusterNode, Message, Message> specialize,
        @Nullable final IgniteInClosure2X<ClusterNode, Message> locNodeHnd,
        byte plc,
        boolean runLocParallel
    ) {
        boolean ok = true;

        if (specialize == null && msg instanceof GridCacheQueryMarshallable)
            ((GridCacheQueryMarshallable)msg).marshall(marshaller);

        ClusterNode locNode = null;

        for (ClusterNode node : nodes) {
            if (node.isLocal()) {
                if (locNode != null)
                    throw new IllegalStateException();

                locNode = node;

                continue;
            }

            try {
                if (specialize != null) {
                    msg = specialize.apply(node, msg);

                    if (msg instanceof GridCacheQueryMarshallable)
                        ((GridCacheQueryMarshallable)msg).marshall(marshaller);
                }

                ctx.io().sendGeneric(node, topic, topicOrd, msg, plc);
            }
            catch (IgniteCheckedException e) {
                ok = false;

                U.warn(log, "Failed to send message [node=" + node + ", msg=" + msg +
                    ", errMsg=" + e.getMessage() + "]");
            }
        }

        // Local node goes the last to allow parallel execution.
        if (locNode != null) {
            if (specialize != null)
                msg = specialize.apply(locNode, msg);

            if (runLocParallel) {
                final ClusterNode finalLocNode = locNode;
                final Message finalMsg = msg;

                try {
                    // We prefer runLocal to runLocalSafe, because the latter can produce deadlock here.
                    ctx.closure().runLocal(new GridPlainRunnable() {
                        @Override public void run() {
                            if (!busyLock.enterBusy())
                                return;

                            try {
                                locNodeHnd.apply(finalLocNode, finalMsg);
                            }
                            finally {
                                busyLock.leaveBusy();
                            }
                        }
                    }, plc).listen(logger);
                }
                catch (IgniteCheckedException e) {
                    ok = false;

                    U.error(log, "Failed to execute query locally.", e);
                }
            }
            else
                locNodeHnd.apply(locNode, msg);
        }

        return ok;
    }

    /**
     * @return Serializer.
     */
    private JavaObjectSerializer h2Serializer() {
        return new JavaObjectSerializer() {
            @Override public byte[] serialize(Object obj) throws Exception {
                return U.marshal(marshaller, obj);
            }

            @Override public Object deserialize(byte[] bytes) throws Exception {
                ClassLoader clsLdr = ctx != null ? U.resolveClassLoader(ctx.config()) : null;

                return U.unmarshal(marshaller, bytes, clsLdr);
            }
        };
    }

    /**
     * Registers SQL functions.
     *
     * @param schema Schema.
     * @param clss Classes.
     * @throws IgniteCheckedException If failed.
     */
    private void createSqlFunctions(String schema, Class<?>[] clss) throws IgniteCheckedException {
        if (F.isEmpty(clss))
            return;

        for (Class<?> cls : clss) {
            for (Method m : cls.getDeclaredMethods()) {
                QuerySqlFunction ann = m.getAnnotation(QuerySqlFunction.class);

                if (ann != null) {
                    int modifiers = m.getModifiers();

                    if (!Modifier.isStatic(modifiers) || !Modifier.isPublic(modifiers))
                        throw new IgniteCheckedException("Method " + m.getName() + " must be public static.");

                    String alias = ann.alias().isEmpty() ? m.getName() : ann.alias();

                    String clause = "CREATE ALIAS IF NOT EXISTS " + alias + (ann.deterministic() ?
                        " DETERMINISTIC FOR \"" :
                        " FOR \"") +
                        cls.getName() + '.' + m.getName() + '"';

                    executeStatement(schema, clause);
                }
            }
        }
    }

    /** {@inheritDoc} */
    @Override public void stop() throws IgniteCheckedException {
        if (log.isDebugEnabled())
            log.debug("Stopping cache query index...");

//        unregisterMBean(); TODO https://issues.apache.org/jira/browse/IGNITE-2139
        if (ctx != null && !ctx.cache().context().database().persistenceEnabled()) {
            for (Schema schema : schemas.values())
                schema.onDrop();
        }

        for (Connection c : conns)
            U.close(c, log);

        conns.clear();
        schemas.clear();
        cacheName2schema.clear();

        try (Connection c = DriverManager.getConnection(dbUrl);
             Statement s = c.createStatement()) {
            s.execute("SHUTDOWN");
        }
        catch (SQLException e) {
            U.error(log, "Failed to shutdown database.", e);
        }

        if (stmtCacheCleanupTask != null)
            stmtCacheCleanupTask.close();

        GridH2QueryContext.clearLocalNodeStop(nodeId);

        if (log.isDebugEnabled())
            log.debug("Cache query index stopped.");
    }

    /** {@inheritDoc} */
    @Override public void registerCache(String cacheName, GridCacheContext<?, ?> cctx, CacheConfiguration<?, ?> ccfg)
        throws IgniteCheckedException {
        String schema = schemaNameFromCacheConf(ccfg);

        if (schemas.putIfAbsent(schema, new Schema(cacheName, schema, cctx, ccfg)) != null)
            throw new IgniteCheckedException("Cache already registered: " + U.maskName(cacheName));

        cacheName2schema.put(emptyIfNull(cacheName), schema);

        createSchema(schema);

        createSqlFunctions(schema, ccfg.getSqlFunctionClasses());
    }

    /** {@inheritDoc} */
    @Override public void unregisterCache(String cacheName) {
        String schema = schema(cacheName);
        Schema rmv = schemas.remove(schema);

        if (rmv != null) {
            cacheName2schema.remove(emptyIfNull(rmv.cacheName));
            mapQryExec.onCacheStop(cacheName);
            dmlProc.onCacheStop(cacheName);

            rmv.onDrop();

            try {
                dropSchema(schema);
            }
            catch (IgniteCheckedException e) {
                U.error(log, "Failed to drop schema on cache stop (will ignore): " + U.maskName(cacheName), e);
            }

            for (TableDescriptor tblDesc : rmv.tbls.values())
                for (Index idx : tblDesc.tbl.getIndexes())
                    idx.close(null);

            for (Iterator<Map.Entry<TwoStepCachedQueryKey, TwoStepCachedQuery>> it = twoStepCache.entrySet().iterator();
                it.hasNext(); ) {
                Map.Entry<TwoStepCachedQueryKey, TwoStepCachedQuery> e = it.next();

                if (F.eq(e.getKey().cacheName, cacheName))
                    it.remove();
            }
        }
    }

    /** {@inheritDoc} */
    @Override public IndexingQueryFilter backupFilter(
        @Nullable final AffinityTopologyVersion topVer,
        @Nullable final int[] parts
    ) {
        final AffinityTopologyVersion topVer0 = topVer != null ? topVer : AffinityTopologyVersion.NONE;

        return new IndexingQueryFilter() {
            @Nullable @Override public <K, V> IgniteBiPredicate<K, V> forCache(String cacheName) {
                final GridCacheAdapter<Object, Object> cache = ctx.cache().internalCache(cacheName);

                if (cache.context().isReplicated())
                    return null;

                final GridCacheAffinityManager aff = cache.context().affinity();

                if (parts != null) {
                    if (parts.length < 64) { // Fast scan for small arrays.
                        return new IgniteBiPredicate<K, V>() {
                            @Override public boolean apply(K k, V v) {
                                int p = aff.partition(k);

                                for (int p0 : parts) {
                                    if (p0 == p)
                                        return true;

                                    if (p0 > p) // Array is sorted.
                                        return false;
                                }

                                return false;
                            }
                        };
                    }

                    return new IgniteBiPredicate<K, V>() {
                        @Override public boolean apply(K k, V v) {
                            int p = aff.partition(k);

                            return Arrays.binarySearch(parts, p) >= 0;
                        }
                    };
                }

                final ClusterNode locNode = ctx.discovery().localNode();

                return new IgniteBiPredicate<K, V>() {
                    @Override public boolean apply(K k, V v) {
                        return aff.primaryByKey(locNode, k, topVer0);
                    }
                };
            }

            @Override public boolean isValueRequired() {
                return false;
            }

            @Override public String toString() {
                return "IndexingQueryFilter [ver=" + topVer + ']';
            }
        };
    }

    /**
     * @return Ready topology version.
     */
    public AffinityTopologyVersion readyTopologyVersion() {
        return ctx.cache().context().exchange().readyAffinityVersion();
    }

    /**
     * @param topVer Topology version.
     * @throws IgniteCheckedException If failed.
     */
    public void awaitForReadyTopologyVersion(AffinityTopologyVersion topVer) throws IgniteCheckedException {
        IgniteInternalFuture<?> fut = ctx.cache().context().exchange().affinityReadyFuture(topVer);

        if (fut != null)
            fut.get();
    }

    /** {@inheritDoc} */
    @Override public void onDisconnected(IgniteFuture<?> reconnectFut) {
        rdcQryExec.onDisconnected(reconnectFut);
    }

    /**
     * Key for cached two-step query.
     */
    private static final class TwoStepCachedQueryKey {
        /** */
<<<<<<< HEAD
        // TODO: To be replaced with schema.
=======
>>>>>>> cbf0b2a5
        private final String cacheName;

        /** */
        private final String sql;

        /** */
        private final boolean grpByCollocated;

        /** */
        private final boolean distributedJoins;

        /** */
        private final boolean enforceJoinOrder;

        /** */
        private final boolean isLocal;

        /**
         * @param cacheName Cache name.
         * @param sql Sql.
         * @param grpByCollocated Collocated GROUP BY.
         * @param distributedJoins Distributed joins enabled.
         * @param enforceJoinOrder Enforce join order of tables.
         * @param isLocal Query is local flag.
         */
        private TwoStepCachedQueryKey(String cacheName,
            String sql,
            boolean grpByCollocated,
            boolean distributedJoins,
            boolean enforceJoinOrder,
            boolean isLocal) {
            this.cacheName = cacheName;
            this.sql = sql;
            this.grpByCollocated = grpByCollocated;
            this.distributedJoins = distributedJoins;
            this.enforceJoinOrder = enforceJoinOrder;
            this.isLocal = isLocal;
        }

        /** {@inheritDoc} */
        @Override public boolean equals(Object o) {
            if (this == o)
                return true;

            if (o == null || getClass() != o.getClass())
                return false;

            TwoStepCachedQueryKey that = (TwoStepCachedQueryKey)o;

            if (grpByCollocated != that.grpByCollocated)
                return false;

            if (distributedJoins != that.distributedJoins)
                return false;

            if (enforceJoinOrder != that.enforceJoinOrder)
                return false;

            if (cacheName != null ? !cacheName.equals(that.cacheName) : that.cacheName != null)
                return false;

            return isLocal == that.isLocal && sql.equals(that.sql);
        }

        /** {@inheritDoc} */
        @Override public int hashCode() {
            int res = cacheName != null ? cacheName.hashCode() : 0;
            res = 31 * res + sql.hashCode();
            res = 31 * res + (grpByCollocated ? 1 : 0);
            res = res + (distributedJoins ? 2 : 0);
            res = res + (enforceJoinOrder ? 4 : 0);
            res = res + (isLocal ? 8 : 0);

            return res;
        }
    }

    /**
     * Cached two-step query.
     */
    private static final class TwoStepCachedQuery {
        /** */
        final List<GridQueryFieldMetadata> meta;

        /** */
        final GridCacheTwoStepQuery twoStepQry;

        /**
         * @param meta Fields metadata.
         * @param twoStepQry Query.
         */
        public TwoStepCachedQuery(List<GridQueryFieldMetadata> meta, GridCacheTwoStepQuery twoStepQry) {
            this.meta = meta;
            this.twoStepQry = twoStepQry;
        }

        /** {@inheritDoc} */
        @Override public String toString() {
            return S.toString(TwoStepCachedQuery.class, this);
        }
    }

    /**
     * @param c1 First column.
     * @param c2 Second column.
     * @return {@code true} If they are the same.
     */
    private static boolean equal(IndexColumn c1, IndexColumn c2) {
        return c1.column.getColumnId() == c2.column.getColumnId();
    }

    /**
     * @param cols Columns list.
     * @param col Column to find.
     * @return {@code true} If found.
     */
    private static boolean containsColumn(List<IndexColumn> cols, IndexColumn col) {
        for (int i = cols.size() - 1; i >= 0; i--) {
            if (equal(cols.get(i), col))
                return true;
        }

        return false;
    }

    /**
     * Check whether columns list contains key or key alias column.
     *
     * @param desc Row descriptor.
     * @param cols Columns list.
     * @return Result.
     */
    private static boolean containsKeyColumn(GridH2RowDescriptor desc, List<IndexColumn> cols) {
        for (int i = cols.size() - 1; i >= 0; i--) {
            if (desc.isKeyColumn(cols.get(i).column.getColumnId()))
                return true;
        }

        return false;
    }

    /**
     * @param desc Row descriptor.
     * @param cols Columns list.
     * @param keyCol Primary key column.
     * @param affCol Affinity key column.
     * @return The same list back.
     */
    private static List<IndexColumn> treeIndexColumns(GridH2RowDescriptor desc, List<IndexColumn> cols, IndexColumn keyCol, IndexColumn affCol) {
        assert keyCol != null;

        if (!containsKeyColumn(desc, cols))
            cols.add(keyCol);

        if (affCol != null && !containsColumn(cols, affCol))
            cols.add(affCol);

        return cols;
    }


    /** {@inheritDoc} */
    @Override public Collection<GridRunningQueryInfo> runningQueries(long duration) {
        Collection<GridRunningQueryInfo> res = new ArrayList<>();

        res.addAll(runs.values());
        res.addAll(rdcQryExec.longRunningQueries(duration));

        return res;
    }

    /** {@inheritDoc} */
    @Override public void cancelQueries(Collection<Long> queries) {
        if (!F.isEmpty(queries)) {
            for (Long qryId : queries) {
                GridRunningQueryInfo run = runs.get(qryId);

                if (run != null)
                    run.cancel();
            }

            rdcQryExec.cancelQueries(queries);
        }
    }

    /** {@inheritDoc} */
    @Override public void cancelAllQueries() {
        for (Connection conn : conns)
            U.close(conn, log);
    }

    /**
     * Wrapper to store connection and flag is schema set or not.
     */
    private static class ConnectionWrapper {
        /** */
        private Connection conn;

        /** */
        private volatile String schema;

        /**
         * @param conn Connection to use.
         */
        ConnectionWrapper(Connection conn) {
            this.conn = conn;
        }

        /**
         * @return Schema name if schema is set, null otherwise.
         */
        public String schema() {
            return schema;
        }

        /**
         * @param schema Schema name set on this connection.
         */
        public void schema(@Nullable String schema) {
            this.schema = schema;
        }

        /**
         * @return Connection.
         */
        public Connection connection() {
            return conn;
        }

        /** {@inheritDoc} */
        @Override public String toString() {
            return S.toString(ConnectionWrapper.class, this);
        }
    }

    /**
     * Enum that helps to map java types to database types.
     */
    private enum DBTypeEnum {
        /** */
        INT("INT"),

        /** */
        BOOL("BOOL"),

        /** */
        TINYINT("TINYINT"),

        /** */
        SMALLINT("SMALLINT"),

        /** */
        BIGINT("BIGINT"),

        /** */
        DECIMAL("DECIMAL"),

        /** */
        DOUBLE("DOUBLE"),

        /** */
        REAL("REAL"),

        /** */
        TIME("TIME"),

        /** */
        TIMESTAMP("TIMESTAMP"),

        /** */
        DATE("DATE"),

        /** */
        VARCHAR("VARCHAR"),

        /** */
        CHAR("CHAR"),

        /** */
        BINARY("BINARY"),

        /** */
        UUID("UUID"),

        /** */
        ARRAY("ARRAY"),

        /** */
        GEOMETRY("GEOMETRY"),

        /** */
        OTHER("OTHER");

        /** Map of Class to enum. */
        private static final Map<Class<?>, DBTypeEnum> map = new HashMap<>();

        /**
         * Initialize map of DB types.
         */
        static {
            map.put(int.class, INT);
            map.put(Integer.class, INT);
            map.put(boolean.class, BOOL);
            map.put(Boolean.class, BOOL);
            map.put(byte.class, TINYINT);
            map.put(Byte.class, TINYINT);
            map.put(short.class, SMALLINT);
            map.put(Short.class, SMALLINT);
            map.put(long.class, BIGINT);
            map.put(Long.class, BIGINT);
            map.put(BigDecimal.class, DECIMAL);
            map.put(double.class, DOUBLE);
            map.put(Double.class, DOUBLE);
            map.put(float.class, REAL);
            map.put(Float.class, REAL);
            map.put(Time.class, TIME);
            map.put(Timestamp.class, TIMESTAMP);
            map.put(java.util.Date.class, TIMESTAMP);
            map.put(java.sql.Date.class, DATE);
            map.put(String.class, VARCHAR);
            map.put(UUID.class, UUID);
            map.put(byte[].class, BINARY);
        }

        /** */
        private final String dbType;

        /**
         * Constructs new instance.
         *
         * @param dbType DB type name.
         */
        DBTypeEnum(String dbType) {
            this.dbType = dbType;
        }

        /**
         * Resolves enum by class.
         *
         * @param cls Class.
         * @return Enum value.
         */
        public static DBTypeEnum fromClass(Class<?> cls) {
            DBTypeEnum res = map.get(cls);

            if (res != null)
                return res;

            if (DataType.isGeometryClass(cls))
                return GEOMETRY;

            return cls.isArray() && !cls.getComponentType().isPrimitive() ? ARRAY : OTHER;
        }

        /**
         * Gets DB type name.
         *
         * @return DB type name.
         */
        public String dBTypeAsString() {
            return dbType;
        }

        /** {@inheritDoc} */
        @Override public String toString() {
            return S.toString(DBTypeEnum.class, this);
        }
    }

    /**
     * Information about table in database.
     */
    private class TableDescriptor implements GridH2SystemIndexFactory {
        /** */
        private final String fullTblName;

        /** */
        private final GridQueryTypeDescriptor type;

        /** */
        private final Schema schema;

        /** */
        private GridH2Table tbl;

        /** */
        private GridLuceneIndex luceneIdx;

        /** */
        private H2PkHashIndex pkHashIdx;

        /**
         * @param schema Schema.
         * @param type Type descriptor.
         */
        TableDescriptor(Schema schema, GridQueryTypeDescriptor type) {
            this.type = type;
            this.schema = schema;

            String tblName = escapeName(type.tableName(), schema.escapeAll());

            fullTblName = schema.schemaName + "." + tblName;
        }

        /**
         * @return Schema name.
         */
        public String schemaName() {
            return schema.schemaName;
        }

        /**
         * @return Database full table name.
         */
        String fullTableName() {
            return fullTblName;
        }

        /**
         * @return type name.
         */
        String typeName() {
            return type.name();
        }

        /**
         * @return Type.
         */
        GridQueryTypeDescriptor type() {
            return type;
        }

        /** {@inheritDoc} */
        @Override public String toString() {
            return S.toString(TableDescriptor.class, this);
        }

        /**
         * Create H2 row factory.
         *
         * @param rowDesc Row descriptor.
         * @return H2 row factory.
         */
        H2RowFactory rowFactory(GridH2RowDescriptor rowDesc) {
            GridCacheContext cctx = schema.cacheContext();

            if (cctx.affinityNode() && cctx.offheapIndex())
                return new H2RowFactory(rowDesc, cctx);

            return null;
        }

        /** {@inheritDoc} */
        @Override public ArrayList<Index> createSystemIndexes(GridH2Table tbl) {
            ArrayList<Index> idxs = new ArrayList<>();

            IndexColumn keyCol = tbl.indexColumn(KEY_COL, SortOrder.ASCENDING);
            IndexColumn affCol = tbl.getAffinityKeyColumn();

            if (affCol != null && equal(affCol, keyCol))
                affCol = null;

            GridH2RowDescriptor desc = tbl.rowDescriptor();

            Index hashIdx = createHashIndex(
                schema,
                tbl,
                "_key_PK_hash",
                treeIndexColumns(desc, new ArrayList<IndexColumn>(2), keyCol, affCol)
            );

            if (hashIdx != null)
                idxs.add(hashIdx);

            // Add primary key index.
            Index pkIdx = createSortedIndex(
                schema,
                "_key_PK",
                tbl,
                true,
                treeIndexColumns(desc, new ArrayList<IndexColumn>(2), keyCol, affCol),
                -1
            );

            idxs.add(pkIdx);

            if (type().valueClass() == String.class) {
                try {
                    luceneIdx = new GridLuceneIndex(ctx, schema.offheap, schema.cacheName, type);
                }
                catch (IgniteCheckedException e1) {
                    throw new IgniteException(e1);
                }
            }

            boolean affIdxFound = false;

            GridQueryIndexDescriptor textIdx = type.textIndex();

            if (textIdx != null) {
                try {
                    luceneIdx = new GridLuceneIndex(ctx, schema.offheap, schema.cacheName, type);
                }
                catch (IgniteCheckedException e1) {
                    throw new IgniteException(e1);
                }
            }

            // Locate index where affinity column is first (if any).
            if (affCol != null) {
                for (GridQueryIndexDescriptor idxDesc : type.indexes().values()) {
                    if (idxDesc.type() != QueryIndexType.SORTED)
                        continue;

                    String firstField = idxDesc.fields().iterator().next();

                    String firstFieldName =
                        schema.escapeAll() ? firstField : escapeName(firstField, false).toUpperCase();

                    Column col = tbl.getColumn(firstFieldName);

                    IndexColumn idxCol = tbl.indexColumn(col.getColumnId(),
                        idxDesc.descending(firstField) ? SortOrder.DESCENDING : SortOrder.ASCENDING);

                    affIdxFound |= equal(idxCol, affCol);
                }
            }

            // Add explicit affinity key index if nothing alike was found.
            if (affCol != null && !affIdxFound) {
                idxs.add(createSortedIndex(schema, "AFFINITY_KEY", tbl, false,
                    treeIndexColumns(desc, new ArrayList<IndexColumn>(2), affCol, keyCol), -1));
            }

            return idxs;
        }

        /**
         * Get collection of user indexes.
         *
         * @return User indexes.
         */
        public Collection<GridH2IndexBase> createUserIndexes() {
            assert tbl != null;

            ArrayList<GridH2IndexBase> res = new ArrayList<>();

            for (GridQueryIndexDescriptor idxDesc : type.indexes().values()) {
                GridH2IndexBase idx = createUserIndex(idxDesc);

                res.add(idx);
            }

            return res;
        }

        /**
         * Create user index.
         *
         * @param idxDesc Index descriptor.
         * @return Index.
         */
        private GridH2IndexBase createUserIndex(GridQueryIndexDescriptor idxDesc) {
            String name = schema.escapeAll() ? idxDesc.name() : escapeName(idxDesc.name(), false).toUpperCase();

            IndexColumn keyCol = tbl.indexColumn(KEY_COL, SortOrder.ASCENDING);
            IndexColumn affCol = tbl.getAffinityKeyColumn();

            List<IndexColumn> cols = new ArrayList<>(idxDesc.fields().size() + 2);

            boolean escapeAll = schema.escapeAll();

            for (String field : idxDesc.fields()) {
                String fieldName = escapeAll ? field : escapeName(field, false).toUpperCase();

                Column col = tbl.getColumn(fieldName);

                cols.add(tbl.indexColumn(col.getColumnId(),
                    idxDesc.descending(field) ? SortOrder.DESCENDING : SortOrder.ASCENDING));
            }

            GridH2RowDescriptor desc = tbl.rowDescriptor();
            if (idxDesc.type() == QueryIndexType.SORTED) {
                cols = treeIndexColumns(desc, cols, keyCol, affCol);
                return createSortedIndex(schema, name, tbl, false, cols, idxDesc.inlineSize());
            }
            else if (idxDesc.type() == QueryIndexType.GEOSPATIAL) {
                return createSpatialIndex(tbl, name, cols.toArray(new IndexColumn[cols.size()]));
            }

            throw new IllegalStateException("Index type: " + idxDesc.type());
        }

        /**
         * Create hash index.
         *
         * @param schema Schema.
         * @param tbl Table.
         * @param idxName Index name.
         * @param cols Columns.
         * @return Index.
         */
        private Index createHashIndex(Schema schema, GridH2Table tbl, String idxName, List<IndexColumn> cols) {
            GridCacheContext cctx = schema.cacheContext();

            if (cctx.affinityNode() && cctx.offheapIndex()) {
                assert pkHashIdx == null : pkHashIdx;

                pkHashIdx = new H2PkHashIndex(cctx, tbl, idxName, cols);

                return pkHashIdx;
            }

            return null;
        }

        /**
         *
         */
        void onDrop() {
            dataTables.remove(tbl.identifier(), tbl);

            tbl.destroy();

            U.closeQuiet(luceneIdx);
        }
    }

    /**
     * Special field set iterator based on database result set.
     */
    public static class FieldsIterator extends GridH2ResultSetIterator<List<?>> {
        /** */
        private static final long serialVersionUID = 0L;

        /**
         * @param data Data.
         * @throws IgniteCheckedException If failed.
         */
        public FieldsIterator(ResultSet data) throws IgniteCheckedException {
            super(data, false, true);
        }

        /** {@inheritDoc} */
        @Override protected List<?> createRow() {
            ArrayList<Object> res = new ArrayList<>(row.length);

            Collections.addAll(res, row);

            return res;
        }
    }

    /**
     * Special key/value iterator based on database result set.
     */
    private static class KeyValIterator<K, V> extends GridH2ResultSetIterator<IgniteBiTuple<K, V>> {
        /** */
        private static final long serialVersionUID = 0L;

        /**
         * @param data Data array.
         * @throws IgniteCheckedException If failed.
         */
        protected KeyValIterator(ResultSet data) throws IgniteCheckedException {
            super(data, false, true);
        }

        /** {@inheritDoc} */
        @SuppressWarnings("unchecked")
        @Override protected IgniteBiTuple<K, V> createRow() {
            K key = (K)row[0];
            V val = (V)row[1];

            return new IgniteBiTuple<>(key, val);
        }
    }

    /**
     * Closeable iterator.
     */
    private interface ClIter<X> extends AutoCloseable, Iterator<X> {
        // No-op.
    }

    /**
     * Field descriptor.
     */
    static class SqlFieldMetadata implements GridQueryFieldMetadata {
        /** */
        private static final long serialVersionUID = 0L;

        /** Schema name. */
        private String schemaName;

        /** Type name. */
        private String typeName;

        /** Name. */
        private String name;

        /** Type. */
        private String type;

        /**
         * Required by {@link Externalizable}.
         */
        public SqlFieldMetadata() {
            // No-op
        }

        /**
         * @param schemaName Schema name.
         * @param typeName Type name.
         * @param name Name.
         * @param type Type.
         */
        SqlFieldMetadata(@Nullable String schemaName, @Nullable String typeName, String name, String type) {
            assert name != null && type != null : schemaName + " | " + typeName + " | " + name + " | " + type;

            this.schemaName = schemaName;
            this.typeName = typeName;
            this.name = name;
            this.type = type;
        }

        /** {@inheritDoc} */
        @Override public String schemaName() {
            return schemaName;
        }

        /** {@inheritDoc} */
        @Override public String typeName() {
            return typeName;
        }

        /** {@inheritDoc} */
        @Override public String fieldName() {
            return name;
        }

        /** {@inheritDoc} */
        @Override public String fieldTypeName() {
            return type;
        }

        /** {@inheritDoc} */
        @Override public void writeExternal(ObjectOutput out) throws IOException {
            U.writeString(out, schemaName);
            U.writeString(out, typeName);
            U.writeString(out, name);
            U.writeString(out, type);
        }

        /** {@inheritDoc} */
        @Override public void readExternal(ObjectInput in) throws IOException, ClassNotFoundException {
            schemaName = U.readString(in);
            typeName = U.readString(in);
            name = U.readString(in);
            type = U.readString(in);
        }

        /** {@inheritDoc} */
        @Override public String toString() {
            return S.toString(SqlFieldMetadata.class, this);
        }
    }

    /**
     * Database schema object.
     */
    private class Schema {
        /** */
<<<<<<< HEAD
        // TODO: To be rmeoved.
=======
>>>>>>> cbf0b2a5
        private final String cacheName;

        /** */
        private final String schemaName;

        /** */
        private final GridUnsafeMemory offheap = null;

        /** */
        private final ConcurrentMap<String, TableDescriptor> tbls = new ConcurrentHashMap8<>();

        /** Cache for deserialized offheap rows. */
        private final CacheLongKeyLIRS<GridH2Row> rowCache;

        /** */
        private final GridCacheContext<?, ?> cctx;

        /** */
        private final CacheConfiguration<?, ?> ccfg;

        /**
         * @param cacheName Cache name.
         * @param schemaName Schema name.
         * @param cctx Cache context.
         * @param ccfg Cache configuration.
         */
        private Schema(String cacheName, String schemaName, GridCacheContext<?, ?> cctx,
            CacheConfiguration<?, ?> ccfg) {
            this.cacheName = cacheName;
            this.cctx = cctx;
            this.schemaName = schemaName;
            this.ccfg = ccfg;

            rowCache = null;
        }

        /**
         * @return Cache context.
         */
        public GridCacheContext cacheContext() {
            return cctx;
        }

        /**
         * @param tbl Table descriptor.
         */
        public void add(TableDescriptor tbl) {
            if (tbls.putIfAbsent(tbl.typeName(), tbl) != null)
                throw new IllegalStateException("Table already registered: " + tbl.fullTableName());
        }

        /**
         * @return Escape all.
         */
        public boolean escapeAll() {
            return ccfg.isSqlEscapeAll();
        }

        /**
         * Called after the schema was dropped.
         */
        public void onDrop() {
            for (TableDescriptor tblDesc : tbls.values())
                tblDesc.onDrop();
        }
    }

    /**
     * Row descriptor.
     */
    private class RowDescriptor implements GridH2RowDescriptor {
        /** */
        private final GridQueryTypeDescriptor type;

        /** */
        private final String[] fields;

        /** */
        private final int[] fieldTypes;

        /** */
        private final int keyType;

        /** */
        private final int valType;

        /** */
        private final Schema schema;

        /** */
        private final GridUnsafeGuard guard;

        /** */
        private final boolean snapshotableIdx;

        /** */
        private final GridQueryProperty[] props;

        /** Id of user-defined key column */
        private final int keyAliasColumnId;

        /** Id of user-defined value column */
        private final int valueAliasColumnId;

        /**
         * @param type Type descriptor.
         * @param schema Schema.
         */
        RowDescriptor(GridQueryTypeDescriptor type, Schema schema) {
            assert type != null;
            assert schema != null;

            this.type = type;
            this.schema = schema;

            guard = schema.offheap == null ? null : new GridUnsafeGuard();

            Map<String, Class<?>> allFields = new LinkedHashMap<>();

            allFields.putAll(type.fields());

            fields = allFields.keySet().toArray(new String[allFields.size()]);

            fieldTypes = new int[fields.length];

            Class[] classes = allFields.values().toArray(new Class[fields.length]);

            for (int i = 0; i < fieldTypes.length; i++)
                fieldTypes[i] = DataType.getTypeFromClass(classes[i]);

            keyType = DataType.getTypeFromClass(type.keyClass());
            valType = DataType.getTypeFromClass(type.valueClass());

            props = new GridQueryProperty[fields.length];

            for (int i = 0; i < fields.length; i++) {
                GridQueryProperty p = type.property(fields[i]);

                assert p != null : fields[i];

                props[i] = p;
            }

            final List<String> fieldsList = Arrays.asList(fields);
            keyAliasColumnId = (type.keyFieldName() != null) ? DEFAULT_COLUMNS_COUNT + fieldsList.indexOf(type.keyFieldName()) : -1;
            valueAliasColumnId = (type.valueFieldName() != null) ? DEFAULT_COLUMNS_COUNT + fieldsList.indexOf(type.valueFieldName()) : -1;

            // Index is not snapshotable in db-x.
            snapshotableIdx = false;
        }

        /** {@inheritDoc} */
        @Override public IgniteH2Indexing indexing() {
            return IgniteH2Indexing.this;
        }

        /** {@inheritDoc} */
        @Override public GridQueryTypeDescriptor type() {
            return type;
        }

        /** {@inheritDoc} */
        @Override public GridCacheContext<?, ?> context() {
            return schema.cacheContext();
        }

        /** {@inheritDoc} */
        @Override public CacheConfiguration configuration() {
            return schema.ccfg;
        }

        /** {@inheritDoc} */
        @Override public GridUnsafeGuard guard() {
            return guard;
        }

        /** {@inheritDoc} */
        @Override public void cache(GridH2Row row) {
            long ptr = row.pointer();

            assert ptr > 0 : ptr;

            schema.rowCache.put(ptr, row);
        }

        /** {@inheritDoc} */
        @Override public void uncache(long ptr) {
            schema.rowCache.remove(ptr);
        }

        /** {@inheritDoc} */
        @Override public GridUnsafeMemory memory() {
            return schema.offheap;
        }

        /** {@inheritDoc} */
        @Override public Value wrap(Object obj, int type) throws IgniteCheckedException {
            assert obj != null;

            if (obj instanceof CacheObject) { // Handle cache object.
                CacheObject co = (CacheObject)obj;

                if (type == Value.JAVA_OBJECT)
                    return new GridH2ValueCacheObject(cacheContext(schema.cacheName), co);

                obj = co.value(objectContext(schema.cacheName), false);
            }

            switch (type) {
                case Value.BOOLEAN:
                    return ValueBoolean.get((Boolean)obj);
                case Value.BYTE:
                    return ValueByte.get((Byte)obj);
                case Value.SHORT:
                    return ValueShort.get((Short)obj);
                case Value.INT:
                    return ValueInt.get((Integer)obj);
                case Value.FLOAT:
                    return ValueFloat.get((Float)obj);
                case Value.LONG:
                    return ValueLong.get((Long)obj);
                case Value.DOUBLE:
                    return ValueDouble.get((Double)obj);
                case Value.UUID:
                    UUID uuid = (UUID)obj;
                    return ValueUuid.get(uuid.getMostSignificantBits(), uuid.getLeastSignificantBits());
                case Value.DATE:
                    return ValueDate.get((Date)obj);
                case Value.TIME:
                    return ValueTime.get((Time)obj);
                case Value.TIMESTAMP:
                    if (obj instanceof java.util.Date && !(obj instanceof Timestamp))
                        obj = new Timestamp(((java.util.Date)obj).getTime());

                    return ValueTimestamp.get((Timestamp)obj);
                case Value.DECIMAL:
                    return ValueDecimal.get((BigDecimal)obj);
                case Value.STRING:
                    return ValueString.get(obj.toString());
                case Value.BYTES:
                    return ValueBytes.get((byte[])obj);
                case Value.JAVA_OBJECT:
                    return ValueJavaObject.getNoCopy(obj, null, null);
                case Value.ARRAY:
                    Object[] arr = (Object[])obj;

                    Value[] valArr = new Value[arr.length];

                    for (int i = 0; i < arr.length; i++) {
                        Object o = arr[i];

                        valArr[i] = o == null ? ValueNull.INSTANCE : wrap(o, DataType.getTypeFromClass(o.getClass()));
                    }

                    return ValueArray.get(valArr);

                case Value.GEOMETRY:
                    return ValueGeometry.getFromGeometry(obj);
            }

            throw new IgniteCheckedException("Failed to wrap value[type=" + type + ", value=" + obj + "]");
        }

        /** {@inheritDoc} */
        @Override public GridH2Row createRow(KeyCacheObject key, int partId, @Nullable CacheObject val,
            GridCacheVersion ver,
            long expirationTime) throws IgniteCheckedException {
            GridH2Row row;

            try {
                if (val == null) // Only can happen for remove operation, can create simple search row.
                    row = GridH2RowFactory.create(wrap(key, keyType));
                else
                    row = schema.offheap == null ?
                        new GridH2KeyValueRowOnheap(this, key, keyType, val, valType, ver, expirationTime) :
                        new GridH2KeyValueRowOffheap(this, key, keyType, val, valType, ver, expirationTime);
            }
            catch (ClassCastException e) {
                throw new IgniteCheckedException("Failed to convert key to SQL type. " +
                    "Please make sure that you always store each value type with the same key type " +
                    "or configure key type as common super class for all actual keys for this value type.", e);
            }

            GridCacheContext cctx = cacheContext(schema.cacheName);

            if (cctx.offheapIndex()) {
                row.ver = ver;

                row.key = key;
                row.val = val;
                row.partId = partId;
            }

            return row;
        }

        /** {@inheritDoc} */
        @Override public int valueType() {
            return valType;
        }

        /** {@inheritDoc} */
        @Override public int fieldsCount() {
            return fields.length;
        }

        /** {@inheritDoc} */
        @Override public int fieldType(int col) {
            return fieldTypes[col];
        }

        /** {@inheritDoc} */
        @Override public Object columnValue(Object key, Object val, int col) {
            try {
                return props[col].value(key, val);
            }
            catch (IgniteCheckedException e) {
                throw DbException.convert(e);
            }
        }

        /** {@inheritDoc} */
        @Override public void setColumnValue(Object key, Object val, Object colVal, int col) {
            try {
                props[col].setValue(key, val, colVal);
            }
            catch (IgniteCheckedException e) {
                throw DbException.convert(e);
            }
        }

        /** {@inheritDoc} */
        @Override public boolean isColumnKeyProperty(int col) {
            return props[col].key();
        }

        /** {@inheritDoc} */
        @Override public GridH2KeyValueRowOffheap createPointer(long ptr) {
            GridH2KeyValueRowOffheap row = (GridH2KeyValueRowOffheap)schema.rowCache.get(ptr);

            if (row != null) {
                assert row.pointer() == ptr : ptr + " " + row.pointer();

                return row;
            }

            return new GridH2KeyValueRowOffheap(this, ptr);
        }

        /** {@inheritDoc} */
        @Override public GridH2Row cachedRow(long link) {
            return schema.rowCache.get(link);
        }

        /** {@inheritDoc} */
        @Override public boolean snapshotableIndex() {
            return snapshotableIdx;
        }

        /** {@inheritDoc} */
        @Override public boolean isKeyColumn(int columnId) {
            assert columnId >= 0;
            return columnId == KEY_COL || columnId == keyAliasColumnId;
        }

        /** {@inheritDoc} */
        @Override public boolean isValueColumn(int columnId) {
            assert columnId >= 0;
            return columnId == VAL_COL || columnId == valueAliasColumnId;
        }

        /** {@inheritDoc} */
        @Override public boolean isKeyValueOrVersionColumn(int columnId) {
            assert columnId >= 0;
            if (columnId < DEFAULT_COLUMNS_COUNT)
                return true;
            if (columnId == keyAliasColumnId)
                return true;
            if (columnId == valueAliasColumnId)
                return true;
            return false;
        }

        /** {@inheritDoc} */
        @Override public boolean checkKeyIndexCondition(int masks[], int mask) {
            assert masks != null;
            assert masks.length > 0;

            if (keyAliasColumnId < 0)
                return (masks[KEY_COL] & mask) != 0;
            else
                return (masks[KEY_COL] & mask) != 0 || (masks[keyAliasColumnId] & mask) != 0;
        }

        /** {@inheritDoc} */
        @Override public void initValueCache(Value valCache[], Value key, Value value, Value version) {
            assert valCache != null;
            assert valCache.length > 0;

            valCache[KEY_COL] = key;
            valCache[VAL_COL] = value;
            valCache[VER_COL] = version;

            if (keyAliasColumnId > 0)
                valCache[keyAliasColumnId] = key;

            if (valueAliasColumnId > 0)
                valCache[valueAliasColumnId] = value;
        }

        /** {@inheritDoc} */
        @Override public SearchRow prepareProxyIndexRow(SearchRow row) {
            if (row == null)
                return null;

            Value[] data = new Value[row.getColumnCount()];
            for (int idx = 0; idx < data.length; idx++)
                data[idx] = row.getValue(idx);

            copyAliasColumnData(data, KEY_COL, keyAliasColumnId);
            copyAliasColumnData(data, VAL_COL, valueAliasColumnId);

            return new SimpleRow(data);
        }

        /**
         * Copies data between original and alias columns
         *
         * @param data Array of values.
         * @param colId Original column id.
         * @param aliasColId Alias column id.
         */
        private void copyAliasColumnData(Value[] data, int colId, int aliasColId) {
            if (aliasColId <= 0)
                return;

            if (data[aliasColId] == null && data[colId] != null)
                data[aliasColId] = data[colId];

            if (data[colId] == null && data[aliasColId] != null)
                data[colId] = data[aliasColId];
        }

        /** {@inheritDoc} */
        @Override public int getAlternativeColumnId(int colId) {
            if (keyAliasColumnId > 0) {
                if (colId == KEY_COL)
                    return keyAliasColumnId;
                else if (colId == keyAliasColumnId)
                    return KEY_COL;
            }
            if (valueAliasColumnId > 0) {
                if (colId == VAL_COL)
                    return valueAliasColumnId;
                else if (colId == valueAliasColumnId)
                    return VAL_COL;
            }

            return colId;
        }
    }

    /**
     * Statement cache.
     */
    private static class StatementCache extends LinkedHashMap<String, PreparedStatement> {
        /** */
        private int size;

        /** Last usage. */
        private volatile long lastUsage;

        /**
         * @param size Size.
         */
        private StatementCache(int size) {
            super(size, (float)0.75, true);

            this.size = size;
        }

        /** {@inheritDoc} */
        @Override protected boolean removeEldestEntry(Map.Entry<String, PreparedStatement> eldest) {
            boolean rmv = size() > size;

            if (rmv) {
                PreparedStatement stmt = eldest.getValue();

                U.closeQuiet(stmt);
            }

            return rmv;
        }

        /**
         * The timestamp of the last usage of the cache. Used by {@link #cleanupStatementCache()} to remove unused caches.
         * @return last usage timestamp
         */
        private long lastUsage() {
            return lastUsage;
        }

        /**
         * Updates the {@link #lastUsage} timestamp by current time.
         */
        private void updateLastUsage() {
            lastUsage = U.currentTimeMillis();
        }
    }

    /**
     * H2 Table engine.
     */
    public static class H2TableEngine implements TableEngine {
        /** */
        private static GridH2RowDescriptor rowDesc0;

        /** */
        private static H2RowFactory rowFactory0;

        /** */
        private static TableDescriptor tblDesc0;

        /** */
        private static GridH2Table resTbl0;

        /**
         * Creates table using given connection, DDL clause for given type descriptor and list of indexes.
         *
         * @param conn Connection.
         * @param sql DDL clause.
         * @param rowDesc Row descriptor.
         * @param rowFactory Row factory.
         * @param tblDesc Table descriptor.
         * @throws SQLException If failed.
         * @return Created table.
         */
        public static synchronized GridH2Table createTable(Connection conn, String sql,
            @Nullable GridH2RowDescriptor rowDesc, H2RowFactory rowFactory, TableDescriptor tblDesc)
            throws SQLException {
            rowDesc0 = rowDesc;
            rowFactory0 = rowFactory;
            tblDesc0 = tblDesc;

            try {
                try (Statement s = conn.createStatement()) {
                    s.execute(sql + " engine \"" + H2TableEngine.class.getName() + "\"");
                }

                tblDesc.tbl = resTbl0;

                return resTbl0;
            }
            finally {
                resTbl0 = null;
                tblDesc0 = null;
                rowFactory0 = null;
                rowDesc0 = null;
            }
        }

        /** {@inheritDoc} */
        @Override public TableBase createTable(CreateTableData createTblData) {
            resTbl0 = new GridH2Table(createTblData, rowDesc0, rowFactory0, tblDesc0, tblDesc0.schema.cacheName);

            return resTbl0;
        }
    }
}<|MERGE_RESOLUTION|>--- conflicted
+++ resolved
@@ -1017,10 +1017,7 @@
      * @param cacheName Cache name.
      * @param qry Query.
      * @param params Query parameters.
-<<<<<<< HEAD
      * @param keepBinary Keep binary flag.
-=======
->>>>>>> cbf0b2a5
      * @param filter Cache name and key filter.
      * @param enforceJoinOrder Enforce join order of tables in the query.
      * @param timeout Query timeout in milliseconds.
@@ -1030,14 +1027,8 @@
      */
     @SuppressWarnings("unchecked")
     public GridQueryFieldsResult queryLocalSqlFields(final String cacheName, final String qry,
-<<<<<<< HEAD
         @Nullable final Collection<Object> params, boolean keepBinary, final IndexingQueryFilter filter,
         boolean enforceJoinOrder, final int timeout, final GridQueryCancel cancel) throws IgniteCheckedException {
-=======
-        @Nullable final Collection<Object> params, final IndexingQueryFilter filter, boolean enforceJoinOrder,
-        final int timeout, final GridQueryCancel cancel)
-        throws IgniteCheckedException {
->>>>>>> cbf0b2a5
         final Connection conn = connectionForCache(cacheName);
 
         setupConnection(conn, false, enforceJoinOrder);
@@ -1055,11 +1046,7 @@
             fldsQry.setEnforceJoinOrder(enforceJoinOrder);
             fldsQry.setTimeout(timeout, TimeUnit.MILLISECONDS);
 
-<<<<<<< HEAD
             return dmlProc.updateSqlFieldsLocal(cacheName, stmt, fldsQry, keepBinary, filter, cancel);
-=======
-            return dmlProc.updateLocalSqlFields(cacheName, stmt, fldsQry, filter, cancel);
->>>>>>> cbf0b2a5
         }
         else if (DdlStatementsProcessor.isDdlStatement(p))
             throw new IgniteSQLException("DDL statements are supported for the whole cluster only",
@@ -1346,15 +1333,9 @@
     }
 
     /** {@inheritDoc} */
-<<<<<<< HEAD
-    @Override public QueryCursor<List<?>> queryLocalSqlFields(final GridCacheContext<?, ?> cctx,
+    @Override public FieldsQueryCursor<List<?>> queryLocalSqlFields(final GridCacheContext<?, ?> cctx,
         final SqlFieldsQuery qry, final boolean keepBinary, final IndexingQueryFilter filter,
         final GridQueryCancel cancel) throws IgniteCheckedException {
-=======
-    @Override public FieldsQueryCursor<List<?>> queryLocalSqlFields(final GridCacheContext<?, ?> cctx,
-        final SqlFieldsQuery qry, final IndexingQueryFilter filter, final GridQueryCancel cancel)
-        throws IgniteCheckedException {
->>>>>>> cbf0b2a5
 
         if (cctx.config().getQueryParallelism() > 1) {
             qry.setDistributedJoins(true);
@@ -1364,20 +1345,11 @@
             return queryDistributedSqlFields(cctx, qry, keepBinary, cancel);
         }
         else {
-<<<<<<< HEAD
-=======
-            final boolean keepBinary = cctx.keepBinary();
-
->>>>>>> cbf0b2a5
             final String cacheName = cctx.name();
             final String sql = qry.getSql();
             final Object[] args = qry.getArgs();
 
-<<<<<<< HEAD
             final GridQueryFieldsResult res = queryLocalSqlFields(cacheName, sql, F.asList(args), keepBinary, filter,
-=======
-            final GridQueryFieldsResult res = queryLocalSqlFields(cacheName, sql, F.asList(args), filter,
->>>>>>> cbf0b2a5
                 qry.isEnforceJoinOrder(), qry.getTimeout(), cancel);
 
             QueryCursorImpl<List<?>> cursor = new QueryCursorImpl<>(new Iterable<List<?>>() {
@@ -1593,13 +1565,8 @@
     }
 
     /** {@inheritDoc} */
-<<<<<<< HEAD
-    @Override public QueryCursor<List<?>> queryDistributedSqlFields(GridCacheContext<?, ?> cctx, SqlFieldsQuery qry,
+    @Override public FieldsQueryCursor<List<?>> queryDistributedSqlFields(GridCacheContext<?, ?> cctx, SqlFieldsQuery qry,
         boolean keepBinary, GridQueryCancel cancel) {
-=======
-    @Override public FieldsQueryCursor<List<?>> queryDistributedSqlFields(GridCacheContext<?, ?> cctx, SqlFieldsQuery qry,
-        GridQueryCancel cancel) {
->>>>>>> cbf0b2a5
         final String cacheName = cctx.name();
         final String sqlQry = qry.getSql();
 
@@ -1781,10 +1748,6 @@
      * @return Cache name.
      */
     private String cacheNameForSchemaAndTable(String schemaName, String tblName) {
-<<<<<<< HEAD
-        // TODO: This need to be changed.
-=======
->>>>>>> cbf0b2a5
         return cacheName(schemaName);
     }
 
@@ -2709,10 +2672,6 @@
      */
     private static final class TwoStepCachedQueryKey {
         /** */
-<<<<<<< HEAD
-        // TODO: To be replaced with schema.
-=======
->>>>>>> cbf0b2a5
         private final String cacheName;
 
         /** */
@@ -3486,10 +3445,6 @@
      */
     private class Schema {
         /** */
-<<<<<<< HEAD
-        // TODO: To be rmeoved.
-=======
->>>>>>> cbf0b2a5
         private final String cacheName;
 
         /** */
