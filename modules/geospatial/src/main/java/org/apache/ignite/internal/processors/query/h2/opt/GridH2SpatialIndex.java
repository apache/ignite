/*
 * Licensed to the Apache Software Foundation (ASF) under one or more
 * contributor license agreements.  See the NOTICE file distributed with
 * this work for additional information regarding copyright ownership.
 * The ASF licenses this file to You under the Apache License, Version 2.0
 * (the "License"); you may not use this file except in compliance with
 * the License.  You may obtain a copy of the License at
 *
 *      http://www.apache.org/licenses/LICENSE-2.0
 *
 * Unless required by applicable law or agreed to in writing, software
 * distributed under the License is distributed on an "AS IS" BASIS,
 * WITHOUT WARRANTIES OR CONDITIONS OF ANY KIND, either express or implied.
 * See the License for the specific language governing permissions and
 * limitations under the License.
 */

package org.apache.ignite.internal.processors.query.h2.opt;

import com.vividsolutions.jts.geom.Envelope;
import com.vividsolutions.jts.geom.Geometry;
import java.util.ArrayList;
import java.util.HashMap;
import java.util.HashSet;
import java.util.Iterator;
import java.util.List;
import java.util.Map;
import java.util.concurrent.locks.Lock;
import java.util.concurrent.locks.ReadWriteLock;
import java.util.concurrent.locks.ReentrantReadWriteLock;
import org.apache.ignite.IgniteCheckedException;
import org.apache.ignite.internal.processors.query.h2.H2Cursor;
import org.apache.ignite.internal.util.GridCursorIteratorWrapper;
import org.apache.ignite.internal.util.lang.GridCursor;
import org.apache.ignite.spi.indexing.IndexingQueryCacheFilter;
import org.apache.ignite.spi.indexing.IndexingQueryFilter;
import org.h2.engine.Session;
import org.h2.index.Cursor;
import org.h2.index.IndexLookupBatch;
import org.h2.index.IndexType;
import org.h2.index.SingleRowCursor;
import org.h2.index.SpatialIndex;
import org.h2.index.SpatialTreeIndex;
import org.h2.message.DbException;
import org.h2.mvstore.MVStore;
import org.h2.mvstore.rtree.MVRTreeMap;
import org.h2.mvstore.rtree.SpatialKey;
import org.h2.result.SearchRow;
import org.h2.result.SortOrder;
import org.h2.table.Column;
import org.h2.table.IndexColumn;
import org.h2.table.TableFilter;
import org.h2.value.Value;
import org.h2.value.ValueGeometry;

import static org.apache.ignite.internal.processors.query.h2.opt.GridH2KeyValueRowOnheap.KEY_COL;

/**
 * Spatial index.
 */
@SuppressWarnings("unused"/*reflection*/)
public class GridH2SpatialIndex extends GridH2IndexBase implements SpatialIndex {
    /** */
    private final ReadWriteLock lock = new ReentrantReadWriteLock();

    /** */
    private volatile long rowCnt;

    /** */
    private long rowIds;

    /** */
    private boolean closed;

    /** */
    private final MVRTreeMap<Long>[] segments;

    /** */
    private final Map<Long, GridH2Row> idToRow = new HashMap<>();

    /** */
    private final Map<Value, Long> keyToId = new HashMap<>();

    /** */
    private final MVStore store;

    /**
     * @param tbl Table.
     * @param idxName Index name.
     * @param cols Columns.
     */
    public GridH2SpatialIndex(GridH2Table tbl, String idxName, IndexColumn... cols) {
        this(tbl, idxName, 1, cols);
    }

    /**
     * @param tbl Table.
     * @param idxName Index name.
     * @param segmentsCnt Index segments count.
     * @param cols Columns.
     */
    @SuppressWarnings("unchecked")
    public GridH2SpatialIndex(GridH2Table tbl, String idxName, int segmentsCnt, IndexColumn... cols) {
        if (cols.length > 1)
            throw DbException.getUnsupportedException("can only do one column");

        if ((cols[0].sortType & SortOrder.DESCENDING) != 0)
            throw DbException.getUnsupportedException("cannot do descending");

        if ((cols[0].sortType & SortOrder.NULLS_FIRST) != 0)
            throw DbException.getUnsupportedException("cannot do nulls first");

        if ((cols[0].sortType & SortOrder.NULLS_LAST) != 0)
            throw DbException.getUnsupportedException("cannot do nulls last");

        initBaseIndex(tbl, 0, idxName, cols, IndexType.createNonUnique(false, false, true));

        table = tbl;

        if (cols[0].column.getType() != Value.GEOMETRY) {
            throw DbException.getUnsupportedException("spatial index on non-geometry column, " +
                cols[0].column.getCreateSQL());
        }

        // Index in memory
        store = MVStore.open(null);

        segments = new MVRTreeMap[segmentsCnt];

        for (int i = 0; i < segmentsCnt; i++)
            segments[i] = store.openMap("spatialIndex-" + i, new MVRTreeMap.Builder<Long>());

        ctx = tbl.rowDescriptor().context();
    }

    /** {@inheritDoc} */
    @Override public IndexLookupBatch createLookupBatch(TableFilter[] filters, int filter) {
        if (getTable().isPartitioned()) {
            assert filter > 0; // Lookup batch will not be created for the first table filter.

            throw DbException.throwInternalError(
                "Table with a spatial index must be the first in the query: " + getTable());
        }

        return null; // Support must be explicitly added.
    }

    /**
     * Check closed.
     */
    private void checkClosed() {
        if (closed)
            throw DbException.throwInternalError();
    }

    /** {@inheritDoc} */
    @Override protected int segmentsCount() {
        return segments.length;
    }

    /** {@inheritDoc} */
    @Override public GridH2Row put(GridH2Row row) {
        assert row instanceof GridH2KeyValueRowOnheap : "requires key to be at 0";

        Lock l = lock.writeLock();

        l.lock();

        try {
            checkClosed();

            Value key = row.getValue(KEY_COL);

            assert key != null;

            final int seg = segmentForRow(row);

            Long rowId = keyToId.get(key);

            if (rowId != null) {
                Long oldRowId = segments[seg].remove(getEnvelope(idToRow.get(rowId), rowId));

                assert rowId.equals(oldRowId);
            }
            else {
                rowId = ++rowIds;

                keyToId.put(key, rowId);
            }

            GridH2Row old = idToRow.put(rowId, row);

            segments[seg].put(getEnvelope(row, rowId), rowId);

            if (old == null)
                rowCnt++; // No replace.

            return old;
        }
        finally {
            l.unlock();
        }
    }

    /** {@inheritDoc} */
    @Override public boolean putx(GridH2Row row) {
<<<<<<< HEAD
        return put(row) != null;
=======
        GridH2Row old = put(row);

        return old != null;
>>>>>>> b8672d7d
    }

    /**
     * @param row Row.
     * @param rowId Row id.
     * @return Envelope.
     */
    private SpatialKey getEnvelope(SearchRow row, long rowId) {
        Value v = row.getValue(columnIds[0]);
        Geometry g = ((ValueGeometry) v.convertTo(Value.GEOMETRY)).getGeometry();
        Envelope env = g.getEnvelopeInternal();
        return new SpatialKey(rowId,
            (float) env.getMinX(), (float) env.getMaxX(),
            (float) env.getMinY(), (float) env.getMaxY());
    }

    /** {@inheritDoc} */
    @Override public GridH2Row remove(SearchRow row) {
        Lock l = lock.writeLock();

        l.lock();

        try {
            checkClosed();

            Value key = row.getValue(KEY_COL);

            assert key != null;

            Long rowId = keyToId.remove(key);

            assert rowId != null;

            GridH2Row oldRow = idToRow.remove(rowId);

            assert oldRow != null;

            final int seg = segmentForRow(row);

            if (!segments[seg].remove(getEnvelope(row, rowId), rowId))
                throw DbException.throwInternalError("row not found");

            rowCnt--;

            return oldRow;
        }
        finally {
            l.unlock();
        }
    }

    /** {@inheritDoc} */
    @Override public boolean removex(SearchRow row) {
        GridH2Row old = remove(row);

        return old != null;
    }

    /** {@inheritDoc} */
    @Override public void destroy(boolean rmIndex) {
        Lock l = lock.writeLock();

        l.lock();

        try {
            closed = true;

            store.close();
        }
        finally {
            l.unlock();
        }

        super.destroy(rmIndex);
    }

    /** {@inheritDoc} */
    @Override public double getCost(Session ses, int[] masks, TableFilter[] filters, int filter,
        SortOrder sortOrder, HashSet<Column> cols) {
        return SpatialTreeIndex.getCostRangeIndex(masks,
            table.getRowCountApproximation(), columns) / 10;
    }

    /** {@inheritDoc} */
    @Override public Cursor find(TableFilter filter, SearchRow first, SearchRow last) {
        return find0(filter);
    }

    /** {@inheritDoc} */
    @Override public Cursor find(Session ses, SearchRow first, SearchRow last) {
        return find0(null);
    }

    /**
     * @param filter Table filter.
     * @return Cursor.
     */
    private Cursor find0(TableFilter filter) {
        Lock l = lock.readLock();

        l.lock();

        try {
            checkClosed();

            final int seg = threadLocalSegment();

            final MVRTreeMap<Long> segment = segments[seg];

            return new H2Cursor(rowIterator(segment.keySet().iterator(), filter));
        }
        finally {
            l.unlock();
        }
    }

    /** {@inheritDoc} */
    @Override public boolean canGetFirstOrLast() {
        return true;
    }

    /**
     * @param i Spatial key iterator.
     * @param filter Table filter.
     * @return Iterator over rows.
     */
    @SuppressWarnings("unchecked")
    private GridCursor<GridH2Row> rowIterator(Iterator<SpatialKey> i, TableFilter filter) {
        if (!i.hasNext())
            return EMPTY_CURSOR;

        long time = System.currentTimeMillis();

        IndexingQueryFilter qryFilter = threadLocalFilter();

        IndexingQueryCacheFilter qryCacheFilter = qryFilter != null ? qryFilter.forCache(getTable().cacheName()) : null;

        List<GridH2Row> rows = new ArrayList<>();

        do {
            GridH2Row row = idToRow.get(i.next().getId());

            assert row != null;

            if (row.expireTime() != 0 && row.expireTime() <= time)
                continue;

            if (qryCacheFilter == null || qryCacheFilter.applyPartition(row.partition()))
                rows.add(row);
        }
        while (i.hasNext());

        return new GridCursorIteratorWrapper(rows.iterator());
    }

    /** {@inheritDoc} */
    @Override public Cursor findFirstOrLast(Session ses, boolean first) {
        Lock l = lock.readLock();

        l.lock();

        try {
            checkClosed();

            if (!first)
                throw DbException.throwInternalError("Spatial Index can only be fetch by ascending order");

            final int seg = threadLocalSegment();

            final MVRTreeMap<Long> segment = segments[seg];

            GridCursor<GridH2Row> iter = rowIterator(segment.keySet().iterator(), null);

            return new SingleRowCursor(iter.next() ? iter.get() : null);
        }
        catch (IgniteCheckedException e) {
            throw DbException.convert(e);
        }
        finally {
            l.unlock();
        }
    }

    /** {@inheritDoc} */
    @Override public long getRowCount(Session ses) {
        return rowCnt;
    }

    /** {@inheritDoc} */
    @Override public long getRowCountApproximation() {
        return rowCnt;
    }

    /** {@inheritDoc} */
    @Override public Cursor findByGeometry(TableFilter filter, SearchRow first, SearchRow last,
        SearchRow intersection) {
        Lock l = lock.readLock();

        l.lock();

        try {
            if (intersection == null)
                return find(filter.getSession(), null, null);

            final int seg = threadLocalSegment();

            final MVRTreeMap<Long> segment = segments[seg];

            return new H2Cursor(rowIterator(segment.findIntersectingKeys(getEnvelope(intersection, 0)), filter));
        }
        finally {
            l.unlock();
        }
    }
}<|MERGE_RESOLUTION|>--- conflicted
+++ resolved
@@ -204,13 +204,7 @@
 
     /** {@inheritDoc} */
     @Override public boolean putx(GridH2Row row) {
-<<<<<<< HEAD
         return put(row) != null;
-=======
-        GridH2Row old = put(row);
-
-        return old != null;
->>>>>>> b8672d7d
     }
 
     /**
@@ -264,9 +258,7 @@
 
     /** {@inheritDoc} */
     @Override public boolean removex(SearchRow row) {
-        GridH2Row old = remove(row);
-
-        return old != null;
+        return remove(row) != null;
     }
 
     /** {@inheritDoc} */
