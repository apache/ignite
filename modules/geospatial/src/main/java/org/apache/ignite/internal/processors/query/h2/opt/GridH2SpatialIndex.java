/*
 * Licensed to the Apache Software Foundation (ASF) under one or more
 * contributor license agreements.  See the NOTICE file distributed with
 * this work for additional information regarding copyright ownership.
 * The ASF licenses this file to You under the Apache License, Version 2.0
 * (the "License"); you may not use this file except in compliance with
 * the License.  You may obtain a copy of the License at
 *
 *      http://www.apache.org/licenses/LICENSE-2.0
 *
 * Unless required by applicable law or agreed to in writing, software
 * distributed under the License is distributed on an "AS IS" BASIS,
 * WITHOUT WARRANTIES OR CONDITIONS OF ANY KIND, either express or implied.
 * See the License for the specific language governing permissions and
 * limitations under the License.
 */

package org.apache.ignite.internal.processors.query.h2.opt;

<<<<<<< HEAD
=======
import java.util.ArrayList;
import java.util.HashMap;
import java.util.HashSet;
import java.util.Iterator;
import java.util.List;
import java.util.Map;
import java.util.concurrent.locks.Lock;
import java.util.concurrent.locks.ReadWriteLock;
import java.util.concurrent.locks.ReentrantReadWriteLock;
import com.vividsolutions.jts.geom.Envelope;
import com.vividsolutions.jts.geom.Geometry;
>>>>>>> dcefc16b
import org.apache.ignite.IgniteCheckedException;
import org.apache.ignite.internal.processors.query.h2.H2Cursor;
import org.apache.ignite.internal.util.GridCursorIteratorWrapper;
import org.apache.ignite.internal.util.lang.GridCursor;
import org.apache.ignite.spi.indexing.IndexingQueryCacheFilter;
import org.apache.ignite.spi.indexing.IndexingQueryFilter;
import org.h2.engine.Session;
import org.h2.index.Cursor;
import org.h2.index.IndexLookupBatch;
import org.h2.index.IndexType;
import org.h2.index.SingleRowCursor;
import org.h2.index.SpatialIndex;
import org.h2.index.SpatialTreeIndex;
import org.h2.message.DbException;
import org.h2.mvstore.MVStore;
import org.h2.mvstore.rtree.MVRTreeMap;
import org.h2.mvstore.rtree.SpatialKey;
import org.h2.result.SearchRow;
import org.h2.result.SortOrder;
import org.h2.table.Column;
import org.h2.table.IndexColumn;
import org.h2.table.TableFilter;
import org.h2.value.Value;
import org.h2.value.ValueGeometry;
import org.locationtech.jts.geom.Envelope;
import org.locationtech.jts.geom.Geometry;

import java.util.ArrayList;
import java.util.HashMap;
import java.util.HashSet;
import java.util.Iterator;
import java.util.List;
import java.util.Map;
import java.util.concurrent.locks.Lock;
import java.util.concurrent.locks.ReadWriteLock;
import java.util.concurrent.locks.ReentrantReadWriteLock;

import static org.apache.ignite.internal.processors.query.h2.opt.GridH2KeyValueRowOnheap.KEY_COL;

/**
 * Spatial index.
 */
@SuppressWarnings("unused"/*reflection*/)
public class GridH2SpatialIndex extends GridH2IndexBase implements SpatialIndex {
    /** */
    private final ReadWriteLock lock = new ReentrantReadWriteLock();

    /** */
    private volatile long rowCnt;

    /** */
    private long rowIds;

    /** */
    private boolean closed;

    /** */
    private final MVRTreeMap<Long>[] segments;

    /** */
    private final Map<Long, GridH2Row> idToRow = new HashMap<>();

    /** */
    private final Map<Value, Long> keyToId = new HashMap<>();

    /** */
    private final MVStore store;

    /**
     * @param tbl Table.
     * @param idxName Index name.
     * @param cols Columns.
     */
    public GridH2SpatialIndex(GridH2Table tbl, String idxName, IndexColumn... cols) {
        this(tbl, idxName, 1, cols);
    }

    /**
     * @param tbl Table.
     * @param idxName Index name.
     * @param segmentsCnt Index segments count.
     * @param cols Columns.
     */
    @SuppressWarnings("unchecked")
    public GridH2SpatialIndex(GridH2Table tbl, String idxName, int segmentsCnt, IndexColumn... cols) {
        if (cols.length > 1)
            throw DbException.getUnsupportedException("can only do one column");

        if ((cols[0].sortType & SortOrder.DESCENDING) != 0)
            throw DbException.getUnsupportedException("cannot do descending");

        if ((cols[0].sortType & SortOrder.NULLS_FIRST) != 0)
            throw DbException.getUnsupportedException("cannot do nulls first");

        if ((cols[0].sortType & SortOrder.NULLS_LAST) != 0)
            throw DbException.getUnsupportedException("cannot do nulls last");

        initBaseIndex(tbl, 0, idxName, cols, IndexType.createNonUnique(false, false, true));

        table = tbl;

        if (cols[0].column.getType() != Value.GEOMETRY) {
            throw DbException.getUnsupportedException("spatial index on non-geometry column, " +
                cols[0].column.getCreateSQL());
        }

        // Index in memory
        store = MVStore.open(null);

        segments = new MVRTreeMap[segmentsCnt];

        for (int i = 0; i < segmentsCnt; i++)
            segments[i] = store.openMap("spatialIndex-" + i, new MVRTreeMap.Builder<Long>());

        ctx = tbl.rowDescriptor().context();
    }

    /** {@inheritDoc} */
    @Override public IndexLookupBatch createLookupBatch(TableFilter[] filters, int filter) {
        if (getTable().isPartitioned()) {
            assert filter > 0; // Lookup batch will not be created for the first table filter.

            throw DbException.throwInternalError(
                "Table with a spatial index must be the first in the query: " + getTable());
        }

        return null; // Support must be explicitly added.
    }

    /**
     * Check closed.
     */
    private void checkClosed() {
        if (closed)
            throw DbException.throwInternalError();
    }

    /** {@inheritDoc} */
    @Override protected int segmentsCount() {
        return segments.length;
    }

    /** {@inheritDoc} */
    @Override public GridH2Row put(GridH2Row row) {
        assert row instanceof GridH2KeyValueRowOnheap : "requires key to be at 0";

        Lock l = lock.writeLock();

        l.lock();

        try {
            checkClosed();

            Value key = row.getValue(KEY_COL);

            assert key != null;

            final int seg = segmentForRow(row);

            Long rowId = keyToId.get(key);

            if (rowId != null) {
                Long oldRowId = segments[seg].remove(getEnvelope(idToRow.get(rowId), rowId));

                assert rowId.equals(oldRowId);
            }
            else {
                rowId = ++rowIds;

                keyToId.put(key, rowId);
            }

            GridH2Row old = idToRow.put(rowId, row);

            segments[seg].put(getEnvelope(row, rowId), rowId);

            if (old == null)
                rowCnt++; // No replace.

            return old;
        }
        finally {
            l.unlock();
        }
    }

    /** {@inheritDoc} */
    @Override public boolean putx(GridH2Row row) {
        GridH2Row old = put(row);

        return old != null;
    }

    /**
     * @param row Row.
     * @param rowId Row id.
     * @return Envelope.
     */
    private SpatialKey getEnvelope(SearchRow row, long rowId) {
        Value v = row.getValue(columnIds[0]);
        Geometry g = ((ValueGeometry) v.convertTo(Value.GEOMETRY)).getGeometry();
        Envelope env = g.getEnvelopeInternal();
        return new SpatialKey(rowId,
            (float) env.getMinX(), (float) env.getMaxX(),
            (float) env.getMinY(), (float) env.getMaxY());
    }

    /** {@inheritDoc} */
    @Override public GridH2Row remove(SearchRow row) {
        Lock l = lock.writeLock();

        l.lock();

        try {
            checkClosed();

            Value key = row.getValue(KEY_COL);

            assert key != null;

            Long rowId = keyToId.remove(key);

            assert rowId != null;

            GridH2Row oldRow = idToRow.remove(rowId);

            assert oldRow != null;

            final int seg = segmentForRow(row);

            if (!segments[seg].remove(getEnvelope(row, rowId), rowId))
                throw DbException.throwInternalError("row not found");

            rowCnt--;

            return oldRow;
        }
        finally {
            l.unlock();
        }
    }

    /** {@inheritDoc} */
    @Override public boolean removex(SearchRow row) {
        GridH2Row old = remove(row);

        return old != null;
    }

    /** {@inheritDoc} */
    @Override public void destroy(boolean rmIndex) {
        Lock l = lock.writeLock();

        l.lock();

        try {
            closed = true;

            store.close();
        }
        finally {
            l.unlock();
        }

        super.destroy(rmIndex);
    }

    /** {@inheritDoc} */
    @Override public double getCost(Session ses, int[] masks, TableFilter[] filters, int filter,
        SortOrder sortOrder, HashSet<Column> cols) {
        return SpatialTreeIndex.getCostRangeIndex(masks, columns) / 10;
    }

    /** {@inheritDoc} */
    @Override public Cursor find(TableFilter filter, SearchRow first, SearchRow last) {
        return find0(filter);
    }

    /** {@inheritDoc} */
    @Override public Cursor find(Session ses, SearchRow first, SearchRow last) {
        return find0(null);
    }

    /**
     * @param filter Table filter.
     * @return Cursor.
     */
    private Cursor find0(TableFilter filter) {
        Lock l = lock.readLock();

        l.lock();

        try {
            checkClosed();

            final int seg = threadLocalSegment();

            final MVRTreeMap<Long> segment = segments[seg];

            return new H2Cursor(rowIterator(segment.keySet().iterator(), filter));
        }
        finally {
            l.unlock();
        }
    }

    /** {@inheritDoc} */
    @Override public boolean canGetFirstOrLast() {
        return true;
    }

    /**
     * @param i Spatial key iterator.
     * @param filter Table filter.
     * @return Iterator over rows.
     */
    @SuppressWarnings("unchecked")
    private GridCursor<GridH2Row> rowIterator(Iterator<SpatialKey> i, TableFilter filter) {
        if (!i.hasNext())
            return EMPTY_CURSOR;

        long time = System.currentTimeMillis();

        IndexingQueryFilter qryFilter = null;
        GridH2QueryContext qctx = GridH2QueryContext.get();

        if (qctx != null) {
            qryFilter = qctx.filter();
        }

        IndexingQueryCacheFilter qryCacheFilter = qryFilter != null ? qryFilter.forCache(getTable().cacheName()) : null;

        List<GridH2Row> rows = new ArrayList<>();

        do {
            GridH2Row row = idToRow.get(i.next().getId());

            assert row != null;

            if (row.expireTime() != 0 && row.expireTime() <= time)
                continue;

            if (qryCacheFilter == null || qryCacheFilter.applyPartition(row.partition()))
                rows.add(row);
        }
        while (i.hasNext());

        return new GridCursorIteratorWrapper(rows.iterator());
    }

    /** {@inheritDoc} */
    @Override public Cursor findFirstOrLast(Session ses, boolean first) {
        Lock l = lock.readLock();

        l.lock();

        try {
            checkClosed();

            if (!first)
                throw DbException.throwInternalError("Spatial Index can only be fetch by ascending order");

            final int seg = threadLocalSegment();

            final MVRTreeMap<Long> segment = segments[seg];

            GridCursor<GridH2Row> iter = rowIterator(segment.keySet().iterator(), null);

            return new SingleRowCursor(iter.next() ? iter.get() : null);
        }
        catch (IgniteCheckedException e) {
            throw DbException.convert(e);
        }
        finally {
            l.unlock();
        }
    }

    /** {@inheritDoc} */
    @Override public long getRowCount(Session ses) {
        return rowCnt;
    }

    /** {@inheritDoc} */
    @Override public long getRowCountApproximation() {
        return rowCnt;
    }

    /** {@inheritDoc} */
    @Override public Cursor findByGeometry(TableFilter filter, SearchRow first, SearchRow last,
        SearchRow intersection) {
        Lock l = lock.readLock();

        l.lock();

        try {
            if (intersection == null)
                return find(filter.getSession(), null, null);

            final int seg = threadLocalSegment();

            final MVRTreeMap<Long> segment = segments[seg];

            return new H2Cursor(rowIterator(segment.findIntersectingKeys(getEnvelope(intersection, 0)), filter));
        }
        finally {
            l.unlock();
        }
    }
}<|MERGE_RESOLUTION|>--- conflicted
+++ resolved
@@ -17,8 +17,6 @@
 
 package org.apache.ignite.internal.processors.query.h2.opt;
 
-<<<<<<< HEAD
-=======
 import java.util.ArrayList;
 import java.util.HashMap;
 import java.util.HashSet;
@@ -30,7 +28,6 @@
 import java.util.concurrent.locks.ReentrantReadWriteLock;
 import com.vividsolutions.jts.geom.Envelope;
 import com.vividsolutions.jts.geom.Geometry;
->>>>>>> dcefc16b
 import org.apache.ignite.IgniteCheckedException;
 import org.apache.ignite.internal.processors.query.h2.H2Cursor;
 import org.apache.ignite.internal.util.GridCursorIteratorWrapper;
@@ -357,9 +354,8 @@
         IndexingQueryFilter qryFilter = null;
         GridH2QueryContext qctx = GridH2QueryContext.get();
 
-        if (qctx != null) {
+        if (qctx != null)
             qryFilter = qctx.filter();
-        }
 
         IndexingQueryCacheFilter qryCacheFilter = qryFilter != null ? qryFilter.forCache(getTable().cacheName()) : null;
 
