--- conflicted
+++ resolved
@@ -229,10 +229,6 @@
         check.accept(ft.binaryMeta());
         check.accept(ft.wal());
         check.accept(ft.walArchive());
-<<<<<<< HEAD
-        check.accept(ft.nodeRoot());
-=======
         check.accept(ft.nodeStorage());
->>>>>>> ae1cad65
     }
 }