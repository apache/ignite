/*
 * Licensed to the Apache Software Foundation (ASF) under one or more
 * contributor license agreements. See the NOTICE file distributed with
 * this work for additional information regarding copyright ownership.
 * The ASF licenses this file to You under the Apache License, Version 2.0
 * (the "License"); you may not use this file except in compliance with
 * the License. You may obtain a copy of the License at
 *
 * http://www.apache.org/licenses/LICENSE-2.0
 *
 * Unless required by applicable law or agreed to in writing, software
 * distributed under the License is distributed on an "AS IS" BASIS,
 * WITHOUT WARRANTIES OR CONDITIONS OF ANY KIND, either express or implied.
 * See the License for the specific language governing permissions and
 * limitations under the License.
 */

package org.apache.ignite.compatibility.persistence;

import java.io.File;
import java.util.Arrays;
import java.util.Set;
import java.util.TreeSet;
import java.util.function.Consumer;
import org.apache.ignite.Ignite;
import org.apache.ignite.IgniteCache;
import org.apache.ignite.compatibility.testframework.junits.SkipTestIfIsJdkNewer;
import org.apache.ignite.configuration.IgniteConfiguration;
import org.apache.ignite.configuration.MemoryConfiguration;
import org.apache.ignite.configuration.MemoryPolicyConfiguration;
import org.apache.ignite.configuration.PersistentStoreConfiguration;
import org.apache.ignite.internal.IgniteEx;
import org.apache.ignite.internal.processors.cache.GridCacheAbstractFullApiSelfTest;
import org.apache.ignite.internal.processors.cache.persistence.file.FilePageStoreManager;
import org.apache.ignite.internal.processors.cache.persistence.filename.NodeFileTree;
import org.apache.ignite.internal.processors.cache.persistence.filename.PdsFolderResolver;
import org.apache.ignite.internal.util.typedef.internal.U;
import org.apache.ignite.lang.IgniteInClosure;
import org.apache.ignite.spi.discovery.tcp.TcpDiscoverySpi;
import org.jetbrains.annotations.NotNull;
import org.junit.Test;

import static org.apache.ignite.internal.processors.cache.persistence.filename.PdsFolderResolver.parseSubFolderName;

/**
 * Test for new and old style persistent storage folders generation and compatible startup of current ignite version
 */
@SkipTestIfIsJdkNewer(8)
public class FoldersReuseCompatibilityTest extends IgnitePersistenceCompatibilityAbstractTest {
    /** Cache name for test. */
    private static final String CACHE_NAME = "dummy";

    /** Key to store in previous version of ignite */
    private static final String KEY = "StringFromPrevVersion";

    /** Value to store in previous version of ignite */
    private static final String VAL = "ValueFromPrevVersion";

    /** Key to store in previous version of ignite */
    private static final String KEY_OBJ = "ObjectFromPrevVersion";

    /** {@inheritDoc} */
    @Override protected IgniteConfiguration getConfiguration(String igniteInstanceName) throws Exception {
        final IgniteConfiguration cfg = super.getConfiguration(igniteInstanceName);

        configPersistence(cfg);

        return cfg;
    }

    /**
     * Test startup of current ignite version using DB storage folder from previous version of Ignite. Expected to start
     * successfully with existing DB
     *
     * @throws Exception if failed.
     */
    public void ignored_testFoldersReuseCompatibility_2_3() throws Exception {
        runFoldersReuse("2.3.0");
    }

    /**
     * Test startup of current ignite version using DB storage folder from previous version of Ignite. Expected to start
     * successfully with existing DB
     *
     * @throws Exception if failed.
     */
    @Test
    public void testFoldersReuseCompatibility_2_2() throws Exception {
        runFoldersReuse("2.2.0");
    }

    /**
     * Test startup of current ignite version using DB storage folder from previous version of Ignite. Expected to start
     * successfully with existing DB
     *
     * @throws Exception if failed.
     */
    @Test
    public void testFoldersReuseCompatibility_2_1() throws Exception {
        runFoldersReuse("2.1.0");
    }

    /**
     * Test startup of current ignite version using DB storage folder from previous version of Ignite. Expected to start
     * successfully with existing DB
     *
     * @param ver 3 digit Ignite version to check compatibility with
     * @throws Exception if failed.
     */
    private void runFoldersReuse(String ver) throws Exception {
        final IgniteEx oldVer = startGrid(1, ver, new ConfigurationClosure(), new PostStartupClosure());

        stopAllGrids();

        IgniteEx ignite = startGrid(0);

        ignite.active(true);
        ignite.getOrCreateCache("cache2createdForNewGrid").put("Object", "Value");
        assertEquals(1, ignite.context().discovery().topologyVersion());

        assertPdsDirsDefaultExist(U.maskForFileName(ignite.cluster().node().consistentId().toString()));

        assertEquals(VAL, ignite.cache(CACHE_NAME).get(KEY));

        final PersistenceBasicCompatibilityTest.TestStringContainerToBePrinted actual =
            (PersistenceBasicCompatibilityTest.TestStringContainerToBePrinted)ignite.cache(CACHE_NAME).get(KEY_OBJ);
        assertEquals(VAL, actual.data);

        assertNodeIndexesInFolder(); // should not create any new style directories

        stopAllGrids();
    }

    /** Started node test actions closure. */
    private static class PostStartupClosure implements IgniteInClosure<Ignite> {
        /** {@inheritDoc} */
        @Override public void apply(Ignite ignite) {
            ignite.active(true);

            final IgniteCache<Object, Object> cache = ignite.getOrCreateCache(CACHE_NAME);
            cache.put(KEY, VAL);
            cache.put("1", "2");
            cache.put(1, 2);
            cache.put(1L, 2L);
            cache.put(PersistenceBasicCompatibilityTest.TestEnum.A, "Enum_As_Key");
            cache.put("Enum_As_Value", PersistenceBasicCompatibilityTest.TestEnum.B);
            cache.put(PersistenceBasicCompatibilityTest.TestEnum.C, PersistenceBasicCompatibilityTest.TestEnum.C);

            cache.put("Serializable", new PersistenceBasicCompatibilityTest.TestSerializable(42));
            cache.put(new PersistenceBasicCompatibilityTest.TestSerializable(42), "Serializable_As_Key");
            cache.put("Externalizable", new PersistenceBasicCompatibilityTest.TestExternalizable(42));
            cache.put(new PersistenceBasicCompatibilityTest.TestExternalizable(42), "Externalizable_As_Key");
            cache.put(KEY_OBJ, new PersistenceBasicCompatibilityTest.TestStringContainerToBePrinted(VAL));

        }
    }

    /** Setup compatible node closure. */
    private static class ConfigurationClosure implements IgniteInClosure<IgniteConfiguration> {
        /** {@inheritDoc} */
        @Override public void apply(IgniteConfiguration cfg) {
            cfg.setLocalHost("127.0.0.1");
            TcpDiscoverySpi disco = new TcpDiscoverySpi();
            disco.setIpFinder(GridCacheAbstractFullApiSelfTest.LOCAL_IP_FINDER);

            cfg.setDiscoverySpi(disco);

            configPersistence(cfg);
        }
    }

    /**
     * Setup persistence for compatible and current version node.
     *
     * @param cfg ignite config to setup.
     */
    private static void configPersistence(IgniteConfiguration cfg) {
        final PersistentStoreConfiguration psCfg = new PersistentStoreConfiguration();

        cfg.setPersistentStoreConfiguration(psCfg);

        final MemoryConfiguration memCfg = new MemoryConfiguration();
        final MemoryPolicyConfiguration memPolCfg = new MemoryPolicyConfiguration();

        memPolCfg.setMaxSize(32L * 1024 * 1024); // we don't need much memory for this test
        memCfg.setMemoryPolicies(memPolCfg);
        cfg.setMemoryConfiguration(memCfg);
    }

    /**
     * @param indexes expected new style node indexes in folders
     */
    private void assertNodeIndexesInFolder(Integer... indexes) {
        assertEquals(new TreeSet<>(Arrays.asList(indexes)), getAllNodeIndexesInFolder());
    }

    /**
     * @return set of all indexes of nodes found in work folder
     */
<<<<<<< HEAD
    @NotNull private Set<Integer> getAllNodeIndexesInFolder() throws IgniteCheckedException {
        final File curFolder = new File(U.defaultWorkDirectory(), FilePageStoreManager.DFLT_STORE_DIR);
=======
    @NotNull private Set<Integer> getAllNodeIndexesInFolder() {
        final File curFolder = sharedFileTree().db();
>>>>>>> 46c6769b
        final Set<Integer> indexes = new TreeSet<>();
        final File[] files = curFolder.listFiles(PdsFolderResolver.DB_SUBFOLDERS_NEW_STYLE_FILTER);

        for (File file : files) {
            final PdsFolderResolver.FolderCandidate uid
                = parseSubFolderName(file, log);

            if (uid != null)
                indexes.add(uid.nodeIndex());
        }

        return indexes;
    }

    /**
     * Checks existence of all storage-related directories
     *
     * @param subDirName sub directories name expected
     */
    private void assertPdsDirsDefaultExist(String subDirName) {
        NodeFileTree ft = nodeFileTree(subDirName);

        Consumer<File> check = dir -> assertTrue(dir.exists() && dir.isDirectory());

        check.accept(ft.binaryMeta());
        check.accept(ft.wal());
        check.accept(ft.walArchive());
        check.accept(ft.nodeStorage());
    }
}<|MERGE_RESOLUTION|>--- conflicted
+++ resolved
@@ -197,13 +197,8 @@
     /**
      * @return set of all indexes of nodes found in work folder
      */
-<<<<<<< HEAD
-    @NotNull private Set<Integer> getAllNodeIndexesInFolder() throws IgniteCheckedException {
-        final File curFolder = new File(U.defaultWorkDirectory(), FilePageStoreManager.DFLT_STORE_DIR);
-=======
     @NotNull private Set<Integer> getAllNodeIndexesInFolder() {
         final File curFolder = sharedFileTree().db();
->>>>>>> 46c6769b
         final Set<Integer> indexes = new TreeSet<>();
         final File[] files = curFolder.listFiles(PdsFolderResolver.DB_SUBFOLDERS_NEW_STYLE_FILTER);
 
