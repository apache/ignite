/*
 * Licensed to the Apache Software Foundation (ASF) under one or more
 * contributor license agreements.  See the NOTICE file distributed with
 * this work for additional information regarding copyright ownership.
 * The ASF licenses this file to You under the Apache License, Version 2.0
 * (the "License"); you may not use this file except in compliance with
 * the License.  You may obtain a copy of the License at
 *
 *      http://www.apache.org/licenses/LICENSE-2.0
 *
 * Unless required by applicable law or agreed to in writing, software
 * distributed under the License is distributed on an "AS IS" BASIS,
 * WITHOUT WARRANTIES OR CONDITIONS OF ANY KIND, either express or implied.
 * See the License for the specific language governing permissions and
 * limitations under the License.
 */

package org.apache.ignite.compatibility.persistence;

import java.util.ArrayList;
import java.util.Arrays;
import java.util.Collection;
import java.util.Collections;
import java.util.Iterator;
import java.util.List;
import java.util.Map;
import java.util.Set;
import java.util.concurrent.ConcurrentHashMap;
<<<<<<< HEAD
=======

import org.apache.ignite.Ignite;
import org.apache.ignite.IgniteCache;
>>>>>>> 39fa1032
import org.apache.ignite.IgniteCheckedException;
import org.apache.ignite.binary.BinaryType;
import org.apache.ignite.cdc.TypeMapping;
import org.apache.ignite.cluster.ClusterState;
import org.apache.ignite.configuration.CacheConfiguration;
import org.apache.ignite.configuration.IgniteConfiguration;
import org.apache.ignite.dump.DumpConsumer;
import org.apache.ignite.dump.DumpEntry;
import org.apache.ignite.dump.DumpReader;
import org.apache.ignite.dump.DumpReaderConfiguration;
import org.apache.ignite.internal.IgniteEx;
import org.apache.ignite.internal.processors.cache.StoredCacheData;
import org.apache.ignite.internal.util.typedef.internal.U;
import org.jetbrains.annotations.NotNull;
import org.junit.Test;
<<<<<<< HEAD
import org.junit.runners.Parameterized.Parameter;
import org.junit.runners.Parameterized.Parameters;
=======
import org.junit.runner.RunWith;
import org.junit.runners.Parameterized;

import static org.junit.Assume.assumeFalse;
import static org.junit.Assume.assumeTrue;
>>>>>>> 39fa1032

import static org.junit.Assume.assumeFalse;

/**
 *
 */
<<<<<<< HEAD
public class SnapshotCompatibilityTest extends IgniteNodeFileTreeCompatibilityAbstractTest {
=======
@RunWith(Parameterized.class)
public class SnapshotCompatibilityTest extends IgniteCompatibilityAbstractTest {
    /** */
    private static final String OLD_IGNITE_VERSION = Arrays.stream(IgniteReleasedVersion.values())
        .max(Comparator.comparing(IgniteReleasedVersion::version))
        .map(IgniteReleasedVersion::toString)
        .orElseThrow(() -> new IllegalStateException("Enum is empty"));

    /** */
    private static final String SNAPSHOT_NAME = "test_snapshot";

    /** */
    private static final String CACHE_DUMP_NAME = "test_cache_dump";

    /** */
    private static final int BASE_CACHE_SIZE = 100;

    /** */
    private static final int ENTRIES_CNT_FOR_INCREMENT = 100;

    /** */
    private static final String CUSTOM_SNP_RELATIVE_PATH = "ex_snapshots";

    /** */
    @Parameterized.Parameter
    public boolean incSnp;

    /** */
    @Parameterized.Parameter(1)
    public boolean customConsId;

>>>>>>> 39fa1032
    /** */
    @Parameter(5)
    public int oldNodesCnt;

    /** */
<<<<<<< HEAD
    @Parameters(name = "incSnp={0}, customConsId={1}, cacheDump={2}, customSnpPath={3}, testCacheGrp={4}, oldNodesCnt={5}")
=======
    @Parameterized.Parameter(3)
    public boolean cacheDump;

    /** */
    @Parameterized.Parameter(4)
    public boolean customSnpPath;

    /** */
    @Parameterized.Parameter(5)
    public boolean testCacheGrp;

    /** */
    private CacheGroupInfo cacheGrpInfo;

    /** */
    @Parameterized.Parameters(name = "incSnp={0}, customConsId={1}, oldNodesCnt={2}, cacheDump={3}, customSnpPath={4}, testCacheGrp={5}")
>>>>>>> 39fa1032
    public static Collection<Object[]> data() {
        List<Object[]> data = new ArrayList<>();

        for (boolean incSnp : Arrays.asList(true, false))
            for (boolean customConsId: Arrays.asList(true, false))
<<<<<<< HEAD
                for (boolean cacheDump : Arrays.asList(true, false))
                    for (boolean customSnpPath : Arrays.asList(true, false))
                        for (boolean testCacheGrp : Arrays.asList(true, false))
                            for (int oldNodesCnt : Arrays.asList(1, 3))
                                if (!incSnp || (!cacheDump && customConsId && oldNodesCnt == 1))
                                    data.add(new Object[]{incSnp, customConsId, cacheDump, customSnpPath, testCacheGrp, oldNodesCnt});
=======
                for (int oldNodesCnt : Arrays.asList(1, 3))
                    for (boolean cacheDump : Arrays.asList(true, false))
                        for (boolean customSnpPath : Arrays.asList(true, false))
                            for (boolean testCacheGrp : Arrays.asList(true, false))
                                data.add(new Object[]{incSnp, customConsId, oldNodesCnt, cacheDump, customSnpPath, testCacheGrp});
>>>>>>> 39fa1032

        return data;
    }

    /** */
    @Test
    public void testSnapshotRestore() throws Exception {
<<<<<<< HEAD
        assumeFalse("Incremental snapshots for cache dump not supported", incSnp && cacheDump);

        assumeFalse("Incremental snapshots require same consistentID", incSnp && !customConsId);

        assumeFalse("https://issues.apache.org/jira/browse/IGNITE-25096", incSnp && oldNodesCnt == 3);

        try {
            for (int i = 1; i < oldNodesCnt; ++i) {
                startGrid(
                    i,
                    OLD_IGNITE_VERSION,
                    new ConfigurationClosure(incSnp, consId(customConsId, i), customSnpPath, true, cacheGrpInfo)
                );
            }

            startGrid(
                oldNodesCnt,
                OLD_IGNITE_VERSION,
                new ConfigurationClosure(incSnp, consId(customConsId, oldNodesCnt), customSnpPath, true, cacheGrpInfo),
                new CreateSnapshotClosure(incSnp, cacheDump, cacheGrpInfo)
            );
=======
        if (incSnp) {
            assumeFalse("Incremental snapshots for cache dump not supported", cacheDump);

            assumeTrue("Incremental snapshots require same consistentID", customConsId);

            assumeTrue("https://issues.apache.org/jira/browse/IGNITE-25096", oldNodesCnt == 1);
        }

        try {
            for (int i = 1; i <= oldNodesCnt; ++i) {
                startGrid(
                    i,
                    OLD_IGNITE_VERSION,
                    new ConfigurationClosure(incSnp, consId(i), customSnpPath, true, cacheGrpInfo),
                    i == oldNodesCnt ? new CreateSnapshotClosure(incSnp, cacheDump, cacheGrpInfo) : null
                );
            }
>>>>>>> 39fa1032

            stopAllGrids();

            cleanPersistenceDir(true);

<<<<<<< HEAD
            IgniteEx node = startGrid(currentIgniteConfiguration(incSnp, consId(customConsId, 1), customSnpPath));
=======
            IgniteEx node = startGrid(currentIgniteConfiguration(incSnp, consId(1), customSnpPath));
>>>>>>> 39fa1032

            node.cluster().state(ClusterState.ACTIVE);

            if (cacheDump)
                checkCacheDump(node);
            else if (incSnp)
                checkIncrementalSnapshot(node);
            else
                checkSnapshot(node);
        }
        finally {
            stopAllGrids();

            cleanPersistenceDir();
        }
    }

    /** */
    private void checkSnapshot(IgniteEx node) {
        node.snapshot().restoreSnapshot(SNAPSHOT_NAME, Collections.singleton(cacheGrpInfo.name())).get();

        cacheGrpInfo.checkCaches(node, BASE_CACHE_SIZE);
    }

    /** */
    private void checkIncrementalSnapshot(IgniteEx node) {
        node.snapshot().restoreSnapshot(SNAPSHOT_NAME, Collections.singleton(cacheGrpInfo.name()), 1).get();

        cacheGrpInfo.checkCaches(node, BASE_CACHE_SIZE + ENTRIES_CNT_FOR_INCREMENT);
    }

    /** */
    private void checkCacheDump(IgniteEx node) throws IgniteCheckedException {
        Map<String, Integer> foundCacheSizes = new ConcurrentHashMap<>();

        Set<String> foundCacheNames = ConcurrentHashMap.newKeySet();

        DumpConsumer consumer = new DumpConsumer() {
            @Override public void start() {
                // No-op.
            }

            @Override public void onMappings(Iterator<TypeMapping> mappings) {
                // No-op.
            }

            @Override public void onTypes(Iterator<BinaryType> types) {
                // No-op.
            }

            @Override public void onCacheConfigs(Iterator<StoredCacheData> caches) {
                assertNotNull(cacheGrpInfo);

                caches.forEachRemaining(cache -> {
                    CacheConfiguration<?, ?> ccfg = cache.config();

                    assertNotNull(ccfg);

                    assertEquals(cacheGrpInfo.name(), ccfg.getGroupName());

                    foundCacheNames.add(ccfg.getName());
                });
            }

            @Override public void onPartition(int grp, int part, Iterator<DumpEntry> data) {
                assertNotNull(cacheGrpInfo);

                data.forEachRemaining(de -> {
                    assertNotNull(de);

                    Integer key = (Integer)de.key();
                    String val = (String)de.value();

                    for (String cacheName : cacheGrpInfo.cacheNamesList()) {
                        if (val.startsWith(cacheName)) {
                            assertEquals(calcValue(cacheName, key), val);

                            foundCacheSizes.put(cacheName, foundCacheSizes.getOrDefault(cacheName, 0) + 1);

                            break;
                        }
                    }
                });
            }

            @Override public void stop() {
                // No-op.
            }
        };

        new DumpReader(
            new DumpReaderConfiguration(
                CACHE_DUMP_NAME,
                snpDir(customSnpPath, U.defaultWorkDirectory(), false),
                node.configuration(),
                consumer
            ),
            log
        ).run();

        cacheGrpInfo.cacheNamesList().forEach(
            cacheName -> assertEquals(BASE_CACHE_SIZE, (int)foundCacheSizes.get(cacheName))
        );

        assertTrue(cacheGrpInfo.cacheNamesList().containsAll(foundCacheNames));
        assertEquals(cacheGrpInfo.cacheNamesList().size(), foundCacheNames.size());
    }

    /** */
    private @NotNull IgniteConfiguration currentIgniteConfiguration(boolean incSnp, String consId, boolean customSnpPath) throws Exception {
        IgniteConfiguration cfg = getConfiguration(getTestIgniteInstanceName(0));

        // We configure current Ignite version in the same way as the old one.
        new ConfigurationClosure(incSnp, consId, customSnpPath, false, cacheGrpInfo).apply(cfg);

        return cfg;
    }
<<<<<<< HEAD
=======

    /** */
    private String consId(int nodeIdx) {
        return customConsId ? "node-" + nodeIdx : null;
    }

    /** */
    private static String customSnapshotPath(String relativePath, boolean delIfExist) throws IgniteCheckedException {
        return U.resolveWorkDirectory(U.defaultWorkDirectory(), relativePath, delIfExist).getAbsolutePath();
    }

    /** */
    private static String calcValue(String cacheName, int key) {
        return cacheName + "-organization-" + key;
    }

    /**
     * Configuration closure both for old and current Ignite version.
     */
    private static class ConfigurationClosure implements IgniteInClosure<IgniteConfiguration> {
        /** */
        private final String consId;

        /** */
        private final boolean incSnp;

        /** */
        private final boolean customSnpPath;

        /** */
        private final boolean delIfExist;

        /** */
        private final CacheGroupInfo cacheGrpInfo;

        /** */
        public ConfigurationClosure(
            boolean incSnp,
            String consId,
            boolean customSnpPath,
            boolean delIfExist,
            CacheGroupInfo cacheGrpInfo
        ) {
            this.consId = consId;
            this.incSnp = incSnp;
            this.customSnpPath = customSnpPath;
            this.delIfExist = delIfExist;
            this.cacheGrpInfo = cacheGrpInfo;
        }

        /** {@inheritDoc} */
        @Override public void apply(IgniteConfiguration cfg) {
            DataStorageConfiguration storageCfg = new DataStorageConfiguration();

            storageCfg.getDefaultDataRegionConfiguration().setPersistenceEnabled(true);

            cfg.setDataStorageConfiguration(storageCfg);

            cfg.setConsistentId(consId);

            storageCfg.setWalCompactionEnabled(incSnp);

            if (delIfExist) {
                cfg.setCacheConfiguration(
                    cacheGrpInfo.cacheNamesList().stream()
                        .map(cacheName -> new CacheConfiguration<Integer, String>(cacheName)
                            .setGroupName(cacheGrpInfo.name())
                            .setAffinity(new RendezvousAffinityFunction(false, 10))
                        )
                        .toArray(CacheConfiguration[]::new)
                );
            }

            if (customSnpPath) {
                try {
                    cfg.setSnapshotPath(customSnapshotPath(CUSTOM_SNP_RELATIVE_PATH, delIfExist));
                }
                catch (IgniteCheckedException e) {
                    throw new RuntimeException(e);
                }
            }
        }
    }

    /**
     * Snapshot creating closure for old Ignite version.
     */
    private static class CreateSnapshotClosure implements IgniteInClosure<Ignite> {
        /** */
        private final boolean incSnp;

        /** */
        private final boolean cacheDump;

        /** */
        private final CacheGroupInfo cacheGrpInfo;

        /** */
        public CreateSnapshotClosure(boolean incSnp, boolean cacheDump, CacheGroupInfo cacheGrpInfo) {
            this.incSnp = incSnp;
            this.cacheDump = cacheDump;
            this.cacheGrpInfo = cacheGrpInfo;
        }

        /** {@inheritDoc} */
        @Override public void apply(Ignite ign) {
            ign.cluster().state(ClusterState.ACTIVE);

            cacheGrpInfo.addItemsToCacheGrp(ign, 0, BASE_CACHE_SIZE);

            if (cacheDump)
                ign.snapshot().createDump(CACHE_DUMP_NAME, Collections.singleton(cacheGrpInfo.name())).get();
            else
                ign.snapshot().createSnapshot(SNAPSHOT_NAME).get();

            if (incSnp) {
                cacheGrpInfo.addItemsToCacheGrp(ign, BASE_CACHE_SIZE, ENTRIES_CNT_FOR_INCREMENT);

                ign.snapshot().createIncrementalSnapshot(SNAPSHOT_NAME).get();
            }
        }
    }

    /** */
    private static class CacheGroupInfo {
        /** */
        private final String name;

        /** */
        private final List<String> cacheNames;

        /** */
        public CacheGroupInfo(String name, int cachesCnt) {
            this.name = name;

            cacheNames = new ArrayList<>();

            for (int i = 0; i < cachesCnt; ++i)
                cacheNames.add("test-cache-" + i);
        }

        /** */
        public String name() {
            return name;
        }

        /** */
        public List<String> cacheNamesList() {
            return cacheNames;
        }

        /** */
        public void addItemsToCacheGrp(Ignite ign, int startIdx, int cnt) {
            for (String cacheName : cacheNames)
                addItemsToCache(ign.cache(cacheName), startIdx, cnt);
        }

        /** */
        private void addItemsToCache(IgniteCache<Integer, String> cache, int startIdx, int cnt) {
            for (int i = startIdx; i < startIdx + cnt; ++i)
                cache.put(i, calcValue(cache.getName(), i));
        }

        /** */
        public void checkCaches(Ignite ign, int expectedCacheSize) {
            for (String cacheName : cacheNames) {
                IgniteCache<Integer, String> cache = ign.cache(cacheName);

                assertNotNull(cache);

                checkCache(cache, expectedCacheSize);
            }
        }

        /** */
        private void checkCache(IgniteCache<Integer, String> cache, int expectedSize) {
            assertEquals(expectedSize, cache.size());

            for (int i = 0; i < expectedSize; ++i)
                assertEquals(calcValue(cache.getName(), i), cache.get(i));
        }
    }
>>>>>>> 39fa1032
}<|MERGE_RESOLUTION|>--- conflicted
+++ resolved
@@ -21,22 +21,24 @@
 import java.util.Arrays;
 import java.util.Collection;
 import java.util.Collections;
+import java.util.Comparator;
 import java.util.Iterator;
 import java.util.List;
 import java.util.Map;
 import java.util.Set;
 import java.util.concurrent.ConcurrentHashMap;
-<<<<<<< HEAD
-=======
 
 import org.apache.ignite.Ignite;
 import org.apache.ignite.IgniteCache;
->>>>>>> 39fa1032
 import org.apache.ignite.IgniteCheckedException;
 import org.apache.ignite.binary.BinaryType;
+import org.apache.ignite.cache.affinity.rendezvous.RendezvousAffinityFunction;
 import org.apache.ignite.cdc.TypeMapping;
 import org.apache.ignite.cluster.ClusterState;
+import org.apache.ignite.compatibility.IgniteReleasedVersion;
+import org.apache.ignite.compatibility.testframework.junits.IgniteCompatibilityAbstractTest;
 import org.apache.ignite.configuration.CacheConfiguration;
+import org.apache.ignite.configuration.DataStorageConfiguration;
 import org.apache.ignite.configuration.IgniteConfiguration;
 import org.apache.ignite.dump.DumpConsumer;
 import org.apache.ignite.dump.DumpEntry;
@@ -45,27 +47,19 @@
 import org.apache.ignite.internal.IgniteEx;
 import org.apache.ignite.internal.processors.cache.StoredCacheData;
 import org.apache.ignite.internal.util.typedef.internal.U;
+import org.apache.ignite.lang.IgniteInClosure;
 import org.jetbrains.annotations.NotNull;
+import org.junit.Before;
 import org.junit.Test;
-<<<<<<< HEAD
-import org.junit.runners.Parameterized.Parameter;
-import org.junit.runners.Parameterized.Parameters;
-=======
 import org.junit.runner.RunWith;
 import org.junit.runners.Parameterized;
 
 import static org.junit.Assume.assumeFalse;
 import static org.junit.Assume.assumeTrue;
->>>>>>> 39fa1032
-
-import static org.junit.Assume.assumeFalse;
 
 /**
  *
  */
-<<<<<<< HEAD
-public class SnapshotCompatibilityTest extends IgniteNodeFileTreeCompatibilityAbstractTest {
-=======
 @RunWith(Parameterized.class)
 public class SnapshotCompatibilityTest extends IgniteCompatibilityAbstractTest {
     /** */
@@ -97,15 +91,11 @@
     @Parameterized.Parameter(1)
     public boolean customConsId;
 
->>>>>>> 39fa1032
-    /** */
-    @Parameter(5)
+    /** */
+    @Parameterized.Parameter(2)
     public int oldNodesCnt;
 
     /** */
-<<<<<<< HEAD
-    @Parameters(name = "incSnp={0}, customConsId={1}, cacheDump={2}, customSnpPath={3}, testCacheGrp={4}, oldNodesCnt={5}")
-=======
     @Parameterized.Parameter(3)
     public boolean cacheDump;
 
@@ -122,56 +112,29 @@
 
     /** */
     @Parameterized.Parameters(name = "incSnp={0}, customConsId={1}, oldNodesCnt={2}, cacheDump={3}, customSnpPath={4}, testCacheGrp={5}")
->>>>>>> 39fa1032
     public static Collection<Object[]> data() {
         List<Object[]> data = new ArrayList<>();
 
         for (boolean incSnp : Arrays.asList(true, false))
             for (boolean customConsId: Arrays.asList(true, false))
-<<<<<<< HEAD
-                for (boolean cacheDump : Arrays.asList(true, false))
-                    for (boolean customSnpPath : Arrays.asList(true, false))
-                        for (boolean testCacheGrp : Arrays.asList(true, false))
-                            for (int oldNodesCnt : Arrays.asList(1, 3))
-                                if (!incSnp || (!cacheDump && customConsId && oldNodesCnt == 1))
-                                    data.add(new Object[]{incSnp, customConsId, cacheDump, customSnpPath, testCacheGrp, oldNodesCnt});
-=======
                 for (int oldNodesCnt : Arrays.asList(1, 3))
                     for (boolean cacheDump : Arrays.asList(true, false))
                         for (boolean customSnpPath : Arrays.asList(true, false))
                             for (boolean testCacheGrp : Arrays.asList(true, false))
                                 data.add(new Object[]{incSnp, customConsId, oldNodesCnt, cacheDump, customSnpPath, testCacheGrp});
->>>>>>> 39fa1032
 
         return data;
+    }
+
+    /** */
+    @Before
+    public void setUp() {
+        cacheGrpInfo = new CacheGroupInfo("test-cache", testCacheGrp ? 2 : 1);
     }
 
     /** */
     @Test
     public void testSnapshotRestore() throws Exception {
-<<<<<<< HEAD
-        assumeFalse("Incremental snapshots for cache dump not supported", incSnp && cacheDump);
-
-        assumeFalse("Incremental snapshots require same consistentID", incSnp && !customConsId);
-
-        assumeFalse("https://issues.apache.org/jira/browse/IGNITE-25096", incSnp && oldNodesCnt == 3);
-
-        try {
-            for (int i = 1; i < oldNodesCnt; ++i) {
-                startGrid(
-                    i,
-                    OLD_IGNITE_VERSION,
-                    new ConfigurationClosure(incSnp, consId(customConsId, i), customSnpPath, true, cacheGrpInfo)
-                );
-            }
-
-            startGrid(
-                oldNodesCnt,
-                OLD_IGNITE_VERSION,
-                new ConfigurationClosure(incSnp, consId(customConsId, oldNodesCnt), customSnpPath, true, cacheGrpInfo),
-                new CreateSnapshotClosure(incSnp, cacheDump, cacheGrpInfo)
-            );
-=======
         if (incSnp) {
             assumeFalse("Incremental snapshots for cache dump not supported", cacheDump);
 
@@ -189,17 +152,12 @@
                     i == oldNodesCnt ? new CreateSnapshotClosure(incSnp, cacheDump, cacheGrpInfo) : null
                 );
             }
->>>>>>> 39fa1032
 
             stopAllGrids();
 
             cleanPersistenceDir(true);
 
-<<<<<<< HEAD
-            IgniteEx node = startGrid(currentIgniteConfiguration(incSnp, consId(customConsId, 1), customSnpPath));
-=======
             IgniteEx node = startGrid(currentIgniteConfiguration(incSnp, consId(1), customSnpPath));
->>>>>>> 39fa1032
 
             node.cluster().state(ClusterState.ACTIVE);
 
@@ -290,15 +248,12 @@
             }
         };
 
-        new DumpReader(
-            new DumpReaderConfiguration(
-                CACHE_DUMP_NAME,
-                snpDir(customSnpPath, U.defaultWorkDirectory(), false),
-                node.configuration(),
-                consumer
-            ),
-            log
-        ).run();
+        new DumpReader(new DumpReaderConfiguration(
+            CACHE_DUMP_NAME,
+            customSnpPath ? customSnapshotPath(CUSTOM_SNP_RELATIVE_PATH, false) : null,
+            node.configuration(),
+            consumer
+        ), log).run();
 
         cacheGrpInfo.cacheNamesList().forEach(
             cacheName -> assertEquals(BASE_CACHE_SIZE, (int)foundCacheSizes.get(cacheName))
@@ -309,7 +264,11 @@
     }
 
     /** */
-    private @NotNull IgniteConfiguration currentIgniteConfiguration(boolean incSnp, String consId, boolean customSnpPath) throws Exception {
+    private @NotNull IgniteConfiguration currentIgniteConfiguration(
+        boolean incSnp,
+        String consId,
+        boolean customSnpPath
+    ) throws Exception {
         IgniteConfiguration cfg = getConfiguration(getTestIgniteInstanceName(0));
 
         // We configure current Ignite version in the same way as the old one.
@@ -317,8 +276,6 @@
 
         return cfg;
     }
-<<<<<<< HEAD
-=======
 
     /** */
     private String consId(int nodeIdx) {
@@ -501,5 +458,4 @@
                 assertEquals(calcValue(cache.getName(), i), cache.get(i));
         }
     }
->>>>>>> 39fa1032
 }