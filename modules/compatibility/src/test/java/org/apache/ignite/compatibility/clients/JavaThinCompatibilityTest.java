--- conflicted
+++ resolved
@@ -443,7 +443,9 @@
             }
         }
 
-<<<<<<< HEAD
+        if (clientVer.compareTo(VER_2_14_0) >= 0)
+            testDataReplicationOperations(serverVer.compareTo(VER_2_14_0) >= 0);
+
         if (clientVer.compareTo(VER_2_14_0) >= 0) {
             // This wrapper is used to avoid serialization/deserialization issues when the `testClient` is
             // tried to be deserialized on previous Ignite releases that do not contain a newly added classes.
@@ -453,10 +455,6 @@
             else if (serverVer.compareTo(VER_2_11_0) >= 0) // Partition awareness available from.
                 ClientPartitionAwarenessMapperAPITestWrapper.testCustomPartitionAwarenessMapperThrows();
         }
-=======
-        if (clientVer.compareTo(VER_2_14_0) >= 0)
-            testDataReplicationOperations(serverVer.compareTo(VER_2_14_0) >= 0);
->>>>>>> 4beb0b68
     }
 
     /** */
