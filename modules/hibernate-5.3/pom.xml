--- conflicted
+++ resolved
@@ -31,11 +31,7 @@
     </parent>
 
     <artifactId>ignite-hibernate_5.3</artifactId>
-<<<<<<< HEAD
-    <version>${revision}</version>
-=======
-
->>>>>>> 9cf06362
+
     <url>http://ignite.apache.org</url>
 
     <dependencies>
@@ -99,10 +95,6 @@
         <dependency>
             <groupId>${project.groupId}</groupId>
             <artifactId>ignite-tools</artifactId>
-<<<<<<< HEAD
-            <version>${project.version}</version>
-=======
->>>>>>> 9cf06362
             <scope>test</scope>
         </dependency>
 
