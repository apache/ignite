--- conflicted
+++ resolved
@@ -18,7 +18,6 @@
 package org.apache.ignite.osgi;
 
 import java.io.File;
-import java.util.Collections;
 import java.util.HashSet;
 import java.util.List;
 import java.util.Set;
@@ -48,14 +47,6 @@
 @RunWith(PaxExam.class)
 @ExamReactorStrategy(PerMethod.class)
 public abstract class AbstractIgniteKarafTest {
-    /** Features we do not expect to be installed. */
-<<<<<<< HEAD
-    protected static final Set<String> IGNORED_FEATURES = new HashSet<>(
-        Arrays.asList("ignite-scalar-2.10"));
-=======
-    protected static final Set<String> IGNORED_FEATURES = new HashSet<>(Collections.singletonList("ignite-log4j"));
->>>>>>> 505aeee0
-
     /** Regex matching ignite features. */
     protected static final String IGNITE_FEATURES_NAME_REGEX = "ignite.*";
 
