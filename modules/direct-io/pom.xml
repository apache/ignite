<?xml version="1.0" encoding="UTF-8"?>

<!--
  Licensed to the Apache Software Foundation (ASF) under one or more
  contributor license agreements.  See the NOTICE file distributed with
  this work for additional information regarding copyright ownership.
  The ASF licenses this file to You under the Apache License, Version 2.0
  (the "License"); you may not use this file except in compliance with
  the License.  You may obtain a copy of the License at

       http://www.apache.org/licenses/LICENSE-2.0

  Unless required by applicable law or agreed to in writing, software
  distributed under the License is distributed on an "AS IS" BASIS,
  WITHOUT WARRANTIES OR CONDITIONS OF ANY KIND, either express or implied.
  See the License for the specific language governing permissions and
  limitations under the License.
-->

<!--
    POM file.
-->
<project xmlns="http://maven.apache.org/POM/4.0.0" xmlns:xsi="http://www.w3.org/2001/XMLSchema-instance"
         xsi:schemaLocation="http://maven.apache.org/POM/4.0.0 http://maven.apache.org/xsd/maven-4.0.0.xsd">
    <modelVersion>4.0.0</modelVersion>

    <parent>
        <groupId>org.apache.ignite</groupId>
        <artifactId>ignite-parent-internal</artifactId>
        <version>${revision}</version>
        <relativePath>../../parent-internal/pom.xml</relativePath>
    </parent>

    <artifactId>ignite-direct-io</artifactId>
<<<<<<< HEAD
    <version>${revision}</version>
=======

>>>>>>> 9cf06362
    <url>http://ignite.apache.org</url>

    <dependencies>

        <dependency>
            <groupId>${project.groupId}</groupId>
            <artifactId>ignite-core</artifactId>
        </dependency>

        <dependency>
            <groupId>${project.groupId}</groupId>
            <artifactId>ignite-core</artifactId>
            <type>test-jar</type>
            <scope>test</scope>
        </dependency>

        <dependency>
            <groupId>${project.groupId}</groupId>
            <artifactId>ignite-tools</artifactId>
<<<<<<< HEAD
            <version>${project.version}</version>
=======
>>>>>>> 9cf06362
            <scope>test</scope>
        </dependency>

        <dependency>
            <groupId>${project.groupId}</groupId>
            <artifactId>ignite-indexing</artifactId>
        </dependency>

        <dependency>
            <groupId>${project.groupId}</groupId>
            <artifactId>ignite-compress</artifactId>
            <scope>test</scope>
        </dependency>

        <dependency>
            <groupId>${project.groupId}</groupId>
            <artifactId>ignite-compress</artifactId>
            <type>test-jar</type>
            <scope>test</scope>
        </dependency>

        <dependency>
            <groupId>org.springframework</groupId>
            <artifactId>spring-beans</artifactId>
            <version>${spring.version}</version>
            <scope>test</scope>
        </dependency>

        <dependency>
            <groupId>org.springframework</groupId>
            <artifactId>spring-context</artifactId>
            <version>${spring.version}</version>
            <scope>test</scope>
        </dependency>

        <dependency>
            <groupId>net.java.dev.jna</groupId>
            <artifactId>jna</artifactId>
            <version>${jna.version}</version>
        </dependency>

        <dependency>
            <groupId>com.google.guava</groupId>
            <artifactId>guava</artifactId>
            <version>${guava.version}</version>
            <scope>test</scope>
        </dependency>

        <dependency>
            <groupId>log4j</groupId>
            <artifactId>log4j</artifactId>
            <scope>test</scope>
        </dependency>

        <dependency>
            <groupId>com.thoughtworks.xstream</groupId>
            <artifactId>xstream</artifactId>
            <version>1.4.8</version>
            <scope>test</scope>
        </dependency>

        <dependency>
            <groupId>org.mockito</groupId>
            <artifactId>mockito-core</artifactId>
            <version>${mockito.version}</version>
            <scope>test</scope>
        </dependency>
    </dependencies>

    <build>
        <plugins>
            <plugin>
                <groupId>org.apache.maven.plugins</groupId>
                <artifactId>maven-deploy-plugin</artifactId>
                <version>2.8.2</version>
                <configuration>
                    <skip>false</skip>
                </configuration>
            </plugin>
        </plugins>
    </build>
</project><|MERGE_RESOLUTION|>--- conflicted
+++ resolved
@@ -32,11 +32,7 @@
     </parent>
 
     <artifactId>ignite-direct-io</artifactId>
-<<<<<<< HEAD
-    <version>${revision}</version>
-=======
 
->>>>>>> 9cf06362
     <url>http://ignite.apache.org</url>
 
     <dependencies>
@@ -56,10 +52,6 @@
         <dependency>
             <groupId>${project.groupId}</groupId>
             <artifactId>ignite-tools</artifactId>
-<<<<<<< HEAD
-            <version>${project.version}</version>
-=======
->>>>>>> 9cf06362
             <scope>test</scope>
         </dependency>
 
