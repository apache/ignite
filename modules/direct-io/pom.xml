<?xml version="1.0" encoding="UTF-8"?>

<!--
  Licensed to the Apache Software Foundation (ASF) under one or more
  contributor license agreements.  See the NOTICE file distributed with
  this work for additional information regarding copyright ownership.
  The ASF licenses this file to You under the Apache License, Version 2.0
  (the "License"); you may not use this file except in compliance with
  the License.  You may obtain a copy of the License at

       http://www.apache.org/licenses/LICENSE-2.0

  Unless required by applicable law or agreed to in writing, software
  distributed under the License is distributed on an "AS IS" BASIS,
  WITHOUT WARRANTIES OR CONDITIONS OF ANY KIND, either express or implied.
  See the License for the specific language governing permissions and
  limitations under the License.
-->

<!--
    POM file.
-->
<project xmlns="http://maven.apache.org/POM/4.0.0" xmlns:xsi="http://www.w3.org/2001/XMLSchema-instance"
         xsi:schemaLocation="http://maven.apache.org/POM/4.0.0 http://maven.apache.org/xsd/maven-4.0.0.xsd">
    <modelVersion>4.0.0</modelVersion>

    <parent>
        <groupId>org.apache.ignite</groupId>
        <artifactId>ignite-parent</artifactId>
        <version>1</version>
        <relativePath>../../parent</relativePath>
    </parent>

    <artifactId>ignite-direct-io</artifactId>
<<<<<<< HEAD
    <version>2.11.0-SNAPSHOT</version>
    <url>https://ignite.apache.org</url>
=======
    <version>${revision}</version>
    <url>http://ignite.apache.org</url>
>>>>>>> 6c8e0bf2

    <dependencies>

        <dependency>
            <groupId>${project.groupId}</groupId>
            <artifactId>ignite-core</artifactId>
            <version>${project.version}</version>
        </dependency>


        <dependency>
            <groupId>${project.groupId}</groupId>
            <artifactId>ignite-core</artifactId>
            <version>${project.version}</version>
            <type>test-jar</type>
            <scope>test</scope>
        </dependency>

        <dependency>
            <groupId>${project.groupId}</groupId>
            <artifactId>ignite-tools</artifactId>
            <version>${project.version}</version>
            <scope>test</scope>
        </dependency>

        <dependency>
            <groupId>${project.groupId}</groupId>
            <artifactId>ignite-indexing</artifactId>
            <version>${project.version}</version>
        </dependency>

        <dependency>
            <groupId>${project.groupId}</groupId>
            <artifactId>ignite-compress</artifactId>
            <version>${project.version}</version>
            <scope>test</scope>
        </dependency>

        <dependency>
            <groupId>${project.groupId}</groupId>
            <artifactId>ignite-compress</artifactId>
            <version>${project.version}</version>
            <type>test-jar</type>
            <scope>test</scope>
        </dependency>

        <dependency>
            <groupId>org.springframework</groupId>
            <artifactId>spring-beans</artifactId>
            <version>${spring.version}</version>
            <scope>test</scope>
        </dependency>

        <dependency>
            <groupId>org.springframework</groupId>
            <artifactId>spring-context</artifactId>
            <version>${spring.version}</version>
            <scope>test</scope>
        </dependency>

        <dependency>
            <groupId>net.java.dev.jna</groupId>
            <artifactId>jna</artifactId>
            <version>${jna.version}</version>
        </dependency>

        <dependency>
            <groupId>com.google.guava</groupId>
            <artifactId>guava</artifactId>
            <version>${guava.version}</version>
            <scope>test</scope>
        </dependency>

        <dependency>
            <groupId>log4j</groupId>
            <artifactId>log4j</artifactId>
            <scope>test</scope>
        </dependency>

        <dependency>
            <groupId>com.thoughtworks.xstream</groupId>
            <artifactId>xstream</artifactId>
            <version>1.4.8</version>
            <scope>test</scope>
        </dependency>

        <dependency>
            <groupId>org.mockito</groupId>
            <artifactId>mockito-core</artifactId>
            <version>${mockito.version}</version>
            <scope>test</scope>
        </dependency>
    </dependencies>

    <build>
        <plugins>
            <plugin>
                <groupId>org.apache.maven.plugins</groupId>
                <artifactId>maven-deploy-plugin</artifactId>
                <version>2.8.2</version>
                <configuration>
                    <skip>false</skip>
                </configuration>
            </plugin>
        </plugins>
    </build>
</project><|MERGE_RESOLUTION|>--- conflicted
+++ resolved
@@ -32,13 +32,8 @@
     </parent>
 
     <artifactId>ignite-direct-io</artifactId>
-<<<<<<< HEAD
-    <version>2.11.0-SNAPSHOT</version>
+    <version>${revision}</version>
     <url>https://ignite.apache.org</url>
-=======
-    <version>${revision}</version>
-    <url>http://ignite.apache.org</url>
->>>>>>> 6c8e0bf2
 
     <dependencies>
 
