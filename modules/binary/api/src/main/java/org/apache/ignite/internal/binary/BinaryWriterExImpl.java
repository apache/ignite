/*
 * Licensed to the Apache Software Foundation (ASF) under one or more
 * contributor license agreements.  See the NOTICE file distributed with
 * this work for additional information regarding copyright ownership.
 * The ASF licenses this file to You under the Apache License, Version 2.0
 * (the "License"); you may not use this file except in compliance with
 * the License.  You may obtain a copy of the License at
 *
 *      http://www.apache.org/licenses/LICENSE-2.0
 *
 * Unless required by applicable law or agreed to in writing, software
 * distributed under the License is distributed on an "AS IS" BASIS,
 * WITHOUT WARRANTIES OR CONDITIONS OF ANY KIND, either express or implied.
 * See the License for the specific language governing permissions and
 * limitations under the License.
 */

package org.apache.ignite.internal.binary;

import java.io.IOException;
import java.io.InputStream;
import java.lang.reflect.InvocationHandler;
import java.lang.reflect.Proxy;
import java.math.BigDecimal;
import java.math.BigInteger;
import java.sql.Time;
import java.sql.Timestamp;
import java.util.Collection;
import java.util.Date;
import java.util.Map;
import java.util.UUID;
import org.apache.ignite.IgniteCheckedException;
import org.apache.ignite.binary.BinaryObjectException;
import org.apache.ignite.binary.BinaryRawWriter;
import org.apache.ignite.internal.UnregisteredClassException;
import org.apache.ignite.internal.binary.streams.BinaryOutputStream;
import org.apache.ignite.internal.util.CommonUtils;
import org.apache.ignite.internal.util.typedef.internal.A;
import org.apache.ignite.marshaller.Marshallers;
import org.jetbrains.annotations.Nullable;

import static java.nio.charset.StandardCharsets.UTF_8;
import static org.apache.ignite.internal.util.CommonUtils.MAX_ARRAY_SIZE;

/**
 * Binary writer implementation.
 */
class BinaryWriterExImpl implements BinaryWriterEx {
    /** Length: integer. */
    private static final int LEN_INT = 4;

    /** Default buffer size for reading from streams. */
    public static final int DEFAULT_BUFFER_SIZE = 8 * 1024;

    /** */
    private final BinaryContext ctx;

    /** Output stream. */
    private final BinaryOutputStream out;

    /** Schema. */
    private final BinaryWriterSchemaHolder schema;

    /** */
    private final boolean failIfUnregistered;

    /** */
    private int typeId;

    /** */
    private int start;

    /** Raw offset position. */
    private int rawOffPos;

    /** Schema ID. */
    private int schemaId = BinaryUtils.schemaInitialId();

    /** Amount of written fields. */
    private int fieldCnt;

    /** Handles. */
    private BinaryWriterHandles handles;

    /** */
    private BinaryInternalMapper mapper;

    /**
     * @param ctx Context.
     * @param out Output stream.
     * @param handles Handles.
     * @param failIfUnregistered Flag to fail while writing object of unregistered type.
     * @param typeId Type id.
     */
    public BinaryWriterExImpl(
        BinaryContext ctx,
        BinaryOutputStream out,
        BinaryWriterSchemaHolder schema,
        BinaryWriterHandles handles,
        boolean failIfUnregistered,
        int typeId
    ) {
        this.ctx = ctx;
        this.out = out;
        this.schema = schema;
        this.handles = handles;
        this.failIfUnregistered = failIfUnregistered;
        this.typeId = typeId;

        start = out.position();
    }

    /** {@inheritDoc} */
    @Override public boolean failIfUnregistered() {
        return failIfUnregistered;
    }

    /** {@inheritDoc} */
    @Override public void close() {
        out.close();
    }

    /** {@inheritDoc} */
    @Override public void marshal(Object obj) throws BinaryObjectException {
        marshal(obj, true);
    }

    /**
     * @param obj Object.
     * @param enableReplace Object replacing enabled flag.
     * @throws org.apache.ignite.binary.BinaryObjectException In case of error.
     */
    private void marshal(Object obj, boolean enableReplace) throws BinaryObjectException {
        String newName = ctx.igniteInstanceName();
        String oldName = CommonUtils.setCurrentIgniteName(newName);

        try {
            marshal0(obj, enableReplace);
        }
        finally {
            CommonUtils.restoreOldIgniteName(oldName, newName);
        }
    }

    /**
     * @param obj Object.
     * @param enableReplace Object replacing enabled flag.
     * @throws org.apache.ignite.binary.BinaryObjectException In case of error.
     */
    private void marshal0(Object obj, boolean enableReplace) throws BinaryObjectException {
        assert obj != null;

        Class<?> cls = obj.getClass();

        BinaryClassDescriptor desc = ctx.descriptorForClass(cls);

        if (!desc.registered()) {
            if (failIfUnregistered)
                throw new UnregisteredClassException(cls);
            else {
                // Metadata is registered for OBJECT and BINARY during actual writing.
                boolean registerMeta = !(desc.isObject() || desc.isBinary());

                desc = ctx.registerDescriptor(desc, registerMeta, false);
            }
        }

        if (desc.excluded()) {
            out.writeByte(GridBinaryMarshaller.NULL);

            return;
        }

        if (desc.useOptimizedMarshaller()) {
            out.writeByte(GridBinaryMarshaller.OPTM_MARSH);

            try {
                byte[] arr = Marshallers.marshal(ctx.optimizedMarsh(), obj);

                writeInt(arr.length);

                write(arr);
            }
            catch (IgniteCheckedException e) {
                throw new BinaryObjectException("Failed to marshal object with optimized marshaller: " + obj, e);
            }

            return;
        }

        if (enableReplace && desc.isWriteReplace()) {
            Object replacedObj = desc.writeReplace(obj);

            if (replacedObj == null) {
                out.writeByte(GridBinaryMarshaller.NULL);

                return;
            }

            marshal(replacedObj, false);

            return;
        }

        this.typeId = desc.typeId();

        desc.write(obj, this);
    }

    /** {@inheritDoc} */
    @Override public byte[] array() {
        return out.arrayCopy();
    }

    /**
     * @return Stream current position.
     */
    int position() {
        return out.position();
    }

    /** {@inheritDoc} */
    @Override public void preWrite(@Nullable String clsName) {
        out.position(out.position() + GridBinaryMarshaller.DFLT_HDR_LEN);

        if (clsName != null)
            writeString(clsName);
    }

    /** {@inheritDoc} */
    @Override public void postWrite(boolean userType, boolean registered) {
        short flags;
        boolean useCompactFooter;

        if (userType) {
            if (ctx.isCompactFooter()) {
                flags = BinaryUtils.FLAG_USR_TYP | BinaryUtils.FLAG_COMPACT_FOOTER;
                useCompactFooter = true;
            }
            else {
                flags = BinaryUtils.FLAG_USR_TYP;
                useCompactFooter = false;
            }
        }
        else {
            flags = 0;
            useCompactFooter = false;
        }

        int offset;

        if (fieldCnt != 0) {
            offset = out.position() - start;

            // Write the schema.
            flags |= BinaryUtils.FLAG_HAS_SCHEMA;

            int offsetByteCnt = schema.write(out, fieldCnt, useCompactFooter);

            if (offsetByteCnt == BinaryUtils.OFFSET_1)
                flags |= BinaryUtils.FLAG_OFFSET_ONE_BYTE;
            else if (offsetByteCnt == BinaryUtils.OFFSET_2)
                flags |= BinaryUtils.FLAG_OFFSET_TWO_BYTES;

            // Write raw offset if needed.
            if (rawOffPos != 0) {
                flags |= BinaryUtils.FLAG_HAS_RAW;

                out.writeInt(rawOffPos - start);
            }
        }
        else {
            if (rawOffPos != 0) {
                offset = rawOffPos - start;

                // If there is no schema, we are free to write raw offset to schema offset.
                flags |= BinaryUtils.FLAG_HAS_RAW;
            }
            else
                offset = GridBinaryMarshaller.DFLT_HDR_LEN;
        }

        // Actual write.
        int retPos = out.position();

        out.unsafePosition(start);

        out.unsafeWriteByte(GridBinaryMarshaller.OBJ);
        out.unsafeWriteByte(GridBinaryMarshaller.PROTO_VER);
        out.unsafeWriteShort(flags);
        out.unsafeWriteInt(registered ? typeId : GridBinaryMarshaller.UNREGISTERED_TYPE_ID);
        out.unsafePosition(start + GridBinaryMarshaller.TOTAL_LEN_POS);
        out.unsafeWriteInt(retPos - start);
        out.unsafeWriteInt(schemaId);
        out.unsafeWriteInt(offset);

        out.unsafePosition(retPos);
    }

    /** {@inheritDoc} */
    @Override public void postWriteHashCode(@Nullable String clsName) {
        int typeId = clsName == null ? this.typeId : ctx.typeId(clsName);

        BinaryIdentityResolver identity = ctx.identity(typeId);

        if (out.hasArray()) {
            // Heap.
            byte[] data = out.array();

            BinaryObjectImpl obj = new BinaryObjectImpl(ctx, data, start);

            BinaryPrimitives.writeInt(data, start + GridBinaryMarshaller.HASH_CODE_POS, identity.hashCode(obj));
        }
        else {
            // Offheap.
            long ptr = out.rawOffheapPointer();

            assert ptr != 0;

            BinaryObjectOffheapImpl obj = new BinaryObjectOffheapImpl(ctx, ptr, start, out.capacity());

            BinaryPrimitives.writeInt(ptr, start + GridBinaryMarshaller.HASH_CODE_POS, identity.hashCode(obj));
        }
    }

    /** {@inheritDoc} */
    @Override public void popSchema() {
        if (fieldCnt > 0)
            schema.pop(fieldCnt);
    }

    /** {@inheritDoc} */
    @Override public void write(byte[] val) {
        out.writeByteArray(val);
    }

    /** {@inheritDoc} */
    @Override public void write(byte[] val, int off, int len) {
        out.write(val, off, len);
    }

    /**
     * @param val Array wrapper.
     * @throws BinaryObjectException In case of error.
     */
    void writeBinaryArray(BinaryArray val) throws BinaryObjectException {
        if (val.array() == null)
            out.writeByte(GridBinaryMarshaller.NULL);
        else {
            if (tryWriteAsHandle(val))
                return;

            out.unsafeEnsure(1 + 4);
            out.unsafeWriteByte(val instanceof BinaryEnumArray
                ? GridBinaryMarshaller.ENUM_ARR
                : GridBinaryMarshaller.OBJ_ARR
            );
            out.unsafeWriteInt(val.componentTypeId());

            if (val.componentTypeId() == GridBinaryMarshaller.UNREGISTERED_TYPE_ID)
                writeString(val.componentClassName());

            out.writeInt(val.array().length);

            for (Object obj : val.array())
                writeObject(obj);
        }
    }

    /**
     * @param val Value.
     */
    void writeBinaryEnum(BinaryEnumObjectImpl val) {
        assert val != null;

        int typeId = val.typeId();

        if (typeId != GridBinaryMarshaller.UNREGISTERED_TYPE_ID) {
            out.unsafeEnsure(1 + 4 + 4);

            out.unsafeWriteByte(GridBinaryMarshaller.BINARY_ENUM);
            out.unsafeWriteInt(typeId);
            out.unsafeWriteInt(val.enumOrdinal());
        }
        else {
            out.unsafeEnsure(1 + 4);

            out.unsafeWriteByte(GridBinaryMarshaller.BINARY_ENUM);
            out.unsafeWriteInt(typeId);

            writeString(val.enumClassName());

            out.writeInt(val.enumOrdinal());
        }
    }

    /**
     * @param proxy Proxy.
     */
    public void writeProxy(Proxy proxy, Class<?>[] intfs) {
        if (proxy == null)
            out.writeByte(GridBinaryMarshaller.NULL);
        else {
            out.unsafeEnsure(1 + 4);

            out.unsafeWriteByte(GridBinaryMarshaller.PROXY);
            out.unsafeWriteInt(intfs.length);

            for (Class<?> intf : intfs) {
                BinaryClassDescriptor desc = ctx.registerClass(intf, true, failIfUnregistered);

                if (desc.registered())
                    out.writeInt(desc.typeId());
                else {
                    out.writeInt(GridBinaryMarshaller.UNREGISTERED_TYPE_ID);

                    writeString(intf.getName());
                }
            }

            InvocationHandler ih = Proxy.getInvocationHandler(proxy);

            assert ih != null;

            writeObject(ih);
        }
    }

    /** {@inheritDoc} */
    @Override public void writeByteFieldPrimitive(byte val) {
        out.unsafeEnsure(1 + 1);

        out.unsafeWriteByte(GridBinaryMarshaller.BYTE);
        out.unsafeWriteByte(val);
    }

    /**
     * @param val Value.
     */
    void writeByteField(@Nullable Byte val) {
        if (val == null)
            out.writeByte(GridBinaryMarshaller.NULL);
        else
            writeByteFieldPrimitive(val);
    }

    /**
     * @param val Class.
     */
    void writeClass(@Nullable Class val) {
        if (val == null)
            out.writeByte(GridBinaryMarshaller.NULL);
        else {
            BinaryClassDescriptor desc = ctx.registerClass(val, false, failIfUnregistered);

            out.unsafeEnsure(1 + 4);

            out.unsafeWriteByte(GridBinaryMarshaller.CLASS);

            if (desc.registered())
                out.unsafeWriteInt(desc.typeId());
            else {
                out.unsafeWriteInt(GridBinaryMarshaller.UNREGISTERED_TYPE_ID);

                writeString(val.getName());
            }
        }
    }

    /** {@inheritDoc} */
    @Override public void writeShortFieldPrimitive(short val) {
        out.unsafeEnsure(1 + 2);

        out.unsafeWriteByte(GridBinaryMarshaller.SHORT);
        out.unsafeWriteShort(val);
    }

    /**
     * @param val Value.
     */
    void writeShortField(@Nullable Short val) {
        if (val == null)
            out.writeByte(GridBinaryMarshaller.NULL);
        else
            writeShortFieldPrimitive(val);
    }

    /** {@inheritDoc} */
    @Override public void writeIntFieldPrimitive(int val) {
        out.unsafeEnsure(1 + 4);

        out.unsafeWriteByte(GridBinaryMarshaller.INT);
        out.unsafeWriteInt(val);
    }

    /**
     * @param val Value.
     */
    void writeIntField(@Nullable Integer val) {
        if (val == null)
            out.writeByte(GridBinaryMarshaller.NULL);
        else
            writeIntFieldPrimitive(val);
    }

    /** {@inheritDoc} */
    @Override public void writeLongFieldPrimitive(long val) {
        out.unsafeEnsure(1 + 8);

        out.unsafeWriteByte(GridBinaryMarshaller.LONG);
        out.unsafeWriteLong(val);
    }

    /**
     * @param val Value.
     */
    void writeLongField(@Nullable Long val) {
        if (val == null)
            out.writeByte(GridBinaryMarshaller.NULL);
        else
            writeLongFieldPrimitive(val);
    }

    /** {@inheritDoc} */
    @Override public void writeFloatFieldPrimitive(float val) {
        out.unsafeEnsure(1 + 4);

        out.unsafeWriteByte(GridBinaryMarshaller.FLOAT);
        out.unsafeWriteFloat(val);
    }

    /**
     * @param val Value.
     */
    void writeFloatField(@Nullable Float val) {
        if (val == null)
            out.writeByte(GridBinaryMarshaller.NULL);
        else
            writeFloatFieldPrimitive(val);
    }

    /** {@inheritDoc} */
    @Override public void writeDoubleFieldPrimitive(double val) {
        out.unsafeEnsure(1 + 8);

        out.unsafeWriteByte(GridBinaryMarshaller.DOUBLE);
        out.unsafeWriteDouble(val);
    }

    /**
     * @param val Value.
     */
    void writeDoubleField(@Nullable Double val) {
        if (val == null)
            out.writeByte(GridBinaryMarshaller.NULL);
        else
            writeDoubleFieldPrimitive(val);
    }

    /** {@inheritDoc} */
    @Override public void writeCharFieldPrimitive(char val) {
        out.unsafeEnsure(1 + 2);

        out.unsafeWriteByte(GridBinaryMarshaller.CHAR);
        out.unsafeWriteChar(val);
    }

    /**
     * @param val Value.
     */
    void writeCharField(@Nullable Character val) {
        if (val == null)
            out.writeByte(GridBinaryMarshaller.NULL);
        else
            writeCharFieldPrimitive(val);
    }

    /** {@inheritDoc} */
    @Override public void writeBooleanFieldPrimitive(boolean val) {
        out.unsafeEnsure(1 + 1);

        out.unsafeWriteByte(GridBinaryMarshaller.BOOLEAN);
        out.unsafeWriteBoolean(val);
    }

    /**
     * @param val Value.
     */
    void writeBooleanField(@Nullable Boolean val) {
        if (val == null)
            out.writeByte(GridBinaryMarshaller.NULL);
        else
            writeBooleanFieldPrimitive(val);
    }

    /** {@inheritDoc} */
    @Override public void writeBinaryObject(@Nullable BinaryObjectEx po) throws BinaryObjectException {
        if (po == null)
            out.writeByte(GridBinaryMarshaller.NULL);
        else {
            byte[] poArr = po.bytes();

            out.unsafeEnsure(1 + 4 + poArr.length + 4);

            out.unsafeWriteByte(GridBinaryMarshaller.BINARY_OBJ);
            out.unsafeWriteInt(poArr.length);
            out.writeByteArray(poArr);
            out.unsafeWriteInt(po.start());
        }
    }

    /** {@inheritDoc} */
    @Override public void writeByte(String fieldName, byte val) throws BinaryObjectException {
        writeFieldId(fieldName);
        writeByteField(val);
    }

    /** {@inheritDoc} */
    @Override public void writeByte(byte val) throws BinaryObjectException {
        out.writeByte(val);
    }

    /** {@inheritDoc} */
    @Override public void writeShort(String fieldName, short val) throws BinaryObjectException {
        writeFieldId(fieldName);
        writeShortField(val);
    }

    /** {@inheritDoc} */
    @Override public void writeShort(short val) throws BinaryObjectException {
        out.writeShort(val);
    }

    /** {@inheritDoc} */
    @Override public void writeInt(String fieldName, int val) throws BinaryObjectException {
        writeFieldId(fieldName);
        writeIntField(val);
    }

    /** {@inheritDoc} */
    @Override public void writeInt(int val) throws BinaryObjectException {
        out.writeInt(val);
    }

    /** {@inheritDoc} */
    @Override public void writeLong(String fieldName, long val) throws BinaryObjectException {
        writeFieldId(fieldName);
        writeLongField(val);
    }

    /** {@inheritDoc} */
    @Override public void writeLong(long val) throws BinaryObjectException {
        out.writeLong(val);
    }

    /** {@inheritDoc} */
    @Override public void writeFloat(String fieldName, float val) throws BinaryObjectException {
        writeFieldId(fieldName);
        writeFloatField(val);
    }

    /** {@inheritDoc} */
    @Override public void writeFloat(float val) throws BinaryObjectException {
        out.writeFloat(val);
    }

    /** {@inheritDoc} */
    @Override public void writeDouble(String fieldName, double val) throws BinaryObjectException {
        writeFieldId(fieldName);
        writeDoubleField(val);
    }

    /** {@inheritDoc} */
    @Override public void writeDouble(double val) throws BinaryObjectException {
        out.writeDouble(val);
    }

    /** {@inheritDoc} */
    @Override public void writeChar(String fieldName, char val) throws BinaryObjectException {
        writeFieldId(fieldName);
        writeCharField(val);
    }

    /** {@inheritDoc} */
    @Override public void writeChar(char val) throws BinaryObjectException {
        out.writeChar(val);
    }

    /** {@inheritDoc} */
    @Override public void writeBoolean(String fieldName, boolean val) throws BinaryObjectException {
        writeFieldId(fieldName);
        writeBooleanField(val);
    }

    /** {@inheritDoc} */
    @Override public void writeBoolean(boolean val) throws BinaryObjectException {
        out.writeBoolean(val);
    }

    /** {@inheritDoc} */
    @Override public void writeDecimal(String fieldName, @Nullable BigDecimal val) throws BinaryObjectException {
        writeFieldId(fieldName);
        writeDecimal(val);
    }

    /** {@inheritDoc} */
    @Override public void writeDecimal(@Nullable BigDecimal val) throws BinaryObjectException {
        if (val == null)
            out.writeByte(GridBinaryMarshaller.NULL);
        else {
            out.unsafeEnsure(1 + 4 + 4);

            out.unsafeWriteByte(GridBinaryMarshaller.DECIMAL);

            out.unsafeWriteInt(val.scale());

            BigInteger intVal = val.unscaledValue();

            boolean negative = intVal.signum() == -1;

            if (negative)
                intVal = intVal.negate();

            byte[] vals = intVal.toByteArray();

            if (negative)
                vals[0] |= -0x80;

            out.unsafeWriteInt(vals.length);
            out.writeByteArray(vals);
        }
    }

    /** {@inheritDoc} */
    @Override public void writeString(String fieldName, @Nullable String val) throws BinaryObjectException {
        writeFieldId(fieldName);
        writeString(val);
    }

    /** {@inheritDoc} */
    @Override public void writeString(@Nullable String val) throws BinaryObjectException {
        if (val == null)
            out.writeByte(GridBinaryMarshaller.NULL);
        else {
            byte[] strArr;

            if (BinaryUtils.USE_STR_SERIALIZATION_VER_2)
                strArr = BinaryUtils.strToUtf8Bytes(val);
            else
                strArr = val.getBytes(UTF_8);

            out.unsafeEnsure(1 + 4);
            out.unsafeWriteByte(GridBinaryMarshaller.STRING);
            out.unsafeWriteInt(strArr.length);

            out.writeByteArray(strArr);
        }
    }

    /** {@inheritDoc} */
    @Override public void writeUuid(String fieldName, @Nullable UUID val) throws BinaryObjectException {
        writeFieldId(fieldName);
        writeUuid(val);
    }

    /** {@inheritDoc} */
    @Override public void writeUuid(@Nullable UUID val) throws BinaryObjectException {
        if (val == null)
            out.writeByte(GridBinaryMarshaller.NULL);
        else {
            out.unsafeEnsure(1 + 8 + 8);
            out.unsafeWriteByte(GridBinaryMarshaller.UUID);
            out.unsafeWriteLong(val.getMostSignificantBits());
            out.unsafeWriteLong(val.getLeastSignificantBits());
        }
    }

    /** {@inheritDoc} */
    @Override public void writeDate(String fieldName, @Nullable Date val) throws BinaryObjectException {
        writeFieldId(fieldName);
        writeDate(val);
    }

    /** {@inheritDoc} */
    @Override public void writeDate(@Nullable Date val) throws BinaryObjectException {
        if (val == null)
            out.writeByte(GridBinaryMarshaller.NULL);
        else {
            out.unsafeEnsure(1 + 8);
            out.unsafeWriteByte(GridBinaryMarshaller.DATE);
            out.unsafeWriteLong(val.getTime());
        }
    }

    /** {@inheritDoc} */
    @Override public void writeTimestamp(String fieldName, @Nullable Timestamp val) throws BinaryObjectException {
        writeFieldId(fieldName);
        writeTimestamp(val);
    }

    /** {@inheritDoc} */
    @Override public void writeTimestamp(@Nullable Timestamp val) throws BinaryObjectException {
        if (val == null)
            out.writeByte(GridBinaryMarshaller.NULL);
        else {
            out.unsafeEnsure(1 + 8 + 4);
            out.unsafeWriteByte(GridBinaryMarshaller.TIMESTAMP);
            out.unsafeWriteLong(val.getTime());
            out.unsafeWriteInt(val.getNanos() % 1000000);
        }
    }

    /** {@inheritDoc} */
    @Override public void writeTime(String fieldName, @Nullable Time val) throws BinaryObjectException {
        writeFieldId(fieldName);
        writeTime(val);
    }

    /** {@inheritDoc} */
    @Override public void writeTime(@Nullable Time val) throws BinaryObjectException {
        if (val == null)
            out.writeByte(GridBinaryMarshaller.NULL);
        else {
            out.unsafeEnsure(1 + 8);
            out.unsafeWriteByte(GridBinaryMarshaller.TIME);
            out.unsafeWriteLong(val.getTime());
        }
    }

    /** {@inheritDoc} */
    @Override public void writeObject(String fieldName, @Nullable Object obj) throws BinaryObjectException {
        writeFieldId(fieldName);
        writeObject(obj);
    }

    /** {@inheritDoc} */
    @Override public void writeObject(@Nullable Object obj) throws BinaryObjectException {
        if (obj == null)
            out.writeByte(GridBinaryMarshaller.NULL);
        else {
<<<<<<< HEAD
            int typeId0 = this.typeId;
            int start0 = this.start;
            int rawOffPos0 = this.rawOffPos;
            int schemaId0 = this.schemaId;
            int fieldCnt0 = this.fieldCnt;
            BinaryInternalMapper mapper0 = this.mapper;

            this.typeId = 0;
            this.start = out.position();
            this.rawOffPos = 0;
            this.schemaId = BinaryUtils.schemaInitialId();
            this.fieldCnt = 0;
            this.mapper = null;
            // Handles not cleared, because, in this mode it shared down to hierarchy.

            marshal(obj);

            this.typeId = typeId0;
            this.start = start0;
            this.rawOffPos = rawOffPos0;
            this.schemaId = schemaId0;
            this.fieldCnt = fieldCnt0;
            this.mapper = mapper0;
=======
            BinaryWriterExImpl writer = new BinaryWriterExImpl(
                ctx,
                out,
                schema,
                handles(),
                failIfUnregistered,
                GridBinaryMarshaller.UNREGISTERED_TYPE_ID
            );

            writer.marshal(obj);
>>>>>>> 94ec9405
        }
    }

    /** {@inheritDoc} */
    @Override public void writeObjectDetached(@Nullable Object obj) throws BinaryObjectException {
        if (obj == null)
            out.writeByte(GridBinaryMarshaller.NULL);
        else {
<<<<<<< HEAD
            int typeId0 = this.typeId;
            int start0 = this.start;
            int rawOffPos0 = this.rawOffPos;
            int schemaId0 = this.schemaId;
            int fieldCnt0 = this.fieldCnt;
            BinaryInternalMapper mapper0 = this.mapper;
            BinaryWriterHandles handles0 = this.handles;

            this.typeId = 0;
            this.start = out.position();
            this.rawOffPos = 0;
            this.schemaId = BinaryUtils.schemaInitialId();
            this.fieldCnt = 0;
            this.mapper = null;
            // Handles cleared, because, in this mode it NOT shared down to hierarchy.
            this.handles = null;

            marshal(obj);

            this.typeId = typeId0;
            this.start = start0;
            this.rawOffPos = rawOffPos0;
            this.schemaId = schemaId0;
            this.fieldCnt = fieldCnt0;
            this.mapper = mapper0;
            this.handles = handles0;
=======
            BinaryWriterExImpl writer = new BinaryWriterExImpl(
                ctx,
                out,
                schema,
                null,
                failIfUnregistered,
                GridBinaryMarshaller.UNREGISTERED_TYPE_ID
            );

            writer.marshal(obj);
>>>>>>> 94ec9405
        }
    }

    /** {@inheritDoc} */
    @Override public void writeByteArray(String fieldName, @Nullable byte[] val) throws BinaryObjectException {
        writeFieldId(fieldName);
        writeByteArray(val);
    }

    /** {@inheritDoc} */
    @Override public void writeByteArray(@Nullable byte[] val) throws BinaryObjectException {
        if (val == null)
            out.writeByte(GridBinaryMarshaller.NULL);
        else {
            out.unsafeEnsure(1 + 4);
            out.unsafeWriteByte(GridBinaryMarshaller.BYTE_ARR);
            out.unsafeWriteInt(val.length);

            out.writeByteArray(val);
        }
    }

    /** {@inheritDoc} */
    @Override public void writeShortArray(String fieldName, @Nullable short[] val) throws BinaryObjectException {
        writeFieldId(fieldName);
        writeShortArray(val);
    }

    /** {@inheritDoc} */
    @Override public void writeShortArray(@Nullable short[] val) throws BinaryObjectException {
        if (val == null)
            out.writeByte(GridBinaryMarshaller.NULL);
        else {
            out.unsafeEnsure(1 + 4);
            out.unsafeWriteByte(GridBinaryMarshaller.SHORT_ARR);
            out.unsafeWriteInt(val.length);

            out.writeShortArray(val);
        }
    }

    /** {@inheritDoc} */
    @Override public void writeIntArray(String fieldName, @Nullable int[] val) throws BinaryObjectException {
        writeFieldId(fieldName);
        writeIntArray(val);
    }

    /** {@inheritDoc} */
    @Override public void writeIntArray(@Nullable int[] val) throws BinaryObjectException {
        if (val == null)
            out.writeByte(GridBinaryMarshaller.NULL);
        else {
            out.unsafeEnsure(1 + 4);
            out.unsafeWriteByte(GridBinaryMarshaller.INT_ARR);
            out.unsafeWriteInt(val.length);

            out.writeIntArray(val);
        }
    }

    /** {@inheritDoc} */
    @Override public void writeLongArray(String fieldName, @Nullable long[] val) throws BinaryObjectException {
        writeFieldId(fieldName);
        writeLongArray(val);
    }

    /** {@inheritDoc} */
    @Override public void writeLongArray(@Nullable long[] val) throws BinaryObjectException {
        if (val == null)
            out.writeByte(GridBinaryMarshaller.NULL);
        else {
            out.unsafeEnsure(1 + 4);
            out.unsafeWriteByte(GridBinaryMarshaller.LONG_ARR);
            out.unsafeWriteInt(val.length);

            out.writeLongArray(val);
        }
    }

    /** {@inheritDoc} */
    @Override public void writeFloatArray(String fieldName, @Nullable float[] val) throws BinaryObjectException {
        writeFieldId(fieldName);
        writeFloatArray(val);
    }

    /** {@inheritDoc} */
    @Override public void writeFloatArray(@Nullable float[] val) throws BinaryObjectException {
        if (val == null)
            out.writeByte(GridBinaryMarshaller.NULL);
        else {
            out.unsafeEnsure(1 + 4);
            out.unsafeWriteByte(GridBinaryMarshaller.FLOAT_ARR);
            out.unsafeWriteInt(val.length);

            out.writeFloatArray(val);
        }
    }

    /** {@inheritDoc} */
    @Override public void writeDoubleArray(String fieldName, @Nullable double[] val)
        throws BinaryObjectException {
        writeFieldId(fieldName);
        writeDoubleArray(val);
    }

    /** {@inheritDoc} */
    @Override public void writeDoubleArray(@Nullable double[] val) throws BinaryObjectException {
        if (val == null)
            out.writeByte(GridBinaryMarshaller.NULL);
        else {
            out.unsafeEnsure(1 + 4);
            out.unsafeWriteByte(GridBinaryMarshaller.DOUBLE_ARR);
            out.unsafeWriteInt(val.length);

            out.writeDoubleArray(val);
        }
    }

    /** {@inheritDoc} */
    @Override public void writeCharArray(String fieldName, @Nullable char[] val) throws BinaryObjectException {
        writeFieldId(fieldName);
        writeCharArray(val);
    }

    /** {@inheritDoc} */
    @Override public void writeCharArray(@Nullable char[] val) throws BinaryObjectException {
        if (val == null)
            out.writeByte(GridBinaryMarshaller.NULL);
        else {
            out.unsafeEnsure(1 + 4);
            out.unsafeWriteByte(GridBinaryMarshaller.CHAR_ARR);
            out.unsafeWriteInt(val.length);

            out.writeCharArray(val);
        }
    }

    /** {@inheritDoc} */
    @Override public void writeBooleanArray(String fieldName, @Nullable boolean[] val)
        throws BinaryObjectException {
        writeFieldId(fieldName);
        writeBooleanArray(val);
    }

    /** {@inheritDoc} */
    @Override public void writeBooleanArray(@Nullable boolean[] val) throws BinaryObjectException {
        if (val == null)
            out.writeByte(GridBinaryMarshaller.NULL);
        else {
            out.unsafeEnsure(1 + 4);
            out.unsafeWriteByte(GridBinaryMarshaller.BOOLEAN_ARR);
            out.unsafeWriteInt(val.length);

            out.writeBooleanArray(val);
        }
    }

    /** {@inheritDoc} */
    @Override public void writeDecimalArray(String fieldName, @Nullable BigDecimal[] val)
        throws BinaryObjectException {
        writeFieldId(fieldName);
        writeDecimalArray(val);
    }

    /** {@inheritDoc} */
    @Override public void writeDecimalArray(@Nullable BigDecimal[] val) throws BinaryObjectException {
        if (val == null)
            out.writeByte(GridBinaryMarshaller.NULL);
        else {
            out.unsafeEnsure(1 + 4);
            out.unsafeWriteByte(GridBinaryMarshaller.DECIMAL_ARR);
            out.unsafeWriteInt(val.length);

            for (BigDecimal str : val)
                writeDecimal(str);
        }
    }

    /** {@inheritDoc} */
    @Override public void writeStringArray(String fieldName, @Nullable String[] val)
        throws BinaryObjectException {
        writeFieldId(fieldName);
        writeStringArray(val);
    }

    /** {@inheritDoc} */
    @Override public void writeStringArray(@Nullable String[] val) throws BinaryObjectException {
        if (val == null)
            out.writeByte(GridBinaryMarshaller.NULL);
        else {
            out.unsafeEnsure(1 + 4);
            out.unsafeWriteByte(GridBinaryMarshaller.STRING_ARR);
            out.unsafeWriteInt(val.length);

            for (String str : val)
                writeString(str);
        }
    }

    /** {@inheritDoc} */
    @Override public void writeUuidArray(String fieldName, @Nullable UUID[] val) throws BinaryObjectException {
        writeFieldId(fieldName);
        writeUuidArray(val);
    }

    /** {@inheritDoc} */
    @Override public void writeUuidArray(@Nullable UUID[] val) throws BinaryObjectException {
        if (val == null)
            out.writeByte(GridBinaryMarshaller.NULL);
        else {
            out.unsafeEnsure(1 + 4);
            out.unsafeWriteByte(GridBinaryMarshaller.UUID_ARR);
            out.unsafeWriteInt(val.length);

            for (UUID uuid : val)
                writeUuid(uuid);
        }
    }

    /** {@inheritDoc} */
    @Override public void writeDateArray(String fieldName, @Nullable Date[] val) throws BinaryObjectException {
        writeFieldId(fieldName);
        writeDateArray(val);
    }

    /** {@inheritDoc} */
    @Override public void writeDateArray(@Nullable Date[] val) throws BinaryObjectException {
        if (val == null)
            out.writeByte(GridBinaryMarshaller.NULL);
        else {
            out.unsafeEnsure(1 + 4);
            out.unsafeWriteByte(GridBinaryMarshaller.DATE_ARR);
            out.unsafeWriteInt(val.length);

            for (Date date : val)
                writeDate(date);
        }
    }

    /** {@inheritDoc} */
    @Override public void writeTimestampArray(String fieldName, @Nullable Timestamp[] val) throws BinaryObjectException {
        writeFieldId(fieldName);
        writeTimestampArray(val);
    }

    /** {@inheritDoc} */
    @Override public void writeTimestampArray(@Nullable Timestamp[] val) throws BinaryObjectException {
        if (val == null)
            out.writeByte(GridBinaryMarshaller.NULL);
        else {
            out.unsafeEnsure(1 + 4);
            out.unsafeWriteByte(GridBinaryMarshaller.TIMESTAMP_ARR);
            out.unsafeWriteInt(val.length);

            for (Timestamp ts : val)
                writeTimestamp(ts);
        }
    }

    /** {@inheritDoc} */
    @Override public void writeTimeArray(String fieldName, @Nullable Time[] val) throws BinaryObjectException {
        writeFieldId(fieldName);
        writeTimeArray(val);
    }

    /** {@inheritDoc} */
    @Override public void writeTimeArray(@Nullable Time[] val) throws BinaryObjectException {
        if (val == null)
            out.writeByte(GridBinaryMarshaller.NULL);
        else {
            out.unsafeEnsure(1 + 4);
            out.unsafeWriteByte(GridBinaryMarshaller.TIME_ARR);
            out.unsafeWriteInt(val.length);

            for (Time time : val)
                writeTime(time);
        }
    }

     /** {@inheritDoc} */
    @Override public void writeObjectArray(String fieldName, @Nullable Object[] val) throws BinaryObjectException {
        writeFieldId(fieldName);
        writeObjectArray(val);
    }

    /** {@inheritDoc} */
    @Override public void writeObjectArray(@Nullable Object[] val) throws BinaryObjectException {
        if (val == null)
            out.writeByte(GridBinaryMarshaller.NULL);
        else {
            if (tryWriteAsHandle(val))
                return;

            BinaryClassDescriptor desc = ctx.registerClass(
                val.getClass().getComponentType(),
                true,
                failIfUnregistered);

            out.unsafeEnsure(1 + 4);
            out.unsafeWriteByte(GridBinaryMarshaller.OBJ_ARR);

            if (desc.registered())
                out.unsafeWriteInt(desc.typeId());
            else {
                out.unsafeWriteInt(GridBinaryMarshaller.UNREGISTERED_TYPE_ID);

                writeString(val.getClass().getComponentType().getName());
            }

            out.writeInt(val.length);

            for (Object obj : val)
                writeObject(obj);
        }
    }

    /** {@inheritDoc} */
    @Override public <T> void writeCollection(String fieldName, @Nullable Collection<T> col)
        throws BinaryObjectException {
        writeFieldId(fieldName);
        writeCollection(col);
    }

    /** {@inheritDoc} */
    @Override public <T> void writeCollection(@Nullable Collection<T> col) throws BinaryObjectException {
        if (col == null)
            out.writeByte(GridBinaryMarshaller.NULL);
        else {
            if (tryWriteAsHandle(col))
                return;

            out.unsafeEnsure(1 + 4 + 1);
            out.unsafeWriteByte(GridBinaryMarshaller.COL);
            out.unsafeWriteInt(col.size());
            out.unsafeWriteByte(ctx.collectionType(col.getClass()));

            for (Object obj : col)
                writeObject(obj);
        }
    }

    /** {@inheritDoc} */
    @Override public <K, V> void writeMap(String fieldName, @Nullable Map<K, V> map)
        throws BinaryObjectException {
        writeFieldId(fieldName);
        writeMap(map);
    }

    /** {@inheritDoc} */
    @Override public <K, V> void writeMap(@Nullable Map<K, V> map) throws BinaryObjectException {
        if (map == null)
            out.writeByte(GridBinaryMarshaller.NULL);
        else {
            if (tryWriteAsHandle(map))
                return;

            out.unsafeEnsure(1 + 4 + 1);
            out.unsafeWriteByte(GridBinaryMarshaller.MAP);
            out.unsafeWriteInt(map.size());
            out.unsafeWriteByte(ctx.mapType(map.getClass()));

            for (Map.Entry<?, ?> e : map.entrySet()) {
                writeObject(e.getKey());
                writeObject(e.getValue());
            }
        }
    }

    /** {@inheritDoc} */
    @Override public <T extends Enum<?>> void writeEnum(String fieldName, T val) throws BinaryObjectException {
        writeFieldId(fieldName);
        writeEnum(val);
    }

    /** {@inheritDoc} */
    @Override public <T extends Enum<?>> void writeEnum(T val) throws BinaryObjectException {
        if (val == null)
            out.writeByte(GridBinaryMarshaller.NULL);
        else {
            BinaryClassDescriptor desc = ctx.registerClass(val.getDeclaringClass(), true, failIfUnregistered);

            out.unsafeEnsure(1 + 4);

            out.unsafeWriteByte(GridBinaryMarshaller.ENUM);

            if (desc.registered())
                out.unsafeWriteInt(desc.typeId());
            else {
                out.unsafeWriteInt(GridBinaryMarshaller.UNREGISTERED_TYPE_ID);
                writeString(val.getDeclaringClass().getName());
            }

            out.writeInt(val.ordinal());
        }
    }

    /** {@inheritDoc} */
    @Override public <T extends Enum<?>> void writeEnumArray(String fieldName, T[] val) throws BinaryObjectException {
        writeFieldId(fieldName);
        doWriteEnumArray(val);
    }

    /** {@inheritDoc} */
    @Override public <T extends Enum<?>> void writeEnumArray(T[] val) throws BinaryObjectException {
        doWriteEnumArray(val);
    }

    /**
     * @param val Array.
     */
    void doWriteEnumArray(@Nullable Object[] val) {
        assert val == null || val.getClass().getComponentType().isEnum();

        if (val == null)
            out.writeByte(GridBinaryMarshaller.NULL);
        else {
            BinaryClassDescriptor desc = ctx.registerClass(
                val.getClass().getComponentType(),
                true,
                failIfUnregistered);

            out.unsafeEnsure(1 + 4);

            out.unsafeWriteByte(GridBinaryMarshaller.ENUM_ARR);

            if (desc.registered())
                out.unsafeWriteInt(desc.typeId());
            else {
                out.unsafeWriteInt(GridBinaryMarshaller.UNREGISTERED_TYPE_ID);

                writeString(val.getClass().getComponentType().getName());
            }

            out.writeInt(val.length);

            // TODO: Denis: Redundant data for each element of the array.
            for (Object o : val)
                writeEnum((Enum<?>)o);
        }
    }

    /** {@inheritDoc} */
    @Override public BinaryRawWriter rawWriter() {
        if (rawOffPos == 0)
            rawOffPos = out.position();

        return this;
    }

    /** {@inheritDoc} */
    @Override public BinaryOutputStream out() {
        return out;
    }

    /** {@inheritDoc} */
    @Override public void writeBytes(String s) throws IOException {
        int len = s.length();

        writeInt(len);

        for (int i = 0; i < len; i++)
            writeByte(s.charAt(i));
    }

    /** {@inheritDoc} */
    @Override public void writeChars(String s) throws IOException {
        int len = s.length();

        writeInt(len);

        for (int i = 0; i < len; i++)
            writeChar(s.charAt(i));
    }

    /** {@inheritDoc} */
    @Override public void writeUTF(String s) throws IOException {
        writeString(s);
    }

    /** {@inheritDoc} */
    @Override public void writeByte(int v) throws IOException {
        out.writeByte((byte)v);
    }

    /** {@inheritDoc} */
    @Override public void writeShort(int v) throws IOException {
        out.writeShort((short)v);
    }

    /** {@inheritDoc} */
    @Override public void writeChar(int v) throws IOException {
        out.writeChar((char)v);
    }

    /** {@inheritDoc} */
    @Override public void write(int b) throws IOException {
        out.writeByte((byte)b);
    }

    /** {@inheritDoc} */
    @Override public void flush() throws IOException {
        // No-op.
    }

    /** {@inheritDoc} */
    @Override public int reserveInt() {
        int pos = out.position();

        out.position(pos + LEN_INT);

        return pos;
    }

    /** {@inheritDoc} */
    @Override public void writeInt(int pos, int val) throws BinaryObjectException {
        out.writeInt(pos, val);
    }

    /**
     * @param fieldName Field name.
     * @throws org.apache.ignite.binary.BinaryObjectException If fields are not allowed.
     */
    private void writeFieldId(String fieldName) throws BinaryObjectException {
        A.notNull(fieldName, "fieldName");

        if (rawOffPos != 0)
            throw new BinaryObjectException("Individual field can't be written after raw writer is acquired.");

        if (mapper == null)
            mapper = ctx.userTypeMapper(typeId);

        assert mapper != null;

        int id = mapper.fieldId(typeId, fieldName);

        writeFieldId(id);
    }

    /** {@inheritDoc} */
    @Override public void writeFieldId(int fieldId) {
        int fieldOff = out.position() - start;

        // Advance schema hash.
        schemaId = BinaryUtils.updateSchemaId(schemaId, fieldId);

        schema.push(fieldId, fieldOff);

        fieldCnt++;
    }

    /**
     * Write field ID without schema ID update. This method should be used when schema ID is stable because class
     * is seializable.
     *
     * @param fieldId Field ID.
     */
    public void writeFieldIdNoSchemaUpdate(int fieldId) {
        int fieldOff = out.position() - start;

        schema.push(fieldId, fieldOff);

        fieldCnt++;
    }

    /** {@inheritDoc} */
    @Override public int writeByteArray(InputStream in, int limit) throws BinaryObjectException {
        if (limit != -1)
            out.unsafeEnsure(1 + 4 + limit);
        else
            out.unsafeEnsure(1 + 4);

        out.unsafeWriteByte(GridBinaryMarshaller.BYTE_ARR);

        int lengthPos = out.position();

        out.position(lengthPos + 4);

        int written = 0;

        byte[] buf = new byte[limit > 0 ? Math.min(limit, DEFAULT_BUFFER_SIZE) : DEFAULT_BUFFER_SIZE];

        while (limit == -1 || written < limit) {
            int read;
            try {
                read = limit > 0
                        ? in.read(buf, 0, Math.min(buf.length, limit - written))
                        : in.read(buf, 0, buf.length);
            }
            catch (IOException e) {
                throw new BinaryObjectException(e);
            }

            if (read == -1)
                break;

            if (read + written > MAX_ARRAY_SIZE)
                throw new BinaryObjectException("Too much data. Can't write more then " + MAX_ARRAY_SIZE + " bytes from stream.");

            out.writeByteArray(buf, 0, read);

            written += read;
        }

        out.position(lengthPos);
        out.unsafeWriteInt(written);
        out.position(out.position() + written);

        return written;
    }

    /**
     * @param schemaId Schema ID.
     */
    public void schemaId(int schemaId) {
        this.schemaId = schemaId;
    }

    /** {@inheritDoc} */
    @Override public int schemaId() {
        return schemaId;
    }

    /**
     * @return Current writer's schema.
     */
    BinarySchema currentSchema() {
        BinarySchema.Builder builder = BinarySchema.Builder.newBuilder();

        if (schema != null)
            schema.build(builder, fieldCnt);

        return builder.build();
    }

    /**
     * Get current handles. If they are {@code null}, then we should create them. Otherwise we will not see updates
     * performed by child writers.
     *
     * @return Handles.
     */
    private BinaryWriterHandles handles() {
        if (handles == null)
            handles = new BinaryWriterHandles();

        return handles;
    }

    /**
     * Attempts to write the object as a handle.
     *
     * @param obj Object to write.
     * @return {@code true} if the object has been written as a handle.
     */
    boolean tryWriteAsHandle(Object obj) {
        assert obj != null;

        int pos = out.position();

        BinaryWriterHandles handles0 = handles();

        int old = handles0.put(obj, pos);

        if (old == BinaryWriterHandles.POS_NULL)
            return false;
        else {
            out.unsafeEnsure(1 + 4);

            out.unsafeWriteByte(GridBinaryMarshaller.HANDLE);
            out.unsafeWriteInt(pos - old);

            return true;
        }
    }

    /** {@inheritDoc} */
    @Override public BinaryWriterEx newWriter(int typeId) {
        return new BinaryWriterExImpl(ctx, out, schema, handles(), failIfUnregistered, typeId);
    }

    /** {@inheritDoc} */
    @Override public BinaryContext context() {
        return ctx;
    }
}<|MERGE_RESOLUTION|>--- conflicted
+++ resolved
@@ -838,7 +838,6 @@
         if (obj == null)
             out.writeByte(GridBinaryMarshaller.NULL);
         else {
-<<<<<<< HEAD
             int typeId0 = this.typeId;
             int start0 = this.start;
             int rawOffPos0 = this.rawOffPos;
@@ -862,18 +861,6 @@
             this.schemaId = schemaId0;
             this.fieldCnt = fieldCnt0;
             this.mapper = mapper0;
-=======
-            BinaryWriterExImpl writer = new BinaryWriterExImpl(
-                ctx,
-                out,
-                schema,
-                handles(),
-                failIfUnregistered,
-                GridBinaryMarshaller.UNREGISTERED_TYPE_ID
-            );
-
-            writer.marshal(obj);
->>>>>>> 94ec9405
         }
     }
 
@@ -882,7 +869,6 @@
         if (obj == null)
             out.writeByte(GridBinaryMarshaller.NULL);
         else {
-<<<<<<< HEAD
             int typeId0 = this.typeId;
             int start0 = this.start;
             int rawOffPos0 = this.rawOffPos;
@@ -909,18 +895,6 @@
             this.fieldCnt = fieldCnt0;
             this.mapper = mapper0;
             this.handles = handles0;
-=======
-            BinaryWriterExImpl writer = new BinaryWriterExImpl(
-                ctx,
-                out,
-                schema,
-                null,
-                failIfUnregistered,
-                GridBinaryMarshaller.UNREGISTERED_TYPE_ID
-            );
-
-            writer.marshal(obj);
->>>>>>> 94ec9405
         }
     }
 
