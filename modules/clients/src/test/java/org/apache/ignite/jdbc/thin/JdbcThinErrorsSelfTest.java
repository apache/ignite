/*
 * Licensed to the Apache Software Foundation (ASF) under one or more
 * contributor license agreements.  See the NOTICE file distributed with
 * this work for additional information regarding copyright ownership.
 * The ASF licenses this file to You under the Apache License, Version 2.0
 * (the "License"); you may not use this file except in compliance with
 * the License.  You may obtain a copy of the License at
 *
 *      http://www.apache.org/licenses/LICENSE-2.0
 *
 * Unless required by applicable law or agreed to in writing, software
 * distributed under the License is distributed on an "AS IS" BASIS,
 * WITHOUT WARRANTIES OR CONDITIONS OF ANY KIND, either express or implied.
 * See the License for the specific language governing permissions and
 * limitations under the License.
 */

package org.apache.ignite.jdbc.thin;

import java.sql.Connection;
import java.sql.DriverManager;
import java.sql.SQLException;
import org.apache.ignite.jdbc.JdbcErrorsAbstractSelfTest;

/**
 * Test SQLSTATE codes propagation with thin client driver.
 */
public class JdbcThinErrorsSelfTest extends JdbcErrorsAbstractSelfTest {
    /** {@inheritDoc} */
    @Override protected Connection getConnection() throws SQLException {
        return DriverManager.getConnection("jdbc:ignite:thin://127.0.0.1");
    }

    /**
<<<<<<< HEAD
=======
     * Test error code for the case when connection string is fine but client can't reach server
     * due to <b>communication problems</b> (not due to clear misconfiguration).
     * @throws SQLException if failed.
     */
    public void testConnectionError() throws SQLException {
        checkErrorState(new IgniteCallable<Void>() {
            @Override public Void call() throws Exception {
                DriverManager.getConnection("jdbc:ignite:thin://unknown.host");

                return null;
            }
        }, "08001");
    }

    /**
     * Test error code for the case when connection string is a mess.
     * @throws SQLException if failed.
     */
    public void testInvalidConnectionStringFormat() throws SQLException {
        checkErrorState(new IgniteCallable<Void>() {
            @Override public Void call() throws Exception {
                // Invalid port number yields an error.
                DriverManager.getConnection("jdbc:ignite:thin://127.0.0.1:1000000");

                return null;
            }
        }, "08001");
    }

    /* ALL TESTS PAST THIS POINT MUST BE MOVED TO PARENT CLASS JdbcErrorsAbstractSelfTest
     * ONCE ERROR CODES RELATED WORK ON JDBC2 DRIVER IS FINISHED */

    /**
     * Test error code for the case when user attempts to use a closed connection.
     * @throws SQLException if failed.
     */
    public void testConnectionClosed() throws SQLException {
        checkErrorState(new IgniteCallable<Void>() {
            @Override public Void call() throws Exception {
                Connection conn = getConnection();

                conn.close();

                conn.prepareStatement("SELECT 1");

                return null;
            }
        }, "08003");

        checkErrorState(new IgniteCallable<Void>() {
            @Override public Void call() throws Exception {
                Connection conn = getConnection();

                conn.close();

                conn.createStatement();

                return null;
            }
        }, "08003");

        checkErrorState(new IgniteCallable<Void>() {
            @Override public Void call() throws Exception {
                Connection conn = getConnection();

                conn.close();

                conn.getMetaData();

                return null;
            }
        }, "08003");

        checkErrorState(new IgniteCallable<Void>() {
            @Override public Void call() throws Exception {
                Connection conn = getConnection();

                DatabaseMetaData meta = conn.getMetaData();

                conn.close();

                meta.getIndexInfo(null, null, null, false, false);

                return null;
            }
        }, "08003");

        checkErrorState(new IgniteCallable<Void>() {
            @Override public Void call() throws Exception {
                Connection conn = getConnection();

                DatabaseMetaData meta = conn.getMetaData();

                conn.close();

                meta.getColumns(null, null, null, null);

                return null;
            }
        }, "08003");

        checkErrorState(new IgniteCallable<Void>() {
            @Override public Void call() throws Exception {
                Connection conn = getConnection();

                DatabaseMetaData meta = conn.getMetaData();

                conn.close();

                meta.getPrimaryKeys(null, null, null);

                return null;
            }
        }, "08003");

        checkErrorState(new IgniteCallable<Void>() {
            @Override public Void call() throws Exception {
                Connection conn = getConnection();

                DatabaseMetaData meta = conn.getMetaData();

                conn.close();

                meta.getSchemas(null, null);

                return null;
            }
        }, "08003");

        checkErrorState(new IgniteCallable<Void>() {
            @Override public Void call() throws Exception {
                Connection conn = getConnection();

                DatabaseMetaData meta = conn.getMetaData();

                conn.close();

                meta.getTables(null, null, null, null);

                return null;
            }
        }, "08003");
    }

    /**
     * Test error code for the case when user attempts to use a closed result set.
     * @throws SQLException if failed.
     */
    public void testResultSetClosed() throws SQLException {
        checkErrorState(new ConnClosure() {
            @Override public void run(Connection conn) throws Exception {
                try (PreparedStatement stmt = conn.prepareStatement("SELECT 1")) {
                    ResultSet rs = stmt.executeQuery();

                    rs.next();

                    rs.close();

                    rs.getInt(1);
                }
            }
        }, "24000");
    }

    /**
>>>>>>> a42b0d1a
     * Test error code for the case when user attempts to set an invalid isolation level to a connection.
     * @throws SQLException if failed.
     */
    @SuppressWarnings("MagicConstant")
    public void testInvalidIsolationLevel() throws SQLException {
        checkErrorState(new ConnClosure() {
            @Override public void run(Connection conn) throws Exception {
                conn.setTransactionIsolation(1000);
            }
        }, "0700E");
    }
<<<<<<< HEAD
=======

    /**
     * Test error code for the case when user attempts to get {@code int} value
     * from column whose value can't be converted to an {@code int}.
     * @throws SQLException if failed.
     */
    public void testInvalidIntFormat() throws SQLException {
        checkErrorState(new ConnClosure() {
            @Override public void run(Connection conn) throws Exception {
                try (PreparedStatement stmt = conn.prepareStatement("SELECT 'zzz'")) {
                    ResultSet rs = stmt.executeQuery();

                    rs.next();

                    rs.getLong(1);
                }
            }
        }, "0700B");
    }

    /**
     * Test error code for the case when user attempts to get {@code long} value
     * from column whose value can't be converted to an {@code long}.
     * @throws SQLException if failed.
     */
    public void testInvalidLongFormat() throws SQLException {
        checkErrorState(new ConnClosure() {
            @Override public void run(Connection conn) throws Exception {
                try (PreparedStatement stmt = conn.prepareStatement("SELECT 'zzz'")) {
                    ResultSet rs = stmt.executeQuery();

                    rs.next();

                    rs.getLong(1);
                }
            }
        }, "0700B");
    }

    /**
     * Test error code for the case when user attempts to get {@code float} value
     * from column whose value can't be converted to an {@code float}.
     * @throws SQLException if failed.
     */
    public void testInvalidFloatFormat() throws SQLException {
        checkErrorState(new ConnClosure() {
            @Override public void run(Connection conn) throws Exception {
                try (PreparedStatement stmt = conn.prepareStatement("SELECT 'zzz'")) {
                    ResultSet rs = stmt.executeQuery();

                    rs.next();

                    rs.getFloat(1);
                }
            }
        }, "0700B");
    }

    /**
     * Test error code for the case when user attempts to get {@code double} value
     * from column whose value can't be converted to an {@code double}.
     * @throws SQLException if failed.
     */
    public void testInvalidDoubleFormat() throws SQLException {
        checkErrorState(new ConnClosure() {
            @Override public void run(Connection conn) throws Exception {
                try (PreparedStatement stmt = conn.prepareStatement("SELECT 'zzz'")) {
                    ResultSet rs = stmt.executeQuery();

                    rs.next();

                    rs.getDouble(1);
                }
            }
        }, "0700B");
    }

    /**
     * Test error code for the case when user attempts to get {@code byte} value
     * from column whose value can't be converted to an {@code byte}.
     * @throws SQLException if failed.
     */
    public void testInvalidByteFormat() throws SQLException {
        checkErrorState(new ConnClosure() {
            @Override public void run(Connection conn) throws Exception {
                try (PreparedStatement stmt = conn.prepareStatement("SELECT 'zzz'")) {
                    ResultSet rs = stmt.executeQuery();

                    rs.next();

                    rs.getByte(1);
                }
            }
        }, "0700B");
    }

    /**
     * Test error code for the case when user attempts to get {@code short} value
     * from column whose value can't be converted to an {@code short}.
     * @throws SQLException if failed.
     */
    public void testInvalidShortFormat() throws SQLException {
        checkErrorState(new ConnClosure() {
            @Override public void run(Connection conn) throws Exception {
                try (PreparedStatement stmt = conn.prepareStatement("SELECT 'zzz'")) {
                    ResultSet rs = stmt.executeQuery();

                    rs.next();

                    rs.getShort(1);
                }
            }
        }, "0700B");
    }

    /**
     * Test error code for the case when user attempts to get {@code BigDecimal} value
     * from column whose value can't be converted to an {@code BigDecimal}.
     * @throws SQLException if failed.
     */
    public void testInvalidBigDecimalFormat() throws SQLException {
        checkErrorState(new ConnClosure() {
            @Override public void run(Connection conn) throws Exception {
                try (PreparedStatement stmt = conn.prepareStatement("SELECT 'zzz'")) {
                    ResultSet rs = stmt.executeQuery();

                    rs.next();

                    rs.getBigDecimal(1);
                }
            }
        }, "0700B");
    }

    /**
     * Test error code for the case when user attempts to get {@code boolean} value
     * from column whose value can't be converted to an {@code boolean}.
     * @throws SQLException if failed.
     */
    public void testInvalidBooleanFormat() throws SQLException {
        checkErrorState(new ConnClosure() {
            @Override public void run(Connection conn) throws Exception {
                try (PreparedStatement stmt = conn.prepareStatement("SELECT 'zzz'")) {
                    ResultSet rs = stmt.executeQuery();

                    rs.next();

                    rs.getBoolean(1);
                }
            }
        }, "0700B");
    }

    /**
     * Test error code for the case when user attempts to get {@code boolean} value
     * from column whose value can't be converted to an {@code boolean}.
     * @throws SQLException if failed.
     */
    public void testInvalidObjectFormat() throws SQLException {
        checkErrorState(new ConnClosure() {
            @Override public void run(Connection conn) throws Exception {
                try (PreparedStatement stmt = conn.prepareStatement("SELECT 'zzz'")) {
                    ResultSet rs = stmt.executeQuery();

                    rs.next();

                    rs.getObject(1, List.class);
                }
            }
        }, "0700B");
    }

    /**
     * Test error code for the case when user attempts to get {@link Date} value
     * from column whose value can't be converted to a {@link Date}.
     * @throws SQLException if failed.
     */
    public void testInvalidDateFormat() throws SQLException {
        checkErrorState(new ConnClosure() {
            @Override public void run(Connection conn) throws Exception {
                try (PreparedStatement stmt = conn.prepareStatement("SELECT 'zzz'")) {
                    ResultSet rs = stmt.executeQuery();

                    rs.next();

                    rs.getDate(1);
                }
            }
        }, "0700B");
    }

    /**
     * Test error code for the case when user attempts to get {@link Time} value
     * from column whose value can't be converted to a {@link Time}.
     * @throws SQLException if failed.
     */
    public void testInvalidTimeFormat() throws SQLException {
        checkErrorState(new ConnClosure() {
            @Override public void run(Connection conn) throws Exception {
                try (PreparedStatement stmt = conn.prepareStatement("SELECT 'zzz'")) {
                    ResultSet rs = stmt.executeQuery();

                    rs.next();

                    rs.getTime(1);
                }
            }
        }, "0700B");
    }

    /**
     * Test error code for the case when user attempts to get {@link Timestamp} value
     * from column whose value can't be converted to a {@link Timestamp}.
     * @throws SQLException if failed.
     */
    public void testInvalidTimestampFormat() throws SQLException {
        checkErrorState(new ConnClosure() {
            @Override public void run(Connection conn) throws Exception {
                try (PreparedStatement stmt = conn.prepareStatement("SELECT 'zzz'")) {
                    ResultSet rs = stmt.executeQuery();

                    rs.next();

                    rs.getTimestamp(1);
                }
            }
        }, "0700B");
    }

    /**
     * Test error code for the case when user attempts to get {@link URL} value
     * from column whose value can't be converted to a {@link URL}.
     * @throws SQLException if failed.
     */
    public void testInvalidUrlFormat() throws SQLException {
        checkErrorState(new ConnClosure() {
            @Override public void run(Connection conn) throws Exception {
                try (PreparedStatement stmt = conn.prepareStatement("SELECT 'zzz'")) {
                    ResultSet rs = stmt.executeQuery();

                    rs.next();

                    rs.getURL(1);
                }
            }
        }, "0700B");
    }
>>>>>>> a42b0d1a
}<|MERGE_RESOLUTION|>--- conflicted
+++ resolved
@@ -17,10 +17,19 @@
 
 package org.apache.ignite.jdbc.thin;
 
+import java.net.URL;
 import java.sql.Connection;
+import java.sql.DatabaseMetaData;
+import java.sql.Date;
 import java.sql.DriverManager;
+import java.sql.PreparedStatement;
+import java.sql.ResultSet;
 import java.sql.SQLException;
+import java.sql.Time;
+import java.sql.Timestamp;
+import java.util.List;
 import org.apache.ignite.jdbc.JdbcErrorsAbstractSelfTest;
+import org.apache.ignite.lang.IgniteCallable;
 
 /**
  * Test SQLSTATE codes propagation with thin client driver.
@@ -32,8 +41,6 @@
     }
 
     /**
-<<<<<<< HEAD
-=======
      * Test error code for the case when connection string is fine but client can't reach server
      * due to <b>communication problems</b> (not due to clear misconfiguration).
      * @throws SQLException if failed.
@@ -63,143 +70,7 @@
         }, "08001");
     }
 
-    /* ALL TESTS PAST THIS POINT MUST BE MOVED TO PARENT CLASS JdbcErrorsAbstractSelfTest
-     * ONCE ERROR CODES RELATED WORK ON JDBC2 DRIVER IS FINISHED */
-
     /**
-     * Test error code for the case when user attempts to use a closed connection.
-     * @throws SQLException if failed.
-     */
-    public void testConnectionClosed() throws SQLException {
-        checkErrorState(new IgniteCallable<Void>() {
-            @Override public Void call() throws Exception {
-                Connection conn = getConnection();
-
-                conn.close();
-
-                conn.prepareStatement("SELECT 1");
-
-                return null;
-            }
-        }, "08003");
-
-        checkErrorState(new IgniteCallable<Void>() {
-            @Override public Void call() throws Exception {
-                Connection conn = getConnection();
-
-                conn.close();
-
-                conn.createStatement();
-
-                return null;
-            }
-        }, "08003");
-
-        checkErrorState(new IgniteCallable<Void>() {
-            @Override public Void call() throws Exception {
-                Connection conn = getConnection();
-
-                conn.close();
-
-                conn.getMetaData();
-
-                return null;
-            }
-        }, "08003");
-
-        checkErrorState(new IgniteCallable<Void>() {
-            @Override public Void call() throws Exception {
-                Connection conn = getConnection();
-
-                DatabaseMetaData meta = conn.getMetaData();
-
-                conn.close();
-
-                meta.getIndexInfo(null, null, null, false, false);
-
-                return null;
-            }
-        }, "08003");
-
-        checkErrorState(new IgniteCallable<Void>() {
-            @Override public Void call() throws Exception {
-                Connection conn = getConnection();
-
-                DatabaseMetaData meta = conn.getMetaData();
-
-                conn.close();
-
-                meta.getColumns(null, null, null, null);
-
-                return null;
-            }
-        }, "08003");
-
-        checkErrorState(new IgniteCallable<Void>() {
-            @Override public Void call() throws Exception {
-                Connection conn = getConnection();
-
-                DatabaseMetaData meta = conn.getMetaData();
-
-                conn.close();
-
-                meta.getPrimaryKeys(null, null, null);
-
-                return null;
-            }
-        }, "08003");
-
-        checkErrorState(new IgniteCallable<Void>() {
-            @Override public Void call() throws Exception {
-                Connection conn = getConnection();
-
-                DatabaseMetaData meta = conn.getMetaData();
-
-                conn.close();
-
-                meta.getSchemas(null, null);
-
-                return null;
-            }
-        }, "08003");
-
-        checkErrorState(new IgniteCallable<Void>() {
-            @Override public Void call() throws Exception {
-                Connection conn = getConnection();
-
-                DatabaseMetaData meta = conn.getMetaData();
-
-                conn.close();
-
-                meta.getTables(null, null, null, null);
-
-                return null;
-            }
-        }, "08003");
-    }
-
-    /**
-     * Test error code for the case when user attempts to use a closed result set.
-     * @throws SQLException if failed.
-     */
-    public void testResultSetClosed() throws SQLException {
-        checkErrorState(new ConnClosure() {
-            @Override public void run(Connection conn) throws Exception {
-                try (PreparedStatement stmt = conn.prepareStatement("SELECT 1")) {
-                    ResultSet rs = stmt.executeQuery();
-
-                    rs.next();
-
-                    rs.close();
-
-                    rs.getInt(1);
-                }
-            }
-        }, "24000");
-    }
-
-    /**
->>>>>>> a42b0d1a
      * Test error code for the case when user attempts to set an invalid isolation level to a connection.
      * @throws SQLException if failed.
      */
@@ -211,254 +82,4 @@
             }
         }, "0700E");
     }
-<<<<<<< HEAD
-=======
-
-    /**
-     * Test error code for the case when user attempts to get {@code int} value
-     * from column whose value can't be converted to an {@code int}.
-     * @throws SQLException if failed.
-     */
-    public void testInvalidIntFormat() throws SQLException {
-        checkErrorState(new ConnClosure() {
-            @Override public void run(Connection conn) throws Exception {
-                try (PreparedStatement stmt = conn.prepareStatement("SELECT 'zzz'")) {
-                    ResultSet rs = stmt.executeQuery();
-
-                    rs.next();
-
-                    rs.getLong(1);
-                }
-            }
-        }, "0700B");
-    }
-
-    /**
-     * Test error code for the case when user attempts to get {@code long} value
-     * from column whose value can't be converted to an {@code long}.
-     * @throws SQLException if failed.
-     */
-    public void testInvalidLongFormat() throws SQLException {
-        checkErrorState(new ConnClosure() {
-            @Override public void run(Connection conn) throws Exception {
-                try (PreparedStatement stmt = conn.prepareStatement("SELECT 'zzz'")) {
-                    ResultSet rs = stmt.executeQuery();
-
-                    rs.next();
-
-                    rs.getLong(1);
-                }
-            }
-        }, "0700B");
-    }
-
-    /**
-     * Test error code for the case when user attempts to get {@code float} value
-     * from column whose value can't be converted to an {@code float}.
-     * @throws SQLException if failed.
-     */
-    public void testInvalidFloatFormat() throws SQLException {
-        checkErrorState(new ConnClosure() {
-            @Override public void run(Connection conn) throws Exception {
-                try (PreparedStatement stmt = conn.prepareStatement("SELECT 'zzz'")) {
-                    ResultSet rs = stmt.executeQuery();
-
-                    rs.next();
-
-                    rs.getFloat(1);
-                }
-            }
-        }, "0700B");
-    }
-
-    /**
-     * Test error code for the case when user attempts to get {@code double} value
-     * from column whose value can't be converted to an {@code double}.
-     * @throws SQLException if failed.
-     */
-    public void testInvalidDoubleFormat() throws SQLException {
-        checkErrorState(new ConnClosure() {
-            @Override public void run(Connection conn) throws Exception {
-                try (PreparedStatement stmt = conn.prepareStatement("SELECT 'zzz'")) {
-                    ResultSet rs = stmt.executeQuery();
-
-                    rs.next();
-
-                    rs.getDouble(1);
-                }
-            }
-        }, "0700B");
-    }
-
-    /**
-     * Test error code for the case when user attempts to get {@code byte} value
-     * from column whose value can't be converted to an {@code byte}.
-     * @throws SQLException if failed.
-     */
-    public void testInvalidByteFormat() throws SQLException {
-        checkErrorState(new ConnClosure() {
-            @Override public void run(Connection conn) throws Exception {
-                try (PreparedStatement stmt = conn.prepareStatement("SELECT 'zzz'")) {
-                    ResultSet rs = stmt.executeQuery();
-
-                    rs.next();
-
-                    rs.getByte(1);
-                }
-            }
-        }, "0700B");
-    }
-
-    /**
-     * Test error code for the case when user attempts to get {@code short} value
-     * from column whose value can't be converted to an {@code short}.
-     * @throws SQLException if failed.
-     */
-    public void testInvalidShortFormat() throws SQLException {
-        checkErrorState(new ConnClosure() {
-            @Override public void run(Connection conn) throws Exception {
-                try (PreparedStatement stmt = conn.prepareStatement("SELECT 'zzz'")) {
-                    ResultSet rs = stmt.executeQuery();
-
-                    rs.next();
-
-                    rs.getShort(1);
-                }
-            }
-        }, "0700B");
-    }
-
-    /**
-     * Test error code for the case when user attempts to get {@code BigDecimal} value
-     * from column whose value can't be converted to an {@code BigDecimal}.
-     * @throws SQLException if failed.
-     */
-    public void testInvalidBigDecimalFormat() throws SQLException {
-        checkErrorState(new ConnClosure() {
-            @Override public void run(Connection conn) throws Exception {
-                try (PreparedStatement stmt = conn.prepareStatement("SELECT 'zzz'")) {
-                    ResultSet rs = stmt.executeQuery();
-
-                    rs.next();
-
-                    rs.getBigDecimal(1);
-                }
-            }
-        }, "0700B");
-    }
-
-    /**
-     * Test error code for the case when user attempts to get {@code boolean} value
-     * from column whose value can't be converted to an {@code boolean}.
-     * @throws SQLException if failed.
-     */
-    public void testInvalidBooleanFormat() throws SQLException {
-        checkErrorState(new ConnClosure() {
-            @Override public void run(Connection conn) throws Exception {
-                try (PreparedStatement stmt = conn.prepareStatement("SELECT 'zzz'")) {
-                    ResultSet rs = stmt.executeQuery();
-
-                    rs.next();
-
-                    rs.getBoolean(1);
-                }
-            }
-        }, "0700B");
-    }
-
-    /**
-     * Test error code for the case when user attempts to get {@code boolean} value
-     * from column whose value can't be converted to an {@code boolean}.
-     * @throws SQLException if failed.
-     */
-    public void testInvalidObjectFormat() throws SQLException {
-        checkErrorState(new ConnClosure() {
-            @Override public void run(Connection conn) throws Exception {
-                try (PreparedStatement stmt = conn.prepareStatement("SELECT 'zzz'")) {
-                    ResultSet rs = stmt.executeQuery();
-
-                    rs.next();
-
-                    rs.getObject(1, List.class);
-                }
-            }
-        }, "0700B");
-    }
-
-    /**
-     * Test error code for the case when user attempts to get {@link Date} value
-     * from column whose value can't be converted to a {@link Date}.
-     * @throws SQLException if failed.
-     */
-    public void testInvalidDateFormat() throws SQLException {
-        checkErrorState(new ConnClosure() {
-            @Override public void run(Connection conn) throws Exception {
-                try (PreparedStatement stmt = conn.prepareStatement("SELECT 'zzz'")) {
-                    ResultSet rs = stmt.executeQuery();
-
-                    rs.next();
-
-                    rs.getDate(1);
-                }
-            }
-        }, "0700B");
-    }
-
-    /**
-     * Test error code for the case when user attempts to get {@link Time} value
-     * from column whose value can't be converted to a {@link Time}.
-     * @throws SQLException if failed.
-     */
-    public void testInvalidTimeFormat() throws SQLException {
-        checkErrorState(new ConnClosure() {
-            @Override public void run(Connection conn) throws Exception {
-                try (PreparedStatement stmt = conn.prepareStatement("SELECT 'zzz'")) {
-                    ResultSet rs = stmt.executeQuery();
-
-                    rs.next();
-
-                    rs.getTime(1);
-                }
-            }
-        }, "0700B");
-    }
-
-    /**
-     * Test error code for the case when user attempts to get {@link Timestamp} value
-     * from column whose value can't be converted to a {@link Timestamp}.
-     * @throws SQLException if failed.
-     */
-    public void testInvalidTimestampFormat() throws SQLException {
-        checkErrorState(new ConnClosure() {
-            @Override public void run(Connection conn) throws Exception {
-                try (PreparedStatement stmt = conn.prepareStatement("SELECT 'zzz'")) {
-                    ResultSet rs = stmt.executeQuery();
-
-                    rs.next();
-
-                    rs.getTimestamp(1);
-                }
-            }
-        }, "0700B");
-    }
-
-    /**
-     * Test error code for the case when user attempts to get {@link URL} value
-     * from column whose value can't be converted to a {@link URL}.
-     * @throws SQLException if failed.
-     */
-    public void testInvalidUrlFormat() throws SQLException {
-        checkErrorState(new ConnClosure() {
-            @Override public void run(Connection conn) throws Exception {
-                try (PreparedStatement stmt = conn.prepareStatement("SELECT 'zzz'")) {
-                    ResultSet rs = stmt.executeQuery();
-
-                    rs.next();
-
-                    rs.getURL(1);
-                }
-            }
-        }, "0700B");
-    }
->>>>>>> a42b0d1a
 }