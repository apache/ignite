--- conflicted
+++ resolved
@@ -21,26 +21,19 @@
 import java.util.EnumSet;
 import java.util.Set;
 
+import junit.framework.TestCase;
+
 import org.apache.ignite.internal.client.GridClientCacheFlag;
 import org.apache.ignite.internal.util.typedef.F;
 import org.junit.Test;
-<<<<<<< HEAD
-
-import static org.junit.Assert.assertTrue;
-=======
 import org.junit.runner.RunWith;
 import org.junit.runners.JUnit4;
->>>>>>> 5310d373
 
 /**
  * Tests conversions between GridClientCacheFlag.
  */
-<<<<<<< HEAD
-public class ClientCacheFlagsCodecTest {
-=======
 @RunWith(JUnit4.class)
 public class ClientCacheFlagsCodecTest extends TestCase {
->>>>>>> 5310d373
     /**
      * Tests that each client flag will be correctly converted to server flag.
      */
