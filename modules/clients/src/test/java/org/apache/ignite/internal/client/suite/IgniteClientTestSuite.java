/*
 * Licensed to the Apache Software Foundation (ASF) under one or more
 * contributor license agreements.  See the NOTICE file distributed with
 * this work for additional information regarding copyright ownership.
 * The ASF licenses this file to You under the Apache License, Version 2.0
 * (the "License"); you may not use this file except in compliance with
 * the License.  You may obtain a copy of the License at
 *
 *      http://www.apache.org/licenses/LICENSE-2.0
 *
 * Unless required by applicable law or agreed to in writing, software
 * distributed under the License is distributed on an "AS IS" BASIS,
 * WITHOUT WARRANTIES OR CONDITIONS OF ANY KIND, either express or implied.
 * See the License for the specific language governing permissions and
 * limitations under the License.
 */

package org.apache.ignite.internal.client.suite;

import junit.framework.JUnit4TestAdapter;
import junit.framework.TestSuite;
import org.apache.ignite.internal.TaskEventSubjectIdSelfTest;
import org.apache.ignite.internal.client.ClientDefaultCacheSelfTest;
import org.apache.ignite.internal.client.ClientReconnectionSelfTest;
import org.apache.ignite.internal.client.ClientSslParametersTest;
import org.apache.ignite.internal.client.ClientTcpMultiThreadedSelfTest;
import org.apache.ignite.internal.client.ClientTcpSslAuthenticationSelfTest;
import org.apache.ignite.internal.client.ClientTcpSslMultiThreadedSelfTest;
import org.apache.ignite.internal.client.ClientTcpTaskExecutionAfterTopologyRestartSelfTest;
import org.apache.ignite.internal.client.impl.ClientCacheFlagsCodecTest;
import org.apache.ignite.internal.client.impl.ClientComputeImplSelfTest;
import org.apache.ignite.internal.client.impl.ClientDataImplSelfTest;
import org.apache.ignite.internal.client.impl.ClientFutureAdapterSelfTest;
import org.apache.ignite.internal.client.impl.ClientPropertiesConfigurationSelfTest;
import org.apache.ignite.internal.client.integration.ClientPreferDirectSelfTest;
import org.apache.ignite.internal.client.integration.ClientTcpConnectivitySelfTest;
import org.apache.ignite.internal.client.integration.ClientTcpDirectMultiNodeSelfTest;
import org.apache.ignite.internal.client.integration.ClientTcpDirectSelfTest;
import org.apache.ignite.internal.client.integration.ClientTcpMultiNodeSelfTest;
import org.apache.ignite.internal.client.integration.ClientTcpSelfTest;
import org.apache.ignite.internal.client.integration.ClientTcpSslDirectMultiNodeSelfTest;
import org.apache.ignite.internal.client.integration.ClientTcpSslDirectSelfTest;
import org.apache.ignite.internal.client.integration.ClientTcpSslMultiNodeSelfTest;
import org.apache.ignite.internal.client.integration.ClientTcpSslSelfTest;
import org.apache.ignite.internal.client.integration.ClientTcpUnreachableMultiNodeSelfTest;
import org.apache.ignite.internal.client.router.ClientFailedInitSelfTest;
import org.apache.ignite.internal.client.router.RouterFactorySelfTest;
import org.apache.ignite.internal.client.router.TcpRouterMultiNodeSelfTest;
import org.apache.ignite.internal.client.router.TcpRouterSelfTest;
import org.apache.ignite.internal.client.router.TcpSslRouterSelfTest;
import org.apache.ignite.internal.client.util.ClientByteUtilsTest;
import org.apache.ignite.internal.client.util.ClientConsistentHashSelfTest;
import org.apache.ignite.internal.client.util.ClientJavaHasherSelfTest;
import org.apache.ignite.internal.processors.rest.ChangeStateCommandHandlerTest;
import org.apache.ignite.internal.processors.rest.ClientMemcachedProtocolSelfTest;
import org.apache.ignite.internal.processors.rest.JettyRestProcessorAuthenticationWithCredsSelfTest;
import org.apache.ignite.internal.processors.rest.JettyRestProcessorAuthenticationWithTokenSelfTest;
import org.apache.ignite.internal.processors.rest.JettyRestProcessorBaselineSelfTest;
import org.apache.ignite.internal.processors.rest.JettyRestProcessorGetAllAsArrayTest;
import org.apache.ignite.internal.processors.rest.JettyRestProcessorSignedSelfTest;
import org.apache.ignite.internal.processors.rest.JettyRestProcessorUnsignedSelfTest;
import org.apache.ignite.internal.processors.rest.RestBinaryProtocolSelfTest;
import org.apache.ignite.internal.processors.rest.RestMemcacheProtocolSelfTest;
import org.apache.ignite.internal.processors.rest.RestProcessorMultiStartSelfTest;
import org.apache.ignite.internal.processors.rest.RestProcessorStartSelfTest;
import org.apache.ignite.internal.processors.rest.TaskCommandHandlerSelfTest;
import org.apache.ignite.internal.processors.rest.TcpRestUnmarshalVulnerabilityTest;
import org.apache.ignite.internal.processors.rest.protocols.tcp.TcpRestParserSelfTest;
import org.apache.ignite.internal.processors.rest.protocols.tcp.redis.RedisProtocolConnectSelfTest;
import org.apache.ignite.internal.processors.rest.protocols.tcp.redis.RedisProtocolGetAllAsArrayTest;
import org.apache.ignite.internal.processors.rest.protocols.tcp.redis.RedisProtocolServerSelfTest;
import org.apache.ignite.internal.processors.rest.protocols.tcp.redis.RedisProtocolStringAtomicDatastructuresSelfTest;
import org.apache.ignite.internal.processors.rest.protocols.tcp.redis.RedisProtocolStringSelfTest;
import org.apache.ignite.testframework.IgniteTestSuite;

/**
 * Test suite includes all test that concern REST processors.
 */
public class IgniteClientTestSuite extends TestSuite {
    /**
     * @return Suite that contains all tests for REST.
     */
    public static TestSuite suite() {
        TestSuite suite = new IgniteTestSuite("Ignite Clients Test Suite");

        suite.addTest(new JUnit4TestAdapter(RouterFactorySelfTest.class));

        // Parser standalone test.
        suite.addTest(new JUnit4TestAdapter(TcpRestParserSelfTest.class));

        // Test memcache protocol with custom test client.
        suite.addTest(new JUnit4TestAdapter(RestMemcacheProtocolSelfTest.class));

        // Test custom binary protocol with test client.
        suite.addTest(new JUnit4TestAdapter(RestBinaryProtocolSelfTest.class));
        suite.addTest(new JUnit4TestAdapter(TcpRestUnmarshalVulnerabilityTest.class));

        // Test jetty rest processor
<<<<<<< HEAD
        suite.addTestSuite(JettyRestProcessorSignedSelfTest.class);
        suite.addTestSuite(JettyRestProcessorUnsignedSelfTest.class);
        suite.addTestSuite(JettyRestProcessorAuthenticationWithCredsSelfTest.class);
        suite.addTestSuite(JettyRestProcessorAuthenticationWithTokenSelfTest.class);
        suite.addTestSuite(JettyRestProcessorGetAllAsArrayTest.class);
        suite.addTestSuite(JettyRestProcessorBaselineSelfTest.class);
=======
        suite.addTest(new JUnit4TestAdapter(JettyRestProcessorSignedSelfTest.class));
        suite.addTest(new JUnit4TestAdapter(JettyRestProcessorUnsignedSelfTest.class));
        suite.addTest(new JUnit4TestAdapter(JettyRestProcessorAuthenticationWithCredsSelfTest.class));
        suite.addTest(new JUnit4TestAdapter(JettyRestProcessorAuthenticationWithTokenSelfTest.class));
        suite.addTest(new JUnit4TestAdapter(JettyRestProcessorGetAllAsArrayTest.class));
>>>>>>> 8ef84661

        // Test TCP rest processor with original memcache client.
        suite.addTest(new JUnit4TestAdapter(ClientMemcachedProtocolSelfTest.class));

        // Test TCP rest processor with original REDIS client.
        suite.addTest(new JUnit4TestAdapter(RedisProtocolStringSelfTest.class));
        suite.addTest(new JUnit4TestAdapter(RedisProtocolGetAllAsArrayTest.class));
        suite.addTest(new JUnit4TestAdapter(RedisProtocolConnectSelfTest.class));
        suite.addTest(new JUnit4TestAdapter(RedisProtocolServerSelfTest.class));
        suite.addTest(new JUnit4TestAdapter(RedisProtocolStringAtomicDatastructuresSelfTest.class));

        suite.addTest(new JUnit4TestAdapter(RestProcessorStartSelfTest.class));

        // Test cache flag conversion.
        suite.addTest(new JUnit4TestAdapter(ClientCacheFlagsCodecTest.class));

        // Test multi-start.
        suite.addTest(new JUnit4TestAdapter(RestProcessorMultiStartSelfTest.class));

        // Test clients.
        suite.addTest(new JUnit4TestAdapter(ClientDataImplSelfTest.class));
        suite.addTest(new JUnit4TestAdapter(ClientComputeImplSelfTest.class));
        suite.addTest(new JUnit4TestAdapter(ClientTcpSelfTest.class));
        suite.addTest(new JUnit4TestAdapter(ClientTcpDirectSelfTest.class));
        suite.addTest(new JUnit4TestAdapter(ClientTcpSslSelfTest.class));
        suite.addTest(new JUnit4TestAdapter(ClientTcpSslDirectSelfTest.class));

        // Test client with many nodes.
        suite.addTest(new JUnit4TestAdapter(ClientTcpMultiNodeSelfTest.class));
        suite.addTest(new JUnit4TestAdapter(ClientTcpDirectMultiNodeSelfTest.class));
        suite.addTest(new JUnit4TestAdapter(ClientTcpSslMultiNodeSelfTest.class));
        suite.addTest(new JUnit4TestAdapter(ClientTcpSslDirectMultiNodeSelfTest.class));
        suite.addTest(new JUnit4TestAdapter(ClientTcpUnreachableMultiNodeSelfTest.class));
        suite.addTest(new JUnit4TestAdapter(ClientPreferDirectSelfTest.class));

        // Test client with many nodes and in multithreaded scenarios
        suite.addTest(new JUnit4TestAdapter(ClientTcpMultiThreadedSelfTest.class));
        suite.addTest(new JUnit4TestAdapter(ClientTcpSslMultiThreadedSelfTest.class));

        // Test client authentication.
        suite.addTest(new JUnit4TestAdapter(ClientTcpSslAuthenticationSelfTest.class));

        suite.addTest(new JUnit4TestAdapter(ClientTcpConnectivitySelfTest.class));
        suite.addTest(new JUnit4TestAdapter(ClientReconnectionSelfTest.class));

        // Rest task command handler test.
        suite.addTest(new JUnit4TestAdapter(TaskCommandHandlerSelfTest.class));
        suite.addTest(new JUnit4TestAdapter(ChangeStateCommandHandlerTest.class));
        suite.addTest(new JUnit4TestAdapter(TaskEventSubjectIdSelfTest.class));

        // Default cache only test.
        suite.addTest(new JUnit4TestAdapter(ClientDefaultCacheSelfTest.class));

        suite.addTest(new JUnit4TestAdapter(ClientFutureAdapterSelfTest.class));
        suite.addTest(new JUnit4TestAdapter(ClientPropertiesConfigurationSelfTest.class));
        suite.addTest(new JUnit4TestAdapter(ClientConsistentHashSelfTest.class));
        suite.addTest(new JUnit4TestAdapter(ClientJavaHasherSelfTest.class));

        suite.addTest(new JUnit4TestAdapter(ClientByteUtilsTest.class));

        // Router tests.
        suite.addTest(new JUnit4TestAdapter(TcpRouterSelfTest.class));
        suite.addTest(new JUnit4TestAdapter(TcpSslRouterSelfTest.class));
        suite.addTest(new JUnit4TestAdapter(TcpRouterMultiNodeSelfTest.class));

        suite.addTest(new JUnit4TestAdapter(ClientFailedInitSelfTest.class));

        suite.addTest(new JUnit4TestAdapter(ClientTcpTaskExecutionAfterTopologyRestartSelfTest.class));

        // SSL params.
        suite.addTestSuite(ClientSslParametersTest.class);

        return suite;
    }
}<|MERGE_RESOLUTION|>--- conflicted
+++ resolved
@@ -96,20 +96,12 @@
         suite.addTest(new JUnit4TestAdapter(TcpRestUnmarshalVulnerabilityTest.class));
 
         // Test jetty rest processor
-<<<<<<< HEAD
-        suite.addTestSuite(JettyRestProcessorSignedSelfTest.class);
-        suite.addTestSuite(JettyRestProcessorUnsignedSelfTest.class);
-        suite.addTestSuite(JettyRestProcessorAuthenticationWithCredsSelfTest.class);
-        suite.addTestSuite(JettyRestProcessorAuthenticationWithTokenSelfTest.class);
-        suite.addTestSuite(JettyRestProcessorGetAllAsArrayTest.class);
-        suite.addTestSuite(JettyRestProcessorBaselineSelfTest.class);
-=======
         suite.addTest(new JUnit4TestAdapter(JettyRestProcessorSignedSelfTest.class));
         suite.addTest(new JUnit4TestAdapter(JettyRestProcessorUnsignedSelfTest.class));
         suite.addTest(new JUnit4TestAdapter(JettyRestProcessorAuthenticationWithCredsSelfTest.class));
         suite.addTest(new JUnit4TestAdapter(JettyRestProcessorAuthenticationWithTokenSelfTest.class));
         suite.addTest(new JUnit4TestAdapter(JettyRestProcessorGetAllAsArrayTest.class));
->>>>>>> 8ef84661
+        suite.addTest(new JUnit4TestAdapter(JettyRestProcessorBaselineSelfTest.class));
 
         // Test TCP rest processor with original memcache client.
         suite.addTest(new JUnit4TestAdapter(ClientMemcachedProtocolSelfTest.class));
