--- conflicted
+++ resolved
@@ -17,7 +17,6 @@
 
 package org.apache.ignite.internal.client.suite;
 
-import junit.framework.JUnit4TestAdapter;
 import junit.framework.TestSuite;
 import org.apache.ignite.internal.TaskEventSubjectIdSelfTest;
 import org.apache.ignite.internal.client.ClientDefaultCacheSelfTest;
@@ -71,114 +70,103 @@
 import org.apache.ignite.internal.processors.rest.protocols.tcp.redis.RedisProtocolServerSelfTest;
 import org.apache.ignite.internal.processors.rest.protocols.tcp.redis.RedisProtocolStringSelfTest;
 import org.apache.ignite.testframework.IgniteTestSuite;
-import org.junit.runner.RunWith;
-import org.junit.runners.AllTests;
 
 /**
  * Test suite includes all test that concern REST processors.
  */
-@RunWith(AllTests.class)
-public class IgniteClientTestSuite {
+public class IgniteClientTestSuite extends TestSuite {
     /**
      * @return Suite that contains all tests for REST.
      */
     public static TestSuite suite() {
         TestSuite suite = new IgniteTestSuite("Ignite Clients Test Suite");
 
-        suite.addTest(new JUnit4TestAdapter(RouterFactorySelfTest.class));
+        suite.addTestSuite(RouterFactorySelfTest.class);
 
         // Parser standalone test.
-        suite.addTest(new JUnit4TestAdapter(TcpRestParserSelfTest.class));
+        suite.addTestSuite(TcpRestParserSelfTest.class);
 
         // Test memcache protocol with custom test client.
-        suite.addTest(new JUnit4TestAdapter(RestMemcacheProtocolSelfTest.class));
+        suite.addTestSuite(RestMemcacheProtocolSelfTest.class);
 
         // Test custom binary protocol with test client.
-        suite.addTest(new JUnit4TestAdapter(RestBinaryProtocolSelfTest.class));
-        suite.addTest(new JUnit4TestAdapter(TcpRestUnmarshalVulnerabilityTest.class));
+        suite.addTestSuite(RestBinaryProtocolSelfTest.class);
+        suite.addTestSuite(TcpRestUnmarshalVulnerabilityTest.class);
 
         // Test jetty rest processor
-<<<<<<< HEAD
-        suite.addTest(new JUnit4TestAdapter(JettyRestProcessorSignedSelfTest.class));
-        suite.addTest(new JUnit4TestAdapter(JettyRestProcessorUnsignedSelfTest.class));
-        suite.addTest(new JUnit4TestAdapter(JettyRestProcessorAuthenticationWithCredsSelfTest.class));
-        suite.addTest(new JUnit4TestAdapter(JettyRestProcessorAuthenticationWithTokenSelfTest.class));
-        suite.addTest(new JUnit4TestAdapter(JettyRestProcessorGetAllAsArrayTest.class));
-=======
         suite.addTestSuite(JettyRestProcessorSignedSelfTest.class);
         suite.addTestSuite(JettyRestProcessorUnsignedSelfTest.class);
         suite.addTestSuite(JettyRestProcessorAuthenticationWithCredsSelfTest.class);
         suite.addTestSuite(JettyRestProcessorAuthenticationWithTokenSelfTest.class);
         suite.addTestSuite(JettyRestProcessorGetAllAsArrayTest.class);
         suite.addTestSuite(JettyRestProcessorBaselineSelfTest.class);
->>>>>>> e43765fe
 
         // Test TCP rest processor with original memcache client.
-        suite.addTest(new JUnit4TestAdapter(ClientMemcachedProtocolSelfTest.class));
+        suite.addTestSuite(ClientMemcachedProtocolSelfTest.class);
 
         // Test TCP rest processor with original REDIS client.
-        suite.addTest(new JUnit4TestAdapter(RedisProtocolStringSelfTest.class));
-        suite.addTest(new JUnit4TestAdapter(RedisProtocolGetAllAsArrayTest.class));
-        suite.addTest(new JUnit4TestAdapter(RedisProtocolConnectSelfTest.class));
-        suite.addTest(new JUnit4TestAdapter(RedisProtocolServerSelfTest.class));
+        suite.addTestSuite(RedisProtocolStringSelfTest.class);
+        suite.addTestSuite(RedisProtocolGetAllAsArrayTest.class);
+        suite.addTestSuite(RedisProtocolConnectSelfTest.class);
+        suite.addTestSuite(RedisProtocolServerSelfTest.class);
 
-        suite.addTest(new JUnit4TestAdapter(RestProcessorStartSelfTest.class));
+        suite.addTestSuite(RestProcessorStartSelfTest.class);
 
         // Test cache flag conversion.
-        suite.addTest(new JUnit4TestAdapter(ClientCacheFlagsCodecTest.class));
+        suite.addTestSuite(ClientCacheFlagsCodecTest.class);
 
         // Test multi-start.
-        suite.addTest(new JUnit4TestAdapter(RestProcessorMultiStartSelfTest.class));
+        suite.addTestSuite(RestProcessorMultiStartSelfTest.class);
 
         // Test clients.
-        suite.addTest(new JUnit4TestAdapter(ClientDataImplSelfTest.class));
-        suite.addTest(new JUnit4TestAdapter(ClientComputeImplSelfTest.class));
-        suite.addTest(new JUnit4TestAdapter(ClientTcpSelfTest.class));
-        suite.addTest(new JUnit4TestAdapter(ClientTcpDirectSelfTest.class));
-        suite.addTest(new JUnit4TestAdapter(ClientTcpSslSelfTest.class));
-        suite.addTest(new JUnit4TestAdapter(ClientTcpSslDirectSelfTest.class));
+        suite.addTestSuite(ClientDataImplSelfTest.class);
+        suite.addTestSuite(ClientComputeImplSelfTest.class);
+        suite.addTestSuite(ClientTcpSelfTest.class);
+        suite.addTestSuite(ClientTcpDirectSelfTest.class);
+        suite.addTestSuite(ClientTcpSslSelfTest.class);
+        suite.addTestSuite(ClientTcpSslDirectSelfTest.class);
 
         // Test client with many nodes.
-        suite.addTest(new JUnit4TestAdapter(ClientTcpMultiNodeSelfTest.class));
-        suite.addTest(new JUnit4TestAdapter(ClientTcpDirectMultiNodeSelfTest.class));
-        suite.addTest(new JUnit4TestAdapter(ClientTcpSslMultiNodeSelfTest.class));
-        suite.addTest(new JUnit4TestAdapter(ClientTcpSslDirectMultiNodeSelfTest.class));
-        suite.addTest(new JUnit4TestAdapter(ClientTcpUnreachableMultiNodeSelfTest.class));
-        suite.addTest(new JUnit4TestAdapter(ClientPreferDirectSelfTest.class));
+        suite.addTestSuite(ClientTcpMultiNodeSelfTest.class);
+        suite.addTestSuite(ClientTcpDirectMultiNodeSelfTest.class);
+        suite.addTestSuite(ClientTcpSslMultiNodeSelfTest.class);
+        suite.addTestSuite(ClientTcpSslDirectMultiNodeSelfTest.class);
+        suite.addTestSuite(ClientTcpUnreachableMultiNodeSelfTest.class);
+        suite.addTestSuite(ClientPreferDirectSelfTest.class);
 
         // Test client with many nodes and in multithreaded scenarios
-        suite.addTest(new JUnit4TestAdapter(ClientTcpMultiThreadedSelfTest.class));
-        suite.addTest(new JUnit4TestAdapter(ClientTcpSslMultiThreadedSelfTest.class));
+        suite.addTestSuite(ClientTcpMultiThreadedSelfTest.class);
+        suite.addTestSuite(ClientTcpSslMultiThreadedSelfTest.class);
 
         // Test client authentication.
-        suite.addTest(new JUnit4TestAdapter(ClientTcpSslAuthenticationSelfTest.class));
+        suite.addTestSuite(ClientTcpSslAuthenticationSelfTest.class);
 
-        suite.addTest(new JUnit4TestAdapter(ClientTcpConnectivitySelfTest.class));
-        suite.addTest(new JUnit4TestAdapter(ClientReconnectionSelfTest.class));
+        suite.addTestSuite(ClientTcpConnectivitySelfTest.class);
+        suite.addTestSuite(ClientReconnectionSelfTest.class);
 
         // Rest task command handler test.
-        suite.addTest(new JUnit4TestAdapter(TaskCommandHandlerSelfTest.class));
-        suite.addTest(new JUnit4TestAdapter(ChangeStateCommandHandlerTest.class));
-        suite.addTest(new JUnit4TestAdapter(TaskEventSubjectIdSelfTest.class));
+        suite.addTestSuite(TaskCommandHandlerSelfTest.class);
+        suite.addTestSuite(ChangeStateCommandHandlerTest.class);
+        suite.addTestSuite(TaskEventSubjectIdSelfTest.class);
 
         // Default cache only test.
-        suite.addTest(new JUnit4TestAdapter(ClientDefaultCacheSelfTest.class));
+        suite.addTestSuite(ClientDefaultCacheSelfTest.class);
 
-        suite.addTest(new JUnit4TestAdapter(ClientFutureAdapterSelfTest.class));
-        suite.addTest(new JUnit4TestAdapter(ClientPropertiesConfigurationSelfTest.class));
-        suite.addTest(new JUnit4TestAdapter(ClientConsistentHashSelfTest.class));
-        suite.addTest(new JUnit4TestAdapter(ClientJavaHasherSelfTest.class));
+        suite.addTestSuite(ClientFutureAdapterSelfTest.class);
+        suite.addTestSuite(ClientPropertiesConfigurationSelfTest.class);
+        suite.addTestSuite(ClientConsistentHashSelfTest.class);
+        suite.addTestSuite(ClientJavaHasherSelfTest.class);
 
-        suite.addTest(new JUnit4TestAdapter(ClientByteUtilsTest.class));
+        suite.addTestSuite(ClientByteUtilsTest.class);
 
         // Router tests.
-        suite.addTest(new JUnit4TestAdapter(TcpRouterSelfTest.class));
-        suite.addTest(new JUnit4TestAdapter(TcpSslRouterSelfTest.class));
-        suite.addTest(new JUnit4TestAdapter(TcpRouterMultiNodeSelfTest.class));
+        suite.addTestSuite(TcpRouterSelfTest.class);
+        suite.addTestSuite(TcpSslRouterSelfTest.class);
+        suite.addTestSuite(TcpRouterMultiNodeSelfTest.class);
 
-        suite.addTest(new JUnit4TestAdapter(ClientFailedInitSelfTest.class));
+        suite.addTestSuite(ClientFailedInitSelfTest.class);
 
-        suite.addTest(new JUnit4TestAdapter(ClientTcpTaskExecutionAfterTopologyRestartSelfTest.class));
+        suite.addTestSuite(ClientTcpTaskExecutionAfterTopologyRestartSelfTest.class);
 
         // SSL params.
         suite.addTestSuite(ClientSslParametersTest.class);
