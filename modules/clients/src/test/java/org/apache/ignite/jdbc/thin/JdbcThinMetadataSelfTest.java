/*
 * Licensed to the Apache Software Foundation (ASF) under one or more
 * contributor license agreements.  See the NOTICE file distributed with
 * this work for additional information regarding copyright ownership.
 * The ASF licenses this file to You under the Apache License, Version 2.0
 * (the "License"); you may not use this file except in compliance with
 * the License.  You may obtain a copy of the License at
 *
 *      http://www.apache.org/licenses/LICENSE-2.0
 *
 * Unless required by applicable law or agreed to in writing, software
 * distributed under the License is distributed on an "AS IS" BASIS,
 * WITHOUT WARRANTIES OR CONDITIONS OF ANY KIND, either express or implied.
 * See the License for the specific language governing permissions and
 * limitations under the License.
 */

package org.apache.ignite.jdbc.thin;

import java.io.Serializable;
import java.sql.Connection;
import java.sql.DatabaseMetaData;
import java.sql.DriverManager;
import java.sql.ParameterMetaData;
import java.sql.PreparedStatement;
import java.sql.ResultSet;
import java.sql.ResultSetMetaData;
import java.sql.SQLException;
import java.sql.Statement;
import java.sql.Types;
import java.util.ArrayList;
import java.util.Arrays;
import java.util.Collection;
import java.util.Collections;
import java.util.HashMap;
import java.util.HashSet;
import java.util.LinkedHashMap;
import java.util.List;
import java.util.Map;
import java.util.Set;
import org.apache.ignite.IgniteCache;
import org.apache.ignite.cache.QueryEntity;
import org.apache.ignite.cache.QueryIndex;
import org.apache.ignite.cache.affinity.AffinityKey;
import org.apache.ignite.cache.query.annotations.QuerySqlField;
import org.apache.ignite.configuration.CacheConfiguration;
import org.apache.ignite.configuration.IgniteConfiguration;
import org.apache.ignite.internal.IgniteVersionUtils;
import org.apache.ignite.internal.jdbc2.JdbcUtils;
import org.apache.ignite.internal.processors.query.QueryEntityEx;
import org.apache.ignite.internal.processors.query.QueryUtils;
import org.apache.ignite.internal.util.typedef.F;
import org.junit.Assert;
import org.apache.ignite.testframework.GridTestUtils;
import org.junit.Test;

import static java.sql.Types.DATE;
import static java.sql.Types.DECIMAL;
import static java.sql.Types.INTEGER;
import static java.sql.Types.OTHER;
import static java.sql.Types.VARCHAR;
import static org.apache.ignite.cache.CacheMode.PARTITIONED;
import static org.apache.ignite.cache.CacheWriteSynchronizationMode.FULL_SYNC;

/**
 * Metadata tests.
 */
public class JdbcThinMetadataSelfTest extends JdbcThinAbstractSelfTest {
    /** URL. */
    private static final String URL = "jdbc:ignite:thin://127.0.0.1/";

    /** {@inheritDoc} */
    @Override protected IgniteConfiguration getConfiguration(String igniteInstanceName) throws Exception {
        return super.getConfiguration(igniteInstanceName).setSqlSchemas("PREDEFINED_SCHEMAS_1", "PREDEFINED_SCHEMAS_2");
    }

    /**
     * @param qryEntity Query entity.
     * @return Cache configuration.
     */
    protected CacheConfiguration cacheConfiguration(QueryEntity qryEntity) {
        CacheConfiguration<?,?> cache = defaultCacheConfiguration();

        cache.setCacheMode(PARTITIONED);
        cache.setBackups(1);
        cache.setWriteSynchronizationMode(FULL_SYNC);

        cache.setQueryEntities(Collections.singletonList(qryEntity));

        return cache;
    }

    /** {@inheritDoc} */
    @Override protected void beforeTestsStarted() throws Exception {
        super.beforeTestsStarted();

        startGridsMultiThreaded(3);

        Map<String, Integer> orgPrecision = new HashMap<>();

        orgPrecision.put("name", 42);

        IgniteCache<String, Organization> orgCache = jcache(grid(0),
            cacheConfiguration(new QueryEntity(String.class.getName(), Organization.class.getName())
                .addQueryField("id", Integer.class.getName(), null)
                .addQueryField("name", String.class.getName(), null)
                .setFieldsPrecision(orgPrecision)
                .setIndexes(Arrays.asList(
                    new QueryIndex("id"),
                    new QueryIndex("name", false, "org_name_index")
                ))), "org");

        assert orgCache != null;

        orgCache.put("o1", new Organization(1, "A"));
        orgCache.put("o2", new Organization(2, "B"));

        LinkedHashMap<String, Boolean> persFields = new LinkedHashMap<>();

        persFields.put("name", true);
        persFields.put("age", false);

        IgniteCache<AffinityKey, Person> personCache = jcache(grid(0), cacheConfiguration(
            new QueryEntityEx(
                new QueryEntity(AffinityKey.class.getName(), Person.class.getName())
                    .addQueryField("name", String.class.getName(), null)
                    .addQueryField("age", Integer.class.getName(), null)
                    .addQueryField("orgId", Integer.class.getName(), null)
                    .setIndexes(Arrays.asList(
                        new QueryIndex("orgId"),
                        new QueryIndex().setFields(persFields))))
                .setNotNullFields(new HashSet<>(Arrays.asList("age", "name")))
            ), "pers");

        assert personCache != null;

        personCache.put(new AffinityKey<>("p1", "o1"), new Person("John White", 25, 1));
        personCache.put(new AffinityKey<>("p2", "o1"), new Person("Joe Black", 35, 1));
        personCache.put(new AffinityKey<>("p3", "o2"), new Person("Mike Green", 40, 2));

        jcache(grid(0),
            defaultCacheConfiguration().setIndexedTypes(Integer.class, Department.class),
            "dep");

        try (Connection conn = DriverManager.getConnection(URL)) {
            Statement stmt = conn.createStatement();

            stmt.execute("CREATE TABLE TEST (ID INT, NAME VARCHAR(50) default 'default name', " +
                "age int default 21, VAL VARCHAR(50), PRIMARY KEY (ID, NAME))");
            stmt.execute("CREATE TABLE \"Quoted\" (\"Id\" INT primary key, \"Name\" VARCHAR(50)) WITH WRAP_KEY");
            stmt.execute("CREATE INDEX \"MyTestIndex quoted\" on \"Quoted\" (\"Id\" DESC)");
            stmt.execute("CREATE INDEX IDX ON TEST (ID ASC)");
            stmt.execute("CREATE TABLE TEST_DECIMAL_COLUMN (ID INT primary key, DEC_COL DECIMAL(8, 3))");
            stmt.execute("CREATE TABLE TEST_DECIMAL_COLUMN_PRECISION (ID INT primary key, DEC_COL DECIMAL(8))");
            stmt.execute("CREATE TABLE TEST_DECIMAL_DATE_COLUMN_META (ID INT primary key, DEC_COL DECIMAL(8), DATE_COL DATE)");
        }
    }

    /**
     * @throws Exception If failed.
     */
    @Test
    public void testResultSetMetaData() throws Exception {
        Connection conn = DriverManager.getConnection(URL);

        conn.setSchema("\"pers\"");

        Statement stmt = conn.createStatement();

        ResultSet rs = stmt.executeQuery(
            "select p.name, o.id as orgId from \"pers\".Person p, \"org\".Organization o where p.orgId = o.id");

        assert rs != null;

        ResultSetMetaData meta = rs.getMetaData();

        assert meta != null;

        assert meta.getColumnCount() == 2;

        assert "Person".equalsIgnoreCase(meta.getTableName(1));
        assert "name".equalsIgnoreCase(meta.getColumnName(1));
        assert "name".equalsIgnoreCase(meta.getColumnLabel(1));
        assert meta.getColumnType(1) == VARCHAR;
        assert "VARCHAR".equals(meta.getColumnTypeName(1));
        assert "java.lang.String".equals(meta.getColumnClassName(1));

        assert "Organization".equalsIgnoreCase(meta.getTableName(2));
        assert "orgId".equalsIgnoreCase(meta.getColumnName(2));
        assert "orgId".equalsIgnoreCase(meta.getColumnLabel(2));
        assert meta.getColumnType(2) == INTEGER;
        assert "INTEGER".equals(meta.getColumnTypeName(2));
        assert "java.lang.Integer".equals(meta.getColumnClassName(2));
    }

    /**
     * @throws Exception If failed.
     */
    @Test
    public void testDecimalAndDateTypeMetaData() throws Exception {
        try (Connection conn = DriverManager.getConnection(URL)) {
            Statement stmt = conn.createStatement();

            ResultSet rs = stmt.executeQuery(
                    "select t.dec_col, t.date_col from TEST_DECIMAL_DATE_COLUMN_META as t");

            assert rs != null;

            ResultSetMetaData meta = rs.getMetaData();

            assert meta != null;

            assert meta.getColumnCount() == 2;

            assert "TEST_DECIMAL_DATE_COLUMN_META".equalsIgnoreCase(meta.getTableName(1));
            assert "DEC_COL".equalsIgnoreCase(meta.getColumnName(1));
            assert "DEC_COL".equalsIgnoreCase(meta.getColumnLabel(1));
            assert meta.getColumnType(1) == DECIMAL;
            assert "DECIMAL".equals(meta.getColumnTypeName(1));
            assert "java.math.BigDecimal".equals(meta.getColumnClassName(1));

            assert "TEST_DECIMAL_DATE_COLUMN_META".equalsIgnoreCase(meta.getTableName(2));
            assert "DATE_COL".equalsIgnoreCase(meta.getColumnName(2));
            assert "DATE_COL".equalsIgnoreCase(meta.getColumnLabel(2));
            assert meta.getColumnType(2) == DATE;
            assert "DATE".equals(meta.getColumnTypeName(2));
            assert "java.sql.Date".equals(meta.getColumnClassName(2));
        }
    }

    /**
     * @throws Exception If failed.
     */
    @Test
    public void testGetTables() throws Exception {
        try (Connection conn = DriverManager.getConnection(URL)) {
            DatabaseMetaData meta = conn.getMetaData();

            ResultSet rs = meta.getTables(null, "pers", "%", new String[]{"TABLE"});
            assertNotNull(rs);
            assertTrue(rs.next());
            assertEquals("TABLE", rs.getString("TABLE_TYPE"));
            assertEquals(JdbcUtils.CATALOG_NAME, rs.getString("TABLE_CAT"));
            assertEquals("PERSON", rs.getString("TABLE_NAME"));

            assertFalse(rs.next());

            rs = meta.getTables(null, "org", "%", new String[]{"TABLE"});
            assertNotNull(rs);
            assertTrue(rs.next());
            assertEquals("TABLE", rs.getString("TABLE_TYPE"));
            assertEquals(JdbcUtils.CATALOG_NAME, rs.getString("TABLE_CAT"));
            assertEquals("ORGANIZATION", rs.getString("TABLE_NAME"));

            assertFalse(rs.next());

            rs = meta.getTables(null, "pers", "%", null);
            assertNotNull(rs);
            assertTrue(rs.next());
            assertEquals("TABLE", rs.getString("TABLE_TYPE"));
            assertEquals(JdbcUtils.CATALOG_NAME, rs.getString("TABLE_CAT"));
            assertEquals("PERSON", rs.getString("TABLE_NAME"));

            assertFalse(rs.next());

            rs = meta.getTables(null, "org", "%", null);
            assertNotNull(rs);
            assertTrue(rs.next());
            assertEquals("TABLE", rs.getString("TABLE_TYPE"));
            assertEquals(JdbcUtils.CATALOG_NAME, rs.getString("TABLE_CAT"));
            assertEquals("ORGANIZATION", rs.getString("TABLE_NAME"));

            assertFalse(rs.next());

            rs = meta.getTables(null, "PUBLIC", "", new String[]{"WRONG"});
            assertFalse(rs.next());
        }
    }

    /**
     * @throws Exception If failed.
     */
    @Test
    public void testGetAllTables() throws Exception {
        testGetTables(
            new String[] {"TABLE"},
            new HashSet<>(Arrays.asList(
                "org.ORGANIZATION",
                "pers.PERSON",
                "dep.DEPARTMENT",
                "PUBLIC.TEST",
                "PUBLIC.Quoted",
                "PUBLIC.TEST_DECIMAL_COLUMN",
                "PUBLIC.TEST_DECIMAL_COLUMN_PRECISION",
                "PUBLIC.TEST_DECIMAL_DATE_COLUMN_META"))
        );
    }

    /**
     * @throws Exception If failed.
     */
    @Test
    public void testGetAllView() throws Exception {
        testGetTables(
            new String[] {"VIEW"},
            new HashSet<>(Arrays.asList(
                "SYS.LOCAL_SQL_QUERY_HISTORY",
                "SYS.NODES",
                "SYS.SCHEMAS",
                "SYS.CACHE_GROUPS",
                "SYS.NODE_METRICS",
                "SYS.BASELINE_NODES",
                "SYS.INDEXES",
                "SYS.LOCAL_CACHE_GROUPS_IO",
                "SYS.LOCAL_SQL_RUNNING_QUERIES",
                "SYS.NODE_ATTRIBUTES",
                "SYS.CACHES",
                "SYS.TABLES"
            ))
        );
    }

    /**
     * @throws Exception If failed.
     */
    private void testGetTables(String[] tblTypes, Set<String> expectedTbls) throws Exception {
        try (Connection conn = DriverManager.getConnection(URL)) {
            DatabaseMetaData meta = conn.getMetaData();

            ResultSet rs = meta.getTables(null, null, null, tblTypes);

            Set<String> actualTbls = new HashSet<>(expectedTbls.size());

            while (rs.next()) {
                actualTbls.add(rs.getString("TABLE_SCHEM") + '.'
                    + rs.getString("TABLE_NAME"));
            }

            assert expectedTbls.equals(actualTbls) : "expectedTbls=" + expectedTbls +
                ", actualTbls" + actualTbls;
        }
    }

    /**
     * @throws Exception If failed.
     */
    @Test
    public void testGetColumns() throws Exception {
        try (Connection conn = DriverManager.getConnection(URL)) {
            conn.setSchema("pers");

            DatabaseMetaData meta = conn.getMetaData();

            ResultSet rs = meta.getColumns(null, "pers", "PERSON", "%");

            ResultSetMetaData rsMeta = rs.getMetaData();

            assert rsMeta.getColumnCount() == 24 : "Invalid columns count: " + rsMeta.getColumnCount();

            assert rs != null;

            Collection<String> names = new ArrayList<>(2);

            names.add("NAME");
            names.add("AGE");
            names.add("ORGID");

            int cnt = 0;

            while (rs.next()) {
                String name = rs.getString("COLUMN_NAME");

<<<<<<< HEAD
                assert names.remove(name) : "Unuxpected column name " + name;
=======
                assert names.remove(name) : "Unexpected column name " + name;
>>>>>>> 9b00ae53

                if ("NAME".equals(name)) {
                    assert rs.getInt("DATA_TYPE") == VARCHAR;
                    assert "VARCHAR".equals(rs.getString("TYPE_NAME"));
                    assert rs.getInt("NULLABLE") == 0;
                    assert rs.getInt(11) == 0; // nullable column by index
                    assert rs.getString("IS_NULLABLE").equals("NO");
                } else if ("ORGID".equals(name)) {
                    assert rs.getInt("DATA_TYPE") == INTEGER;
                    assert "INTEGER".equals(rs.getString("TYPE_NAME"));
                    assert rs.getInt("NULLABLE") == 1;
                    assert rs.getInt(11) == 1;  // nullable column by index
                    assert rs.getString("IS_NULLABLE").equals("YES");
                } else if ("AGE".equals(name)) {
                    assert rs.getInt("DATA_TYPE") == INTEGER;
                    assert "INTEGER".equals(rs.getString("TYPE_NAME"));
                    assert rs.getInt("NULLABLE") == 0;
                    assert rs.getInt(11) == 0;  // nullable column by index
                    assert rs.getString("IS_NULLABLE").equals("NO");
                }
                else if ("_KEY".equals(name)) {
                    assert rs.getInt("DATA_TYPE") == OTHER;
                    assert "OTHER".equals(rs.getString("TYPE_NAME"));
                    assert rs.getInt("NULLABLE") == 0;
                    assert rs.getInt(11) == 0;  // nullable column by index
                    assert rs.getString("IS_NULLABLE").equals("NO");
                }
                else if ("_VAL".equals(name)) {
                    assert rs.getInt("DATA_TYPE") == OTHER;
                    assert "OTHER".equals(rs.getString("TYPE_NAME"));
                    assert rs.getInt("NULLABLE") == 0;
                    assert rs.getInt(11) == 0;  // nullable column by index
                    assert rs.getString("IS_NULLABLE").equals("NO");
                }

                cnt++;
            }

            assert names.isEmpty();
            assert cnt == 3;

            rs = meta.getColumns(null, "org", "ORGANIZATION", "%");

            assert rs != null;

            names.add("ID");
            names.add("NAME");

            cnt = 0;

            while (rs.next()) {
                String name = rs.getString("COLUMN_NAME");

                assert names.remove(name);

                if ("id".equals(name)) {
                    assert rs.getInt("DATA_TYPE") == INTEGER;
                    assert "INTEGER".equals(rs.getString("TYPE_NAME"));
                    assert rs.getInt("NULLABLE") == 0;
                } else if ("name".equals(name)) {
                    assert rs.getInt("DATA_TYPE") == VARCHAR;
                    assert "VARCHAR".equals(rs.getString("TYPE_NAME"));
                    assert rs.getInt("NULLABLE") == 1;
                }
                if ("_KEY".equals(name)) {
                    assert rs.getInt("DATA_TYPE") == VARCHAR;
                    assert "VARCHAR".equals(rs.getString("TYPE_NAME"));
                    assert rs.getInt("NULLABLE") == 0;
                }
                if ("_VAL".equals(name)) {
                    assert rs.getInt("DATA_TYPE") == OTHER;
                    assert "OTHER".equals(rs.getString("TYPE_NAME"));
                    assert rs.getInt("NULLABLE") == 0;
                }

                cnt++;
            }

            assert names.isEmpty();
            assert cnt == 2;
        }
    }

    /**
     * @throws Exception If failed.
     */
    @Test
    public void testGetAllColumns() throws Exception {
        try (Connection conn = DriverManager.getConnection(URL)) {
            DatabaseMetaData meta = conn.getMetaData();

            ResultSet rs = meta.getColumns(null, null, null, null);

            List<String> expectedCols = Arrays.asList(
                "PUBLIC.Quoted.Id.null",
                "PUBLIC.Quoted.Name.null.50",
                "PUBLIC.TEST.ID.null",
                "PUBLIC.TEST.NAME.'default name'.50",
                "PUBLIC.TEST.AGE.21",
                "PUBLIC.TEST.VAL.null.50",
                "PUBLIC.TEST_DECIMAL_COLUMN.ID.null",
                "PUBLIC.TEST_DECIMAL_COLUMN.DEC_COL.null.8.3",
                "PUBLIC.TEST_DECIMAL_COLUMN_PRECISION.ID.null",
                "PUBLIC.TEST_DECIMAL_COLUMN_PRECISION.DEC_COL.null.8",
                "PUBLIC.TEST_DECIMAL_DATE_COLUMN_META.ID.null",
                "PUBLIC.TEST_DECIMAL_DATE_COLUMN_META.DEC_COL.null.8",
                "PUBLIC.TEST_DECIMAL_DATE_COLUMN_META.DATE_COL.null",
                "dep.DEPARTMENT.ID.null",
                "dep.DEPARTMENT.NAME.null.43",
                "org.ORGANIZATION.ID.null",
                "org.ORGANIZATION.NAME.null.42",
                "pers.PERSON.NAME.null",
                "pers.PERSON.AGE.null",
                "pers.PERSON.ORGID.null"
            );

            List<String> actualUserCols = new ArrayList<>(expectedCols.size());

            List<String> actualSystemCols = new ArrayList<>();

            while(rs.next()) {
                int precision = rs.getInt("COLUMN_SIZE");

                int scale = rs.getInt("DECIMAL_DIGITS");

                String schemaName = rs.getString("TABLE_SCHEM");

                String colDefinition = schemaName + '.'
                    + rs.getString("TABLE_NAME") + "."
                    + rs.getString("COLUMN_NAME") + "."
                    + rs.getString("COLUMN_DEF")
                    + (precision == 0 ? "" : ("." + precision))
                    + (scale == 0 ? "" : ("." + scale));

                if (!schemaName.equals(QueryUtils.SCHEMA_SYS))
                    actualUserCols.add(colDefinition);
                else
                    actualSystemCols.add(colDefinition);
            }

            Assert.assertEquals(expectedCols, actualUserCols);

            expectedCols = Arrays.asList(
                "SYS.BASELINE_NODES.CONSISTENT_ID.null.2147483647",
                "SYS.BASELINE_NODES.ONLINE.null.1",
                "SYS.CACHES.CACHE_GROUP_ID.null.10",
                "SYS.CACHES.CACHE_GROUP_NAME.null.2147483647",
                "SYS.CACHES.CACHE_ID.null.10",
                "SYS.CACHES.CACHE_NAME.null.2147483647",
                "SYS.CACHES.CACHE_TYPE.null.2147483647",
                "SYS.CACHES.CACHE_MODE.null.2147483647",
                "SYS.CACHES.ATOMICITY_MODE.null.2147483647",
                "SYS.CACHES.IS_ONHEAP_CACHE_ENABLED.null.1",
                "SYS.CACHES.IS_COPY_ON_READ.null.1",
                "SYS.CACHES.IS_LOAD_PREVIOUS_VALUE.null.1",
                "SYS.CACHES.IS_READ_FROM_BACKUP.null.1",
                "SYS.CACHES.PARTITION_LOSS_POLICY.null.2147483647",
                "SYS.CACHES.NODE_FILTER.null.2147483647",
                "SYS.CACHES.TOPOLOGY_VALIDATOR.null.2147483647",
                "SYS.CACHES.IS_EAGER_TTL.null.1",
                "SYS.CACHES.WRITE_SYNCHRONIZATION_MODE.null.2147483647",
                "SYS.CACHES.IS_INVALIDATE.null.1",
                "SYS.CACHES.IS_EVENTS_DISABLED.null.1",
                "SYS.CACHES.IS_STATISTICS_ENABLED.null.1",
                "SYS.CACHES.IS_MANAGEMENT_ENABLED.null.1",
                "SYS.CACHES.BACKUPS.null.10",
                "SYS.CACHES.AFFINITY.null.2147483647",
                "SYS.CACHES.AFFINITY_MAPPER.null.2147483647",
                "SYS.CACHES.REBALANCE_MODE.null.2147483647",
                "SYS.CACHES.REBALANCE_BATCH_SIZE.null.10",
                "SYS.CACHES.REBALANCE_TIMEOUT.null.19",
                "SYS.CACHES.REBALANCE_DELAY.null.19",
                "SYS.CACHES.REBALANCE_THROTTLE.null.19",
                "SYS.CACHES.REBALANCE_BATCHES_PREFETCH_COUNT.null.19",
                "SYS.CACHES.REBALANCE_ORDER.null.10",
                "SYS.CACHES.EVICTION_FILTER.null.2147483647",
                "SYS.CACHES.EVICTION_POLICY_FACTORY.null.2147483647",
                "SYS.CACHES.IS_NEAR_CACHE_ENABLED.null.1",
                "SYS.CACHES.NEAR_CACHE_EVICTION_POLICY_FACTORY.null.2147483647",
                "SYS.CACHES.NEAR_CACHE_START_SIZE.null.10",
                "SYS.CACHES.DEFAULT_LOCK_TIMEOUT.null.19",
                "SYS.CACHES.CACHE_INTERCEPTOR.null.2147483647",
                "SYS.CACHES.CACHE_STORE_FACTORY.null.2147483647",
                "SYS.CACHES.IS_STORE_KEEP_BINARY.null.1",
                "SYS.CACHES.IS_READ_THROUGH.null.1",
                "SYS.CACHES.IS_WRITE_THROUGH.null.1",
                "SYS.CACHES.IS_WRITE_BEHIND_ENABLED.null.1",
                "SYS.CACHES.WRITE_BEHIND_COALESCING.null.1",
                "SYS.CACHES.WRITE_BEHIND_FLUSH_SIZE.null.10",
                "SYS.CACHES.WRITE_BEHIND_FLUSH_FREQUENCY.null.19",
                "SYS.CACHES.WRITE_BEHIND_FLUSH_THREAD_COUNT.null.10",
                "SYS.CACHES.WRITE_BEHIND_FLUSH_BATCH_SIZE.null.10",
                "SYS.CACHES.MAX_CONCURRENT_ASYNC_OPERATIONS.null.10",
                "SYS.CACHES.CACHE_LOADER_FACTORY.null.2147483647",
                "SYS.CACHES.CACHE_WRITER_FACTORY.null.2147483647",
                "SYS.CACHES.EXPIRY_POLICY_FACTORY.null.2147483647",
                "SYS.CACHES.IS_SQL_ESCAPE_ALL.null.1",
                "SYS.CACHES.SQL_SCHEMA.null.2147483647",
                "SYS.CACHES.SQL_INDEX_MAX_INLINE_SIZE.null.10",
                "SYS.CACHES.IS_SQL_ONHEAP_CACHE_ENABLED.null.1",
                "SYS.CACHES.SQL_ONHEAP_CACHE_MAX_SIZE.null.10",
                "SYS.CACHES.QUERY_DETAILS_METRICS_SIZE.null.10",
                "SYS.CACHES.QUERY_PARALLELISM.null.10",
                "SYS.CACHES.MAX_QUERY_ITERATORS_COUNT.null.10",
                "SYS.CACHES.DATA_REGION_NAME.null.2147483647",
                "SYS.CACHE_GROUPS.CACHE_GROUP_ID.null.10",
                "SYS.CACHE_GROUPS.CACHE_GROUP_NAME.null.2147483647",
                "SYS.CACHE_GROUPS.IS_SHARED.null.1",
                "SYS.CACHE_GROUPS.CACHE_COUNT.null.10",
                "SYS.CACHE_GROUPS.CACHE_MODE.null.2147483647",
                "SYS.CACHE_GROUPS.ATOMICITY_MODE.null.2147483647",
                "SYS.CACHE_GROUPS.AFFINITY.null.2147483647",
                "SYS.CACHE_GROUPS.PARTITIONS_COUNT.null.10",
                "SYS.CACHE_GROUPS.NODE_FILTER.null.2147483647",
                "SYS.CACHE_GROUPS.DATA_REGION_NAME.null.2147483647",
                "SYS.CACHE_GROUPS.TOPOLOGY_VALIDATOR.null.2147483647",
                "SYS.CACHE_GROUPS.PARTITION_LOSS_POLICY.null.2147483647",
                "SYS.CACHE_GROUPS.REBALANCE_MODE.null.2147483647",
                "SYS.CACHE_GROUPS.REBALANCE_DELAY.null.19",
                "SYS.CACHE_GROUPS.REBALANCE_ORDER.null.10",
                "SYS.CACHE_GROUPS.BACKUPS.null.10",
                "SYS.INDEXES.CACHE_GROUP_ID.null.10",
                "SYS.INDEXES.CACHE_GROUP_NAME.null.2147483647",
                "SYS.INDEXES.CACHE_ID.null.10",
                "SYS.INDEXES.CACHE_NAME.null.2147483647",
                "SYS.INDEXES.SCHEMA_NAME.null.2147483647",
                "SYS.INDEXES.TABLE_NAME.null.2147483647",
                "SYS.INDEXES.INDEX_NAME.null.2147483647",
                "SYS.INDEXES.INDEX_TYPE.null.2147483647",
                "SYS.INDEXES.COLUMNS.null.2147483647",
                "SYS.INDEXES.IS_PK.null.1",
                "SYS.INDEXES.IS_UNIQUE.null.1",
                "SYS.INDEXES.INLINE_SIZE.null.10",
                "SYS.LOCAL_CACHE_GROUPS_IO.CACHE_GROUP_ID.null.10",
                "SYS.LOCAL_CACHE_GROUPS_IO.CACHE_GROUP_NAME.null.2147483647",
                "SYS.LOCAL_CACHE_GROUPS_IO.PHYSICAL_READS.null.19",
                "SYS.LOCAL_CACHE_GROUPS_IO.LOGICAL_READS.null.19",
                "SYS.LOCAL_SQL_QUERY_HISTORY.SCHEMA_NAME.null.2147483647",
                "SYS.LOCAL_SQL_QUERY_HISTORY.SQL.null.2147483647",
                "SYS.LOCAL_SQL_QUERY_HISTORY.LOCAL.null.1",
                "SYS.LOCAL_SQL_QUERY_HISTORY.EXECUTIONS.null.19",
                "SYS.LOCAL_SQL_QUERY_HISTORY.FAILURES.null.19",
                "SYS.LOCAL_SQL_QUERY_HISTORY.DURATION_MIN.null.19",
                "SYS.LOCAL_SQL_QUERY_HISTORY.DURATION_MAX.null.19",
                "SYS.LOCAL_SQL_QUERY_HISTORY.LAST_START_TIME.null.26.6",
                "SYS.LOCAL_SQL_RUNNING_QUERIES.QUERY_ID.null.2147483647",
                "SYS.LOCAL_SQL_RUNNING_QUERIES.SQL.null.2147483647",
                "SYS.LOCAL_SQL_RUNNING_QUERIES.SCHEMA_NAME.null.2147483647",
                "SYS.LOCAL_SQL_RUNNING_QUERIES.LOCAL.null.1",
                "SYS.LOCAL_SQL_RUNNING_QUERIES.START_TIME.null.26.6",
                "SYS.LOCAL_SQL_RUNNING_QUERIES.DURATION.null.19",
                "SYS.NODES.NODE_ID.null.2147483647",
                "SYS.NODES.CONSISTENT_ID.null.2147483647",
                "SYS.NODES.VERSION.null.2147483647",
                "SYS.NODES.IS_CLIENT.null.1",
                "SYS.NODES.IS_DAEMON.null.1",
                "SYS.NODES.NODE_ORDER.null.10",
                "SYS.NODES.ADDRESSES.null.2147483647",
                "SYS.NODES.HOSTNAMES.null.2147483647",
                "SYS.NODE_ATTRIBUTES.NODE_ID.null.2147483647",
                "SYS.NODE_ATTRIBUTES.NAME.null.2147483647",
                "SYS.NODE_ATTRIBUTES.VALUE.null.2147483647",
                "SYS.NODE_METRICS.NODE_ID.null.2147483647",
                "SYS.NODE_METRICS.LAST_UPDATE_TIME.null.26.6",
                "SYS.NODE_METRICS.MAX_ACTIVE_JOBS.null.10",
                "SYS.NODE_METRICS.CUR_ACTIVE_JOBS.null.10",
                "SYS.NODE_METRICS.AVG_ACTIVE_JOBS.null.7",
                "SYS.NODE_METRICS.MAX_WAITING_JOBS.null.10",
                "SYS.NODE_METRICS.CUR_WAITING_JOBS.null.10",
                "SYS.NODE_METRICS.AVG_WAITING_JOBS.null.7",
                "SYS.NODE_METRICS.MAX_REJECTED_JOBS.null.10",
                "SYS.NODE_METRICS.CUR_REJECTED_JOBS.null.10",
                "SYS.NODE_METRICS.AVG_REJECTED_JOBS.null.7",
                "SYS.NODE_METRICS.TOTAL_REJECTED_JOBS.null.10",
                "SYS.NODE_METRICS.MAX_CANCELED_JOBS.null.10",
                "SYS.NODE_METRICS.CUR_CANCELED_JOBS.null.10",
                "SYS.NODE_METRICS.AVG_CANCELED_JOBS.null.7",
                "SYS.NODE_METRICS.TOTAL_CANCELED_JOBS.null.10",
                "SYS.NODE_METRICS.MAX_JOBS_WAIT_TIME.null.19",
                "SYS.NODE_METRICS.CUR_JOBS_WAIT_TIME.null.19",
                "SYS.NODE_METRICS.AVG_JOBS_WAIT_TIME.null.19",
                "SYS.NODE_METRICS.MAX_JOBS_EXECUTE_TIME.null.19",
                "SYS.NODE_METRICS.CUR_JOBS_EXECUTE_TIME.null.19",
                "SYS.NODE_METRICS.AVG_JOBS_EXECUTE_TIME.null.19",
                "SYS.NODE_METRICS.TOTAL_JOBS_EXECUTE_TIME.null.19",
                "SYS.NODE_METRICS.TOTAL_EXECUTED_JOBS.null.10",
                "SYS.NODE_METRICS.TOTAL_EXECUTED_TASKS.null.10",
                "SYS.NODE_METRICS.TOTAL_BUSY_TIME.null.19",
                "SYS.NODE_METRICS.TOTAL_IDLE_TIME.null.19",
                "SYS.NODE_METRICS.CUR_IDLE_TIME.null.19",
                "SYS.NODE_METRICS.BUSY_TIME_PERCENTAGE.null.7",
                "SYS.NODE_METRICS.IDLE_TIME_PERCENTAGE.null.7",
                "SYS.NODE_METRICS.TOTAL_CPU.null.10",
                "SYS.NODE_METRICS.CUR_CPU_LOAD.null.17",
                "SYS.NODE_METRICS.AVG_CPU_LOAD.null.17",
                "SYS.NODE_METRICS.CUR_GC_CPU_LOAD.null.17",
                "SYS.NODE_METRICS.HEAP_MEMORY_INIT.null.19",
                "SYS.NODE_METRICS.HEAP_MEMORY_USED.null.19",
                "SYS.NODE_METRICS.HEAP_MEMORY_COMMITED.null.19",
                "SYS.NODE_METRICS.HEAP_MEMORY_MAX.null.19",
                "SYS.NODE_METRICS.HEAP_MEMORY_TOTAL.null.19",
                "SYS.NODE_METRICS.NONHEAP_MEMORY_INIT.null.19",
                "SYS.NODE_METRICS.NONHEAP_MEMORY_USED.null.19",
                "SYS.NODE_METRICS.NONHEAP_MEMORY_COMMITED.null.19",
                "SYS.NODE_METRICS.NONHEAP_MEMORY_MAX.null.19",
                "SYS.NODE_METRICS.NONHEAP_MEMORY_TOTAL.null.19",
                "SYS.NODE_METRICS.UPTIME.null.19",
                "SYS.NODE_METRICS.JVM_START_TIME.null.26.6",
                "SYS.NODE_METRICS.NODE_START_TIME.null.26.6",
                "SYS.NODE_METRICS.LAST_DATA_VERSION.null.19",
                "SYS.NODE_METRICS.CUR_THREAD_COUNT.null.10",
                "SYS.NODE_METRICS.MAX_THREAD_COUNT.null.10",
                "SYS.NODE_METRICS.TOTAL_THREAD_COUNT.null.19",
                "SYS.NODE_METRICS.CUR_DAEMON_THREAD_COUNT.null.10",
                "SYS.NODE_METRICS.SENT_MESSAGES_COUNT.null.10",
                "SYS.NODE_METRICS.SENT_BYTES_COUNT.null.19",
                "SYS.NODE_METRICS.RECEIVED_MESSAGES_COUNT.null.10",
                "SYS.NODE_METRICS.RECEIVED_BYTES_COUNT.null.19",
                "SYS.NODE_METRICS.OUTBOUND_MESSAGES_QUEUE.null.10",
                "SYS.SCHEMAS.SCHEMA_NAME.null.2147483647",
                "SYS.TABLES.CACHE_GROUP_ID.null.10",
                "SYS.TABLES.CACHE_GROUP_NAME.null.2147483647",
                "SYS.TABLES.CACHE_ID.null.10",
                "SYS.TABLES.CACHE_NAME.null.2147483647",
                "SYS.TABLES.SCHEMA_NAME.null.2147483647",
                "SYS.TABLES.TABLE_NAME.null.2147483647",
                "SYS.TABLES.AFFINITY_KEY_COLUMN.null.2147483647",
                "SYS.TABLES.KEY_ALIAS.null.2147483647",
                "SYS.TABLES.VALUE_ALIAS.null.2147483647",
                "SYS.TABLES.KEY_TYPE_NAME.null.2147483647",
                "SYS.TABLES.VALUE_TYPE_NAME.null.2147483647"
            );
            Assert.assertEquals(expectedCols, actualSystemCols);

        }
    }

    /**
     * @throws Exception If failed.
     */
    @Test
    public void testInvalidCatalog() throws Exception {
        try (Connection conn = DriverManager.getConnection(URL)) {
            DatabaseMetaData meta = conn.getMetaData();

            ResultSet rs = meta.getSchemas("q", null);

            assert !rs.next() : "Results must be empty";

            rs = meta.getTables("q", null, null, null);

            assert !rs.next() : "Results must be empty";

            rs = meta.getColumns("q", null, null, null);

            assert !rs.next() : "Results must be empty";

            rs = meta.getIndexInfo("q", null, null, false, false);

            assert !rs.next() : "Results must be empty";

            rs = meta.getPrimaryKeys("q", null, null);

            assert !rs.next() : "Results must be empty";
        }
    }

    /**
     * @throws Exception If failed.
     */
    @Test
    public void testIndexMetadata() throws Exception {
        try (Connection conn = DriverManager.getConnection(URL);
             ResultSet rs = conn.getMetaData().getIndexInfo(null, "pers", "PERSON", false, false)) {

            int cnt = 0;

            while (rs.next()) {
                String idxName = rs.getString("INDEX_NAME");
                String field = rs.getString("COLUMN_NAME");
                String ascOrDesc = rs.getString("ASC_OR_DESC");

                assert rs.getShort("TYPE") == DatabaseMetaData.tableIndexOther;

                if ("PERSON_ORGID_ASC_IDX".equals(idxName)) {
                    assert "ORGID".equals(field);
                    assert "A".equals(ascOrDesc);
                }
                else if ("PERSON_NAME_ASC_AGE_DESC_IDX".equals(idxName)) {
                    if ("NAME".equals(field))
                        assert "A".equals(ascOrDesc);
                    else if ("AGE".equals(field))
                        assert "D".equals(ascOrDesc);
                    else
                        fail("Unexpected field: " + field);
                }
                else
                    fail("Unexpected index: " + idxName);

                cnt++;
            }

            assert cnt == 3;
        }
    }

    /**
     * @throws Exception If failed.
     */
    @Test
    public void testGetAllIndexes() throws Exception {
        try (Connection conn = DriverManager.getConnection(URL)) {
            ResultSet rs = conn.getMetaData().getIndexInfo(null, null, null, false, false);

            Set<String> expectedIdxs = new HashSet<>(Arrays.asList(
                "org.ORGANIZATION.ORGANIZATION_ID_ASC_IDX",
                "org.ORGANIZATION.ORG_NAME_INDEX",
                "pers.PERSON.PERSON_ORGID_ASC_IDX",
                "pers.PERSON.PERSON_NAME_ASC_AGE_DESC_IDX",
                "PUBLIC.TEST.IDX",
                "PUBLIC.Quoted.MyTestIndex quoted"));

            Set<String> actualIdxs = new HashSet<>(expectedIdxs.size());

            while(rs.next()) {
                actualIdxs.add(rs.getString("TABLE_SCHEM") +
                    '.' + rs.getString("TABLE_NAME") +
                    '.' + rs.getString("INDEX_NAME"));
            }

            assert expectedIdxs.equals(actualIdxs) : "expectedIdxs=" + expectedIdxs +
                ", actualIdxs" + actualIdxs;
        }
    }

    /**
     * @throws Exception If failed.
     */
    @Test
    public void testPrimaryKeyMetadata() throws Exception {
        try (Connection conn = DriverManager.getConnection(URL);
             ResultSet rs = conn.getMetaData().getPrimaryKeys(null, "pers", "PERSON")) {

            int cnt = 0;

            while (rs.next()) {
                assert "_KEY".equals(rs.getString("COLUMN_NAME"));

                cnt++;
            }

            assert cnt == 1;
        }
    }

    /**
     * @throws Exception If failed.
     */
    @Test
    public void testGetAllPrimaryKeys() throws Exception {
        try (Connection conn = DriverManager.getConnection(URL)) {
            ResultSet rs = conn.getMetaData().getPrimaryKeys(null, null, null);

            Set<String> expectedPks = new HashSet<>(Arrays.asList(
                "org.ORGANIZATION.PK_org_ORGANIZATION._KEY",
                "pers.PERSON.PK_pers_PERSON._KEY",
                "dep.DEPARTMENT.PK_dep_DEPARTMENT._KEY",
                "PUBLIC.TEST.PK_PUBLIC_TEST.ID",
                "PUBLIC.TEST.PK_PUBLIC_TEST.NAME",
                "PUBLIC.Quoted.PK_PUBLIC_Quoted.Id",
                "PUBLIC.TEST_DECIMAL_COLUMN.ID.ID",
                "PUBLIC.TEST_DECIMAL_COLUMN_PRECISION.ID.ID",
                "PUBLIC.TEST_DECIMAL_DATE_COLUMN_META.ID.ID"));

            Set<String> actualPks = new HashSet<>(expectedPks.size());

            while(rs.next()) {
                actualPks.add(rs.getString("TABLE_SCHEM") +
                    '.' + rs.getString("TABLE_NAME") +
                    '.' + rs.getString("PK_NAME") +
                    '.' + rs.getString("COLUMN_NAME"));
            }

            assertEquals("Metadata contains unexpected primary keys info.", expectedPks, actualPks);
        }
    }

    /**
     * @throws Exception If failed.
     */
    @Test
    public void testParametersMetadata() throws Exception {
        // Perform checks few times due to query/plan caching.
        for (int i = 0; i < 3; i++) {
            // No parameters statement.
            try(Connection conn = DriverManager.getConnection(URL)) {
                conn.setSchema("\"pers\"");

                PreparedStatement noParams = conn.prepareStatement("select * from Person;");
                ParameterMetaData params = noParams.getParameterMetaData();

                assertEquals("Parameters should be empty.", 0, params.getParameterCount());
            }

            // Selects.
            try (Connection conn = DriverManager.getConnection(URL)) {
                conn.setSchema("\"pers\"");

                PreparedStatement selectStmt = conn.prepareStatement("select orgId from Person p where p.name > ? and p.orgId > ?");

                ParameterMetaData meta = selectStmt.getParameterMetaData();

                assertNotNull(meta);

                assertEquals(2, meta.getParameterCount());

                assertEquals(Types.VARCHAR, meta.getParameterType(1));
                assertEquals(ParameterMetaData.parameterNullableUnknown, meta.isNullable(1));
                assertEquals(Integer.MAX_VALUE, meta.getPrecision(1));

                assertEquals(Types.INTEGER, meta.getParameterType(2));
                assertEquals(ParameterMetaData.parameterNullableUnknown, meta.isNullable(2));
            }

            // Updates.
            try (Connection conn = DriverManager.getConnection(URL)) {
                conn.setSchema("\"pers\"");

                PreparedStatement updateStmt = conn.prepareStatement("update Person p set orgId = 42 where p.name > ? and p.orgId > ?");

                ParameterMetaData meta = updateStmt.getParameterMetaData();

                assertNotNull(meta);

                assertEquals(2, meta.getParameterCount());

                assertEquals(Types.VARCHAR, meta.getParameterType(1));
                assertEquals(ParameterMetaData.parameterNullableUnknown, meta.isNullable(1));
                assertEquals(Integer.MAX_VALUE, meta.getPrecision(1));

                assertEquals(Types.INTEGER, meta.getParameterType(2));
                assertEquals(ParameterMetaData.parameterNullableUnknown, meta.isNullable(2));
            }

            // Multistatement
            try (Connection conn = DriverManager.getConnection(URL)) {
                conn.setSchema("\"pers\"");

                PreparedStatement updateStmt = conn.prepareStatement(
                    "update Person p set orgId = 42 where p.name > ? and p.orgId > ?;" +
                        "select orgId from Person p where p.name > ? and p.orgId > ?");

                ParameterMetaData meta = updateStmt.getParameterMetaData();

                assertNotNull(meta);

                assertEquals(4, meta.getParameterCount());

                assertEquals(Types.VARCHAR, meta.getParameterType(1));
                assertEquals(ParameterMetaData.parameterNullableUnknown, meta.isNullable(1));
                assertEquals(Integer.MAX_VALUE, meta.getPrecision(1));

                assertEquals(Types.INTEGER, meta.getParameterType(2));
                assertEquals(ParameterMetaData.parameterNullableUnknown, meta.isNullable(2));

                assertEquals(Types.VARCHAR, meta.getParameterType(3));
                assertEquals(ParameterMetaData.parameterNullableUnknown, meta.isNullable(3));
                assertEquals(Integer.MAX_VALUE, meta.getPrecision(3));

                assertEquals(Types.INTEGER, meta.getParameterType(4));
                assertEquals(ParameterMetaData.parameterNullableUnknown, meta.isNullable(4));
            }
        }
    }

    /**
     * Check that parameters metadata throws correct exception on non-parsable statement.
     */
    @Test
    public void testParametersMetadataNegative() throws Exception {
        try (Connection conn = DriverManager.getConnection(URL)) {
            conn.setSchema("\"pers\"");

            PreparedStatement notCorrect = conn.prepareStatement("select * from NotExistingTable;");

            GridTestUtils.assertThrows(log(), notCorrect::getParameterMetaData, SQLException.class,
                "Table \"NOTEXISTINGTABLE\" not found");
        }
    }

    /**
     * @throws Exception If failed.
     */
    @Test
    public void testSchemasMetadata() throws Exception {
        try (Connection conn = DriverManager.getConnection(URL)) {
            ResultSet rs = conn.getMetaData().getSchemas();

            Set<String> expectedSchemas = new HashSet<>(Arrays.asList("SYS", "PUBLIC", "pers",
                "org", "dep", "PREDEFINED_SCHEMAS_1", "PREDEFINED_SCHEMAS_2"));

            Set<String> schemas = new HashSet<>();

            while (rs.next()) {
                schemas.add(rs.getString(1));

                assertEquals("There is only one possible catalog.",
                    JdbcUtils.CATALOG_NAME, rs.getString(2));
            }

            assert expectedSchemas.equals(schemas) : "Unexpected schemas: " + schemas +
                ". Expected schemas: " + expectedSchemas;
        }
    }
    /**
     * Negative scenarios for catalog name.
     * Perform metadata lookups, that use incorrect catalog names.
     */
    @Test
    public void testCatalogWithNotExistingName() throws SQLException {
        checkNoEntitiesFoundForCatalog("");
        checkNoEntitiesFoundForCatalog("NOT_EXISTING_CATALOG");
    }

    /**
     * Check that lookup in the metadata have been performed using specified catalog name (that is neither {@code null}
     * nor correct catalog name), empty result set is returned.
     *
     * @param invalidCat catalog name that is not either
     */
    private void checkNoEntitiesFoundForCatalog(String invalidCat) throws SQLException {
        try (Connection conn = DriverManager.getConnection(URL)) {
            DatabaseMetaData meta = conn.getMetaData();

            // Intention: we set the other arguments that way, the values to have as many results as possible.
            assertIsEmpty(meta.getTables(invalidCat, null, "%", new String[] {"TABLE"}));
            assertIsEmpty(meta.getColumns(invalidCat, null, "%", "%"));
            assertIsEmpty(meta.getColumnPrivileges(invalidCat, "pers", "PERSON", "%"));
            assertIsEmpty(meta.getTablePrivileges(invalidCat, null, "%"));
            assertIsEmpty(meta.getPrimaryKeys(invalidCat, "pers", "PERSON"));
            assertIsEmpty(meta.getImportedKeys(invalidCat, "pers", "PERSON"));
            assertIsEmpty(meta.getExportedKeys(invalidCat, "pers", "PERSON"));
            // meta.getCrossReference(...) doesn't make sense because we don't have FK constraint.
            assertIsEmpty(meta.getIndexInfo(invalidCat, null, "%", false, true));
            assertIsEmpty(meta.getSuperTables(invalidCat, "%", "%"));
            assertIsEmpty(meta.getSchemas(invalidCat, null));
            assertIsEmpty(meta.getPseudoColumns(invalidCat, null, "%", ""));
        }
    }

    /**
     * Assert that specified ResultSet contains no rows.
     *
     * @param rs result set to check.
     * @throws SQLException on error.
     */
    private static void assertIsEmpty(ResultSet rs) throws SQLException {
        try {
            boolean empty = !rs.next();

            assertTrue("Result should be empty because invalid catalog is specified.", empty);
        }
        finally {
            rs.close();
        }
    }

    /**
     * @throws Exception If failed.
     */
    @Test
    public void testEmptySchemasMetadata() throws Exception {
        try (Connection conn = DriverManager.getConnection(URL)) {
            ResultSet rs = conn.getMetaData().getSchemas(null, "qqq");

            assert !rs.next() : "Empty result set is expected";
        }
    }

    /**
     * @throws Exception If failed.
     */
    @Test
    public void testVersions() throws Exception {
        try (Connection conn = DriverManager.getConnection(URL)) {
            assert conn.getMetaData().getDatabaseProductVersion().equals(IgniteVersionUtils.VER.toString());
            assert conn.getMetaData().getDriverVersion().equals(IgniteVersionUtils.VER.toString());
        }
    }

    /**
     * Person.
     */
    private static class Person implements Serializable {
        /** Name. */
        private final String name;

        /** Age. */
        private final int age;

        /** Organization ID. */
        private final int orgId;

        /**
         * @param name Name.
         * @param age Age.
         * @param orgId Organization ID.
         */
        private Person(String name, int age, int orgId) {
            assert !F.isEmpty(name);
            assert age > 0;
            assert orgId > 0;

            this.name = name;
            this.age = age;
            this.orgId = orgId;
        }
    }

    /**
     * Organization.
     */
    private static class Organization implements Serializable {
        /** ID. */
        private final int id;

        /** Name. */
        private final String name;

        /**
         * @param id ID.
         * @param name Name.
         */
        private Organization(int id, String name) {
            this.id = id;
            this.name = name;
        }
    }

    /**
     * Organization.
     */
    private static class Department implements Serializable {
        /** ID. */
        @QuerySqlField
        private final int id;

        /** Name. */
        @QuerySqlField(precision = 43)
        private final String name;

        /**
         * @param id ID.
         * @param name Name.
         */
        private Department(int id, String name) {
            this.id = id;
            this.name = name;
        }
    }
}<|MERGE_RESOLUTION|>--- conflicted
+++ resolved
@@ -370,11 +370,7 @@
             while (rs.next()) {
                 String name = rs.getString("COLUMN_NAME");
 
-<<<<<<< HEAD
-                assert names.remove(name) : "Unuxpected column name " + name;
-=======
                 assert names.remove(name) : "Unexpected column name " + name;
->>>>>>> 9b00ae53
 
                 if ("NAME".equals(name)) {
                     assert rs.getInt("DATA_TYPE") == VARCHAR;
