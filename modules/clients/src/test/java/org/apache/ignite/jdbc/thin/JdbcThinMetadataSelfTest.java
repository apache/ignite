/*
 * Licensed to the Apache Software Foundation (ASF) under one or more
 * contributor license agreements.  See the NOTICE file distributed with
 * this work for additional information regarding copyright ownership.
 * The ASF licenses this file to You under the Apache License, Version 2.0
 * (the "License"); you may not use this file except in compliance with
 * the License.  You may obtain a copy of the License at
 *
 *      http://www.apache.org/licenses/LICENSE-2.0
 *
 * Unless required by applicable law or agreed to in writing, software
 * distributed under the License is distributed on an "AS IS" BASIS,
 * WITHOUT WARRANTIES OR CONDITIONS OF ANY KIND, either express or implied.
 * See the License for the specific language governing permissions and
 * limitations under the License.
 */

package org.apache.ignite.jdbc.thin;

import java.io.Serializable;
import java.sql.Connection;
import java.sql.DatabaseMetaData;
import java.sql.DriverManager;
import java.sql.ParameterMetaData;
import java.sql.PreparedStatement;
import java.sql.ResultSet;
import java.sql.ResultSetMetaData;
import java.sql.SQLException;
import java.sql.Statement;
import java.sql.Types;
import java.util.ArrayList;
import java.util.Arrays;
import java.util.Collection;
import java.util.Collections;
import java.util.HashMap;
import java.util.HashSet;
import java.util.LinkedHashMap;
import java.util.Map;
import java.util.Set;
import org.apache.ignite.IgniteCache;
import org.apache.ignite.cache.QueryEntity;
import org.apache.ignite.cache.QueryIndex;
import org.apache.ignite.cache.affinity.AffinityKey;
import org.apache.ignite.cache.query.annotations.QuerySqlField;
import org.apache.ignite.configuration.CacheConfiguration;
import org.apache.ignite.configuration.IgniteConfiguration;
import org.apache.ignite.configuration.SqlConfiguration;
import org.apache.ignite.internal.IgniteVersionUtils;
import org.apache.ignite.internal.jdbc2.JdbcUtils;
import org.apache.ignite.internal.processors.query.QueryEntityEx;
import org.apache.ignite.internal.util.typedef.F;
import org.apache.ignite.spi.metric.sql.SqlViewMetricExporterSpi;
import org.apache.ignite.testframework.GridTestUtils;
import org.junit.Assert;
import org.junit.Test;

import static java.sql.Types.DATE;
import static java.sql.Types.DECIMAL;
import static java.sql.Types.INTEGER;
import static java.sql.Types.OTHER;
import static java.sql.Types.VARCHAR;
import static org.apache.ignite.cache.CacheMode.PARTITIONED;
import static org.apache.ignite.cache.CacheWriteSynchronizationMode.FULL_SYNC;
import static org.apache.ignite.internal.processors.query.QueryUtils.DFLT_SCHEMA;
import static org.apache.ignite.internal.processors.query.QueryUtils.KEY_FIELD_NAME;
import static org.apache.ignite.internal.processors.query.QueryUtils.SCHEMA_SYS;
import static org.apache.ignite.internal.processors.query.QueryUtils.VAL_FIELD_NAME;
import static org.apache.ignite.internal.util.lang.GridFunc.asMap;

/**
 * Metadata tests.
 */
public class JdbcThinMetadataSelfTest extends JdbcThinAbstractSelfTest {
    /** URL. */
    private static final String URL = "jdbc:ignite:thin://127.0.0.1/";

    /** URL with partition awareness enabled. */
    public static final String URL_PARTITION_AWARENESS =
        "jdbc:ignite:thin://127.0.0.1:10800..10801?partitionAwareness=true";

    /** {@inheritDoc} */
    @Override protected IgniteConfiguration getConfiguration(String igniteInstanceName) throws Exception {
        return super.getConfiguration(igniteInstanceName)
            .setSqlConfiguration(new SqlConfiguration()
                .setSqlSchemas("PREDEFINED_SCHEMAS_1", "PREDEFINED_SCHEMAS_2")
            )
            .setMetricExporterSpi(new SqlViewMetricExporterSpi());
    }

    /**
     * @param qryEntity Query entity.
     * @return Cache configuration.
     */
    protected CacheConfiguration cacheConfiguration(QueryEntity qryEntity) {
        CacheConfiguration<?,?> cache = defaultCacheConfiguration();

        cache.setCacheMode(PARTITIONED);
        cache.setBackups(1);
        cache.setWriteSynchronizationMode(FULL_SYNC);

        cache.setQueryEntities(Collections.singletonList(qryEntity));

        return cache;
    }

    /** {@inheritDoc} */
    @Override protected void beforeTestsStarted() throws Exception {
        super.beforeTestsStarted();

        startGridsMultiThreaded(3);

        Map<String, Integer> orgPrecision = new HashMap<>();

        orgPrecision.put("name", 42);

        IgniteCache<String, Organization> orgCache = jcache(grid(0),
            cacheConfiguration(new QueryEntity(String.class.getName(), Organization.class.getName())
                .addQueryField("id", Integer.class.getName(), null)
                .addQueryField("name", String.class.getName(), null)
                .setFieldsPrecision(orgPrecision)
                .setIndexes(Arrays.asList(
                    new QueryIndex("id"),
                    new QueryIndex("name", false, "org_name_index")
                ))), "org");

        assert orgCache != null;

        orgCache.put("o1", new Organization(1, "A"));
        orgCache.put("o2", new Organization(2, "B"));

        LinkedHashMap<String, Boolean> persFields = new LinkedHashMap<>();

        persFields.put("name", true);
        persFields.put("age", false);

        IgniteCache<AffinityKey, Person> personCache = jcache(grid(0), cacheConfiguration(
            new QueryEntityEx(
                new QueryEntity(AffinityKey.class.getName(), Person.class.getName())
                    .addQueryField("name", String.class.getName(), null)
                    .addQueryField("age", Integer.class.getName(), null)
                    .addQueryField("orgId", Integer.class.getName(), null)
                    .setIndexes(Arrays.asList(
                        new QueryIndex("orgId"),
                        new QueryIndex().setFields(persFields))))
                .setNotNullFields(new HashSet<>(Arrays.asList("age", "name")))
            ), "pers");

        assert personCache != null;

        personCache.put(new AffinityKey<>("p1", "o1"), new Person("John White", 25, 1));
        personCache.put(new AffinityKey<>("p2", "o1"), new Person("Joe Black", 35, 1));
        personCache.put(new AffinityKey<>("p3", "o2"), new Person("Mike Green", 40, 2));

        jcache(grid(0),
            defaultCacheConfiguration().setIndexedTypes(Integer.class, Department.class),
            "dep");

        try (Connection conn = DriverManager.getConnection(URL)) {
            Statement stmt = conn.createStatement();

            stmt.execute("CREATE TABLE TEST (ID INT, NAME VARCHAR(50) default 'default name', " +
                "age int default 21, VAL VARCHAR(50), PRIMARY KEY (ID, NAME))");
            stmt.execute("CREATE TABLE \"Quoted\" (\"Id\" INT primary key, \"Name\" VARCHAR(50)) WITH WRAP_KEY");
            stmt.execute("CREATE INDEX \"MyTestIndex quoted\" on \"Quoted\" (\"Id\" DESC)");
            stmt.execute("CREATE INDEX IDX ON TEST (ID ASC)");
            stmt.execute("CREATE TABLE TEST_DECIMAL_COLUMN (ID INT primary key, DEC_COL DECIMAL(8, 3))");
            stmt.execute("CREATE TABLE TEST_DECIMAL_COLUMN_PRECISION (ID INT primary key, DEC_COL DECIMAL(8))");
            stmt.execute("CREATE TABLE TEST_DECIMAL_DATE_COLUMN_META (ID INT primary key, DEC_COL DECIMAL(8), DATE_COL DATE)");
        }
    }

    /**
     * @throws Exception If failed.
     */
    @Test
    public void testResultSetMetaData() throws Exception {
        Connection conn = DriverManager.getConnection(URL);

        conn.setSchema("\"pers\"");

        Statement stmt = conn.createStatement();

        ResultSet rs = stmt.executeQuery(
            "select p.name, o.id as orgId from \"pers\".Person p, \"org\".Organization o where p.orgId = o.id");

        assert rs != null;

        ResultSetMetaData meta = rs.getMetaData();

        assert meta != null;

        assert meta.getColumnCount() == 2;

        assert "Person".equalsIgnoreCase(meta.getTableName(1));
        assert "name".equalsIgnoreCase(meta.getColumnName(1));
        assert "name".equalsIgnoreCase(meta.getColumnLabel(1));
        assert meta.getColumnType(1) == VARCHAR;
        assert "VARCHAR".equals(meta.getColumnTypeName(1));
        assert "java.lang.String".equals(meta.getColumnClassName(1));

        assert "Organization".equalsIgnoreCase(meta.getTableName(2));
        assert "orgId".equalsIgnoreCase(meta.getColumnName(2));
        assert "orgId".equalsIgnoreCase(meta.getColumnLabel(2));
        assert meta.getColumnType(2) == INTEGER;
        assert "INTEGER".equals(meta.getColumnTypeName(2));
        assert "java.lang.Integer".equals(meta.getColumnClassName(2));
    }

    /**
     * Ensure metadata returned for cache without explicit query entities: <ul>
     *     <li>create a cache with indexed types and without explicit query entities</li>
     *     <li>request metadata for columns from the cache</li>
     *     <li>verify returned result</li>
     * </ul>
     *
     * @throws SQLException
     */
    @Test
    public void testMetadataPresentedForAutogeneratedColumns() throws SQLException {
        final String cacheName = "testCache";

        IgniteCache<?, ?> cache = grid(0).createCache(
            new CacheConfiguration<>(cacheName).setIndexedTypes(Integer.class, String.class)
        );

        try (Connection conn = DriverManager.getConnection(URL)) {
            DatabaseMetaData meta = conn.getMetaData();

            ResultSet rs = meta.getColumns(null, cacheName, null, null);

            assertTrue(rs.next());
            assertEquals(cacheName, rs.getString(MetadataColumn.TABLE_SCHEMA.columnName()));
            assertEquals(KEY_FIELD_NAME, rs.getString(MetadataColumn.COLUMN_NAME.columnName()));

            assertTrue(rs.next());
            assertEquals(cacheName, rs.getString(MetadataColumn.TABLE_SCHEMA.columnName()));
            assertEquals(VAL_FIELD_NAME, rs.getString(MetadataColumn.COLUMN_NAME.columnName()));

            assertFalse(rs.next());
        }
        finally {
            cache.destroy();
        }
    }

    /**
     * Ensure metadata returned for cache with explicit query entities has no duplicate columns: <ul>
     *     <li>create a cache with indexed types and explicit query entity</li>
     *     <li>request metadata for columns from the cache</li>
     *     <li>verify returned result</li>
     * </ul>
     *
     * @throws SQLException
     */
    @Test
    public void testMetadataNotDublicatedIfFieldsSetExplicitly() throws SQLException {
        final String cacheName = "testCache";

        IgniteCache<?, ?> cache = grid(0).createCache(
            new CacheConfiguration<>(cacheName)
                .setQueryEntities(Collections.singleton(
                    new QueryEntity()
                        .setKeyType(Integer.class.getName())
                        .setKeyFieldName("my_key")
                        .setValueType(String.class.getName())
                        .setFields(new LinkedHashMap<>(asMap("my_key", Integer.class.getName())))
                ))
                .setIndexedTypes(Integer.class, String.class)
        );

        try (Connection conn = DriverManager.getConnection(URL)) {
            DatabaseMetaData meta = conn.getMetaData();

            ResultSet rs = meta.getColumns(null, cacheName, null, null);

            assertTrue(rs.next());
            assertEquals(cacheName, rs.getString(MetadataColumn.TABLE_SCHEMA.columnName()));
            assertEquals("MY_KEY", rs.getString(MetadataColumn.COLUMN_NAME.columnName()));

            assertFalse(rs.next());
        }
        finally {
            cache.destroy();
        }
    }

    /**
     * @throws Exception If failed.
     */
    @Test
    public void testDecimalAndDateTypeMetaData() throws Exception {
        try (Connection conn = DriverManager.getConnection(URL)) {
            Statement stmt = conn.createStatement();

            ResultSet rs = stmt.executeQuery(
                    "select t.dec_col, t.date_col from TEST_DECIMAL_DATE_COLUMN_META as t");

            assert rs != null;

            ResultSetMetaData meta = rs.getMetaData();

            assert meta != null;

            assert meta.getColumnCount() == 2;

            assert "TEST_DECIMAL_DATE_COLUMN_META".equalsIgnoreCase(meta.getTableName(1));
            assert "DEC_COL".equalsIgnoreCase(meta.getColumnName(1));
            assert "DEC_COL".equalsIgnoreCase(meta.getColumnLabel(1));
            assert meta.getColumnType(1) == DECIMAL;
            assert "DECIMAL".equals(meta.getColumnTypeName(1));
            assert "java.math.BigDecimal".equals(meta.getColumnClassName(1));

            assert "TEST_DECIMAL_DATE_COLUMN_META".equalsIgnoreCase(meta.getTableName(2));
            assert "DATE_COL".equalsIgnoreCase(meta.getColumnName(2));
            assert "DATE_COL".equalsIgnoreCase(meta.getColumnLabel(2));
            assert meta.getColumnType(2) == DATE;
            assert "DATE".equals(meta.getColumnTypeName(2));
            assert "java.sql.Date".equals(meta.getColumnClassName(2));
        }
    }


    /**
     * @throws Exception If failed.
     */
    @Test
    public void testGetTableTypes() throws Exception {
        try (Connection conn = DriverManager.getConnection(URL)) {
            DatabaseMetaData meta = conn.getMetaData();

            ResultSet rs = meta.getTableTypes();

            assertTrue(rs.next());

            assertEquals("TABLE", rs.getString("TABLE_TYPE"));

            assertTrue(rs.next());

            assertEquals("VIEW", rs.getString("TABLE_TYPE"));
        }
    }

    /**
     * @throws Exception If failed.
     */
    @Test
    public void testGetTables() throws Exception {
        try (Connection conn = DriverManager.getConnection(URL)) {
            DatabaseMetaData meta = conn.getMetaData();

            ResultSet rs = meta.getTables(null, "pers", "%", new String[]{"TABLE"});
            assertNotNull(rs);
            assertTrue(rs.next());
            assertEquals("TABLE", rs.getString("TABLE_TYPE"));
            assertEquals(JdbcUtils.CATALOG_NAME, rs.getString("TABLE_CAT"));
            assertEquals("PERSON", rs.getString("TABLE_NAME"));

            assertFalse(rs.next());

            rs = meta.getTables(null, "org", "%", new String[]{"TABLE"});
            assertNotNull(rs);
            assertTrue(rs.next());
            assertEquals("TABLE", rs.getString("TABLE_TYPE"));
            assertEquals(JdbcUtils.CATALOG_NAME, rs.getString("TABLE_CAT"));
            assertEquals("ORGANIZATION", rs.getString("TABLE_NAME"));

            assertFalse(rs.next());

            rs = meta.getTables(null, "pers", "%", null);
            assertNotNull(rs);
            assertTrue(rs.next());
            assertEquals("TABLE", rs.getString("TABLE_TYPE"));
            assertEquals(JdbcUtils.CATALOG_NAME, rs.getString("TABLE_CAT"));
            assertEquals("PERSON", rs.getString("TABLE_NAME"));

            assertFalse(rs.next());

            rs = meta.getTables(null, "org", "%", null);
            assertNotNull(rs);
            assertTrue(rs.next());
            assertEquals("TABLE", rs.getString("TABLE_TYPE"));
            assertEquals(JdbcUtils.CATALOG_NAME, rs.getString("TABLE_CAT"));
            assertEquals("ORGANIZATION", rs.getString("TABLE_NAME"));

            assertFalse(rs.next());

            rs = meta.getTables(null, "PUBLIC", "", new String[]{"WRONG"});
            assertFalse(rs.next());
        }
    }

    /**
     * @throws Exception If failed.
     */
    @Test
    public void testGetAllTables() throws Exception {
        testGetTables(
            new String[] {"TABLE"},
            new HashSet<>(Arrays.asList(
                "org.ORGANIZATION",
                "pers.PERSON",
                "dep.DEPARTMENT",
                "PUBLIC.TEST",
                "PUBLIC.Quoted",
                "PUBLIC.TEST_DECIMAL_COLUMN",
                "PUBLIC.TEST_DECIMAL_COLUMN_PRECISION",
                "PUBLIC.TEST_DECIMAL_DATE_COLUMN_META"))
        );
    }

    /**
     * @throws Exception If failed.
     */
    @Test
    public void testGetAllView() throws Exception {
        testGetTables(
            new String[] {"VIEW"},
            new HashSet<>(Arrays.asList(
                "SYS.METRICS",
                "SYS.SERVICES",
                "SYS.CACHE_GROUPS",
                "SYS.CACHES",
                "SYS.TASKS",
                "SYS.JOBS",
                "SYS.SQL_QUERIES_HISTORY",
                "SYS.NODES",
                "SYS.SCHEMAS",
                "SYS.NODE_METRICS",
                "SYS.BASELINE_NODES",
                "SYS.INDEXES",
                "SYS.LOCAL_CACHE_GROUPS_IO",
                "SYS.SQL_QUERIES",
                "SYS.SCAN_QUERIES",
                "SYS.NODE_ATTRIBUTES",
                "SYS.TABLES",
                "SYS.CLIENT_CONNECTIONS",
                "SYS.TRANSACTIONS",
                "SYS.VIEWS",
                "SYS.TABLE_COLUMNS",
                "SYS.VIEW_COLUMNS",
                "SYS.CONTINUOUS_QUERIES",
                "SYS.STRIPED_THREADPOOL_QUEUE",
                "SYS.DATASTREAM_THREADPOOL_QUEUE",
                "SYS.CACHE_GROUP_PAGE_LISTS",
                "SYS.DATA_REGION_PAGE_LISTS",
                "SYS.PARTITION_STATES",
<<<<<<< HEAD
                "SYS.DISTRIBUTED_METASTORAGE"
=======
                "SYS.BINARY_METADATA"
>>>>>>> 589efec2
            ))
        );
    }

    /**
     * @throws Exception If failed.
     */
    private void testGetTables(String[] tblTypes, Set<String> expTbls) throws Exception {
        try (Connection conn = DriverManager.getConnection(URL)) {
            DatabaseMetaData meta = conn.getMetaData();

            ResultSet rs = meta.getTables(null, null, null, tblTypes);

            Set<String> actualTbls = new HashSet<>(expTbls.size());

            while (rs.next()) {
                actualTbls.add(rs.getString("TABLE_SCHEM") + '.'
                    + rs.getString("TABLE_NAME"));
            }

            assert expTbls.equals(actualTbls) : "expectedTbls=" + expTbls +
                ", actualTbls" + actualTbls;
        }
    }

    /**
     * @throws Exception If failed.
     */
    @Test
    public void testGetColumns() throws Exception {
        try (Connection conn = DriverManager.getConnection(URL)) {
            conn.setSchema("pers");

            DatabaseMetaData meta = conn.getMetaData();

            ResultSet rs = meta.getColumns(null, "pers", "PERSON", "%");

            ResultSetMetaData rsMeta = rs.getMetaData();

            assert rsMeta.getColumnCount() == 24 : "Invalid columns count: " + rsMeta.getColumnCount();

            assert rs != null;

            Collection<String> names = new ArrayList<>(2);

            names.add("NAME");
            names.add("AGE");
            names.add("ORGID");

            int cnt = 0;

            while (rs.next()) {
                String name = rs.getString("COLUMN_NAME");

                assert names.remove(name) : "Unexpected column name " + name;

                if ("NAME".equals(name)) {
                    assert rs.getInt("DATA_TYPE") == VARCHAR;
                    assert "VARCHAR".equals(rs.getString("TYPE_NAME"));
                    assert rs.getInt("NULLABLE") == 0;
                    assert rs.getInt(11) == 0; // nullable column by index
                    assert rs.getString("IS_NULLABLE").equals("NO");
                } else if ("ORGID".equals(name)) {
                    assert rs.getInt("DATA_TYPE") == INTEGER;
                    assert "INTEGER".equals(rs.getString("TYPE_NAME"));
                    assert rs.getInt("NULLABLE") == 1;
                    assert rs.getInt(11) == 1;  // nullable column by index
                    assert rs.getString("IS_NULLABLE").equals("YES");
                } else if ("AGE".equals(name)) {
                    assert rs.getInt("DATA_TYPE") == INTEGER;
                    assert "INTEGER".equals(rs.getString("TYPE_NAME"));
                    assert rs.getInt("NULLABLE") == 0;
                    assert rs.getInt(11) == 0;  // nullable column by index
                    assert rs.getString("IS_NULLABLE").equals("NO");
                }
                else if ("_KEY".equals(name)) {
                    assert rs.getInt("DATA_TYPE") == OTHER;
                    assert "OTHER".equals(rs.getString("TYPE_NAME"));
                    assert rs.getInt("NULLABLE") == 0;
                    assert rs.getInt(11) == 0;  // nullable column by index
                    assert rs.getString("IS_NULLABLE").equals("NO");
                }
                else if ("_VAL".equals(name)) {
                    assert rs.getInt("DATA_TYPE") == OTHER;
                    assert "OTHER".equals(rs.getString("TYPE_NAME"));
                    assert rs.getInt("NULLABLE") == 0;
                    assert rs.getInt(11) == 0;  // nullable column by index
                    assert rs.getString("IS_NULLABLE").equals("NO");
                }

                cnt++;
            }

            assert names.isEmpty();
            assert cnt == 3;

            rs = meta.getColumns(null, "org", "ORGANIZATION", "%");

            assert rs != null;

            names.add("ID");
            names.add("NAME");

            cnt = 0;

            while (rs.next()) {
                String name = rs.getString("COLUMN_NAME");

                assert names.remove(name);

                if ("id".equals(name)) {
                    assert rs.getInt("DATA_TYPE") == INTEGER;
                    assert "INTEGER".equals(rs.getString("TYPE_NAME"));
                    assert rs.getInt("NULLABLE") == 0;
                } else if ("name".equals(name)) {
                    assert rs.getInt("DATA_TYPE") == VARCHAR;
                    assert "VARCHAR".equals(rs.getString("TYPE_NAME"));
                    assert rs.getInt("NULLABLE") == 1;
                }
                if ("_KEY".equals(name)) {
                    assert rs.getInt("DATA_TYPE") == VARCHAR;
                    assert "VARCHAR".equals(rs.getString("TYPE_NAME"));
                    assert rs.getInt("NULLABLE") == 0;
                }
                if ("_VAL".equals(name)) {
                    assert rs.getInt("DATA_TYPE") == OTHER;
                    assert "OTHER".equals(rs.getString("TYPE_NAME"));
                    assert rs.getInt("NULLABLE") == 0;
                }

                cnt++;
            }

            assert names.isEmpty();
            assert cnt == 2;
        }
    }

    /**
     * @throws Exception If failed.
     */
    @Test
    public void testGetAllColumns() throws Exception {
        try (Connection conn = DriverManager.getConnection(URL)) {
            DatabaseMetaData meta = conn.getMetaData();

            ResultSet rs = meta.getColumns(null, null, null, null);

            Set<String> expectedCols = new HashSet<>(Arrays.asList(
                "PUBLIC.Quoted.Id.null",
                "PUBLIC.Quoted.Name.null.50",
                "PUBLIC.TEST.ID.null",
                "PUBLIC.TEST.NAME.'default name'.50",
                "PUBLIC.TEST.AGE.21",
                "PUBLIC.TEST.VAL.null.50",
                "PUBLIC.TEST_DECIMAL_COLUMN.ID.null",
                "PUBLIC.TEST_DECIMAL_COLUMN.DEC_COL.null.8.3",
                "PUBLIC.TEST_DECIMAL_COLUMN_PRECISION.ID.null",
                "PUBLIC.TEST_DECIMAL_COLUMN_PRECISION.DEC_COL.null.8",
                "PUBLIC.TEST_DECIMAL_DATE_COLUMN_META.ID.null",
                "PUBLIC.TEST_DECIMAL_DATE_COLUMN_META.DEC_COL.null.8",
                "PUBLIC.TEST_DECIMAL_DATE_COLUMN_META.DATE_COL.null",
                "dep.DEPARTMENT.ID.null",
                "dep.DEPARTMENT.NAME.null.43",
                "org.ORGANIZATION.ID.null",
                "org.ORGANIZATION.NAME.null.42",
                "pers.PERSON.NAME.null",
                "pers.PERSON.AGE.null",
                "pers.PERSON.ORGID.null"
            ));

            Set<String> actualUserCols = new HashSet<>(expectedCols.size());

            Set<String> actualSystemCols = new HashSet<>();

            while (rs.next()) {
                int precision = rs.getInt("COLUMN_SIZE");

                int scale = rs.getInt("DECIMAL_DIGITS");

                String schemaName = rs.getString("TABLE_SCHEM");

                String colDefinition = schemaName + '.'
                    + rs.getString("TABLE_NAME") + "."
                    + rs.getString("COLUMN_NAME") + "."
                    + rs.getString("COLUMN_DEF")
                    + (precision == 0 ? "" : ("." + precision))
                    + (scale == 0 ? "" : ("." + scale));

                if (!schemaName.equals(SCHEMA_SYS))
                    actualUserCols.add(colDefinition);
                else
                    actualSystemCols.add(colDefinition);
            }

            Assert.assertEquals(expectedCols, actualUserCols);

            expectedCols = new HashSet<>(Arrays.asList(
                "SYS.BASELINE_NODES.CONSISTENT_ID.null.2147483647",
                "SYS.BASELINE_NODES.ONLINE.null.1",
                "SYS.CACHES.CACHE_GROUP_ID.null.10",
                "SYS.CACHES.CACHE_GROUP_NAME.null.2147483647",
                "SYS.CACHES.CACHE_ID.null.10",
                "SYS.CACHES.CACHE_NAME.null.2147483647",
                "SYS.CACHES.CACHE_TYPE.null.2147483647",
                "SYS.CACHES.CACHE_MODE.null.2147483647",
                "SYS.CACHES.ATOMICITY_MODE.null.2147483647",
                "SYS.CACHES.IS_ONHEAP_CACHE_ENABLED.null.1",
                "SYS.CACHES.IS_COPY_ON_READ.null.1",
                "SYS.CACHES.IS_LOAD_PREVIOUS_VALUE.null.1",
                "SYS.CACHES.IS_READ_FROM_BACKUP.null.1",
                "SYS.CACHES.PARTITION_LOSS_POLICY.null.2147483647",
                "SYS.CACHES.NODE_FILTER.null.2147483647",
                "SYS.CACHES.TOPOLOGY_VALIDATOR.null.2147483647",
                "SYS.CACHES.IS_EAGER_TTL.null.1",
                "SYS.CACHES.WRITE_SYNCHRONIZATION_MODE.null.2147483647",
                "SYS.CACHES.IS_INVALIDATE.null.1",
                "SYS.CACHES.IS_EVENTS_DISABLED.null.1",
                "SYS.CACHES.IS_STATISTICS_ENABLED.null.1",
                "SYS.CACHES.IS_MANAGEMENT_ENABLED.null.1",
                "SYS.CACHES.BACKUPS.null.10",
                "SYS.CACHES.AFFINITY.null.2147483647",
                "SYS.CACHES.AFFINITY_MAPPER.null.2147483647",
                "SYS.CACHES.REBALANCE_MODE.null.2147483647",
                "SYS.CACHES.REBALANCE_BATCH_SIZE.null.10",
                "SYS.CACHES.REBALANCE_TIMEOUT.null.19",
                "SYS.CACHES.REBALANCE_DELAY.null.19",
                "SYS.CACHES.REBALANCE_THROTTLE.null.19",
                "SYS.CACHES.REBALANCE_BATCHES_PREFETCH_COUNT.null.19",
                "SYS.CACHES.REBALANCE_ORDER.null.10",
                "SYS.CACHES.EVICTION_FILTER.null.2147483647",
                "SYS.CACHES.EVICTION_POLICY_FACTORY.null.2147483647",
                "SYS.CACHES.IS_NEAR_CACHE_ENABLED.null.1",
                "SYS.CACHES.NEAR_CACHE_EVICTION_POLICY_FACTORY.null.2147483647",
                "SYS.CACHES.NEAR_CACHE_START_SIZE.null.10",
                "SYS.CACHES.DEFAULT_LOCK_TIMEOUT.null.19",
                "SYS.CACHES.INTERCEPTOR.null.2147483647",
                "SYS.CACHES.CACHE_STORE_FACTORY.null.2147483647",
                "SYS.CACHES.IS_STORE_KEEP_BINARY.null.1",
                "SYS.CACHES.IS_READ_THROUGH.null.1",
                "SYS.CACHES.IS_WRITE_THROUGH.null.1",
                "SYS.CACHES.IS_WRITE_BEHIND_ENABLED.null.1",
                "SYS.CACHES.WRITE_BEHIND_COALESCING.null.1",
                "SYS.CACHES.WRITE_BEHIND_FLUSH_SIZE.null.10",
                "SYS.CACHES.WRITE_BEHIND_FLUSH_FREQUENCY.null.19",
                "SYS.CACHES.WRITE_BEHIND_FLUSH_THREAD_COUNT.null.10",
                "SYS.CACHES.WRITE_BEHIND_BATCH_SIZE.null.10",
                "SYS.CACHES.MAX_CONCURRENT_ASYNC_OPERATIONS.null.10",
                "SYS.CACHES.CACHE_LOADER_FACTORY.null.2147483647",
                "SYS.CACHES.CACHE_WRITER_FACTORY.null.2147483647",
                "SYS.CACHES.EXPIRY_POLICY_FACTORY.null.2147483647",
                "SYS.CACHES.IS_SQL_ESCAPE_ALL.null.1",
                "SYS.CACHES.IS_ENCRYPTION_ENABLED.null.1",
                "SYS.CACHES.SQL_SCHEMA.null.2147483647",
                "SYS.CACHES.SQL_INDEX_MAX_INLINE_SIZE.null.10",
                "SYS.CACHES.IS_SQL_ONHEAP_CACHE_ENABLED.null.1",
                "SYS.CACHES.SQL_ONHEAP_CACHE_MAX_SIZE.null.10",
                "SYS.CACHES.QUERY_DETAIL_METRICS_SIZE.null.10",
                "SYS.CACHES.QUERY_PARALLELISM.null.10",
                "SYS.CACHES.MAX_QUERY_ITERATORS_COUNT.null.10",
                "SYS.CACHES.DATA_REGION_NAME.null.2147483647",
                "SYS.CACHE_GROUPS.CACHE_GROUP_ID.null.10",
                "SYS.CACHE_GROUPS.CACHE_GROUP_NAME.null.2147483647",
                "SYS.CACHE_GROUPS.IS_SHARED.null.1",
                "SYS.CACHE_GROUPS.CACHE_COUNT.null.10",
                "SYS.CACHE_GROUPS.CACHE_MODE.null.2147483647",
                "SYS.CACHE_GROUPS.ATOMICITY_MODE.null.2147483647",
                "SYS.CACHE_GROUPS.AFFINITY.null.2147483647",
                "SYS.CACHE_GROUPS.PARTITIONS_COUNT.null.10",
                "SYS.CACHE_GROUPS.NODE_FILTER.null.2147483647",
                "SYS.CACHE_GROUPS.DATA_REGION_NAME.null.2147483647",
                "SYS.CACHE_GROUPS.TOPOLOGY_VALIDATOR.null.2147483647",
                "SYS.CACHE_GROUPS.PARTITION_LOSS_POLICY.null.2147483647",
                "SYS.CACHE_GROUPS.REBALANCE_MODE.null.2147483647",
                "SYS.CACHE_GROUPS.REBALANCE_DELAY.null.19",
                "SYS.CACHE_GROUPS.REBALANCE_ORDER.null.10",
                "SYS.CACHE_GROUPS.BACKUPS.null.10",
                "SYS.INDEXES.CACHE_ID.null.10",
                "SYS.INDEXES.CACHE_NAME.null.2147483647",
                "SYS.INDEXES.SCHEMA_NAME.null.2147483647",
                "SYS.INDEXES.TABLE_NAME.null.2147483647",
                "SYS.INDEXES.INDEX_NAME.null.2147483647",
                "SYS.INDEXES.INDEX_TYPE.null.2147483647",
                "SYS.INDEXES.COLUMNS.null.2147483647",
                "SYS.INDEXES.IS_PK.null.1",
                "SYS.INDEXES.IS_UNIQUE.null.1",
                "SYS.INDEXES.INLINE_SIZE.null.10",
                "SYS.LOCAL_CACHE_GROUPS_IO.CACHE_GROUP_ID.null.10",
                "SYS.LOCAL_CACHE_GROUPS_IO.CACHE_GROUP_NAME.null.2147483647",
                "SYS.LOCAL_CACHE_GROUPS_IO.PHYSICAL_READS.null.19",
                "SYS.LOCAL_CACHE_GROUPS_IO.LOGICAL_READS.null.19",
                "SYS.SQL_QUERIES_HISTORY.SCHEMA_NAME.null.2147483647",
                "SYS.SQL_QUERIES_HISTORY.SQL.null.2147483647",
                "SYS.SQL_QUERIES_HISTORY.LOCAL.null.1",
                "SYS.SQL_QUERIES_HISTORY.EXECUTIONS.null.19",
                "SYS.SQL_QUERIES_HISTORY.FAILURES.null.19",
                "SYS.SQL_QUERIES_HISTORY.DURATION_MIN.null.19",
                "SYS.SQL_QUERIES_HISTORY.DURATION_MAX.null.19",
                "SYS.SQL_QUERIES_HISTORY.LAST_START_TIME.null.26.6",
                "SYS.SQL_QUERIES.QUERY_ID.null.2147483647",
                "SYS.SQL_QUERIES.SQL.null.2147483647",
                "SYS.SQL_QUERIES.SCHEMA_NAME.null.2147483647",
                "SYS.SQL_QUERIES.LOCAL.null.1",
                "SYS.SQL_QUERIES.START_TIME.null.26.6",
                "SYS.SQL_QUERIES.DURATION.null.19",
                "SYS.SQL_QUERIES.ORIGIN_NODE_ID.null.2147483647",
                "SYS.SCAN_QUERIES.START_TIME.null.19",
                "SYS.SCAN_QUERIES.TRANSFORMER.null.2147483647",
                "SYS.SCAN_QUERIES.LOCAL.null.1",
                "SYS.SCAN_QUERIES.QUERY_ID.null.19",
                "SYS.SCAN_QUERIES.PARTITION.null.10",
                "SYS.SCAN_QUERIES.CACHE_GROUP_ID.null.10",
                "SYS.SCAN_QUERIES.CACHE_NAME.null.2147483647",
                "SYS.SCAN_QUERIES.TOPOLOGY.null.2147483647",
                "SYS.SCAN_QUERIES.CACHE_GROUP_NAME.null.2147483647",
                "SYS.SCAN_QUERIES.TASK_NAME.null.2147483647",
                "SYS.SCAN_QUERIES.DURATION.null.19",
                "SYS.SCAN_QUERIES.KEEP_BINARY.null.1",
                "SYS.SCAN_QUERIES.FILTER.null.2147483647",
                "SYS.SCAN_QUERIES.SUBJECT_ID.null.2147483647",
                "SYS.SCAN_QUERIES.CANCELED.null.1",
                "SYS.SCAN_QUERIES.CACHE_ID.null.10",
                "SYS.SCAN_QUERIES.PAGE_SIZE.null.10",
                "SYS.SCAN_QUERIES.ORIGIN_NODE_ID.null.2147483647",
                "SYS.NODES.NODE_ID.null.2147483647",
                "SYS.NODES.CONSISTENT_ID.null.2147483647",
                "SYS.NODES.VERSION.null.2147483647",
                "SYS.NODES.IS_CLIENT.null.1",
                "SYS.NODES.IS_DAEMON.null.1",
                "SYS.NODES.IS_LOCAL.null.1",
                "SYS.NODES.NODE_ORDER.null.19",
                "SYS.NODES.ADDRESSES.null.2147483647",
                "SYS.NODES.HOSTNAMES.null.2147483647",
                "SYS.NODE_ATTRIBUTES.NODE_ID.null.2147483647",
                "SYS.NODE_ATTRIBUTES.NAME.null.2147483647",
                "SYS.NODE_ATTRIBUTES.VALUE.null.2147483647",
                "SYS.NODE_METRICS.NODE_ID.null.2147483647",
                "SYS.NODE_METRICS.LAST_UPDATE_TIME.null.26.6",
                "SYS.NODE_METRICS.MAX_ACTIVE_JOBS.null.10",
                "SYS.NODE_METRICS.CUR_ACTIVE_JOBS.null.10",
                "SYS.NODE_METRICS.AVG_ACTIVE_JOBS.null.7",
                "SYS.NODE_METRICS.MAX_WAITING_JOBS.null.10",
                "SYS.NODE_METRICS.CUR_WAITING_JOBS.null.10",
                "SYS.NODE_METRICS.AVG_WAITING_JOBS.null.7",
                "SYS.NODE_METRICS.MAX_REJECTED_JOBS.null.10",
                "SYS.NODE_METRICS.CUR_REJECTED_JOBS.null.10",
                "SYS.NODE_METRICS.AVG_REJECTED_JOBS.null.7",
                "SYS.NODE_METRICS.TOTAL_REJECTED_JOBS.null.10",
                "SYS.NODE_METRICS.MAX_CANCELED_JOBS.null.10",
                "SYS.NODE_METRICS.CUR_CANCELED_JOBS.null.10",
                "SYS.NODE_METRICS.AVG_CANCELED_JOBS.null.7",
                "SYS.NODE_METRICS.TOTAL_CANCELED_JOBS.null.10",
                "SYS.NODE_METRICS.MAX_JOBS_WAIT_TIME.null.19",
                "SYS.NODE_METRICS.CUR_JOBS_WAIT_TIME.null.19",
                "SYS.NODE_METRICS.AVG_JOBS_WAIT_TIME.null.19",
                "SYS.NODE_METRICS.MAX_JOBS_EXECUTE_TIME.null.19",
                "SYS.NODE_METRICS.CUR_JOBS_EXECUTE_TIME.null.19",
                "SYS.NODE_METRICS.AVG_JOBS_EXECUTE_TIME.null.19",
                "SYS.NODE_METRICS.TOTAL_JOBS_EXECUTE_TIME.null.19",
                "SYS.NODE_METRICS.TOTAL_EXECUTED_JOBS.null.10",
                "SYS.NODE_METRICS.TOTAL_EXECUTED_TASKS.null.10",
                "SYS.NODE_METRICS.TOTAL_BUSY_TIME.null.19",
                "SYS.NODE_METRICS.TOTAL_IDLE_TIME.null.19",
                "SYS.NODE_METRICS.CUR_IDLE_TIME.null.19",
                "SYS.NODE_METRICS.BUSY_TIME_PERCENTAGE.null.7",
                "SYS.NODE_METRICS.IDLE_TIME_PERCENTAGE.null.7",
                "SYS.NODE_METRICS.TOTAL_CPU.null.10",
                "SYS.NODE_METRICS.CUR_CPU_LOAD.null.17",
                "SYS.NODE_METRICS.AVG_CPU_LOAD.null.17",
                "SYS.NODE_METRICS.CUR_GC_CPU_LOAD.null.17",
                "SYS.NODE_METRICS.HEAP_MEMORY_INIT.null.19",
                "SYS.NODE_METRICS.HEAP_MEMORY_USED.null.19",
                "SYS.NODE_METRICS.HEAP_MEMORY_COMMITED.null.19",
                "SYS.NODE_METRICS.HEAP_MEMORY_MAX.null.19",
                "SYS.NODE_METRICS.HEAP_MEMORY_TOTAL.null.19",
                "SYS.NODE_METRICS.NONHEAP_MEMORY_INIT.null.19",
                "SYS.NODE_METRICS.NONHEAP_MEMORY_USED.null.19",
                "SYS.NODE_METRICS.NONHEAP_MEMORY_COMMITED.null.19",
                "SYS.NODE_METRICS.NONHEAP_MEMORY_MAX.null.19",
                "SYS.NODE_METRICS.NONHEAP_MEMORY_TOTAL.null.19",
                "SYS.NODE_METRICS.UPTIME.null.19",
                "SYS.NODE_METRICS.JVM_START_TIME.null.26.6",
                "SYS.NODE_METRICS.NODE_START_TIME.null.26.6",
                "SYS.NODE_METRICS.LAST_DATA_VERSION.null.19",
                "SYS.NODE_METRICS.CUR_THREAD_COUNT.null.10",
                "SYS.NODE_METRICS.MAX_THREAD_COUNT.null.10",
                "SYS.NODE_METRICS.TOTAL_THREAD_COUNT.null.19",
                "SYS.NODE_METRICS.CUR_DAEMON_THREAD_COUNT.null.10",
                "SYS.NODE_METRICS.SENT_MESSAGES_COUNT.null.10",
                "SYS.NODE_METRICS.SENT_BYTES_COUNT.null.19",
                "SYS.NODE_METRICS.RECEIVED_MESSAGES_COUNT.null.10",
                "SYS.NODE_METRICS.RECEIVED_BYTES_COUNT.null.19",
                "SYS.NODE_METRICS.OUTBOUND_MESSAGES_QUEUE.null.10",
                "SYS.TABLES.CACHE_ID.null.10",
                "SYS.TABLES.CACHE_NAME.null.2147483647",
                "SYS.TABLES.SCHEMA_NAME.null.2147483647",
                "SYS.TABLES.TABLE_NAME.null.2147483647",
                "SYS.TABLES.AFFINITY_KEY_COLUMN.null.2147483647",
                "SYS.TABLES.KEY_ALIAS.null.2147483647",
                "SYS.TABLES.VALUE_ALIAS.null.2147483647",
                "SYS.TABLES.KEY_TYPE_NAME.null.2147483647",
                "SYS.TABLES.VALUE_TYPE_NAME.null.2147483647",
                "SYS.TABLES.IS_INDEX_REBUILD_IN_PROGRESS.null.1",
                "SYS.METRICS.NAME.null.2147483647",
                "SYS.METRICS.VALUE.null.2147483647",
                "SYS.METRICS.DESCRIPTION.null.2147483647",
                "SYS.SERVICES.SERVICE_ID.null.2147483647",
                "SYS.SERVICES.NAME.null.2147483647",
                "SYS.SERVICES.SERVICE_CLASS.null.2147483647",
                "SYS.SERVICES.CACHE_NAME.null.2147483647",
                "SYS.SERVICES.ORIGIN_NODE_ID.null.2147483647",
                "SYS.SERVICES.TOTAL_COUNT.null.10",
                "SYS.SERVICES.MAX_PER_NODE_COUNT.null.10",
                "SYS.SERVICES.AFFINITY_KEY.null.2147483647",
                "SYS.SERVICES.NODE_FILTER.null.2147483647",
                "SYS.SERVICES.STATICALLY_CONFIGURED.null.1",
                "SYS.SERVICES.SERVICE_ID.null.2147483647",
                "SYS.TASKS.AFFINITY_CACHE_NAME.null.2147483647",
                "SYS.TASKS.INTERNAL.null.1",
                "SYS.TASKS.END_TIME.null.19",
                "SYS.TASKS.START_TIME.null.19",
                "SYS.TASKS.USER_VERSION.null.2147483647",
                "SYS.TASKS.TASK_NAME.null.2147483647",
                "SYS.TASKS.TASK_NODE_ID.null.2147483647",
                "SYS.TASKS.JOB_ID.null.2147483647",
                "SYS.TASKS.ID.null.2147483647",
                "SYS.TASKS.SESSION_ID.null.2147483647",
                "SYS.TASKS.AFFINITY_PARTITION_ID.null.10",
                "SYS.TASKS.TASK_CLASS_NAME.null.2147483647",
                "SYS.JOBS.IS_STARTED.null.1",
                "SYS.JOBS.EXECUTOR_NAME.null.2147483647",
                "SYS.JOBS.IS_TIMED_OUT.null.1",
                "SYS.JOBS.ID.null.2147483647",
                "SYS.JOBS.FINISH_TIME.null.19",
                "SYS.JOBS.IS_INTERNAL.null.1",
                "SYS.JOBS.CREATE_TIME.null.19",
                "SYS.JOBS.AFFINITY_PARTITION_ID.null.10",
                "SYS.JOBS.ORIGIN_NODE_ID.null.2147483647",
                "SYS.JOBS.TASK_NAME.null.2147483647",
                "SYS.JOBS.TASK_CLASS_NAME.null.2147483647",
                "SYS.JOBS.SESSION_ID.null.2147483647",
                "SYS.JOBS.IS_FINISHING.null.1",
                "SYS.JOBS.START_TIME.null.19",
                "SYS.JOBS.AFFINITY_CACHE_IDS.null.2147483647",
                "SYS.JOBS.STATE.null.2147483647",
                "SYS.CLIENT_CONNECTIONS.CONNECTION_ID.null.19",
                "SYS.CLIENT_CONNECTIONS.LOCAL_ADDRESS.null.2147483647",
                "SYS.CLIENT_CONNECTIONS.REMOTE_ADDRESS.null.2147483647",
                "SYS.CLIENT_CONNECTIONS.TYPE.null.2147483647",
                "SYS.CLIENT_CONNECTIONS.USER.null.2147483647",
                "SYS.CLIENT_CONNECTIONS.VERSION.null.2147483647",
                "SYS.TASKS.EXEC_NAME.null.2147483647",
                "SYS.TRANSACTIONS.LOCAL_NODE_ID.null.2147483647",
                "SYS.TRANSACTIONS.STATE.null.2147483647",
                "SYS.TRANSACTIONS.XID.null.2147483647",
                "SYS.TRANSACTIONS.LABEL.null.2147483647",
                "SYS.TRANSACTIONS.START_TIME.null.19",
                "SYS.TRANSACTIONS.ISOLATION.null.2147483647",
                "SYS.TRANSACTIONS.CONCURRENCY.null.2147483647",
                "SYS.TRANSACTIONS.COLOCATED.null.1",
                "SYS.TRANSACTIONS.DHT.null.1",
                "SYS.TRANSACTIONS.IMPLICIT.null.1",
                "SYS.TRANSACTIONS.IMPLICIT_SINGLE.null.1",
                "SYS.TRANSACTIONS.INTERNAL.null.1",
                "SYS.TRANSACTIONS.LOCAL.null.1",
                "SYS.TRANSACTIONS.NEAR.null.1",
                "SYS.TRANSACTIONS.ONE_PHASE_COMMIT.null.1",
                "SYS.TRANSACTIONS.SUBJECT_ID.null.2147483647",
                "SYS.TRANSACTIONS.SYSTEM.null.1",
                "SYS.TRANSACTIONS.THREAD_ID.null.19",
                "SYS.TRANSACTIONS.TIMEOUT.null.19",
                "SYS.TRANSACTIONS.DURATION.null.19",
                "SYS.TRANSACTIONS.ORIGINATING_NODE_ID.null.2147483647",
                "SYS.TRANSACTIONS.OTHER_NODE_ID.null.2147483647",
                "SYS.TRANSACTIONS.TOP_VER.null.2147483647",
                "SYS.TRANSACTIONS.KEYS_COUNT.null.10",
                "SYS.TRANSACTIONS.CACHE_IDS.null.2147483647",
                "SYS.SCHEMAS.NAME.null.2147483647",
                "SYS.SCHEMAS.PREDEFINED.null.1",
                "SYS.VIEWS.NAME.null.2147483647",
                "SYS.VIEWS.DESCRIPTION.null.2147483647",
                "SYS.VIEWS.SCHEMA.null.2147483647",
                "SYS.TABLE_COLUMNS.AFFINITY_COLUMN.null.1",
                "SYS.TABLE_COLUMNS.COLUMN_NAME.null.2147483647",
                "SYS.TABLE_COLUMNS.SCALE.null.10",
                "SYS.TABLE_COLUMNS.PK.null.1",
                "SYS.TABLE_COLUMNS.TYPE.null.2147483647",
                "SYS.TABLE_COLUMNS.DEFAULT_VALUE.null.2147483647",
                "SYS.TABLE_COLUMNS.SCHEMA_NAME.null.2147483647",
                "SYS.TABLE_COLUMNS.TABLE_NAME.null.2147483647",
                "SYS.TABLE_COLUMNS.NULLABLE.null.1",
                "SYS.TABLE_COLUMNS.PRECISION.null.10",
                "SYS.TABLE_COLUMNS.AUTO_INCREMENT.null.1",
                "SYS.VIEW_COLUMNS.NULLABLE.null.1",
                "SYS.VIEW_COLUMNS.SCHEMA_NAME.null.2147483647",
                "SYS.VIEW_COLUMNS.COLUMN_NAME.null.2147483647",
                "SYS.VIEW_COLUMNS.TYPE.null.2147483647",
                "SYS.VIEW_COLUMNS.PRECISION.null.19",
                "SYS.VIEW_COLUMNS.DEFAULT_VALUE.null.2147483647",
                "SYS.VIEW_COLUMNS.SCALE.null.10",
                "SYS.VIEW_COLUMNS.VIEW_NAME.null.2147483647",
                "SYS.CONTINUOUS_QUERIES.NOTIFY_EXISTING.null.1",
                "SYS.CONTINUOUS_QUERIES.OLD_VALUE_REQUIRED.null.1",
                "SYS.CONTINUOUS_QUERIES.KEEP_BINARY.null.1",
                "SYS.CONTINUOUS_QUERIES.IS_MESSAGING.null.1",
                "SYS.CONTINUOUS_QUERIES.AUTO_UNSUBSCRIBE.null.1",
                "SYS.CONTINUOUS_QUERIES.LAST_SEND_TIME.null.19",
                "SYS.CONTINUOUS_QUERIES.LOCAL_TRANSFORMED_LISTENER.null.2147483647",
                "SYS.CONTINUOUS_QUERIES.TOPIC.null.2147483647",
                "SYS.CONTINUOUS_QUERIES.BUFFER_SIZE.null.10",
                "SYS.CONTINUOUS_QUERIES.REMOTE_TRANSFORMER.null.2147483647",
                "SYS.CONTINUOUS_QUERIES.DELAYED_REGISTER.null.1",
                "SYS.CONTINUOUS_QUERIES.IS_QUERY.null.1",
                "SYS.CONTINUOUS_QUERIES.NODE_ID.null.2147483647",
                "SYS.CONTINUOUS_QUERIES.INTERVAL.null.19",
                "SYS.CONTINUOUS_QUERIES.IS_EVENTS.null.1",
                "SYS.CONTINUOUS_QUERIES.ROUTINE_ID.null.2147483647",
                "SYS.CONTINUOUS_QUERIES.REMOTE_FILTER.null.2147483647",
                "SYS.CONTINUOUS_QUERIES.CACHE_NAME.null.2147483647",
                "SYS.CONTINUOUS_QUERIES.LOCAL_LISTENER.null.2147483647",
                "SYS.STRIPED_THREADPOOL_QUEUE.STRIPE_INDEX.null.10",
                "SYS.STRIPED_THREADPOOL_QUEUE.DESCRIPTION.null.2147483647",
                "SYS.STRIPED_THREADPOOL_QUEUE.THREAD_NAME.null.2147483647",
                "SYS.STRIPED_THREADPOOL_QUEUE.TASK_NAME.null.2147483647",
                "SYS.DATASTREAM_THREADPOOL_QUEUE.STRIPE_INDEX.null.10",
                "SYS.DATASTREAM_THREADPOOL_QUEUE.DESCRIPTION.null.2147483647",
                "SYS.DATASTREAM_THREADPOOL_QUEUE.THREAD_NAME.null.2147483647",
                "SYS.DATASTREAM_THREADPOOL_QUEUE.TASK_NAME.null.2147483647",
                "SYS.CACHE_GROUP_PAGE_LISTS.CACHE_GROUP_ID.null.10",
                "SYS.CACHE_GROUP_PAGE_LISTS.PARTITION_ID.null.10",
                "SYS.CACHE_GROUP_PAGE_LISTS.NAME.null.2147483647",
                "SYS.CACHE_GROUP_PAGE_LISTS.BUCKET_NUMBER.null.10",
                "SYS.CACHE_GROUP_PAGE_LISTS.BUCKET_SIZE.null.19",
                "SYS.CACHE_GROUP_PAGE_LISTS.STRIPES_COUNT.null.10",
                "SYS.CACHE_GROUP_PAGE_LISTS.CACHED_PAGES_COUNT.null.10",
                "SYS.DATA_REGION_PAGE_LISTS.NAME.null.2147483647",
                "SYS.DATA_REGION_PAGE_LISTS.BUCKET_NUMBER.null.10",
                "SYS.DATA_REGION_PAGE_LISTS.BUCKET_SIZE.null.19",
                "SYS.DATA_REGION_PAGE_LISTS.STRIPES_COUNT.null.10",
                "SYS.DATA_REGION_PAGE_LISTS.CACHED_PAGES_COUNT.null.10",
                "SYS.PARTITION_STATES.CACHE_GROUP_ID.null.10",
                "SYS.PARTITION_STATES.PARTITION_ID.null.10",
                "SYS.PARTITION_STATES.NODE_ID.null.2147483647",
                "SYS.PARTITION_STATES.STATE.null.2147483647",
                "SYS.PARTITION_STATES.IS_PRIMARY.null.1",
<<<<<<< HEAD
                "SYS.DISTRIBUTED_METASTORAGE.NAME.null.2147483647",
                "SYS.DISTRIBUTED_METASTORAGE.VALUE.null.2147483647"
=======
                "SYS.BINARY_METADATA.FIELDS.null.2147483647",
                "SYS.BINARY_METADATA.AFF_KEY_FIELD_NAME.null.2147483647",
                "SYS.BINARY_METADATA.SCHEMAS_IDS.null.2147483647",
                "SYS.BINARY_METADATA.TYPE_ID.null.10",
                "SYS.BINARY_METADATA.IS_ENUM.null.1",
                "SYS.BINARY_METADATA.FIELDS_COUNT.null.10",
                "SYS.BINARY_METADATA.TYPE_NAME.null.2147483647"
>>>>>>> 589efec2
                ));

            Assert.assertEquals(expectedCols, actualSystemCols);
        }
    }

    /**
     * @throws Exception If failed.
     */
    @Test
    public void testInvalidCatalog() throws Exception {
        try (Connection conn = DriverManager.getConnection(URL)) {
            DatabaseMetaData meta = conn.getMetaData();

            ResultSet rs = meta.getSchemas("q", null);

            assert !rs.next() : "Results must be empty";

            rs = meta.getTables("q", null, null, null);

            assert !rs.next() : "Results must be empty";

            rs = meta.getColumns("q", null, null, null);

            assert !rs.next() : "Results must be empty";

            rs = meta.getIndexInfo("q", null, null, false, false);

            assert !rs.next() : "Results must be empty";

            rs = meta.getPrimaryKeys("q", null, null);

            assert !rs.next() : "Results must be empty";
        }
    }

    /**
     * @throws Exception If failed.
     */
    @Test
    public void testIndexMetadata() throws Exception {
        try (Connection conn = DriverManager.getConnection(URL);
             ResultSet rs = conn.getMetaData().getIndexInfo(null, "pers", "PERSON", false, false)) {

            int cnt = 0;

            while (rs.next()) {
                String idxName = rs.getString("INDEX_NAME");
                String field = rs.getString("COLUMN_NAME");
                String ascOrDesc = rs.getString("ASC_OR_DESC");

                assert rs.getShort("TYPE") == DatabaseMetaData.tableIndexOther;

                if ("PERSON_ORGID_ASC_IDX".equals(idxName)) {
                    assert "ORGID".equals(field);
                    assert "A".equals(ascOrDesc);
                }
                else if ("PERSON_NAME_ASC_AGE_DESC_IDX".equals(idxName)) {
                    if ("NAME".equals(field))
                        assert "A".equals(ascOrDesc);
                    else if ("AGE".equals(field))
                        assert "D".equals(ascOrDesc);
                    else
                        fail("Unexpected field: " + field);
                }
                else
                    fail("Unexpected index: " + idxName);

                cnt++;
            }

            assert cnt == 3;
        }
    }

    /**
     * @throws Exception If failed.
     */
    @Test
    public void testGetAllIndexes() throws Exception {
        try (Connection conn = DriverManager.getConnection(URL)) {
            ResultSet rs = conn.getMetaData().getIndexInfo(null, null, null, false, false);

            Set<String> expectedIdxs = new HashSet<>(Arrays.asList(
                "org.ORGANIZATION.ORGANIZATION_ID_ASC_IDX",
                "org.ORGANIZATION.ORG_NAME_INDEX",
                "pers.PERSON.PERSON_ORGID_ASC_IDX",
                "pers.PERSON.PERSON_NAME_ASC_AGE_DESC_IDX",
                "PUBLIC.TEST.IDX",
                "PUBLIC.Quoted.MyTestIndex quoted"));

            Set<String> actualIdxs = new HashSet<>(expectedIdxs.size());

            while (rs.next()) {
                actualIdxs.add(rs.getString("TABLE_SCHEM") +
                    '.' + rs.getString("TABLE_NAME") +
                    '.' + rs.getString("INDEX_NAME"));
            }

            assert expectedIdxs.equals(actualIdxs) : "expectedIdxs=" + expectedIdxs +
                ", actualIdxs" + actualIdxs;
        }
    }

    /**
     * @throws Exception If failed.
     */
    @Test
    public void testPrimaryKeyMetadata() throws Exception {
        try (Connection conn = DriverManager.getConnection(URL);
             ResultSet rs = conn.getMetaData().getPrimaryKeys(null, "pers", "PERSON")) {

            int cnt = 0;

            while (rs.next()) {
                assert "_KEY".equals(rs.getString("COLUMN_NAME"));

                cnt++;
            }

            assert cnt == 1;
        }
    }

    /**
     * @throws Exception If failed.
     */
    @Test
    public void testGetAllPrimaryKeys() throws Exception {
        try (Connection conn = DriverManager.getConnection(URL)) {
            ResultSet rs = conn.getMetaData().getPrimaryKeys(null, null, null);

            Set<String> expectedPks = new HashSet<>(Arrays.asList(
                "org.ORGANIZATION.PK_org_ORGANIZATION._KEY",
                "pers.PERSON.PK_pers_PERSON._KEY",
                "dep.DEPARTMENT.PK_dep_DEPARTMENT._KEY",
                "PUBLIC.TEST.PK_PUBLIC_TEST.ID",
                "PUBLIC.TEST.PK_PUBLIC_TEST.NAME",
                "PUBLIC.Quoted.PK_PUBLIC_Quoted.Id",
                "PUBLIC.TEST_DECIMAL_COLUMN.ID.ID",
                "PUBLIC.TEST_DECIMAL_COLUMN_PRECISION.ID.ID",
                "PUBLIC.TEST_DECIMAL_DATE_COLUMN_META.ID.ID"));

            Set<String> actualPks = new HashSet<>(expectedPks.size());

            while (rs.next()) {
                actualPks.add(rs.getString("TABLE_SCHEM") +
                    '.' + rs.getString("TABLE_NAME") +
                    '.' + rs.getString("PK_NAME") +
                    '.' + rs.getString("COLUMN_NAME"));
            }

            assertEquals("Metadata contains unexpected primary keys info.", expectedPks, actualPks);
        }
    }

    /**
     * @throws Exception If failed.
     */
    @Test
    public void testParametersMetadata() throws Exception {
        // Perform checks few times due to query/plan caching.
        for (int i = 0; i < 3; i++) {
            // No parameters statement.
            try (Connection conn = DriverManager.getConnection(URL)) {
                conn.setSchema("\"pers\"");

                PreparedStatement noParams = conn.prepareStatement("select * from Person;");
                ParameterMetaData params = noParams.getParameterMetaData();

                assertEquals("Parameters should be empty.", 0, params.getParameterCount());
            }

            // Selects.
            try (Connection conn = DriverManager.getConnection(URL)) {
                conn.setSchema("\"pers\"");

                PreparedStatement selectStmt = conn.prepareStatement("select orgId from Person p where p.name > ? and p.orgId > ?");

                ParameterMetaData meta = selectStmt.getParameterMetaData();

                assertNotNull(meta);

                assertEquals(2, meta.getParameterCount());

                assertEquals(Types.VARCHAR, meta.getParameterType(1));
                assertEquals(ParameterMetaData.parameterNullableUnknown, meta.isNullable(1));
                assertEquals(Integer.MAX_VALUE, meta.getPrecision(1));

                assertEquals(Types.INTEGER, meta.getParameterType(2));
                assertEquals(ParameterMetaData.parameterNullableUnknown, meta.isNullable(2));
            }

            // Updates.
            try (Connection conn = DriverManager.getConnection(URL)) {
                conn.setSchema("\"pers\"");

                PreparedStatement updateStmt = conn.prepareStatement("update Person p set orgId = 42 where p.name > ? and p.orgId > ?");

                ParameterMetaData meta = updateStmt.getParameterMetaData();

                assertNotNull(meta);

                assertEquals(2, meta.getParameterCount());

                assertEquals(Types.VARCHAR, meta.getParameterType(1));
                assertEquals(ParameterMetaData.parameterNullableUnknown, meta.isNullable(1));
                assertEquals(Integer.MAX_VALUE, meta.getPrecision(1));

                assertEquals(Types.INTEGER, meta.getParameterType(2));
                assertEquals(ParameterMetaData.parameterNullableUnknown, meta.isNullable(2));
            }

            // Multistatement
            try (Connection conn = DriverManager.getConnection(URL)) {
                conn.setSchema("\"pers\"");

                PreparedStatement updateStmt = conn.prepareStatement(
                    "update Person p set orgId = 42 where p.name > ? and p.orgId > ?;" +
                        "select orgId from Person p where p.name > ? and p.orgId > ?");

                ParameterMetaData meta = updateStmt.getParameterMetaData();

                assertNotNull(meta);

                assertEquals(4, meta.getParameterCount());

                assertEquals(Types.VARCHAR, meta.getParameterType(1));
                assertEquals(ParameterMetaData.parameterNullableUnknown, meta.isNullable(1));
                assertEquals(Integer.MAX_VALUE, meta.getPrecision(1));

                assertEquals(Types.INTEGER, meta.getParameterType(2));
                assertEquals(ParameterMetaData.parameterNullableUnknown, meta.isNullable(2));

                assertEquals(Types.VARCHAR, meta.getParameterType(3));
                assertEquals(ParameterMetaData.parameterNullableUnknown, meta.isNullable(3));
                assertEquals(Integer.MAX_VALUE, meta.getPrecision(3));

                assertEquals(Types.INTEGER, meta.getParameterType(4));
                assertEquals(ParameterMetaData.parameterNullableUnknown, meta.isNullable(4));
            }
        }
    }

    /**
     * Check that parameters metadata throws correct exception on non-parsable statement.
     */
    @Test
    public void testParametersMetadataNegative() throws Exception {
        try (Connection conn = DriverManager.getConnection(URL)) {
            conn.setSchema("\"pers\"");

            PreparedStatement notCorrect = conn.prepareStatement("select * from NotExistingTable;");

            GridTestUtils.assertThrows(log(), notCorrect::getParameterMetaData, SQLException.class,
                "Table \"NOTEXISTINGTABLE\" not found");
        }
    }

    /**
     * @throws Exception If failed.
     */
    @Test
    public void testSchemasMetadata() throws Exception {
        try (Connection conn = DriverManager.getConnection(URL)) {
            ResultSet rs = conn.getMetaData().getSchemas();

            Set<String> expectedSchemas = new HashSet<>(Arrays.asList(SCHEMA_SYS, DFLT_SCHEMA,
                "pers", "org", "dep", "PREDEFINED_SCHEMAS_1", "PREDEFINED_SCHEMAS_2"));

            Set<String> schemas = new HashSet<>();

            while (rs.next()) {
                schemas.add(rs.getString(1));

                assertEquals("There is only one possible catalog.",
                    JdbcUtils.CATALOG_NAME, rs.getString(2));
            }

            assert expectedSchemas.equals(schemas) : "Unexpected schemas: " + schemas +
                ". Expected schemas: " + expectedSchemas;
        }
    }

    /**
     * Negative scenarios for catalog name.
     * Perform metadata lookups, that use incorrect catalog names.
     */
    @Test
    public void testCatalogWithNotExistingName() throws SQLException {
        checkNoEntitiesFoundForCatalog("");
        checkNoEntitiesFoundForCatalog("NOT_EXISTING_CATALOG");
    }

    /**
     * Check that lookup in the metadata have been performed using specified catalog name (that is neither {@code null}
     * nor correct catalog name), empty result set is returned.
     *
     * @param invalidCat catalog name that is not either
     */
    private void checkNoEntitiesFoundForCatalog(String invalidCat) throws SQLException {
        try (Connection conn = DriverManager.getConnection(URL)) {
            DatabaseMetaData meta = conn.getMetaData();

            // Intention: we set the other arguments that way, the values to have as many results as possible.
            assertIsEmpty(meta.getTables(invalidCat, null, "%", new String[] {"TABLE"}));
            assertIsEmpty(meta.getColumns(invalidCat, null, "%", "%"));
            assertIsEmpty(meta.getColumnPrivileges(invalidCat, "pers", "PERSON", "%"));
            assertIsEmpty(meta.getTablePrivileges(invalidCat, null, "%"));
            assertIsEmpty(meta.getPrimaryKeys(invalidCat, "pers", "PERSON"));
            assertIsEmpty(meta.getImportedKeys(invalidCat, "pers", "PERSON"));
            assertIsEmpty(meta.getExportedKeys(invalidCat, "pers", "PERSON"));
            // meta.getCrossReference(...) doesn't make sense because we don't have FK constraint.
            assertIsEmpty(meta.getIndexInfo(invalidCat, null, "%", false, true));
            assertIsEmpty(meta.getSuperTables(invalidCat, "%", "%"));
            assertIsEmpty(meta.getSchemas(invalidCat, null));
            assertIsEmpty(meta.getPseudoColumns(invalidCat, null, "%", ""));
        }
    }

    /**
     * Assert that specified ResultSet contains no rows.
     *
     * @param rs result set to check.
     * @throws SQLException on error.
     */
    private static void assertIsEmpty(ResultSet rs) throws SQLException {
        try {
            boolean empty = !rs.next();

            assertTrue("Result should be empty because invalid catalog is specified.", empty);
        }
        finally {
            rs.close();
        }
    }

    /**
     * @throws Exception If failed.
     */
    @Test
    public void testEmptySchemasMetadata() throws Exception {
        try (Connection conn = DriverManager.getConnection(URL)) {
            ResultSet rs = conn.getMetaData().getSchemas(null, "qqq");

            assert !rs.next() : "Empty result set is expected";
        }
    }

    /**
     * @throws Exception If failed.
     */
    @Test
    public void testVersions() throws Exception {
        try (Connection conn = DriverManager.getConnection(URL)) {
            assertEquals("Unexpected ignite database product version.",
                conn.getMetaData().getDatabaseProductVersion(), IgniteVersionUtils.VER.toString());
            assertEquals("Unexpected ignite driver version.",
                conn.getMetaData().getDriverVersion(), IgniteVersionUtils.VER.toString());
        }

        try (Connection conn = DriverManager.getConnection(URL_PARTITION_AWARENESS)) {
            assertEquals("Unexpected ignite database product version.",
                conn.getMetaData().getDatabaseProductVersion(), IgniteVersionUtils.VER.toString());
            assertEquals("Unexpected ignite driver version.",
                conn.getMetaData().getDriverVersion(), IgniteVersionUtils.VER.toString());
        }
    }

    /**
     * Person.
     */
    private static class Person implements Serializable {
        /** Name. */
        private final String name;

        /** Age. */
        private final int age;

        /** Organization ID. */
        private final int orgId;

        /**
         * @param name Name.
         * @param age Age.
         * @param orgId Organization ID.
         */
        private Person(String name, int age, int orgId) {
            assert !F.isEmpty(name);
            assert age > 0;
            assert orgId > 0;

            this.name = name;
            this.age = age;
            this.orgId = orgId;
        }
    }

    /**
     * Organization.
     */
    private static class Organization implements Serializable {
        /** ID. */
        private final int id;

        /** Name. */
        private final String name;

        /**
         * @param id ID.
         * @param name Name.
         */
        private Organization(int id, String name) {
            this.id = id;
            this.name = name;
        }
    }

    /**
     * Organization.
     */
    private static class Department implements Serializable {
        /** ID. */
        @QuerySqlField
        private final int id;

        /** Name. */
        @QuerySqlField(precision = 43)
        private final String name;

        /**
         * @param id ID.
         * @param name Name.
         */
        private Department(int id, String name) {
            this.id = id;
            this.name = name;
        }
    }

    /** */
    private enum MetadataColumn {
        /** */
        TABLE_SCHEMA("TABLE_SCHEM"),

        /** */
        COLUMN_NAME("COLUMN_NAME");

        /** Column name. */
        private final String colName;

        /**
         * @param colName Column name.
         */
        MetadataColumn(String colName) {
            this.colName = colName;
        }

        /** */
        public String columnName() {
            return colName;
        }
    }
}<|MERGE_RESOLUTION|>--- conflicted
+++ resolved
@@ -444,11 +444,8 @@
                 "SYS.CACHE_GROUP_PAGE_LISTS",
                 "SYS.DATA_REGION_PAGE_LISTS",
                 "SYS.PARTITION_STATES",
-<<<<<<< HEAD
+                "SYS.BINARY_METADATA",
                 "SYS.DISTRIBUTED_METASTORAGE"
-=======
-                "SYS.BINARY_METADATA"
->>>>>>> 589efec2
             ))
         );
     }
@@ -994,18 +991,15 @@
                 "SYS.PARTITION_STATES.NODE_ID.null.2147483647",
                 "SYS.PARTITION_STATES.STATE.null.2147483647",
                 "SYS.PARTITION_STATES.IS_PRIMARY.null.1",
-<<<<<<< HEAD
-                "SYS.DISTRIBUTED_METASTORAGE.NAME.null.2147483647",
-                "SYS.DISTRIBUTED_METASTORAGE.VALUE.null.2147483647"
-=======
                 "SYS.BINARY_METADATA.FIELDS.null.2147483647",
                 "SYS.BINARY_METADATA.AFF_KEY_FIELD_NAME.null.2147483647",
                 "SYS.BINARY_METADATA.SCHEMAS_IDS.null.2147483647",
                 "SYS.BINARY_METADATA.TYPE_ID.null.10",
                 "SYS.BINARY_METADATA.IS_ENUM.null.1",
                 "SYS.BINARY_METADATA.FIELDS_COUNT.null.10",
-                "SYS.BINARY_METADATA.TYPE_NAME.null.2147483647"
->>>>>>> 589efec2
+                "SYS.BINARY_METADATA.TYPE_NAME.null.2147483647",
+                "SYS.DISTRIBUTED_METASTORAGE.NAME.null.2147483647",
+                "SYS.DISTRIBUTED_METASTORAGE.VALUE.null.2147483647"
                 ));
 
             Assert.assertEquals(expectedCols, actualSystemCols);
