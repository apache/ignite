/*
 * Licensed to the Apache Software Foundation (ASF) under one or more
 * contributor license agreements.  See the NOTICE file distributed with
 * this work for additional information regarding copyright ownership.
 * The ASF licenses this file to You under the Apache License, Version 2.0
 * (the "License"); you may not use this file except in compliance with
 * the License.  You may obtain a copy of the License at
 *
 *      http://www.apache.org/licenses/LICENSE-2.0
 *
 * Unless required by applicable law or agreed to in writing, software
 * distributed under the License is distributed on an "AS IS" BASIS,
 * WITHOUT WARRANTIES OR CONDITIONS OF ANY KIND, either express or implied.
 * See the License for the specific language governing permissions and
 * limitations under the License.
 */

package org.apache.ignite.jdbc.thin;

import java.io.Serializable;
import java.sql.Connection;
import java.sql.DatabaseMetaData;
import java.sql.DriverManager;
import java.sql.ParameterMetaData;
import java.sql.PreparedStatement;
import java.sql.ResultSet;
import java.sql.ResultSetMetaData;
import java.sql.SQLException;
import java.sql.Statement;
import java.sql.Types;
import java.util.ArrayList;
import java.util.Arrays;
import java.util.Collection;
import java.util.Collections;
import java.util.HashMap;
import java.util.HashSet;
import java.util.LinkedHashMap;
import java.util.Map;
import java.util.Set;
import org.apache.ignite.IgniteCache;
import org.apache.ignite.cache.QueryEntity;
import org.apache.ignite.cache.QueryIndex;
import org.apache.ignite.cache.affinity.AffinityKey;
import org.apache.ignite.cache.query.annotations.QuerySqlField;
import org.apache.ignite.configuration.CacheConfiguration;
import org.apache.ignite.configuration.IgniteConfiguration;
import org.apache.ignite.internal.IgniteVersionUtils;
import org.apache.ignite.internal.jdbc2.JdbcUtils;
import org.apache.ignite.internal.processors.query.QueryEntityEx;
import org.apache.ignite.internal.util.typedef.F;
import org.junit.Test;

import static java.sql.Types.DATE;
import static java.sql.Types.DECIMAL;
import static java.sql.Types.INTEGER;
import static java.sql.Types.OTHER;
import static java.sql.Types.VARCHAR;
import static org.apache.ignite.cache.CacheMode.PARTITIONED;
import static org.apache.ignite.cache.CacheWriteSynchronizationMode.FULL_SYNC;

/**
 * Metadata tests.
 */
public class JdbcThinMetadataSelfTest extends JdbcThinAbstractSelfTest {
    /** URL. */
    private static final String URL = "jdbc:ignite:thin://127.0.0.1/";

    /** {@inheritDoc} */
    @Override protected IgniteConfiguration getConfiguration(String igniteInstanceName) throws Exception {
        return super.getConfiguration(igniteInstanceName).setSqlSchemas("PREDEFINED_SCHEMAS_1", "PREDEFINED_SCHEMAS_2");
    }

    /**
     * @param qryEntity Query entity.
     * @return Cache configuration.
     */
    protected CacheConfiguration cacheConfiguration(QueryEntity qryEntity) {
        CacheConfiguration<?,?> cache = defaultCacheConfiguration();

        cache.setCacheMode(PARTITIONED);
        cache.setBackups(1);
        cache.setWriteSynchronizationMode(FULL_SYNC);

        cache.setQueryEntities(Collections.singletonList(qryEntity));

        return cache;
    }

    /** {@inheritDoc} */
    @Override protected void beforeTestsStarted() throws Exception {
        super.beforeTestsStarted();

        startGridsMultiThreaded(3);

        Map<String, Integer> orgPrecision = new HashMap<>();

        orgPrecision.put("name", 42);

        IgniteCache<String, Organization> orgCache = jcache(grid(0),
            cacheConfiguration(new QueryEntity(String.class.getName(), Organization.class.getName())
                .addQueryField("id", Integer.class.getName(), null)
                .addQueryField("name", String.class.getName(), null)
                .setFieldsPrecision(orgPrecision)
                .setIndexes(Arrays.asList(
                    new QueryIndex("id"),
                    new QueryIndex("name", false, "org_name_index")
                ))), "org");

        assert orgCache != null;

        orgCache.put("o1", new Organization(1, "A"));
        orgCache.put("o2", new Organization(2, "B"));

        LinkedHashMap<String, Boolean> persFields = new LinkedHashMap<>();

        persFields.put("name", true);
        persFields.put("age", false);

        IgniteCache<AffinityKey, Person> personCache = jcache(grid(0), cacheConfiguration(
            new QueryEntityEx(
                new QueryEntity(AffinityKey.class.getName(), Person.class.getName())
                    .addQueryField("name", String.class.getName(), null)
                    .addQueryField("age", Integer.class.getName(), null)
                    .addQueryField("orgId", Integer.class.getName(), null)
                    .setIndexes(Arrays.asList(
                        new QueryIndex("orgId"),
                        new QueryIndex().setFields(persFields))))
                .setNotNullFields(new HashSet<>(Arrays.asList("age", "name")))
            ), "pers");

        assert personCache != null;

        personCache.put(new AffinityKey<>("p1", "o1"), new Person("John White", 25, 1));
        personCache.put(new AffinityKey<>("p2", "o1"), new Person("Joe Black", 35, 1));
        personCache.put(new AffinityKey<>("p3", "o2"), new Person("Mike Green", 40, 2));

        jcache(grid(0),
            defaultCacheConfiguration().setIndexedTypes(Integer.class, Department.class),
            "dep");

        try (Connection conn = DriverManager.getConnection(URL)) {
            Statement stmt = conn.createStatement();

            stmt.execute("CREATE TABLE TEST (ID INT, NAME VARCHAR(50) default 'default name', " +
                "age int default 21, VAL VARCHAR(50), PRIMARY KEY (ID, NAME))");
            stmt.execute("CREATE TABLE \"Quoted\" (\"Id\" INT primary key, \"Name\" VARCHAR(50)) WITH WRAP_KEY");
            stmt.execute("CREATE INDEX \"MyTestIndex quoted\" on \"Quoted\" (\"Id\" DESC)");
            stmt.execute("CREATE INDEX IDX ON TEST (ID ASC)");
            stmt.execute("CREATE TABLE TEST_DECIMAL_COLUMN (ID INT primary key, DEC_COL DECIMAL(8, 3))");
            stmt.execute("CREATE TABLE TEST_DECIMAL_COLUMN_PRECISION (ID INT primary key, DEC_COL DECIMAL(8))");
            stmt.execute("CREATE TABLE TEST_DECIMAL_DATE_COLUMN_META (ID INT primary key, DEC_COL DECIMAL(8), DATE_COL DATE)");
        }
    }

    /**
     * @throws Exception If failed.
     */
    @Test
    public void testResultSetMetaData() throws Exception {
        Connection conn = DriverManager.getConnection(URL);

        conn.setSchema("\"pers\"");

        Statement stmt = conn.createStatement();

        ResultSet rs = stmt.executeQuery(
            "select p.name, o.id as orgId from \"pers\".Person p, \"org\".Organization o where p.orgId = o.id");

        assert rs != null;

        ResultSetMetaData meta = rs.getMetaData();

        assert meta != null;

        assert meta.getColumnCount() == 2;

        assert "Person".equalsIgnoreCase(meta.getTableName(1));
        assert "name".equalsIgnoreCase(meta.getColumnName(1));
        assert "name".equalsIgnoreCase(meta.getColumnLabel(1));
        assert meta.getColumnType(1) == VARCHAR;
        assert "VARCHAR".equals(meta.getColumnTypeName(1));
        assert "java.lang.String".equals(meta.getColumnClassName(1));

        assert "Organization".equalsIgnoreCase(meta.getTableName(2));
        assert "orgId".equalsIgnoreCase(meta.getColumnName(2));
        assert "orgId".equalsIgnoreCase(meta.getColumnLabel(2));
        assert meta.getColumnType(2) == INTEGER;
        assert "INTEGER".equals(meta.getColumnTypeName(2));
        assert "java.lang.Integer".equals(meta.getColumnClassName(2));
    }

    /**
     * @throws Exception If failed.
     */
    @Test
    public void testDecimalAndDateTypeMetaData() throws Exception {
        try (Connection conn = DriverManager.getConnection(URL)) {
            Statement stmt = conn.createStatement();

            ResultSet rs = stmt.executeQuery(
                    "select t.dec_col, t.date_col from TEST_DECIMAL_DATE_COLUMN_META as t");

            assert rs != null;

            ResultSetMetaData meta = rs.getMetaData();

            assert meta != null;

            assert meta.getColumnCount() == 2;

            assert "TEST_DECIMAL_DATE_COLUMN_META".equalsIgnoreCase(meta.getTableName(1));
            assert "DEC_COL".equalsIgnoreCase(meta.getColumnName(1));
            assert "DEC_COL".equalsIgnoreCase(meta.getColumnLabel(1));
            assert meta.getColumnType(1) == DECIMAL;
            assert "DECIMAL".equals(meta.getColumnTypeName(1));
            assert "java.math.BigDecimal".equals(meta.getColumnClassName(1));

            assert "TEST_DECIMAL_DATE_COLUMN_META".equalsIgnoreCase(meta.getTableName(2));
            assert "DATE_COL".equalsIgnoreCase(meta.getColumnName(2));
            assert "DATE_COL".equalsIgnoreCase(meta.getColumnLabel(2));
            assert meta.getColumnType(2) == DATE;
            assert "DATE".equals(meta.getColumnTypeName(2));
            assert "java.sql.Date".equals(meta.getColumnClassName(2));
        }
    }

    /**
     * @throws Exception If failed.
     */
    @Test
    public void testGetTables() throws Exception {
        try (Connection conn = DriverManager.getConnection(URL)) {
            DatabaseMetaData meta = conn.getMetaData();

            ResultSet rs = meta.getTables(null, "pers", "%", new String[]{"TABLE"});
            assertNotNull(rs);
            assertTrue(rs.next());
            assertEquals("TABLE", rs.getString("TABLE_TYPE"));
            assertEquals(JdbcUtils.CATALOG_NAME, rs.getString("TABLE_CAT"));
            assertEquals("PERSON", rs.getString("TABLE_NAME"));

            assertFalse(rs.next());

            rs = meta.getTables(null, "org", "%", new String[]{"TABLE"});
            assertNotNull(rs);
            assertTrue(rs.next());
            assertEquals("TABLE", rs.getString("TABLE_TYPE"));
            assertEquals(JdbcUtils.CATALOG_NAME, rs.getString("TABLE_CAT"));
            assertEquals("ORGANIZATION", rs.getString("TABLE_NAME"));

            assertFalse(rs.next());

            rs = meta.getTables(null, "pers", "%", null);
            assertNotNull(rs);
            assertTrue(rs.next());
            assertEquals("TABLE", rs.getString("TABLE_TYPE"));
            assertEquals(JdbcUtils.CATALOG_NAME, rs.getString("TABLE_CAT"));
            assertEquals("PERSON", rs.getString("TABLE_NAME"));

            assertFalse(rs.next());

            rs = meta.getTables(null, "org", "%", null);
            assertNotNull(rs);
            assertTrue(rs.next());
            assertEquals("TABLE", rs.getString("TABLE_TYPE"));
            assertEquals(JdbcUtils.CATALOG_NAME, rs.getString("TABLE_CAT"));
            assertEquals("ORGANIZATION", rs.getString("TABLE_NAME"));

            assertFalse(rs.next());

            rs = meta.getTables(null, "PUBLIC", "", new String[]{"WRONG"});
            assertFalse(rs.next());
        }
    }

    /**
     * @throws Exception If failed.
     */
    @Test
    public void testGetAllTables() throws Exception {
        try (Connection conn = DriverManager.getConnection(URL)) {
            DatabaseMetaData meta = conn.getMetaData();

            ResultSet rs = meta.getTables(null, null, null, null);

            Set<String> expectedTbls = new HashSet<>(Arrays.asList(
                "org.ORGANIZATION",
                "pers.PERSON",
                "dep.DEPARTMENT",
                "PUBLIC.TEST",
                "PUBLIC.Quoted",
                "PUBLIC.TEST_DECIMAL_COLUMN",
                "PUBLIC.TEST_DECIMAL_COLUMN_PRECISION",
                "PUBLIC.TEST_DECIMAL_DATE_COLUMN_META"));

            Set<String> actualTbls = new HashSet<>(expectedTbls.size());

            while(rs.next()) {
                actualTbls.add(rs.getString("TABLE_SCHEM") + '.'
                    + rs.getString("TABLE_NAME"));
            }

            assert expectedTbls.equals(actualTbls) : "expectedTbls=" + expectedTbls +
                ", actualTbls" + actualTbls;
        }
    }

    /**
     * @throws Exception If failed.
     */
    @Test
    public void testGetColumns() throws Exception {
        try (Connection conn = DriverManager.getConnection(URL)) {
            conn.setSchema("pers");

            DatabaseMetaData meta = conn.getMetaData();

            ResultSet rs = meta.getColumns(null, "pers", "PERSON", "%");

            ResultSetMetaData rsMeta = rs.getMetaData();

            assert rsMeta.getColumnCount() == 24 : "Invalid columns count: " + rsMeta.getColumnCount();

            assert rs != null;

            Collection<String> names = new ArrayList<>(2);

            names.add("NAME");
            names.add("AGE");
            names.add("ORGID");

            int cnt = 0;

            while (rs.next()) {
                String name = rs.getString("COLUMN_NAME");

                assert names.remove(name);

                if ("NAME".equals(name)) {
                    assert rs.getInt("DATA_TYPE") == VARCHAR;
                    assert "VARCHAR".equals(rs.getString("TYPE_NAME"));
                    assert rs.getInt("NULLABLE") == 0;
                    assert rs.getInt(11) == 0; // nullable column by index
                    assert rs.getString("IS_NULLABLE").equals("NO");
                } else if ("ORGID".equals(name)) {
                    assert rs.getInt("DATA_TYPE") == INTEGER;
                    assert "INTEGER".equals(rs.getString("TYPE_NAME"));
                    assert rs.getInt("NULLABLE") == 1;
                    assert rs.getInt(11) == 1;  // nullable column by index
                    assert rs.getString("IS_NULLABLE").equals("YES");
                } else if ("AGE".equals(name)) {
                    assert rs.getInt("DATA_TYPE") == INTEGER;
                    assert "INTEGER".equals(rs.getString("TYPE_NAME"));
                    assert rs.getInt("NULLABLE") == 0;
                    assert rs.getInt(11) == 0;  // nullable column by index
                    assert rs.getString("IS_NULLABLE").equals("NO");
                }
                else if ("_KEY".equals(name)) {
                    assert rs.getInt("DATA_TYPE") == OTHER;
                    assert "OTHER".equals(rs.getString("TYPE_NAME"));
                    assert rs.getInt("NULLABLE") == 0;
                    assert rs.getInt(11) == 0;  // nullable column by index
                    assert rs.getString("IS_NULLABLE").equals("NO");
                }
                else if ("_VAL".equals(name)) {
                    assert rs.getInt("DATA_TYPE") == OTHER;
                    assert "OTHER".equals(rs.getString("TYPE_NAME"));
                    assert rs.getInt("NULLABLE") == 0;
                    assert rs.getInt(11) == 0;  // nullable column by index
                    assert rs.getString("IS_NULLABLE").equals("NO");
                }

                cnt++;
            }

            assert names.isEmpty();
            assert cnt == 3;

            rs = meta.getColumns(null, "org", "ORGANIZATION", "%");

            assert rs != null;

            names.add("ID");
            names.add("NAME");

            cnt = 0;

            while (rs.next()) {
                String name = rs.getString("COLUMN_NAME");

                assert names.remove(name);

                if ("id".equals(name)) {
                    assert rs.getInt("DATA_TYPE") == INTEGER;
                    assert "INTEGER".equals(rs.getString("TYPE_NAME"));
                    assert rs.getInt("NULLABLE") == 0;
                } else if ("name".equals(name)) {
                    assert rs.getInt("DATA_TYPE") == VARCHAR;
                    assert "VARCHAR".equals(rs.getString("TYPE_NAME"));
                    assert rs.getInt("NULLABLE") == 1;
                }
                if ("_KEY".equals(name)) {
                    assert rs.getInt("DATA_TYPE") == VARCHAR;
                    assert "VARCHAR".equals(rs.getString("TYPE_NAME"));
                    assert rs.getInt("NULLABLE") == 0;
                }
                if ("_VAL".equals(name)) {
                    assert rs.getInt("DATA_TYPE") == OTHER;
                    assert "OTHER".equals(rs.getString("TYPE_NAME"));
                    assert rs.getInt("NULLABLE") == 0;
                }

                cnt++;
            }

            assert names.isEmpty();
            assert cnt == 2;
        }
    }

    /**
     * @throws Exception If failed.
     */
    @Test
    public void testGetAllColumns() throws Exception {
        try (Connection conn = DriverManager.getConnection(URL)) {
            DatabaseMetaData meta = conn.getMetaData();

            ResultSet rs = meta.getColumns(null, null, null, null);

            Set<String> expectedCols = new HashSet<>(Arrays.asList(
                "org.ORGANIZATION.ID.null",
                "org.ORGANIZATION.NAME.null.42",
                "pers.PERSON.ORGID.null",
                "pers.PERSON.AGE.null",
                "pers.PERSON.NAME.null",
                "dep.DEPARTMENT.ID.null",
                "dep.DEPARTMENT.NAME.null.43",
                "PUBLIC.TEST.ID.null",
                "PUBLIC.TEST.NAME.'default name'.50",
                "PUBLIC.TEST.VAL.null.50",
                "PUBLIC.TEST.AGE.21",
                "PUBLIC.Quoted.Id.null",
                "PUBLIC.Quoted.Name.null.50",
                "PUBLIC.TEST_DECIMAL_COLUMN.ID.null",
                "PUBLIC.TEST_DECIMAL_COLUMN.DEC_COL.null.8.3",
                "PUBLIC.TEST_DECIMAL_COLUMN_PRECISION.ID.null",
                "PUBLIC.TEST_DECIMAL_COLUMN_PRECISION.DEC_COL.null.8",
                "PUBLIC.TEST_DECIMAL_DATE_COLUMN_META.ID.null",
                "PUBLIC.TEST_DECIMAL_DATE_COLUMN_META.DEC_COL.null.8",
                "PUBLIC.TEST_DECIMAL_DATE_COLUMN_META.DATE_COL.null"
            ));

            Set<String> actualCols = new HashSet<>(expectedCols.size());

            while(rs.next()) {
                int precision = rs.getInt("COLUMN_SIZE");

                int scale = rs.getInt("DECIMAL_DIGITS");

                actualCols.add(rs.getString("TABLE_SCHEM") + '.'
                    + rs.getString("TABLE_NAME") + "."
                    + rs.getString("COLUMN_NAME") + "."
                    + rs.getString("COLUMN_DEF")
                    + (precision == 0 ? "" : ("." + precision))
                    + (scale == 0 ? "" : ("." + scale))
                );
            }

            assert expectedCols.equals(actualCols) : "expectedCols=" + expectedCols +
                ", actualCols" + actualCols;
        }
    }

    /**
     * @throws Exception If failed.
     */
    @Test
    public void testInvalidCatalog() throws Exception {
        try (Connection conn = DriverManager.getConnection(URL)) {
            DatabaseMetaData meta = conn.getMetaData();

            ResultSet rs = meta.getSchemas("q", null);

            assert !rs.next() : "Results must be empty";

            rs = meta.getTables("q", null, null, null);

            assert !rs.next() : "Results must be empty";

            rs = meta.getColumns("q", null, null, null);

            assert !rs.next() : "Results must be empty";

            rs = meta.getIndexInfo("q", null, null, false, false);

            assert !rs.next() : "Results must be empty";

            rs = meta.getPrimaryKeys("q", null, null);

            assert !rs.next() : "Results must be empty";
        }
    }

    /**
     * @throws Exception If failed.
     */
    @Test
    public void testIndexMetadata() throws Exception {
        try (Connection conn = DriverManager.getConnection(URL);
             ResultSet rs = conn.getMetaData().getIndexInfo(null, "pers", "PERSON", false, false)) {

            int cnt = 0;

            while (rs.next()) {
                String idxName = rs.getString("INDEX_NAME");
                String field = rs.getString("COLUMN_NAME");
                String ascOrDesc = rs.getString("ASC_OR_DESC");

                assert rs.getShort("TYPE") == DatabaseMetaData.tableIndexOther;

                if ("PERSON_ORGID_ASC_IDX".equals(idxName)) {
                    assert "ORGID".equals(field);
                    assert "A".equals(ascOrDesc);
                }
                else if ("PERSON_NAME_ASC_AGE_DESC_IDX".equals(idxName)) {
                    if ("NAME".equals(field))
                        assert "A".equals(ascOrDesc);
                    else if ("AGE".equals(field))
                        assert "D".equals(ascOrDesc);
                    else
                        fail("Unexpected field: " + field);
                }
                else
                    fail("Unexpected index: " + idxName);

                cnt++;
            }

            assert cnt == 3;
        }
    }

    /**
     * @throws Exception If failed.
     */
    @Test
    public void testGetAllIndexes() throws Exception {
        try (Connection conn = DriverManager.getConnection(URL)) {
            ResultSet rs = conn.getMetaData().getIndexInfo(null, null, null, false, false);

            Set<String> expectedIdxs = new HashSet<>(Arrays.asList(
                "org.ORGANIZATION.ORGANIZATION_ID_ASC_IDX",
                "org.ORGANIZATION.ORG_NAME_INDEX",
                "pers.PERSON.PERSON_ORGID_ASC_IDX",
                "pers.PERSON.PERSON_NAME_ASC_AGE_DESC_IDX",
                "PUBLIC.TEST.IDX",
                "PUBLIC.Quoted.MyTestIndex quoted"));

            Set<String> actualIdxs = new HashSet<>(expectedIdxs.size());

            while(rs.next()) {
                actualIdxs.add(rs.getString("TABLE_SCHEM") +
                    '.' + rs.getString("TABLE_NAME") +
                    '.' + rs.getString("INDEX_NAME"));
            }

            assert expectedIdxs.equals(actualIdxs) : "expectedIdxs=" + expectedIdxs +
                ", actualIdxs" + actualIdxs;
        }
    }

    /**
     * @throws Exception If failed.
     */
    @Test
    public void testPrimaryKeyMetadata() throws Exception {
        try (Connection conn = DriverManager.getConnection(URL);
             ResultSet rs = conn.getMetaData().getPrimaryKeys(null, "pers", "PERSON")) {

            int cnt = 0;

            while (rs.next()) {
                assert "_KEY".equals(rs.getString("COLUMN_NAME"));

                cnt++;
            }

            assert cnt == 1;
        }
    }

    /**
     * @throws Exception If failed.
     */
    @Test
    public void testGetAllPrimaryKeys() throws Exception {
        try (Connection conn = DriverManager.getConnection(URL)) {
            ResultSet rs = conn.getMetaData().getPrimaryKeys(null, null, null);

            Set<String> expectedPks = new HashSet<>(Arrays.asList(
                "org.ORGANIZATION.PK_org_ORGANIZATION._KEY",
                "pers.PERSON.PK_pers_PERSON._KEY",
                "dep.DEPARTMENT.PK_dep_DEPARTMENT._KEY",
                "PUBLIC.TEST.PK_PUBLIC_TEST.ID",
                "PUBLIC.TEST.PK_PUBLIC_TEST.NAME",
                "PUBLIC.Quoted.PK_PUBLIC_Quoted.Id",
                "PUBLIC.TEST_DECIMAL_COLUMN.ID.ID",
                "PUBLIC.TEST_DECIMAL_COLUMN_PRECISION.ID.ID",
                "PUBLIC.TEST_DECIMAL_DATE_COLUMN_META.ID.ID"));

            Set<String> actualPks = new HashSet<>(expectedPks.size());

            while(rs.next()) {
                actualPks.add(rs.getString("TABLE_SCHEM") +
                    '.' + rs.getString("TABLE_NAME") +
                    '.' + rs.getString("PK_NAME") +
                    '.' + rs.getString("COLUMN_NAME"));
            }

            assertEquals("Metadata contains unexpected primary keys info.", expectedPks, actualPks);
        }
    }

    /**
     * @throws Exception If failed.
     */
    @Test
    public void testParametersMetadata() throws Exception {
        try (Connection conn = DriverManager.getConnection(URL)) {
            conn.setSchema("\"pers\"");

            PreparedStatement stmt = conn.prepareStatement("select orgId from Person p where p.name > ? and p.orgId > ?");

            ParameterMetaData meta = stmt.getParameterMetaData();

            assert meta != null;

            assert meta.getParameterCount() == 2;

            assert meta.getParameterType(1) == Types.VARCHAR;
            assert meta.isNullable(1) == ParameterMetaData.parameterNullableUnknown;
            assert meta.getPrecision(1) == Integer.MAX_VALUE;

            assert meta.getParameterType(2) == Types.INTEGER;
            assert meta.isNullable(2) == ParameterMetaData.parameterNullableUnknown;
        }
    }

    /**
     * @throws Exception If failed.
     */
    @Test
    public void testSchemasMetadata() throws Exception {
        try (Connection conn = DriverManager.getConnection(URL)) {
            ResultSet rs = conn.getMetaData().getSchemas();

<<<<<<< HEAD
            Set<String> expectedSchemas = new HashSet<>(Arrays.asList("IGNITE", "ignite-sys-cache", "PUBLIC", "pers",
=======
            Set<String> expectedSchemas = new HashSet<>(Arrays.asList("IGNITE", "PUBLIC", "pers",
>>>>>>> 70e8e8a2
                "org", "dep", "PREDEFINED_SCHEMAS_1", "PREDEFINED_SCHEMAS_2"));

            Set<String> schemas = new HashSet<>();

            while (rs.next()) {
                schemas.add(rs.getString(1));

                assertEquals("There is only one possible catalog.",
                    JdbcUtils.CATALOG_NAME, rs.getString(2));
            }

            assert expectedSchemas.equals(schemas) : "Unexpected schemas: " + schemas +
                ". Expected schemas: " + expectedSchemas;
        }
    }
    /**
     * Negative scenarios for catalog name.
     * Perform metadata lookups, that use incorrect catalog names.
     */
    @Test
    public void testCatalogWithNotExistingName() throws SQLException {
        checkNoEntitiesFoundForCatalog("");
        checkNoEntitiesFoundForCatalog("NOT_EXISTING_CATALOG");
    }

    /**
     * Check that lookup in the metadata have been performed using specified catalog name (that is neither {@code null}
     * nor correct catalog name), empty result set is returned.
     *
     * @param invalidCat catalog name that is not either
     */
    private void checkNoEntitiesFoundForCatalog(String invalidCat) throws SQLException {
        try (Connection conn = DriverManager.getConnection(URL)) {
            DatabaseMetaData meta = conn.getMetaData();

            // Intention: we set the other arguments that way, the values to have as many results as possible.
            assertIsEmpty(meta.getTables(invalidCat, null, "%", new String[] {"TABLE"}));
            assertIsEmpty(meta.getColumns(invalidCat, null, "%", "%"));
            assertIsEmpty(meta.getColumnPrivileges(invalidCat, "pers", "PERSON", "%"));
            assertIsEmpty(meta.getTablePrivileges(invalidCat, null, "%"));
            assertIsEmpty(meta.getPrimaryKeys(invalidCat, "pers", "PERSON"));
            assertIsEmpty(meta.getImportedKeys(invalidCat, "pers", "PERSON"));
            assertIsEmpty(meta.getExportedKeys(invalidCat, "pers", "PERSON"));
            // meta.getCrossReference(...) doesn't make sense because we don't have FK constraint.
            assertIsEmpty(meta.getIndexInfo(invalidCat, null, "%", false, true));
            assertIsEmpty(meta.getSuperTables(invalidCat, "%", "%"));
            assertIsEmpty(meta.getSchemas(invalidCat, null));
            assertIsEmpty(meta.getPseudoColumns(invalidCat, null, "%", ""));
        }
    }

    /**
     * Assert that specified ResultSet contains no rows.
     *
     * @param rs result set to check.
     * @throws SQLException on error.
     */
    private static void assertIsEmpty(ResultSet rs) throws SQLException {
        try {
            boolean empty = !rs.next();

            assertTrue("Result should be empty because invalid catalog is specified.", empty);
        }
        finally {
            rs.close();
        }
    }

    /**
     * @throws Exception If failed.
     */
    @Test
    public void testEmptySchemasMetadata() throws Exception {
        try (Connection conn = DriverManager.getConnection(URL)) {
            ResultSet rs = conn.getMetaData().getSchemas(null, "qqq");

            assert !rs.next() : "Empty result set is expected";
        }
    }

    /**
     * @throws Exception If failed.
     */
    @Test
    public void testVersions() throws Exception {
        try (Connection conn = DriverManager.getConnection(URL)) {
            assert conn.getMetaData().getDatabaseProductVersion().equals(IgniteVersionUtils.VER.toString());
            assert conn.getMetaData().getDriverVersion().equals(IgniteVersionUtils.VER.toString());
        }
    }

    /**
     * Person.
     */
    private static class Person implements Serializable {
        /** Name. */
        private final String name;

        /** Age. */
        private final int age;

        /** Organization ID. */
        private final int orgId;

        /**
         * @param name Name.
         * @param age Age.
         * @param orgId Organization ID.
         */
        private Person(String name, int age, int orgId) {
            assert !F.isEmpty(name);
            assert age > 0;
            assert orgId > 0;

            this.name = name;
            this.age = age;
            this.orgId = orgId;
        }
    }

    /**
     * Organization.
     */
    private static class Organization implements Serializable {
        /** ID. */
        private final int id;

        /** Name. */
        private final String name;

        /**
         * @param id ID.
         * @param name Name.
         */
        private Organization(int id, String name) {
            this.id = id;
            this.name = name;
        }
    }

    /**
     * Organization.
     */
    private static class Department implements Serializable {
        /** ID. */
        @QuerySqlField
        private final int id;

        /** Name. */
        @QuerySqlField(precision = 43)
        private final String name;

        /**
         * @param id ID.
         * @param name Name.
         */
        private Department(int id, String name) {
            this.id = id;
            this.name = name;
        }
    }
}<|MERGE_RESOLUTION|>--- conflicted
+++ resolved
@@ -655,11 +655,7 @@
         try (Connection conn = DriverManager.getConnection(URL)) {
             ResultSet rs = conn.getMetaData().getSchemas();
 
-<<<<<<< HEAD
-            Set<String> expectedSchemas = new HashSet<>(Arrays.asList("IGNITE", "ignite-sys-cache", "PUBLIC", "pers",
-=======
             Set<String> expectedSchemas = new HashSet<>(Arrays.asList("IGNITE", "PUBLIC", "pers",
->>>>>>> 70e8e8a2
                 "org", "dep", "PREDEFINED_SCHEMAS_1", "PREDEFINED_SCHEMAS_2"));
 
             Set<String> schemas = new HashSet<>();
