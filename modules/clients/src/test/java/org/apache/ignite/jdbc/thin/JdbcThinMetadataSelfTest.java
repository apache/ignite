--- conflicted
+++ resolved
@@ -62,14 +62,10 @@
 import static org.apache.ignite.cache.CacheMode.PARTITIONED;
 import static org.apache.ignite.cache.CacheWriteSynchronizationMode.FULL_SYNC;
 import static org.apache.ignite.internal.processors.query.QueryUtils.DFLT_SCHEMA;
-<<<<<<< HEAD
-import static org.apache.ignite.internal.processors.query.QueryUtils.SCHEMA_SYS;
-=======
 import static org.apache.ignite.internal.processors.query.QueryUtils.KEY_FIELD_NAME;
 import static org.apache.ignite.internal.processors.query.QueryUtils.SCHEMA_SYS;
 import static org.apache.ignite.internal.processors.query.QueryUtils.VAL_FIELD_NAME;
 import static org.apache.ignite.internal.util.lang.GridFunc.asMap;
->>>>>>> 1e84d448
 
 /**
  * Metadata tests.
@@ -85,13 +81,9 @@
     /** {@inheritDoc} */
     @Override protected IgniteConfiguration getConfiguration(String igniteInstanceName) throws Exception {
         return super.getConfiguration(igniteInstanceName)
-<<<<<<< HEAD
-            .setSqlSchemas("PREDEFINED_SCHEMAS_1", "PREDEFINED_SCHEMAS_2")
-=======
             .setSqlConfiguration(new SqlConfiguration()
                 .setSqlSchemas("PREDEFINED_SCHEMAS_1", "PREDEFINED_SCHEMAS_2")
             )
->>>>>>> 1e84d448
             .setMetricExporterSpi(new SqlViewMetricExporterSpi());
     }
 
@@ -415,7 +407,6 @@
                 "PUBLIC.TEST_DECIMAL_DATE_COLUMN_META"))
         );
     }
-<<<<<<< HEAD
 
     /**
      * @throws Exception If failed.
@@ -467,59 +458,6 @@
 
             Set<String> actualTbls = new HashSet<>(expTbls.size());
 
-=======
-
-    /**
-     * @throws Exception If failed.
-     */
-    @Test
-    public void testGetAllView() throws Exception {
-        testGetTables(
-            new String[] {"VIEW"},
-            new HashSet<>(Arrays.asList(
-                "SYS.METRICS",
-                "SYS.SERVICES",
-                "SYS.CACHE_GROUPS",
-                "SYS.CACHES",
-                "SYS.TASKS",
-                "SYS.JOBS",
-                "SYS.SQL_QUERIES_HISTORY",
-                "SYS.NODES",
-                "SYS.SCHEMAS",
-                "SYS.NODE_METRICS",
-                "SYS.BASELINE_NODES",
-                "SYS.INDEXES",
-                "SYS.LOCAL_CACHE_GROUPS_IO",
-                "SYS.SQL_QUERIES",
-                "SYS.SCAN_QUERIES",
-                "SYS.NODE_ATTRIBUTES",
-                "SYS.TABLES",
-                "SYS.CLIENT_CONNECTIONS",
-                "SYS.TRANSACTIONS",
-                "SYS.VIEWS",
-                "SYS.TABLE_COLUMNS",
-                "SYS.VIEW_COLUMNS",
-                "SYS.CONTINUOUS_QUERIES",
-                "SYS.STRIPED_THREADPOOL_QUEUE",
-                "SYS.DATASTREAM_THREADPOOL_QUEUE",
-                "SYS.CACHE_GROUP_PAGE_LISTS",
-                "SYS.DATA_REGION_PAGE_LISTS"
-            ))
-        );
-    }
-
-    /**
-     * @throws Exception If failed.
-     */
-    private void testGetTables(String[] tblTypes, Set<String> expTbls) throws Exception {
-        try (Connection conn = DriverManager.getConnection(URL)) {
-            DatabaseMetaData meta = conn.getMetaData();
-
-            ResultSet rs = meta.getTables(null, null, null, tblTypes);
-
-            Set<String> actualTbls = new HashSet<>(expTbls.size());
-
->>>>>>> 1e84d448
             while (rs.next()) {
                 actualTbls.add(rs.getString("TABLE_SCHEM") + '.'
                     + rs.getString("TABLE_NAME"));
@@ -677,11 +615,6 @@
             ));
 
             Set<String> actualUserCols = new HashSet<>(expectedCols.size());
-<<<<<<< HEAD
-
-            Set<String> actualSystemCols = new HashSet<>();
-=======
->>>>>>> 1e84d448
 
             Set<String> actualSystemCols = new HashSet<>();
 
