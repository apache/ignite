--- conflicted
+++ resolved
@@ -18,16 +18,10 @@
 package org.apache.ignite.jdbc.thin;
 
 import java.io.Serializable;
-<<<<<<< HEAD
-import java.sql.Driver;
-=======
 import java.sql.Connection;
->>>>>>> 7bbe9bfd
 import java.sql.DriverManager;
 import java.sql.ResultSet;
-import java.sql.SQLException;
 import java.sql.Statement;
-import java.util.Enumeration;
 import org.apache.ignite.IgniteCache;
 import org.apache.ignite.cache.affinity.AffinityKey;
 import org.apache.ignite.cache.query.annotations.QuerySqlField;
@@ -88,20 +82,7 @@
 
     /** {@inheritDoc} */
     @Override protected void beforeTestsStarted() throws Exception {
-<<<<<<< HEAD
-        try {
-            Driver drv = DriverManager.getDriver("jdbc:ignite://");
-
-            if (drv != null)
-                DriverManager.deregisterDriver(drv);
-        } catch (SQLException ignored) {
-            // No-op.
-        }
-
-        Class.forName("org.apache.ignite.IgniteJdbcThinDriver");
-=======
         super.beforeTestsStarted();
->>>>>>> 7bbe9bfd
 
         startGrids(3);
 
