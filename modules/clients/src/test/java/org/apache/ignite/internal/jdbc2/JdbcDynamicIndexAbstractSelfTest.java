/*
 * Licensed to the Apache Software Foundation (ASF) under one or more
 * contributor license agreements.  See the NOTICE file distributed with
 * this work for additional information regarding copyright ownership.
 * The ASF licenses this file to You under the Apache License, Version 2.0
 * (the "License"); you may not use this file except in compliance with
 * the License.  You may obtain a copy of the License at
 *
 *      http://www.apache.org/licenses/LICENSE-2.0
 *
 * Unless required by applicable law or agreed to in writing, software
 * distributed under the License is distributed on an "AS IS" BASIS,
 * WITHOUT WARRANTIES OR CONDITIONS OF ANY KIND, either express or implied.
 * See the License for the specific language governing permissions and
 * limitations under the License.
 */

package org.apache.ignite.internal.jdbc2;

import java.sql.PreparedStatement;
import java.sql.ResultSet;
import java.sql.SQLException;
import java.sql.Statement;
import java.util.Collections;
import java.util.List;
import org.apache.ignite.IgniteCache;
import org.apache.ignite.cache.CacheAtomicityMode;
import org.apache.ignite.cache.CacheMode;
import org.apache.ignite.cache.CacheWriteSynchronizationMode;
import org.apache.ignite.cache.query.SqlFieldsQuery;
import org.apache.ignite.configuration.CacheConfiguration;
import org.apache.ignite.configuration.NearCacheConfiguration;
import org.apache.ignite.internal.util.typedef.F;

/**
 * Test that checks indexes handling with JDBC.
 */
public abstract class JdbcDynamicIndexAbstractSelfTest extends JdbcAbstractDmlStatementSelfTest {
    /** */
    private final static String CREATE_INDEX = "create index idx on Person (id desc)";

    /** */
    private final static String DROP_INDEX = "drop index idx";

    /** */
    private final static String CREATE_INDEX_IF_NOT_EXISTS = "create index if not exists idx on Person (id desc)";

    /** */
    private final static String DROP_INDEX_IF_EXISTS = "drop index idx if exists";

    /** {@inheritDoc} */
    @Override protected void beforeTest() throws Exception {
        super.beforeTest();

        try (PreparedStatement ps =
            conn.prepareStatement("INSERT INTO Person (_key, id, age, firstName, lastName) values (?, ?, ?, ?, ?)")) {

            ps.setString(1, "j");
            ps.setInt(2, 1);
            ps.setInt(3, 10);
            ps.setString(4, "John");
            ps.setString(5, "Smith");
            ps.executeUpdate();

            ps.setString(1, "m");
            ps.setInt(2, 2);
            ps.setInt(3, 20);
            ps.setString(4, "Mark");
            ps.setString(5, "Stone");
            ps.executeUpdate();

            ps.setString(1, "s");
            ps.setInt(2, 3);
            ps.setInt(3, 30);
            ps.setString(4, "Sarah");
            ps.setString(5, "Pazzi");
            ps.executeUpdate();
        }
    }

    /** {@inheritDoc} */
    @SuppressWarnings("unchecked")
    @Override CacheConfiguration cacheConfig() {
        CacheConfiguration ccfg = super.cacheConfig();

        ccfg.setWriteSynchronizationMode(CacheWriteSynchronizationMode.FULL_SYNC);

        ccfg.setCacheMode(cacheMode());
        ccfg.setAtomicityMode(atomicityMode());

        if (nearCache())
            ccfg.setNearConfiguration(new NearCacheConfiguration());

        return ccfg;
    }

    /**
     * @return Cache mode to use.
     */
    protected abstract CacheMode cacheMode();

    /**
     * @return Cache atomicity mode to use.
     */
    protected abstract CacheAtomicityMode atomicityMode();

    /**
     * @return Whether to use near cache.
     */
    protected abstract boolean nearCache();

    /**
     * Execute given SQL statement.
     * @param sql Statement.
     * @throws SQLException if failed.
     */
    private void jdbcRun(String sql) throws SQLException {
        try (Statement stmt = conn.createStatement()) {
            stmt.execute(sql);
        }
    }

    /** */
    private Object getSingleValue(ResultSet rs) throws SQLException {
        assertEquals(1, rs.getMetaData().getColumnCount());

        assertTrue(rs.next());

        Object res = rs.getObject(1);

        assertTrue(rs.isLast());

        return res;
    }

    /**
     * Test that after index creation index is used by queries.
     */
    public void testCreateIndex() throws SQLException {
        assertSize(3);

        assertColumnValues(30, 20, 10);

        jdbcRun(CREATE_INDEX);

        // Test that local queries on all server nodes use new index.
        for (int i = 0 ; i < 3; i++) {
            List<List<?>> locRes = ignite(i).cache(DEFAULT_CACHE_NAME).query(new SqlFieldsQuery("explain select id from " +
                "Person where id = 5").setLocal(true)).getAll();

            assertEquals(F.asList(
                Collections.singletonList("SELECT\n" +
                    "    ID\n" +
                    "FROM \"default\".PERSON\n" +
                    "    /* \"default\".IDX: ID = 5 */\n" +
                    "WHERE ID = 5")
            ), locRes);
        }

        assertSize(3);

        assertColumnValues(30, 20, 10);
    }

    /**
     * Test that creating an index with duplicate name yields an error.
     */
    public void testCreateIndexWithDuplicateName() throws SQLException {
        jdbcRun(CREATE_INDEX);

        assertSqlException(new RunnableX() {
            /** {@inheritDoc} */
            @Override public void run() throws Exception {
                jdbcRun(CREATE_INDEX);
            }
        });
    }

    /**
     * Test that creating an index with duplicate name does not yield an error with {@code IF NOT EXISTS}.
     */
    public void testCreateIndexIfNotExists() throws SQLException {
        jdbcRun(CREATE_INDEX);

        // Despite duplicate name, this does not yield an error.
        jdbcRun(CREATE_INDEX_IF_NOT_EXISTS);
    }

    /**
     * Test that after index drop there are no attempts to use it, and data state remains intact.
     */
    public void testDropIndex() throws SQLException {
        assertSize(3);

        jdbcRun(CREATE_INDEX);

        assertSize(3);

        jdbcRun(DROP_INDEX);

        // Test that no local queries on server nodes use new index.
        for (int i = 0 ; i < 3; i++) {
            List<List<?>> locRes = ignite(i).cache(DEFAULT_CACHE_NAME).query(new SqlFieldsQuery("explain select id from " +
                "Person where id = 5").setLocal(true)).getAll();

            assertEquals(F.asList(
                Collections.singletonList("SELECT\n" +
                    "    ID\n" +
                    "FROM \"default\".PERSON\n" +
                    "    /* \"default\".PERSON.__SCAN_ */\n" +
                    "WHERE ID = 5")
            ), locRes);
        }

        assertSize(3);
    }

    /**
     * Test that dropping a non-existent index yields an error.
     */
    public void testDropMissingIndex() {
        assertSqlException(new RunnableX() {
            /** {@inheritDoc} */
            @Override public void run() throws Exception {
                jdbcRun(DROP_INDEX);
            }
        });
    }

    /**
     * Test that dropping a non-existent index does not yield an error with {@code IF EXISTS}.
     */
    public void testDropMissingIndexIfExists() throws SQLException {
        // Despite index missing, this does not yield an error.
        jdbcRun(DROP_INDEX_IF_EXISTS);
    }

    /**
     * Test that changes in cache affect index, and vice versa.
     */
    public void testIndexState() throws SQLException {
        IgniteCache<String, Person> cache = cache();

        assertSize(3);

        assertColumnValues(30, 20, 10);

        jdbcRun(CREATE_INDEX);

        assertSize(3);

        assertColumnValues(30, 20, 10);

        cache.remove("m");

        assertColumnValues(30, 10);

        cache.put("a", new Person(4, "someVal", "a", 5));

        assertColumnValues(5, 30, 10);

        jdbcRun(DROP_INDEX);

        assertColumnValues(5, 30, 10);
    }

    /**
     * Check that values of {@code field1} match what we expect.
     * @param vals Expected values.
     */
    private void assertColumnValues(int... vals) throws SQLException {
        try (Statement stmt = conn.createStatement()) {
            try (ResultSet rs = stmt.executeQuery("SELECT age FROM Person ORDER BY id desc")) {
                assertEquals(1, rs.getMetaData().getColumnCount());

                for (int i = 0; i < vals.length; i++) {
                    assertTrue("Result set must have " + vals.length + " rows, got " + i, rs.next());

                    assertEquals(vals[i], rs.getInt(1));
                }

                assertFalse("Result set must have exactly " + vals.length + " rows", rs.next());
            }
        }
    }

    /**
     * Do a {@code SELECT COUNT(*)} query to check index state correctness.
     * @param expSize Expected number of items in table.
     */
    private void assertSize(long expSize) throws SQLException {
        assertEquals(expSize, cache().size());

        try (Statement stmt = conn.createStatement()) {
            try (ResultSet rs = stmt.executeQuery("SELECT COUNT(*) from Person")) {
                assertEquals(expSize, getSingleValue(rs));
            }
        }
    }

    /**
     * @return Cache.
     */
    private IgniteCache<String, Person> cache() {
        return grid(0).cache(DEFAULT_CACHE_NAME);
    }

    /**
     * Ensure that SQL exception is thrown.
     *
     * @param r Runnable.
     */
<<<<<<< HEAD
    private static void assertSqlException(RunnableX r, int expCode) {
=======
    private static void assertSqlException(RunnableX r) {
        // We expect IgniteSQLException with given code inside CacheException inside JDBC SQLException.

>>>>>>> a42b0d1a
        try {
            r.run();
        }
        catch (SQLException e) {
            return;
        }
        catch (Exception e) {
            fail("Unexpected exception: " + e);
        }

        fail(SQLException.class.getSimpleName() +  " is not thrown.");
    }

    /**
     * Runnable which can throw checked exceptions.
     */
    private interface RunnableX {
        /**
         * Do run.
         *
         * @throws Exception If failed.
         */
        public void run() throws Exception;
    }
}<|MERGE_RESOLUTION|>--- conflicted
+++ resolved
@@ -310,13 +310,9 @@
      *
      * @param r Runnable.
      */
-<<<<<<< HEAD
-    private static void assertSqlException(RunnableX r, int expCode) {
-=======
     private static void assertSqlException(RunnableX r) {
         // We expect IgniteSQLException with given code inside CacheException inside JDBC SQLException.
 
->>>>>>> a42b0d1a
         try {
             r.run();
         }
