--- conflicted
+++ resolved
@@ -193,12 +193,8 @@
      *
      * @throws SQLException If failed.
      */
-<<<<<<< HEAD
-    public void testDOA() throws SQLException {
-        int updatesCnt = stmt.executeUpdate(
-            "copy from \"" + BULKLOAD_TWO_LINES_CSV_FILE + "\" into " + TBL_NAME +
-                " (_key, age, firstName, lastName)" +
-                " format csv");
+    public void testBasicStatement() throws SQLException {
+        int updatesCnt = stmt.executeUpdate(BASIC_SQL_COPY_STMT);
 
         assertEquals(2, updatesCnt);
 
@@ -215,10 +211,6 @@
             "copy from \"" + BULKLOAD_TWO_LINES_CSV_FILE + "\" into " + TBL_NAME +
                 " (_key, age, firstName, lastName)" +
                 " format csv charset ascii");
-=======
-    public void testBasicStatement() throws SQLException {
-        int updatesCnt = stmt.executeUpdate(BASIC_SQL_COPY_STMT);
->>>>>>> 12da1f25
 
         assertEquals(2, updatesCnt);
 
