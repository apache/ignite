/*
 * Licensed to the Apache Software Foundation (ASF) under one or more
 * contributor license agreements.  See the NOTICE file distributed with
 * this work for additional information regarding copyright ownership.
 * The ASF licenses this file to You under the Apache License, Version 2.0
 * (the "License"); you may not use this file except in compliance with
 * the License.  You may obtain a copy of the License at
 *
 *      http://www.apache.org/licenses/LICENSE-2.0
 *
 * Unless required by applicable law or agreed to in writing, software
 * distributed under the License is distributed on an "AS IS" BASIS,
 * WITHOUT WARRANTIES OR CONDITIONS OF ANY KIND, either express or implied.
 * See the License for the specific language governing permissions and
 * limitations under the License.
 */

package org.apache.ignite.jdbc.thin;

import java.sql.BatchUpdateException;
import java.sql.PreparedStatement;
import java.sql.ResultSet;
import java.sql.SQLException;
import java.sql.Statement;
import java.util.Collection;
import java.util.Collections;
import java.util.Objects;
import java.util.concurrent.Callable;
import org.apache.ignite.cache.CacheAtomicityMode;
import org.apache.ignite.cache.CacheMode;
import org.apache.ignite.cache.QueryEntity;
import org.apache.ignite.configuration.CacheConfiguration;
import org.apache.ignite.configuration.NearCacheConfiguration;
import org.apache.ignite.internal.processors.query.QueryUtils;
import org.apache.ignite.testframework.GridTestUtils;

import static org.apache.ignite.IgniteSystemProperties.IGNITE_SQL_PARSER_DISABLE_H2_FALLBACK;
import static org.apache.ignite.cache.CacheMode.PARTITIONED;
import static org.apache.ignite.cache.CacheWriteSynchronizationMode.FULL_SYNC;
import static org.apache.ignite.internal.util.IgniteUtils.resolveIgnitePath;

/**
 * COPY statement tests.
 */
public abstract class JdbcThinBulkLoadAbstractSelfTest extends JdbcThinAbstractDmlStatementSelfTest {
    /** Subdirectory with CSV files */
    private static final String CSV_FILE_SUBDIR = "/modules/clients/src/test/resources/";

    /** A CSV file with zero records */
    private static final String BULKLOAD_EMPTY_CSV_FILE =
        Objects.requireNonNull(resolveIgnitePath(CSV_FILE_SUBDIR + "bulkload0.csv")).getAbsolutePath();

    /** A CSV file with one record. */
    private static final String BULKLOAD_ONE_LINE_CSV_FILE =
        Objects.requireNonNull(resolveIgnitePath(CSV_FILE_SUBDIR + "bulkload1.csv")).getAbsolutePath();

    /** A CSV file with two records. */
    private static final String BULKLOAD_TWO_LINES_CSV_FILE =
        Objects.requireNonNull(resolveIgnitePath(CSV_FILE_SUBDIR + "bulkload2.csv")).getAbsolutePath();

    /** A CSV file in UTF-8. */
    private static final String BULKLOAD_UTF_CSV_FILE =
        Objects.requireNonNull(resolveIgnitePath(CSV_FILE_SUBDIR + "bulkload2_utf8.csv")).getAbsolutePath();

    /** Default table name. */
    private static final String TBL_NAME = "Person";

    /** Basic COPY statement used in majority of the tests. */
    public static final String BASIC_SQL_COPY_STMT =
        "copy from \"" + BULKLOAD_TWO_LINES_CSV_FILE + "\"" +
        " into " + TBL_NAME +
        " (_key, age, firstName, lastName)" +
        " format csv";

    /** JDBC statement. */
    private Statement stmt;

    /** {@inheritDoc} */
    @Override protected CacheConfiguration cacheConfig() {
        return cacheConfigWithIndexedTypes();
    }

    /**
     * Creates cache configuration with {@link QueryEntity} created
     * using {@link CacheConfiguration#setIndexedTypes(Class[])} call.
     *
     * @return The cache configuration.
     */
    @SuppressWarnings("unchecked")
    private CacheConfiguration cacheConfigWithIndexedTypes() {
        CacheConfiguration<?,?> cache = defaultCacheConfiguration();

        cache.setCacheMode(cacheMode());
        cache.setAtomicityMode(atomicityMode());
        cache.setWriteSynchronizationMode(FULL_SYNC);

        if (cacheMode() == PARTITIONED)
            cache.setBackups(1);

        if (nearCache())
            cache.setNearConfiguration(new NearCacheConfiguration());

        cache.setIndexedTypes(
            String.class, Person.class
        );

        return cache;
    }

    /**
     * Creates cache configuration with {@link QueryEntity} created
     * using {@link CacheConfiguration#setQueryEntities(Collection)} call.
     *
     * @return The cache configuration.
     */
    private CacheConfiguration cacheConfigWithQueryEntity() {
        CacheConfiguration<?,?> cache = defaultCacheConfiguration();

        cache.setCacheMode(PARTITIONED);
        cache.setBackups(1);
        cache.setWriteSynchronizationMode(FULL_SYNC);

        QueryEntity e = new QueryEntity();

        e.setKeyType(String.class.getName());
        e.setValueType("Person");

        e.addQueryField("id", Integer.class.getName(), null);
        e.addQueryField("age", Integer.class.getName(), null);
        e.addQueryField("firstName", String.class.getName(), null);
        e.addQueryField("lastName", String.class.getName(), null);

        cache.setQueryEntities(Collections.singletonList(e));

        return cache;
    }

    /**
     * Returns true if we are testing near cache.
     *
     * @return true if we are testing near cache.
     */
    protected abstract boolean nearCache();

    /**
     * Returns cache atomicity mode we are testing.
     *
     * @return The cache atomicity mode we are testing.
     */
    protected abstract CacheAtomicityMode atomicityMode();

    /**
     * Returns cache mode we are testing.
     *
     * @return The cache mode we are testing.
     */
    protected abstract CacheMode cacheMode();

    /** {@inheritDoc} */
    @Override protected void beforeTest() throws Exception {
        super.beforeTest();

        System.setProperty(IGNITE_SQL_PARSER_DISABLE_H2_FALLBACK, "TRUE");

        stmt = conn.createStatement();

        assertNotNull(stmt);
        assertFalse(stmt.isClosed());
    }

    /** {@inheritDoc} */
    @Override protected void afterTest() throws Exception {
        if (stmt != null && !stmt.isClosed())
            stmt.close();

        assertTrue(stmt.isClosed());

        System.clearProperty(IGNITE_SQL_PARSER_DISABLE_H2_FALLBACK);

        super.afterTest();
    }

    /**
     * Dead-on-arrival test. Imports two-entry CSV file into a table and checks
     * the created entries using SELECT statement.
     *
     * @throws SQLException If failed.
     */
    public void testBasicStatement() throws SQLException {
        int updatesCnt = stmt.executeUpdate(BASIC_SQL_COPY_STMT);

        assertEquals(2, updatesCnt);

        checkCacheContents(TBL_NAME, true, 2);
    }

    /**
     * Imports zero-entry CSV file into a table and checks that no entries are created
     * using SELECT statement.
     *
     * @throws SQLException If failed.
     */
    public void testEmptyFile() throws SQLException {
        int updatesCnt = stmt.executeUpdate(
            "copy from \"" + BULKLOAD_EMPTY_CSV_FILE + "\" into " + TBL_NAME +
            " (_key, age, firstName, lastName)" +
            " format csv");

        assertEquals(0, updatesCnt);

        checkCacheContents(TBL_NAME, true, 0);
    }

    /**
<<<<<<< HEAD
     * Imports one-entry CSV file into a table and checks the entry created using SELECT statement.
     *
     * @throws SQLException If failed.
     */
    public void testOneLineFile() throws SQLException {
        int updatesCnt = stmt.executeUpdate(
            "copy from \"" + BULKLOAD_ONE_LINE_CSV_FILE + "\" into " + TBL_NAME +
            " (_key, age, firstName, lastName)" +
            " format csv");

        assertEquals(1, updatesCnt);

        checkCacheContents(TBL_NAME, true, 1);
    }

    /**
     * Imports two-entry CSV file with UTF-8 characters into a table and checks
     * the created entries using SELECT statement.
     *
     * @throws SQLException If failed.
     */
    public void testUtf() throws SQLException {
        int updatesCnt = stmt.executeUpdate(
            "copy from \"" + BULKLOAD_UTF_CSV_FILE + "\" into " + TBL_NAME +
            " (_key, age, firstName, lastName)" +
            " format csv");
=======
     * Imports two-entry CSV file with UTF-8 characters into a table using packet size of one byte
     * (thus splitting each two-byte UTF-8 character into two batches)
     * and checks the created entries using SELECT statement.
     *
     * @throws SQLException If failed.
     */
    public void testUtfPacketSize_1() throws SQLException {
        int updatesCnt = stmt.executeUpdate(
            "copy from \"" + BULKLOAD_UTF_CSV_FILE + "\" into " + TBL_NAME +
                " (_key, age, firstName, lastName)" +
                " format csv packet_size 1");
>>>>>>> 8bc4886b

        assertEquals(2, updatesCnt);

        checkUtfCacheContents(TBL_NAME, true, 2);
    }

    /**
     * Checks that bulk load works when we use batch size of 1 byte and thus
     * create multiple batches per COPY.
     *
     * @throws SQLException If failed.
     */
    public void testBatchSize_1() throws SQLException {
        int updatesCnt = stmt.executeUpdate(BASIC_SQL_COPY_STMT + " batch_size 1");

        assertEquals(2, updatesCnt);

        checkCacheContents(TBL_NAME, true, 2);
    }

    /**
     * Imports two-entry CSV file with UTF-8 characters into a table using batch size of one byte
     * (thus splitting each two-byte UTF-8 character into two batches)
     * and checks the created entries using SELECT statement.
     *
     * @throws SQLException If failed.
     */
    public void testUtfBatchSize_1() throws SQLException {
        int updatesCnt = stmt.executeUpdate(
            "copy from \"" + BULKLOAD_UTF_CSV_FILE + "\" into " + TBL_NAME +
            " (_key, age, firstName, lastName)" +
            " format csv batch_size 1");

        assertEquals(2, updatesCnt);

        checkUtfCacheContents(TBL_NAME, true, 2);
    }

    /**
     * Checks that error is reported for a non-existent file.
     */
    public void testWrongFileName() {
        GridTestUtils.assertThrows(log, new Callable<Object>() {
            @Override public Object call() throws Exception {
                stmt.executeUpdate(
                    "copy from \"nonexistent\" into Person" +
                    " (_key, age, firstName, lastName)" +
                    " format csv");

                return null;
            }
        }, SQLException.class, "Failed to read file: 'nonexistent'");
    }

    /**
     * Checks that error is reported if the destination table is missing.
     */
    public void testMissingTable() {
        GridTestUtils.assertThrows(log, new Callable<Object>() {
            @Override public Object call() throws Exception {
                stmt.executeUpdate(
                    "copy from \"" + BULKLOAD_TWO_LINES_CSV_FILE + "\" into Peterson" +
                    " (_key, age, firstName, lastName)" +
                    " format csv");

                return null;
            }
        }, SQLException.class, "Table does not exist: PETERSON");
    }

    /**
     * Checks that error is reported when a non-existing column is specified in the SQL command.
     */
    public void testWrongColumnName() {
        GridTestUtils.assertThrows(log, new Callable<Object>() {
            @Override public Object call() throws Exception {
                stmt.executeUpdate(
                    "copy from \"" + BULKLOAD_TWO_LINES_CSV_FILE + "\" into Person" +
                    " (_key, age, firstName, lostName)" +
                    " format csv");

                return null;
            }
        }, SQLException.class, "Column \"LOSTNAME\" not found");
    }

    /**
     * Checks that error is reported if field read from CSV file cannot be converted to the type of the column.
     */
    public void testWrongColumnType() {
        GridTestUtils.assertThrows(log, new Callable<Object>() {
            @Override public Object call() throws Exception {
                stmt.executeUpdate(
                    "copy from \"" + BULKLOAD_TWO_LINES_CSV_FILE + "\" into Person" +
                    " (_key, firstName, age, lastName)" +
                    " format csv");

                return null;
            }
        }, SQLException.class, "Value conversion failed [from=java.lang.String, to=java.lang.Integer]");
    }

    /**
     * Checks that if even a subset of fields is imported, the imported fields are set correctly.
     *
     * @throws SQLException If failed.
     */
    public void testFieldsSubset() throws SQLException {
        int updatesCnt = stmt.executeUpdate(
            "copy from \"" + BULKLOAD_TWO_LINES_CSV_FILE + "\" into " + TBL_NAME +
            " (_key, age, firstName)" +
            " format csv");

        assertEquals(2, updatesCnt);

        checkCacheContents(TBL_NAME, false, 2);
    }

    /**
     * Checks that bulk load works when we create table using 'CREATE TABLE' command.
     * <p>
     * The majority of the tests in this class use {@link CacheConfiguration#setIndexedTypes(Class[])}
     * to create the table.
     *
     * @throws SQLException If failed.
     */
    public void testCreateAndBulkLoadTable() throws SQLException {
        String tblName = QueryUtils.DFLT_SCHEMA + ".\"PersonTbl\"";

        execute(conn, "create table " + tblName +
            " (id int primary key, age int, firstName varchar(30), lastName varchar(30))");

        int updatesCnt = stmt.executeUpdate(
            "copy from \"" + BULKLOAD_TWO_LINES_CSV_FILE + "\" into " + tblName +
            "(_key, age, firstName, lastName)" +
            " format csv");

        assertEquals(2, updatesCnt);

        checkCacheContents(tblName, true, 2);
    }

    /**
     * Checks that bulk load works when we create table with {@link CacheConfiguration#setQueryEntities(Collection)}.
     * <p>
     * The majority of the tests in this class use {@link CacheConfiguration#setIndexedTypes(Class[])}
     * to create a table.
     *
     * @throws SQLException If failed.
     */
    @SuppressWarnings("unchecked")
    public void testConfigureQueryEntityAndBulkLoad() throws SQLException {
        ignite(0).getOrCreateCache(cacheConfigWithQueryEntity());

        int updatesCnt = stmt.executeUpdate(BASIC_SQL_COPY_STMT);

        assertEquals(2, updatesCnt);

        checkCacheContents(TBL_NAME, true, 2);
    }

    /**
<<<<<<< HEAD
=======
     * Checks that bulk load works when we use packet size of 1 byte and thus
     * create multiple packetes per COPY.
     *
     * @throws SQLException If failed.
     */
    public void testPacketSize_1() throws SQLException {
        int updatesCnt = stmt.executeUpdate(BASIC_SQL_COPY_STMT + " packet_size 1");

        assertEquals(2, updatesCnt);

        checkCacheContents(TBL_NAME, true, 2);
    }

    /**
>>>>>>> 8bc4886b
     * Verifies exception thrown if COPY is added into a batch.
     */
    public void testMultipleStatement() {
        GridTestUtils.assertThrows(log, new Callable<Object>() {
            @Override public Object call() throws Exception {
                stmt.addBatch(BASIC_SQL_COPY_STMT);

                stmt.addBatch("copy from \"" + BULKLOAD_ONE_LINE_CSV_FILE + "\" into " + TBL_NAME +
                    " (_key, age, firstName, lastName)" +
                    " format csv");

                stmt.addBatch("copy from \"" + BULKLOAD_UTF_CSV_FILE + "\" into " + TBL_NAME +
                    " (_key, age, firstName, lastName)" +
                    " format csv");

                stmt.executeBatch();

                return null;
            }
        }, BatchUpdateException.class, "COPY command cannot be executed in batch mode.");
    }

    /**
     * Verifies that COPY command is rejected by Statement.executeQuery().
     */
    public void testExecuteQuery() {
        GridTestUtils.assertThrows(log, new Callable<Object>() {
            @Override public Object call() throws Exception {
                stmt.executeQuery(BASIC_SQL_COPY_STMT);

                return null;
            }
        }, SQLException.class, "The query isn't SELECT query");
    }

    /**
     * Verifies that COPY command works in Statement.execute().
     *
     * @throws SQLException If failed.
     */
    public void testExecute() throws SQLException {
        boolean isRowSet = stmt.execute(BASIC_SQL_COPY_STMT);

        assertFalse(isRowSet);

        checkCacheContents(TBL_NAME, true, 2);
    }

    /**
     * Verifies that COPY command can be called with PreparedStatement.executeUpdate().
     *
     * @throws SQLException If failed.
     */
    public void testPreparedStatementWithExecuteUpdate() throws SQLException {
        PreparedStatement pstmt = conn.prepareStatement(BASIC_SQL_COPY_STMT);

        int updatesCnt = pstmt.executeUpdate();

        assertEquals(2, updatesCnt);

        checkCacheContents(TBL_NAME, true, 2);
    }

    /**
     * Verifies that COPY command reports an error when used with PreparedStatement parameter.
     */
    public void testPreparedStatementWithParameter() {
        GridTestUtils.assertThrows(log, new Callable<Object>() {
                @Override public Object call() throws Exception {
                    PreparedStatement pstmt = conn.prepareStatement(
                        "copy from \"" + BULKLOAD_TWO_LINES_CSV_FILE + "\" into " + TBL_NAME +
                        " (_key, age, firstName, lastName)" +
                        " format ?");

                    pstmt.setString(1, "csv");

                    pstmt.executeUpdate();

                    return null;
                }
            }, SQLException.class, "Unexpected token: \"?\" (expected: \"[identifier]\"");
    }

    /**
     * Verifies that COPY command can be called with PreparedStatement.execute().
     *
     * @throws SQLException If failed.
     */
    public void testPreparedStatementWithExecute() throws SQLException {
        PreparedStatement pstmt = conn.prepareStatement(BASIC_SQL_COPY_STMT);

        boolean isRowSet = pstmt.execute();

        assertFalse(isRowSet);

        checkCacheContents(TBL_NAME, true, 2);
    }

    /**
     * Verifies that COPY command is rejected by PreparedStatement.executeQuery().
     */
    public void testPreparedStatementWithExecuteQuery() {
        GridTestUtils.assertThrows(log, new Callable<Object>() {
            @Override public Object call() throws Exception {
                PreparedStatement pstmt = conn.prepareStatement(BASIC_SQL_COPY_STMT);

                pstmt.executeQuery();

                return null;
            }
        }, SQLException.class, "The query isn't SELECT query");
    }

    /**
     * Checks cache contents for a typical test using SQL SELECT command.
     *
     * @param tblName Table name to query.
     * @param checkLastName Check 'lastName' column (not imported in some tests).
     * @param recCnt Number of records to expect.
     * @throws SQLException When one of checks has failed.
     */
    private void checkCacheContents(String tblName, boolean checkLastName, int recCnt) throws SQLException {
        ResultSet rs = stmt.executeQuery("select _key, age, firstName, lastName from " + tblName);

        assert rs != null;

        int cnt = 0;

        while (rs.next()) {
            int id = rs.getInt("_key");

            if (id == 123) {
                assertEquals(12, rs.getInt("age"));
                assertEquals("FirstName123 MiddleName123", rs.getString("firstName"));
                if (checkLastName)
                    assertEquals("LastName123", rs.getString("lastName"));
            }
            else if (id == 456) {
                assertEquals(45, rs.getInt("age"));
                assertEquals("FirstName456", rs.getString("firstName"));
                if (checkLastName)
                    assertEquals("LastName456", rs.getString("lastName"));
            }
            else
                fail("Wrong ID: " + id);

            cnt++;
        }

        assertEquals(recCnt, cnt);
    }

    /**
     * Checks cache contents for a UTF-8 bulk load tests using SQL SELECT command.
     *
     * @param tblName Table name to query.
     * @param checkLastName Check 'lastName' column (not imported in some tests).
     * @param recCnt Number of records to expect.
     * @throws SQLException When one of checks has failed.
     */
    private void checkUtfCacheContents(String tblName, boolean checkLastName, int recCnt) throws SQLException {
        ResultSet rs = stmt.executeQuery("select _key, age, firstName, lastName from " + tblName);

        assert rs != null;

        int cnt = 0;

        while (rs.next()) {
            int id = rs.getInt("_key");

            if (id == 123) {
                assertEquals(12, rs.getInt("age"));
                assertEquals("Имя123 Отчество123", rs.getString("firstName"));
                if (checkLastName)
                    assertEquals("Фамилия123", rs.getString("lastName"));
            }
            else if (id == 456) {
                assertEquals(45, rs.getInt("age"));
                assertEquals("Имя456", rs.getString("firstName"));
                if (checkLastName)
                    assertEquals("Фамилия456", rs.getString("lastName"));
            }
            else
                fail("Wrong ID: " + id);

            cnt++;
        }

        assertEquals(recCnt, cnt);
    }
}<|MERGE_RESOLUTION|>--- conflicted
+++ resolved
@@ -212,7 +212,6 @@
     }
 
     /**
-<<<<<<< HEAD
      * Imports one-entry CSV file into a table and checks the entry created using SELECT statement.
      *
      * @throws SQLException If failed.
@@ -239,7 +238,27 @@
             "copy from \"" + BULKLOAD_UTF_CSV_FILE + "\" into " + TBL_NAME +
             " (_key, age, firstName, lastName)" +
             " format csv");
-=======
+
+        assertEquals(2, updatesCnt);
+
+        checkUtfCacheContents(TBL_NAME, true, 2);
+    }
+
+    /**
+     * Checks that bulk load works when we use batch size of 1 byte and thus
+     * create multiple batches per COPY.
+     *
+     * @throws SQLException If failed.
+     */
+    public void testBatchSize_1() throws SQLException {
+        int updatesCnt = stmt.executeUpdate(BASIC_SQL_COPY_STMT + " batch_size 1");
+
+        assertEquals(2, updatesCnt);
+
+        checkCacheContents(TBL_NAME, true, 2);
+    }
+
+    /**
      * Imports two-entry CSV file with UTF-8 characters into a table using packet size of one byte
      * (thus splitting each two-byte UTF-8 character into two batches)
      * and checks the created entries using SELECT statement.
@@ -249,41 +268,8 @@
     public void testUtfPacketSize_1() throws SQLException {
         int updatesCnt = stmt.executeUpdate(
             "copy from \"" + BULKLOAD_UTF_CSV_FILE + "\" into " + TBL_NAME +
-                " (_key, age, firstName, lastName)" +
-                " format csv packet_size 1");
->>>>>>> 8bc4886b
-
-        assertEquals(2, updatesCnt);
-
-        checkUtfCacheContents(TBL_NAME, true, 2);
-    }
-
-    /**
-     * Checks that bulk load works when we use batch size of 1 byte and thus
-     * create multiple batches per COPY.
-     *
-     * @throws SQLException If failed.
-     */
-    public void testBatchSize_1() throws SQLException {
-        int updatesCnt = stmt.executeUpdate(BASIC_SQL_COPY_STMT + " batch_size 1");
-
-        assertEquals(2, updatesCnt);
-
-        checkCacheContents(TBL_NAME, true, 2);
-    }
-
-    /**
-     * Imports two-entry CSV file with UTF-8 characters into a table using batch size of one byte
-     * (thus splitting each two-byte UTF-8 character into two batches)
-     * and checks the created entries using SELECT statement.
-     *
-     * @throws SQLException If failed.
-     */
-    public void testUtfBatchSize_1() throws SQLException {
-        int updatesCnt = stmt.executeUpdate(
-            "copy from \"" + BULKLOAD_UTF_CSV_FILE + "\" into " + TBL_NAME +
             " (_key, age, firstName, lastName)" +
-            " format csv batch_size 1");
+            " format csv packet_size 1");
 
         assertEquals(2, updatesCnt);
 
@@ -414,23 +400,6 @@
     }
 
     /**
-<<<<<<< HEAD
-=======
-     * Checks that bulk load works when we use packet size of 1 byte and thus
-     * create multiple packetes per COPY.
-     *
-     * @throws SQLException If failed.
-     */
-    public void testPacketSize_1() throws SQLException {
-        int updatesCnt = stmt.executeUpdate(BASIC_SQL_COPY_STMT + " packet_size 1");
-
-        assertEquals(2, updatesCnt);
-
-        checkCacheContents(TBL_NAME, true, 2);
-    }
-
-    /**
->>>>>>> 8bc4886b
      * Verifies exception thrown if COPY is added into a batch.
      */
     public void testMultipleStatement() {
