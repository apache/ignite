--- conflicted
+++ resolved
@@ -54,9 +54,13 @@
     /** Subdirectory with CSV files */
     private static final String CSV_FILE_SUBDIR = "/modules/clients/src/test/resources/";
 
+    /** Default table name. */
+    private static final String TBL_NAME = "Person";
+
     /** A CSV file with zero records */
     private static final String BULKLOAD_EMPTY_CSV_FILE =
-        Objects.requireNonNull(resolveIgnitePath(CSV_FILE_SUBDIR + "bulkload0.csv")).getAbsolutePath();
+        Objects.requireNonNull(resolveIgnitePath(CSV_FILE_SUBDIR + "bulkload0.csv"))
+            .getAbsolutePath();
 
     /** A CSV file with one record. */
     private static final String BULKLOAD_ONE_LINE_CSV_FILE =
@@ -66,16 +70,13 @@
     private static final String BULKLOAD_TWO_LINES_CSV_FILE =
         Objects.requireNonNull(resolveIgnitePath(CSV_FILE_SUBDIR + "bulkload2.csv")).getAbsolutePath();
 
-<<<<<<< HEAD
-    /** A file with UTF-8 records. */
+    /** A CSV file in UTF-8. */
     private static final String BULKLOAD_UTF8_CSV_FILE =
-        Objects.requireNonNull(resolveIgnitePath("/modules/clients/src/test/resources/bulkload2_utf8.csv"))
-            .getAbsolutePath();
+        Objects.requireNonNull(resolveIgnitePath(CSV_FILE_SUBDIR + "bulkload2_utf8.csv")).getAbsolutePath();
 
     /** A CSV file in windows-1251. */
     private static final String BULKLOAD_CP1251_CSV_FILE =
-        Objects.requireNonNull(resolveIgnitePath("/modules/clients/src/test/resources/bulkload2_windows1251.csv"))
-            .getAbsolutePath();
+        Objects.requireNonNull(resolveIgnitePath(CSV_FILE_SUBDIR + "bulkload2_windows1251.csv")).getAbsolutePath();
 
     /** Basic COPY statement used in majority of the tests. */
     public static final String BASIC_SQL_COPY_STMT =
@@ -83,24 +84,9 @@
             " into " + TBL_NAME +
             " (_key, age, firstName, lastName)" +
             " format csv";
-=======
-    /** A CSV file in UTF-8. */
-    private static final String BULKLOAD_UTF_CSV_FILE =
-        Objects.requireNonNull(resolveIgnitePath(CSV_FILE_SUBDIR + "bulkload2_utf.csv")).getAbsolutePath();
-
-    /** Default table name. */
-    private static final String TBL_NAME = "Person";
-
-    /** Basic COPY statement used in majority of the tests. */
-    public static final String BASIC_SQL_COPY_STMT =
-        "copy from \"" + BULKLOAD_TWO_LINES_CSV_FILE + "\"" +
-        " into " + TBL_NAME +
-        " (_key, age, firstName, lastName)" +
-        " format csv";
 
     /** JDBC statement. */
     private Statement stmt;
->>>>>>> f2d800e5
 
     /** {@inheritDoc} */
     @Override protected CacheConfiguration cacheConfig() {
@@ -222,7 +208,39 @@
     }
 
     /**
-<<<<<<< HEAD
+     * Imports zero-entry CSV file into a table and checks that no entries are created
+     * using SELECT statement.
+     *
+     * @throws SQLException If failed.
+     */
+    public void testEmptyFile() throws SQLException {
+        int updatesCnt = stmt.executeUpdate(
+            "copy from '" + BULKLOAD_EMPTY_CSV_FILE + "' into " + TBL_NAME +
+                " (_key, age, firstName, lastName)" +
+                " format csv");
+
+        assertEquals(0, updatesCnt);
+
+        checkCacheContents(TBL_NAME, true, 0);
+    }
+
+    /**
+     * Imports one-entry CSV file into a table and checks the entry created using SELECT statement.
+     *
+     * @throws SQLException If failed.
+     */
+    public void testOneLineFile() throws SQLException {
+        int updatesCnt = stmt.executeUpdate(
+            "copy from '" + BULKLOAD_ONE_LINE_CSV_FILE + "' into " + TBL_NAME +
+                " (_key, age, firstName, lastName)" +
+                " format csv");
+
+        assertEquals(1, updatesCnt);
+
+        checkCacheContents(TBL_NAME, true, 1);
+    }
+
+    /**
      * Verifies that error is reported for empty charset name.
      */
     public void testEmptyCharset() {
@@ -278,9 +296,9 @@
     public void testAsciiCharset() throws SQLException {
         int updatesCnt = stmt.executeUpdate(
             "copy from '" + BULKLOAD_TWO_LINES_CSV_FILE + "'" +
-            " into " + TBL_NAME +
-            " (_key, age, firstName, lastName)" +
-            " format csv charset 'ascii'");
+                " into " + TBL_NAME +
+                " (_key, age, firstName, lastName)" +
+                " format csv charset 'ascii'");
 
         assertEquals(2, updatesCnt);
 
@@ -317,8 +335,8 @@
     private void checkBulkLoadWithCharset(String fileName, String charsetName) throws SQLException {
         int updatesCnt = stmt.executeUpdate(
             "copy from '" + fileName + "' into " + TBL_NAME +
-            " (_key, age, firstName, lastName)" +
-            " format csv charset '" + charsetName + "'");
+                " (_key, age, firstName, lastName)" +
+                " format csv charset '" + charsetName + "'");
 
         assertEquals(2, updatesCnt);
 
@@ -366,24 +384,17 @@
     }
 
     /**
-     * Checks that no error is reported and characters are converted improperly when we import
-     * file having a different charset than the one specified in the SQL statement.
-     *
-     * @param csvFileName Imported file name.
-     * @param csvCharsetName Imported file charset.
-     * @param stmtCharsetName Charset to specify in the SQL statement.
-     * @throws SQLException If failed.
-     */
-    private void checkBulkLoadWithWrongCharset(String csvFileName, String csvCharsetName, String stmtCharsetName)
-        throws SQLException {
-        int updatesCnt = stmt.executeUpdate(
-                "copy from '" + csvFileName + "' into " + TBL_NAME +
-                " (_key, age, firstName, lastName)" +
-                " format csv charset '" + stmtCharsetName + "'");
-
-        assertEquals(2, updatesCnt);
-
-        checkRecodedNationalCacheContents(TBL_NAME, csvCharsetName, stmtCharsetName);
+     * Checks that bulk load works when we use packet size of 1 byte and thus
+     * create multiple packets per COPY.
+     *
+     * @throws SQLException If failed.
+     */
+    public void testPacketSize_1() throws SQLException {
+        int updatesCnt = stmt.executeUpdate(BASIC_SQL_COPY_STMT + " packet_size 1");
+
+        assertEquals(2, updatesCnt);
+
+        checkCacheContents(TBL_NAME, true, 2);
     }
 
     /**
@@ -397,22 +408,9 @@
             "copy from '" + BULKLOAD_UTF8_CSV_FILE + "' into " + TBL_NAME +
                 " (_key, age, firstName, lastName)" +
                 " format csv");
-=======
-     * Imports zero-entry CSV file into a table and checks that no entries are created
-     * using SELECT statement.
-     *
-     * @throws SQLException If failed.
-     */
-    public void testEmptyFile() throws SQLException {
-        int updatesCnt = stmt.executeUpdate(
-            "copy from \"" + BULKLOAD_EMPTY_CSV_FILE + "\" into " + TBL_NAME +
-            " (_key, age, firstName, lastName)" +
-            " format csv");
->>>>>>> f2d800e5
-
-        assertEquals(0, updatesCnt);
-
-<<<<<<< HEAD
+
+        assertEquals(2, updatesCnt);
+
         checkNationalCacheContents(TBL_NAME);
     }
 
@@ -428,38 +426,6 @@
             "copy from '" + BULKLOAD_UTF8_CSV_FILE + "' into " + TBL_NAME +
                 " (_key, age, firstName, lastName)" +
                 " format csv packet_size 1");
-=======
-        checkCacheContents(TBL_NAME, true, 0);
-    }
-
-    /**
-     * Imports one-entry CSV file into a table and checks the entry created using SELECT statement.
-     *
-     * @throws SQLException If failed.
-     */
-    public void testOneLineFile() throws SQLException {
-        int updatesCnt = stmt.executeUpdate(
-            "copy from \"" + BULKLOAD_ONE_LINE_CSV_FILE + "\" into " + TBL_NAME +
-            " (_key, age, firstName, lastName)" +
-            " format csv");
-
-        assertEquals(1, updatesCnt);
-
-        checkCacheContents(TBL_NAME, true, 1);
-    }
-
-    /**
-     * Imports two-entry CSV file with UTF-8 characters into a table and checks
-     * the created entries using SELECT statement.
-     *
-     * @throws SQLException If failed.
-     */
-    public void testUtf() throws SQLException {
-        int updatesCnt = stmt.executeUpdate(
-            "copy from \"" + BULKLOAD_UTF_CSV_FILE + "\" into " + TBL_NAME +
-            " (_key, age, firstName, lastName)" +
-            " format csv");
->>>>>>> f2d800e5
 
         assertEquals(2, updatesCnt);
 
@@ -467,67 +433,15 @@
     }
 
     /**
-     * Checks that bulk load works when we use batch size of 1 byte and thus
-     * create multiple batches per COPY.
-     *
-     * @throws SQLException If failed.
-     */
-<<<<<<< HEAD
-    public void testOneLineFile() throws SQLException {
-        int updatesCnt = stmt.executeUpdate(
-            "copy from '" + BULKLOAD_ONE_LINE_CSV_FILE + "' into " + TBL_NAME +
-                " (_key, age, firstName, lastName)" +
-                " format csv");
-=======
-    public void testPacketSize_1() throws SQLException {
-        int updatesCnt = stmt.executeUpdate(BASIC_SQL_COPY_STMT + " packet_size 1");
->>>>>>> f2d800e5
-
-        assertEquals(2, updatesCnt);
-
-        checkCacheContents(TBL_NAME, true, 2);
-    }
-
-    /**
-     * Imports two-entry CSV file with UTF-8 characters into a table using packet size of one byte
-     * (thus splitting each two-byte UTF-8 character into two batches)
-     * and checks the created entries using SELECT statement.
-     *
-     * @throws SQLException If failed.
-     */
-    public void testUtfPacketSize_1() throws SQLException {
-        int updatesCnt = stmt.executeUpdate(
-<<<<<<< HEAD
-            "copy from '" + BULKLOAD_EMPTY_CSV_FILE + "' into " + TBL_NAME +
-                " (_key, age, firstName, lastName)" +
-                " format csv");
-=======
-            "copy from \"" + BULKLOAD_UTF_CSV_FILE + "\" into " + TBL_NAME +
-            " (_key, age, firstName, lastName)" +
-            " format csv packet_size 1");
->>>>>>> f2d800e5
-
-        assertEquals(2, updatesCnt);
-
-        checkUtfCacheContents(TBL_NAME, true, 2);
-    }
-
-    /**
      * Checks that error is reported for a non-existent file.
      */
     public void testWrongFileName() {
         GridTestUtils.assertThrows(log, new Callable<Object>() {
             @Override public Object call() throws Exception {
                 stmt.executeUpdate(
-<<<<<<< HEAD
                     "copy from 'nonexistent' into Person" +
                         " (_key, age, firstName, lastName)" +
                         " format csv");
-=======
-                    "copy from \"nonexistent\" into Person" +
-                    " (_key, age, firstName, lastName)" +
-                    " format csv");
->>>>>>> f2d800e5
 
                 return null;
             }
@@ -541,15 +455,9 @@
         GridTestUtils.assertThrows(log, new Callable<Object>() {
             @Override public Object call() throws Exception {
                 stmt.executeUpdate(
-<<<<<<< HEAD
                     "copy from '" + BULKLOAD_TWO_LINES_CSV_FILE + "' into Peterson" +
                         " (_key, age, firstName, lastName)" +
                         " format csv");
-=======
-                    "copy from \"" + BULKLOAD_TWO_LINES_CSV_FILE + "\" into Peterson" +
-                    " (_key, age, firstName, lastName)" +
-                    " format csv");
->>>>>>> f2d800e5
 
                 return null;
             }
@@ -563,15 +471,9 @@
         GridTestUtils.assertThrows(log, new Callable<Object>() {
             @Override public Object call() throws Exception {
                 stmt.executeUpdate(
-<<<<<<< HEAD
                     "copy from '" + BULKLOAD_TWO_LINES_CSV_FILE + "' into Person" +
                         " (_key, age, firstName, lostName)" +
                         " format csv");
-=======
-                    "copy from \"" + BULKLOAD_TWO_LINES_CSV_FILE + "\" into Person" +
-                    " (_key, age, firstName, lostName)" +
-                    " format csv");
->>>>>>> f2d800e5
 
                 return null;
             }
@@ -585,15 +487,9 @@
         GridTestUtils.assertThrows(log, new Callable<Object>() {
             @Override public Object call() throws Exception {
                 stmt.executeUpdate(
-<<<<<<< HEAD
                     "copy from '" + BULKLOAD_TWO_LINES_CSV_FILE + "' into Person" +
                         " (_key, firstName, age, lastName)" +
                         " format csv");
-=======
-                    "copy from \"" + BULKLOAD_TWO_LINES_CSV_FILE + "\" into Person" +
-                    " (_key, firstName, age, lastName)" +
-                    " format csv");
->>>>>>> f2d800e5
 
                 return null;
             }
@@ -607,16 +503,10 @@
      */
     public void testFieldsSubset() throws SQLException {
         int updatesCnt = stmt.executeUpdate(
-<<<<<<< HEAD
             "copy from '" + BULKLOAD_TWO_LINES_CSV_FILE + "'" +
                 " into " + TBL_NAME +
                 " (_key, age, firstName)" +
                 " format csv");
-=======
-            "copy from \"" + BULKLOAD_TWO_LINES_CSV_FILE + "\" into " + TBL_NAME +
-            " (_key, age, firstName)" +
-            " format csv");
->>>>>>> f2d800e5
 
         assertEquals(2, updatesCnt);
 
@@ -638,15 +528,9 @@
             " (id int primary key, age int, firstName varchar(30), lastName varchar(30))");
 
         int updatesCnt = stmt.executeUpdate(
-<<<<<<< HEAD
             "copy from '" + BULKLOAD_TWO_LINES_CSV_FILE + "' into " + tblName +
                 "(_key, age, firstName, lastName)" +
                 " format csv");
-=======
-            "copy from \"" + BULKLOAD_TWO_LINES_CSV_FILE + "\" into " + tblName +
-            "(_key, age, firstName, lastName)" +
-            " format csv");
->>>>>>> f2d800e5
 
         assertEquals(2, updatesCnt);
 
@@ -673,29 +557,11 @@
     }
 
     /**
-<<<<<<< HEAD
-     * Checks that bulk load works when we use packet size of 1 byte and thus
-     * create multiple packets per COPY.
-     *
-     * @throws SQLException If failed.
-     */
-    public void testPacketSize_1() throws SQLException {
-        int updatesCnt = stmt.executeUpdate(BASIC_SQL_COPY_STMT + " packet_size 1");
-
-        assertEquals(2, updatesCnt);
-
-        checkCacheContents(TBL_NAME, true, 2);
-    }
-
-    /**
      * Verifies exception thrown if COPY is added into a packet.
      *
      * @throws SQLException If failed.
-=======
-     * Verifies exception thrown if COPY is added into a batch.
->>>>>>> f2d800e5
-     */
-    public void testMultipleStatement() {
+     */
+    public void testMultipleStatement() throws SQLException {
         GridTestUtils.assertThrows(log, new Callable<Object>() {
             @Override public Object call() throws Exception {
                 stmt.addBatch(BASIC_SQL_COPY_STMT);
@@ -717,8 +583,10 @@
 
     /**
      * Verifies that COPY command is rejected by Statement.executeQuery().
-     */
-    public void testExecuteQuery() {
+     *
+     * @throws SQLException If failed.
+     */
+    public void testExecuteQuery() throws SQLException {
         GridTestUtils.assertThrows(log, new Callable<Object>() {
             @Override public Object call() throws Exception {
                 stmt.executeQuery(BASIC_SQL_COPY_STMT);
@@ -758,28 +626,24 @@
 
     /**
      * Verifies that COPY command reports an error when used with PreparedStatement parameter.
-     */
-    public void testPreparedStatementWithParameter() {
-        GridTestUtils.assertThrows(log, new Callable<Object>() {
-                @Override public Object call() throws Exception {
-                    PreparedStatement pstmt = conn.prepareStatement(
-<<<<<<< HEAD
-                        "copy from '" + BULKLOAD_TWO_LINES_CSV_FILE + "' into " + TBL_NAME +
-                            " (_key, age, firstName, lastName)" +
-                            " format ?");
-=======
-                        "copy from \"" + BULKLOAD_TWO_LINES_CSV_FILE + "\" into " + TBL_NAME +
+     *
+     * @throws SQLException If failed.
+     */
+    public void testPreparedStatementWithParameter() throws SQLException {
+        GridTestUtils.assertThrows(log, new Callable<Object>() {
+            @Override public Object call() throws Exception {
+                PreparedStatement pstmt = conn.prepareStatement(
+                    "copy from '" + BULKLOAD_TWO_LINES_CSV_FILE + "' into " + TBL_NAME +
                         " (_key, age, firstName, lastName)" +
                         " format ?");
->>>>>>> f2d800e5
-
-                    pstmt.setString(1, "csv");
-
-                    pstmt.executeUpdate();
-
-                    return null;
-                }
-            }, SQLException.class, "Unexpected token: \"?\" (expected: \"[identifier]\"");
+
+                pstmt.setString(1, "csv");
+
+                pstmt.executeUpdate();
+
+                return null;
+            }
+        }, SQLException.class, "Unexpected token: \"?\" (expected: \"[identifier]\"");
     }
 
     /**
@@ -890,10 +754,10 @@
             (csvCharsetName != null)
                 ? new WrongCharsetRecoder(csvCharsetName, stmtCharsetName)
                 : new IgniteClosure<String, String>() {
-                    @Override public String apply(String input) {
-                        return input;
-                    }
-                };
+                @Override public String apply(String input) {
+                    return input;
+                }
+            };
 
         int cnt = 0;
 
@@ -921,6 +785,27 @@
         }
 
         assertEquals(2, cnt);
+    }
+
+    /**
+     * Checks that no error is reported and characters are converted improperly when we import
+     * file having a different charset than the one specified in the SQL statement.
+     *
+     * @param csvFileName Imported file name.
+     * @param csvCharsetName Imported file charset.
+     * @param stmtCharsetName Charset to specify in the SQL statement.
+     * @throws SQLException If failed.
+     */
+    private void checkBulkLoadWithWrongCharset(String csvFileName, String csvCharsetName, String stmtCharsetName)
+        throws SQLException {
+        int updatesCnt = stmt.executeUpdate(
+            "copy from '" + csvFileName + "' into " + TBL_NAME +
+                " (_key, age, firstName, lastName)" +
+                " format csv charset '" + stmtCharsetName + "'");
+
+        assertEquals(2, updatesCnt);
+
+        checkRecodedNationalCacheContents(TBL_NAME, csvCharsetName, stmtCharsetName);
     }
 
     /**
@@ -929,7 +814,7 @@
      * unmappable and malformed characters.
      */
     private static class WrongCharsetRecoder implements IgniteClosure<String, String> {
-         /** Charset in which the string we are reading is actually encoded. */
+        /** Charset in which the string we are reading is actually encoded. */
         private final Charset actualCharset;
 
         /** Charset which we use to read the string. */
