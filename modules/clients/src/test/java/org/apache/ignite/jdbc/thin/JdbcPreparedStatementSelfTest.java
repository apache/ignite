--- conflicted
+++ resolved
@@ -21,15 +21,12 @@
 import java.math.BigDecimal;
 import java.net.URL;
 import java.sql.Connection;
-import java.sql.Driver;
 import java.sql.DriverManager;
 import java.sql.PreparedStatement;
 import java.sql.ResultSet;
-import java.sql.SQLException;
 import java.sql.Time;
 import java.sql.Timestamp;
 import java.util.Date;
-import java.util.Enumeration;
 import org.apache.ignite.IgniteCache;
 import org.apache.ignite.cache.query.annotations.QuerySqlField;
 import org.apache.ignite.configuration.CacheConfiguration;
@@ -105,20 +102,7 @@
 
     /** {@inheritDoc} */
     @Override protected void beforeTestsStarted() throws Exception {
-<<<<<<< HEAD
-        try {
-            Driver drv = DriverManager.getDriver("jdbc:ignite://");
-
-            if (drv != null)
-                DriverManager.deregisterDriver(drv);
-        } catch (SQLException ignored) {
-            // No-op.
-        }
-
-        Class.forName("org.apache.ignite.IgniteJdbcThinDriver");
-=======
         super.beforeTestsStarted();
->>>>>>> 7bbe9bfd
 
         startGridsMultiThreaded(3);
 
