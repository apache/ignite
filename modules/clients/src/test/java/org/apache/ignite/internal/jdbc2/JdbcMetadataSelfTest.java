--- conflicted
+++ resolved
@@ -525,11 +525,7 @@
         try (Connection conn = DriverManager.getConnection(BASE_URL)) {
             ResultSet rs = conn.getMetaData().getSchemas();
 
-<<<<<<< HEAD
-            Set<String> expectedSchemas = new HashSet<>(Arrays.asList("pers", "org", "metaTest", "dep", "PUBLIC", "IGNITE", "ignite-sys-cache"));
-=======
             Set<String> expectedSchemas = new HashSet<>(Arrays.asList("pers", "org", "metaTest", "dep", "PUBLIC", "IGNITE"));
->>>>>>> 70e8e8a2
 
             Set<String> schemas = new HashSet<>();
 
