--- conflicted
+++ resolved
@@ -334,11 +334,8 @@
             "TABLES",
             "TASKS",
             "SERVICES",
-<<<<<<< HEAD
+            "CLIENT_CONNECTIONS",
             "TRANSACTIONS"
-=======
-            "CLIENT_CONNECTIONS"
->>>>>>> b67f2df7
         ));
 
         Set<String> actViews = new HashSet<>();
