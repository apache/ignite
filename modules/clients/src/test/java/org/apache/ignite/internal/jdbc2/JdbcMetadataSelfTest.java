--- conflicted
+++ resolved
@@ -362,12 +362,8 @@
             "DS_REENTRANTLOCKS",
             "STATISTICS_CONFIGURATION",
             "STATISTICS_PARTITION_DATA",
-<<<<<<< HEAD
-            "STATISTICS_LOCAL_DATA"
-=======
             "STATISTICS_LOCAL_DATA",
             "STATISTICS_GLOBAL_DATA"
->>>>>>> 9cf06362
         ));
 
         Set<String> actViews = new TreeSet<>();
