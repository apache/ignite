/*
 * Licensed to the Apache Software Foundation (ASF) under one or more
 * contributor license agreements.  See the NOTICE file distributed with
 * this work for additional information regarding copyright ownership.
 * The ASF licenses this file to You under the Apache License, Version 2.0
 * (the "License"); you may not use this file except in compliance with
 * the License.  You may obtain a copy of the License at
 *
 *      http://www.apache.org/licenses/LICENSE-2.0
 *
 * Unless required by applicable law or agreed to in writing, software
 * distributed under the License is distributed on an "AS IS" BASIS,
 * WITHOUT WARRANTIES OR CONDITIONS OF ANY KIND, either express or implied.
 * See the License for the specific language governing permissions and
 * limitations under the License.
 */

package org.apache.ignite.internal.processors.rest;

import com.fasterxml.jackson.annotation.JsonInclude;
import com.fasterxml.jackson.annotation.JsonProperty;
import com.fasterxml.jackson.databind.JsonNode;
import java.io.IOException;
import java.io.Serializable;
import java.io.UnsupportedEncodingException;
import java.sql.Date;
import java.sql.Time;
import java.sql.Timestamp;
import java.text.DateFormat;
import java.util.ArrayList;
import java.util.Arrays;
import java.util.Calendar;
import java.util.Collection;
import java.util.Collections;
import java.util.HashMap;
import java.util.HashSet;
import java.util.Iterator;
import java.util.LinkedHashMap;
import java.util.List;
import java.util.Locale;
import java.util.Map;
import java.util.Objects;
import java.util.Set;
import java.util.UUID;
import java.util.concurrent.ConcurrentHashMap;
import org.apache.ignite.IgniteBinary;
import org.apache.ignite.IgniteCache;
import org.apache.ignite.binary.BinaryObjectBuilder;
import org.apache.ignite.cache.CacheMode;
import org.apache.ignite.cache.CacheWriteSynchronizationMode;
import org.apache.ignite.cache.QueryEntity;
import org.apache.ignite.cache.QueryIndex;
import org.apache.ignite.cache.query.SqlFieldsQuery;
import org.apache.ignite.cache.query.SqlQuery;
import org.apache.ignite.cache.query.annotations.QuerySqlField;
import org.apache.ignite.cluster.ClusterNode;
import org.apache.ignite.cluster.ClusterState;
import org.apache.ignite.configuration.CacheConfiguration;
import org.apache.ignite.configuration.DataRegionConfiguration;
import org.apache.ignite.configuration.DataStorageConfiguration;
import org.apache.ignite.configuration.FileSystemConfiguration;
import org.apache.ignite.configuration.IgniteConfiguration;
import org.apache.ignite.igfs.IgfsIpcEndpointConfiguration;
import org.apache.ignite.internal.processors.cache.IgniteCacheProxy;
import org.apache.ignite.internal.processors.cache.query.GridCacheSqlIndexMetadata;
import org.apache.ignite.internal.processors.cache.query.GridCacheSqlMetadata;
import org.apache.ignite.internal.processors.rest.handlers.GridRestCommandHandler;
import org.apache.ignite.internal.util.typedef.C1;
import org.apache.ignite.internal.util.typedef.F;
import org.apache.ignite.internal.util.typedef.P1;
import org.apache.ignite.internal.util.typedef.T2;
import org.apache.ignite.internal.util.typedef.internal.SB;
import org.apache.ignite.internal.util.typedef.internal.U;
import org.apache.ignite.internal.visor.cache.VisorCacheClearTask;
import org.apache.ignite.internal.visor.cache.VisorCacheClearTaskArg;
import org.apache.ignite.internal.visor.cache.VisorCacheConfigurationCollectorTask;
import org.apache.ignite.internal.visor.cache.VisorCacheConfigurationCollectorTaskArg;
import org.apache.ignite.internal.visor.cache.VisorCacheLoadTask;
import org.apache.ignite.internal.visor.cache.VisorCacheLoadTaskArg;
import org.apache.ignite.internal.visor.cache.VisorCacheMetadataTask;
import org.apache.ignite.internal.visor.cache.VisorCacheMetadataTaskArg;
import org.apache.ignite.internal.visor.cache.VisorCacheMetricsCollectorTask;
import org.apache.ignite.internal.visor.cache.VisorCacheMetricsCollectorTaskArg;
import org.apache.ignite.internal.visor.cache.VisorCacheNodesTask;
import org.apache.ignite.internal.visor.cache.VisorCacheNodesTaskArg;
import org.apache.ignite.internal.visor.cache.VisorCachePartitionsTask;
import org.apache.ignite.internal.visor.cache.VisorCachePartitionsTaskArg;
import org.apache.ignite.internal.visor.cache.VisorCacheRebalanceTask;
import org.apache.ignite.internal.visor.cache.VisorCacheRebalanceTaskArg;
import org.apache.ignite.internal.visor.cache.VisorCacheResetMetricsTask;
import org.apache.ignite.internal.visor.cache.VisorCacheResetMetricsTaskArg;
import org.apache.ignite.internal.visor.cache.VisorCacheStartTask;
import org.apache.ignite.internal.visor.cache.VisorCacheStartTaskArg;
import org.apache.ignite.internal.visor.cache.VisorCacheStopTask;
import org.apache.ignite.internal.visor.cache.VisorCacheStopTaskArg;
import org.apache.ignite.internal.visor.compute.VisorComputeCancelSessionsTask;
import org.apache.ignite.internal.visor.compute.VisorComputeCancelSessionsTaskArg;
import org.apache.ignite.internal.visor.compute.VisorComputeResetMetricsTask;
import org.apache.ignite.internal.visor.compute.VisorComputeToggleMonitoringTask;
import org.apache.ignite.internal.visor.compute.VisorComputeToggleMonitoringTaskArg;
import org.apache.ignite.internal.visor.compute.VisorGatewayTask;
import org.apache.ignite.internal.visor.debug.VisorThreadDumpTask;
import org.apache.ignite.internal.visor.file.VisorFileBlockTask;
import org.apache.ignite.internal.visor.file.VisorFileBlockTaskArg;
import org.apache.ignite.internal.visor.file.VisorLatestTextFilesTask;
import org.apache.ignite.internal.visor.file.VisorLatestTextFilesTaskArg;
import org.apache.ignite.internal.visor.igfs.VisorIgfsFormatTask;
import org.apache.ignite.internal.visor.igfs.VisorIgfsFormatTaskArg;
import org.apache.ignite.internal.visor.igfs.VisorIgfsProfilerClearTask;
import org.apache.ignite.internal.visor.igfs.VisorIgfsProfilerClearTaskArg;
import org.apache.ignite.internal.visor.igfs.VisorIgfsProfilerTask;
import org.apache.ignite.internal.visor.igfs.VisorIgfsProfilerTaskArg;
import org.apache.ignite.internal.visor.igfs.VisorIgfsResetMetricsTask;
import org.apache.ignite.internal.visor.igfs.VisorIgfsResetMetricsTaskArg;
import org.apache.ignite.internal.visor.igfs.VisorIgfsSamplingStateTask;
import org.apache.ignite.internal.visor.igfs.VisorIgfsSamplingStateTaskArg;
import org.apache.ignite.internal.visor.log.VisorLogSearchTask;
import org.apache.ignite.internal.visor.log.VisorLogSearchTaskArg;
import org.apache.ignite.internal.visor.misc.VisorAckTask;
import org.apache.ignite.internal.visor.misc.VisorAckTaskArg;
import org.apache.ignite.internal.visor.misc.VisorChangeGridActiveStateTask;
import org.apache.ignite.internal.visor.misc.VisorChangeGridActiveStateTaskArg;
import org.apache.ignite.internal.visor.misc.VisorLatestVersionTask;
import org.apache.ignite.internal.visor.misc.VisorResolveHostNameTask;
import org.apache.ignite.internal.visor.node.VisorNodeConfigurationCollectorTask;
import org.apache.ignite.internal.visor.node.VisorNodeDataCollectorTask;
import org.apache.ignite.internal.visor.node.VisorNodeDataCollectorTaskArg;
import org.apache.ignite.internal.visor.node.VisorNodeEventsCollectorTask;
import org.apache.ignite.internal.visor.node.VisorNodeEventsCollectorTaskArg;
import org.apache.ignite.internal.visor.node.VisorNodeGcTask;
import org.apache.ignite.internal.visor.node.VisorNodePingTask;
import org.apache.ignite.internal.visor.node.VisorNodePingTaskArg;
import org.apache.ignite.internal.visor.node.VisorNodeSuppressedErrorsTask;
import org.apache.ignite.internal.visor.node.VisorNodeSuppressedErrorsTaskArg;
import org.apache.ignite.internal.visor.query.VisorQueryCancelTask;
import org.apache.ignite.internal.visor.query.VisorQueryCancelTaskArg;
import org.apache.ignite.internal.visor.query.VisorQueryCleanupTask;
import org.apache.ignite.internal.visor.query.VisorQueryCleanupTaskArg;
import org.apache.ignite.internal.visor.query.VisorQueryDetailMetricsCollectorTask;
import org.apache.ignite.internal.visor.query.VisorQueryDetailMetricsCollectorTaskArg;
import org.apache.ignite.internal.visor.query.VisorQueryNextPageTask;
import org.apache.ignite.internal.visor.query.VisorQueryNextPageTaskArg;
import org.apache.ignite.internal.visor.query.VisorQueryResetMetricsTask;
import org.apache.ignite.internal.visor.query.VisorQueryResetMetricsTaskArg;
import org.apache.ignite.internal.visor.query.VisorQueryTask;
import org.apache.ignite.internal.visor.query.VisorQueryTaskArg;
import org.apache.ignite.internal.visor.query.VisorRunningQueriesCollectorTask;
import org.apache.ignite.internal.visor.query.VisorRunningQueriesCollectorTaskArg;
import org.apache.ignite.lang.IgniteBiPredicate;
import org.apache.ignite.lang.IgnitePredicate;
import org.apache.ignite.lang.IgniteUuid;
import org.apache.ignite.testframework.GridTestUtils;
import org.junit.Test;

import static org.apache.ignite.IgniteSystemProperties.IGNITE_MARSHALLER_BLACKLIST;
import static org.apache.ignite.cache.CacheMode.PARTITIONED;
import static org.apache.ignite.cache.CacheMode.REPLICATED;
import static org.apache.ignite.cache.CacheWriteSynchronizationMode.FULL_ASYNC;
import static org.apache.ignite.cache.CacheWriteSynchronizationMode.FULL_SYNC;
import static org.apache.ignite.cluster.ClusterState.ACTIVE;
<<<<<<< HEAD
=======
import static org.apache.ignite.cluster.ClusterState.ACTIVE_READ_ONLY;
>>>>>>> 1e84d448
import static org.apache.ignite.cluster.ClusterState.INACTIVE;
import static org.apache.ignite.configuration.WALMode.NONE;
import static org.apache.ignite.internal.IgniteVersionUtils.VER_STR;
import static org.apache.ignite.internal.processors.cluster.GridClusterStateProcessor.DATA_LOST_ON_DEACTIVATION_WARNING;
import static org.apache.ignite.internal.processors.query.QueryUtils.TEMPLATE_PARTITIONED;
import static org.apache.ignite.internal.processors.query.QueryUtils.TEMPLATE_REPLICATED;
import static org.apache.ignite.internal.processors.rest.GridRestCommand.CLUSTER_ACTIVATE;
import static org.apache.ignite.internal.processors.rest.GridRestCommand.CLUSTER_ACTIVE;
import static org.apache.ignite.internal.processors.rest.GridRestCommand.CLUSTER_DEACTIVATE;
import static org.apache.ignite.internal.processors.rest.GridRestCommand.CLUSTER_INACTIVE;
import static org.apache.ignite.internal.processors.rest.GridRestCommand.CLUSTER_SET_STATE;
import static org.apache.ignite.internal.processors.rest.GridRestResponse.STATUS_FAILED;
import static org.apache.ignite.internal.processors.rest.GridRestResponse.STATUS_SUCCESS;

/**
 * Tests for Jetty REST protocol.
 */
@SuppressWarnings("unchecked")
public abstract class JettyRestProcessorAbstractSelfTest extends JettyRestProcessorCommonSelfTest {
    /** */
    private static boolean memoryMetricsEnabled;

    /** {@inheritDoc} */
    @Override protected void beforeTestsStarted() throws Exception {
        String path = U.resolveIgnitePath("modules/core/src/test/config/class_list_exploit_included.txt").getPath();
        System.setProperty(IGNITE_MARSHALLER_BLACKLIST, path);

        super.beforeTestsStarted();

        initCache();
    }

    /** {@inheritDoc} */
    @Override protected void afterTestsStopped() throws Exception {
        System.clearProperty(IGNITE_MARSHALLER_BLACKLIST);

        super.afterTestsStopped();
    }

    /** {@inheritDoc} */
    @Override protected void beforeTest() throws Exception {
        super.beforeTest();

        grid(0).cluster().state(ACTIVE);

        grid(0).cache(DEFAULT_CACHE_NAME).removeAll();

        if (memoryMetricsEnabled) {
            memoryMetricsEnabled = false;

            restartGrid();
        }
    }

    /** {@inheritDoc} */
    @Override protected void afterTest() throws Exception {
        grid(0).cluster().state(ACTIVE);

        super.afterTest();
    }

    /**
     * @param content Content to check.
     * @param err Error message.
     */
    protected void assertResponseContainsError(String content, String err) throws IOException {
        assertFalse(F.isEmpty(content));
        assertNotNull(err);

        JsonNode node = JSON_MAPPER.readTree(content);

        assertTrue(node.get("successStatus").asInt() != STATUS_SUCCESS);
        assertTrue(node.get("response").isNull());
        assertTrue(node.get("error").asText().contains(err));
    }

    /**
     * @param content Content to check.
     * @return JSON node with actual response.
     */
    protected JsonNode assertResponseSucceeded(String content, boolean bulk) throws IOException {
        assertNotNull(content);
        assertFalse(content.isEmpty());

        JsonNode node = JSON_MAPPER.readTree(content);

        JsonNode affNode = node.get("affinityNodeId");

        if (affNode != null)
            assertEquals(bulk, affNode.isNull());

        assertEquals(STATUS_SUCCESS, node.get("successStatus").asInt());
        assertTrue(node.get("error").isNull());

        assertNotSame(securityEnabled(), node.get("sessionToken").isNull());

        return node.get("response");
    }

    /**
     * @param content Content to check.
     * @param res Response.
     */
    private void assertCacheOperation(String content, Object res) throws IOException {
        JsonNode ret = assertResponseSucceeded(content, false);

        assertEquals(String.valueOf(res), ret.isObject() ? ret.toString() : ret.asText());
    }

    /**
     * @param content Content to check.
     * @param res Response.
     */
    private void assertCacheBulkOperation(String content, Object res) throws IOException {
        JsonNode ret = assertResponseSucceeded(content, true);

        assertEquals(String.valueOf(res), ret.asText());
    }

    /**
     * @param content Content to check.
     */
    private void assertCacheMetrics(String content) throws IOException {
        JsonNode ret = assertResponseSucceeded(content, true);

        assertTrue(ret.isObject());
    }

    /**
     * Validates JSON response.
     *
     * @param content Content to check.
     * @return REST result.
     * @throws IOException If parsing failed.
     */
    protected JsonNode validateJsonResponse(String content) throws IOException {
        return validateJsonResponse(content, false);
    }

    /**
     * Validates JSON response.
     *
     * @param content Content to check.
     * @param errorExpected is error expected.
     * @return REST result if {@code errorExpected} is {@code false}. Error instead.
     * @throws IOException If parsing failed.
     */
    protected JsonNode validateJsonResponse(String content, boolean errorExpected) throws IOException {
        assertNotNull(content);
        assertFalse(content.isEmpty());

        JsonNode node = JSON_MAPPER.readTree(content);

        JsonNode errNode = node.get("error");

        if (errorExpected)
            assertTrue("Expected an error.", !errNode.isNull());
        else
            assertTrue("Unexpected error: " + errNode.asText(), errNode.isNull());

        assertEquals(STATUS_SUCCESS, node.get("successStatus").asInt());

        assertNotSame(securityEnabled(), node.get("sessionToken").isNull());

        return node.get(errorExpected ? "error" : "response");
    }

    /**
     * @param content Content to check.
     * @return Task result.
     */
    protected JsonNode jsonTaskResult(String content) throws IOException {
        assertNotNull(content);
        assertFalse(content.isEmpty());

        JsonNode node = JSON_MAPPER.readTree(content);

        assertEquals(STATUS_SUCCESS, node.get("successStatus").asInt());
        assertTrue(node.get("error").isNull());
        assertFalse(node.get("response").isNull());

        assertEquals(securityEnabled(), !node.get("sessionToken").isNull());

        JsonNode res = node.get("response");

        assertTrue(res.isObject());

        assertFalse(res.get("id").isNull());
        assertTrue(res.get("finished").asBoolean());
        assertTrue(res.get("error").isNull());

        return res.get("result");
    }

    /**
     * @throws Exception If failed.
     */
    @Test
    public void testGet() throws Exception {
        jcache().put("getKey", "getVal");

        String ret = content(DEFAULT_CACHE_NAME, GridRestCommand.CACHE_GET, "key", "getKey");

        info("Get command result: " + ret);

        assertCacheOperation(ret, "getVal");
    }

    /**
     * @param json JSON to check.
     * @param p Person to compare with.
     * @throws IOException If failed.
     */
    private void checkJson(String json, Person p) throws IOException {
        JsonNode res = assertResponseSucceeded(json, false);

        assertEquals(p.id.intValue(), res.get("id").asInt());
        assertEquals(p.getOrganizationId().intValue(), res.get("orgId").asInt());
        assertEquals(p.getFirstName(), res.get("firstName").asText());
        assertEquals(p.getLastName(), res.get("lastName").asText());
        assertEquals(p.getSalary(), res.get("salary").asDouble());
    }

    /**
     * Test that after adding the object to the cache, it is available for query.
     *
     * @throws Exception If failed.
     */
    @Test
    public void testPutJsonQueryEntity() throws Exception {
        String cacheName = "person";

        Person simple = new Person(100, "John", "Doe", 10000);

        try {
            putObject(cacheName, "300", simple);

            String ret = content(cacheName, GridRestCommand.CACHE_GET, "keyType", "int", "key", "300");

            info("Get command result: " + ret);

            checkJson(ret, simple);

            JsonNode val = queryObject(
                cacheName,
                GridRestCommand.EXECUTE_SQL_QUERY,
                "type", Person.class.getSimpleName(),
                "pageSize", "1",
                "qry", "orgId = ?",
                "arg1", String.valueOf(simple.getOrganizationId())
            );

            assertEquals(simple.getOrganizationId().intValue(), val.get("orgId").intValue());
            assertEquals(simple.getSalary(), val.get("salary").doubleValue());
            assertEquals(simple.getFirstName(), val.get("firstName").textValue());
            assertEquals(simple.getLastName(), val.get("lastName").textValue());
        }
        finally {
            grid(0).cache(cacheName).remove(300);
        }
    }

    /**
     * Test adding a new (unregistered) binary object.
     *
     * @throws Exception If failed.
     */
    @Test
    @SuppressWarnings("ThrowableNotThrown")
    public void testPutUnregistered() throws Exception {
        LinkedHashMap<String, String> fields = new LinkedHashMap<>();

        fields.put("id", Long.class.getName());
        fields.put("name", String.class.getName());
        fields.put("timestamp", Timestamp.class.getName());
        fields.put("longs", long[].class.getName());
        fields.put("igniteUuid", IgniteUuid.class.getName());

        CacheConfiguration<Object, Object> ccfg = new CacheConfiguration<>("testCache");

        String valType = "SomeNewType";

        ccfg.setQueryEntities(
            Collections.singletonList(
                new QueryEntity()
                    .setKeyType("java.lang.Integer")
                    .setValueType(valType)
                    .setFields(fields)
                    .setIndexes(Collections.singleton(new QueryIndex("id"))))
        );

        IgniteCache cache = grid(0).createCache(ccfg);

        try {
            List<Integer> list = F.asList(1, 2, 3);

            OuterClass newType = new OuterClass(Long.MAX_VALUE, "unregistered", 0.1d, list,
                Timestamp.valueOf("2004-08-26 16:47:03.141592"), new long[] {Long.MAX_VALUE, -1, Long.MAX_VALUE},
                UUID.randomUUID(), IgniteUuid.randomUuid(), null);

            putObject(cache.getName(), "300", newType, valType);

            GridTestUtils.assertThrowsWithCause(() -> cache.get(300), ClassNotFoundException.class);

            assertEquals(newType, getObject(cache.getName(), "300", OuterClass.class));

            // Sending "optional" (new) field for registered binary type.
            OuterClass newTypeUpdate = new OuterClass(-1, "update", 0.7d, list,
                Timestamp.valueOf("2004-08-26 16:47:03.14"), new long[] {Long.MAX_VALUE, 0, Long.MAX_VALUE},
                UUID.randomUUID(), IgniteUuid.randomUuid(), new OuterClass.OptionalObject("test"));

            putObject(cache.getName(), "301", newTypeUpdate, valType);

            assertEquals(newTypeUpdate, getObject(cache.getName(), "301", OuterClass.class));

            // Check query result.
            JsonNode res = queryObject(
                cache.getName(),
                GridRestCommand.EXECUTE_SQL_QUERY,
                "type", valType,
                "pageSize", "1",
                "keepBinary", "true",
                "qry", "timestamp < ?",
                "arg1", "2004-08-26 16:47:03.141"
            );

            assertEquals(newTypeUpdate, JSON_MAPPER.treeToValue(res, OuterClass.class));

            // Check fields query result.
            String qry = "select id, name, timestamp, igniteUuid, longs from " + valType +
                " where timestamp < '2004-08-26 16:47:03.141'";

            res = queryObject(
                cache.getName(),
                GridRestCommand.EXECUTE_SQL_FIELDS_QUERY,
                "keepBinary", "true",
                "pageSize", "10",
                "qry", qry
            );

            assertEquals(5, res.size());
            assertEquals(newTypeUpdate.id, res.get(0).longValue());
            assertEquals(newTypeUpdate.name, res.get(1).textValue());
            assertEquals(newTypeUpdate.timestamp, Timestamp.valueOf(res.get(2).textValue()));
            assertEquals(newTypeUpdate.igniteUuid, IgniteUuid.fromString(res.get(3).textValue()));
            assertTrue(Arrays.equals(newTypeUpdate.longs, JSON_MAPPER.treeToValue(res.get(4), long[].class)));
        }
        finally {
            grid(0).destroyCache(ccfg.getName());
        }
    }

    /**
     * Check serialization of the nested binary object.
     *
     * @throws Exception If failed.
     */
    @Test
    public void testPutNestedBinaryObject() throws Exception {
        IgniteBinary binary = grid(0).binary();

        BinaryObjectBuilder nested = binary.builder("Nested");

        nested.setField("str1", "stringValue");
        nested.setField("sqlDate", java.sql.Date.valueOf("2019-01-01"));

        // Registering "Nested" type.
        jcache().put(-1, nested.build());

        BinaryObjectBuilder parent = binary.builder("Parent");

        parent.setField("nested", nested.build());
        parent.setField("id", Long.MAX_VALUE);
        parent.setField("byteVal", (byte)1);
        parent.setField("timestamp", new Timestamp(new java.util.Date().getTime()));

        // Registering "Parent" type.
        jcache().put(2, parent.build());

        // Adding another "Parent" object via REST.
        parent.setField("id", Long.MIN_VALUE);

        String jsonText = JSON_MAPPER.writeValueAsString(parent.build());

        info("Put: " + jsonText);

        String ret = content(DEFAULT_CACHE_NAME, GridRestCommand.CACHE_PUT,
            "keyType", "int",
            "key", "3",
            "valueType", "Parent",
            "val", jsonText
        );

        info("Put command result: " + ret);

        assertResponseSucceeded(ret, false);

        ret = content(DEFAULT_CACHE_NAME, GridRestCommand.CACHE_GET, "keyType", "int", "key", "3");

        info("Get command result: " + ret);

        JsonNode res = assertResponseSucceeded(ret, false);

        assertEquals(jsonText, JSON_MAPPER.writeValueAsString(res));
    }

    /**
     * @throws Exception If failed.
     */
    @Test
    public void testPutComplexObject() throws Exception {
        String cacheName = "complex";

        DateFormat df = JSON_MAPPER.getDateFormat();

        OuterClass[] objects = new OuterClass[] {
            new OuterClass(111, "out-0", 0.7d, F.asList(9, 1)),
            new OuterClass(112, "out-1", 0.1d, F.asList(9, 1)),
            new OuterClass(113, "out-2", 0.3d, F.asList(9, 1))
        };

        Complex complex = new Complex(
            1234567,
            "String value",
            new Timestamp(Calendar.getInstance().getTime().getTime()),
            Date.valueOf("1986-04-26"),
            Time.valueOf("23:59:59"),
            df.parse(df.format(Calendar.getInstance().getTime())),
            F.asMap("key1", 1, "key2", 2),
            new int[] {1, 2, 3},
            F.asList(11, 22, 33).toArray(new Integer[3]),
            new long[] {Long.MIN_VALUE, 0, Long.MAX_VALUE},
            F.asList(4, 5, 6),
            F.asMap(123, null, 4567, null).keySet(),
            new byte[] {4, 1, 2},
            new char[] {'a', 'b', 'c'},
            Color.GREEN,
            new OuterClass(Long.MIN_VALUE, "outer", 0.7d, F.asList(9, 1)),
            objects,
            UUID.randomUUID(),
            IgniteUuid.randomUuid()
        );

        putObject(cacheName, "300", complex);

        assertEquals(complex, getObject(cacheName, "300", Complex.class));
        assertEquals(complex, grid(0).cache(cacheName).get(300));

        // Check query result.
        JsonNode res = queryObject(
            cacheName,
            GridRestCommand.EXECUTE_SQL_QUERY,
            "type", Complex.class.getSimpleName(),
            "pageSize", "1",
            "qry", "sqlDate > ? and sqlDate < ?",
            "arg1", "1953-03-05",
            "arg2", "2011-03-11"
        );

        assertEquals(complex, JSON_MAPPER.treeToValue(res, Complex.class));
    }

    /**
     * Test adding an array in JSON format.
     *
     * @throws Exception If failed.
     */
    @Test
    public void testPutJsonArray() throws Exception {
        Map<String, int[]> map = U.map("1", new int[] {1, 2, 3});
        putObject(DEFAULT_CACHE_NAME, "1", map, Map.class.getName());
        assertTrue(Map.class.isAssignableFrom(jcache().get(1).getClass()));

        Set<int[]> set = new HashSet<>(map.values());
        putObject(DEFAULT_CACHE_NAME, "2", set, Set.class.getName());
        assertTrue(Set.class.isAssignableFrom(jcache().get(2).getClass()));

        List<int[]> list = new ArrayList<>(set);
        putObject(DEFAULT_CACHE_NAME, "3", list, Collection.class.getName());
        assertTrue(Collection.class.isAssignableFrom(jcache().get(3).getClass()));

        int[] ints = {1, 2, 3};
        putObject(DEFAULT_CACHE_NAME, "4", ints, int[].class.getName());
        assertTrue(Arrays.equals(ints, (int[])jcache().get(4)));

        Character[] chars = {'a', 'b', 'c'};
        putObject(DEFAULT_CACHE_NAME, "5", chars, Character[].class.getName());
        assertTrue(Arrays.equals(chars, (Object[])jcache().get(5)));

        OuterClass[] objects = new OuterClass[] {
            new OuterClass(111, "out-0", 0.7d, F.asList(9, 1)),
            new OuterClass(112, "out-1", 0.1d, F.asList(9, 1)),
            new OuterClass(113, "out-2", 0.3d, F.asList(9, 1))
        };

        putObject(DEFAULT_CACHE_NAME, "6", objects, OuterClass[].class.getName());
        assertTrue(Arrays.equals(objects, (Object[])jcache().get(6)));
    }

    /**
     * @throws Exception If failed.
     */
    @Test
    public void testPutIncorrectJson() throws Exception {
        // Check wrong format.
        String json = "incorrect JSON format";

        String ret = content(DEFAULT_CACHE_NAME, GridRestCommand.CACHE_PUT,
            "keyType", "int",
            "key", "5",
            "valueType", Character[].class.getName(),
            "val", json
        );

        assertResponseContainsError(ret, "Failed to convert value to specified type");

        // Check incorrect type.
        json = JSON_MAPPER.writeValueAsString(new Character[] {'a', 'b', 'c'});

        ret = content(DEFAULT_CACHE_NAME, GridRestCommand.CACHE_PUT,
            "keyType", "int",
            "key", "5",
            "valueType", Person.class.getName(),
            "val", json
        );

        assertResponseContainsError(ret, "Failed to convert value to specified type");

        // Check forbidden type.
        ForbiddenType forbidden = new ForbiddenType(new Exploit[] {
            new Exploit(1),
            new Exploit(2)
        });

        json = JSON_MAPPER.writeValueAsString(forbidden);

        ret = content(DEFAULT_CACHE_NAME, GridRestCommand.CACHE_PUT,
            "keyType", "int",
            "key", "5",
            "valueType", ForbiddenType.class.getName(),
            "val", json
        );

        assertResponseContainsError(ret, "Deserialization of class " + Exploit.class.getName() + " is disallowed.");
    }

    /**
     * @throws Exception If failed.
     */
    @Test
    public void testGetBinaryObjects() throws Exception {
        Person p = new Person(1, "John", "Doe", 300);

        jcache().put(300, p);

        String ret = content(DEFAULT_CACHE_NAME, GridRestCommand.CACHE_GET,
            "keyType", "int",
            "key", "300"
        );

        info("Get command result: " + ret);

        checkJson(ret, p);

        // Test with remote node.
        ret = content(DEFAULT_CACHE_NAME, GridRestCommand.CACHE_GET,
            "keyType", "int",
            "key", "300",
            "destId", grid(1).localNode().id().toString()
        );

        info("Get command result: " + ret);

        checkJson(ret, p);

        // Test with SQL.
        SqlFieldsQuery qry = new SqlFieldsQuery(
            "create table employee(id integer primary key, name varchar(100), salary integer);" +
                "insert into employee(id, name, salary) values (1, 'Alex', 300);"
        );

        grid(0).context().query().querySqlFields(qry, true, false);

        ret = content("SQL_PUBLIC_EMPLOYEE", GridRestCommand.CACHE_GET,
            "keyType", "int",
            "key", "1"
        );

        info("Get command result: " + ret);

        JsonNode res = assertResponseSucceeded(ret, false);

        assertEquals("Alex", res.get("NAME").asText());
        assertEquals(300, res.get("SALARY").asInt());

        // Test with circular reference.
        CircularRef ref1 = new CircularRef(1, "Alex");
        CircularRef ref2 = new CircularRef(2, "300");
        CircularRef ref3 = new CircularRef(3, "220");

        ref1.ref(ref2);

        jcache().put(220, ref1);

        ret = content(DEFAULT_CACHE_NAME, GridRestCommand.CACHE_GET,
            "keyType", "int",
            "key", "220"
        );

        info("Get command result: " + ret);

        JsonNode json = assertResponseSucceeded(ret, false);
        assertEquals(ref1.name, json.get("name").asText());
        assertEquals(ref1.ref.toString(), json.get("ref").toString());

        ref2.ref(ref1);

        jcache().put(222, ref1);

        ret = content(DEFAULT_CACHE_NAME, GridRestCommand.CACHE_GET,
            "keyType", "int",
            "key", "222"
        );

        info("Get command result: " + ret);

        assertResponseContainsError(ret, "Failed convert to JSON object for circular references");

        ref1.ref(ref2);
        ref2.ref(ref3);
        ref3.ref(ref1);
        jcache().put(223, ref1);

        ret = content(DEFAULT_CACHE_NAME, GridRestCommand.CACHE_GET,
            "keyType", "int",
            "key", "223"
        );

        info("Get command result: " + ret);

        assertResponseContainsError(ret, "Failed convert to JSON object for circular references");
    }

    /**
     * @throws Exception If failed.
     */
    @Test
    public void testNullMapKeyAndValue() throws Exception {
        Map<String, String> map1 = new HashMap<>();
        map1.put(null, null);
        map1.put("key", "value");

        jcache().put("mapKey1", map1);

        String ret = content(DEFAULT_CACHE_NAME, GridRestCommand.CACHE_GET, "key", "mapKey1");

        info("Get command result: " + ret);

        JsonNode res = validateJsonResponse(ret);

        assertEquals(F.asMap("", null, "key", "value"), JSON_MAPPER.treeToValue(res, HashMap.class));

        Map<String, String> map2 = new HashMap<>();
        map2.put(null, "value");
        map2.put("key", null);

        jcache().put("mapKey2", map2);

        ret = content(DEFAULT_CACHE_NAME, GridRestCommand.CACHE_GET, "key", "mapKey2");

        info("Get command result: " + ret);

        res = validateJsonResponse(ret);

        assertEquals(F.asMap("", "value", "key", null), JSON_MAPPER.treeToValue(res, HashMap.class));
    }

    /**
     * @throws Exception If failed.
     */
    @Test
    public void testSimpleObject() throws Exception {
        SimplePerson p = new SimplePerson(1, "Test", java.sql.Date.valueOf("1977-01-26"), 1000.55, 39, "CIO", 25);

        jcache().put("simplePersonKey", p);

        String ret = content(DEFAULT_CACHE_NAME, GridRestCommand.CACHE_GET, "key", "simplePersonKey");

        info("Get command result: " + ret);

        JsonNode res = assertResponseSucceeded(ret, false);

        assertEquals(p.id, res.get("id").asInt());
        assertEquals(p.name, res.get("name").asText());
        assertEquals(p.birthday.toString(), res.get("birthday").asText());
        assertEquals(p.salary, res.get("salary").asDouble());
        assertNull(res.get("age"));
        assertEquals(p.post, res.get("post").asText());
        assertEquals(25, res.get("bonus").asInt());
    }

    /**
     * @throws Exception If failed.
     */
    @Test
    public void testDate() throws Exception {
        java.util.Date utilDate = new java.util.Date();

        DateFormat formatter = DateFormat.getDateTimeInstance(DateFormat.DEFAULT, DateFormat.DEFAULT, Locale.US);

        String date = formatter.format(utilDate);

        jcache().put("utilDateKey", utilDate);

        String ret = content(DEFAULT_CACHE_NAME, GridRestCommand.CACHE_GET, "key", "utilDateKey");

        info("Get command result: " + ret);

        assertCacheOperation(ret, date);

        java.sql.Date sqlDate = new java.sql.Date(utilDate.getTime());

        jcache().put("sqlDateKey", sqlDate);

        ret = content(DEFAULT_CACHE_NAME, GridRestCommand.CACHE_GET, "key", "sqlDateKey");

        info("Get SQL result: " + ret);

        assertCacheOperation(ret, sqlDate.toString());

        Timestamp ts = Timestamp.valueOf("2004-08-26 16:47:03.141592653");

        jcache().put("timestampKey", ts);

        ret = content(DEFAULT_CACHE_NAME, GridRestCommand.CACHE_GET, "key", "timestampKey");

        info("Get timestamp: " + ret);

        assertCacheOperation(ret, ts.toString());
    }

    /**
     * @throws Exception If failed.
     */
    @Test
    public void testUUID() throws Exception {
        UUID uuid = UUID.randomUUID();

        jcache().put("uuidKey", uuid);

        String ret = content(DEFAULT_CACHE_NAME, GridRestCommand.CACHE_GET, "key", "uuidKey");

        info("Get command result: " + ret);

        assertCacheOperation(ret, uuid.toString());

        IgniteUuid igniteUuid = IgniteUuid.fromUuid(uuid);

        jcache().put("igniteUuidKey", igniteUuid);

        ret = content(DEFAULT_CACHE_NAME, GridRestCommand.CACHE_GET, "key", "igniteUuidKey");

        info("Get command result: " + ret);

        assertCacheOperation(ret, igniteUuid.toString());
    }

    /**
     * @throws Exception If failed.
     */
    @Test
    public void testTuple() throws Exception {
        T2 t = new T2("key", "value");

        jcache().put("tupleKey", t);

        String ret = content(DEFAULT_CACHE_NAME, GridRestCommand.CACHE_GET, "key", "tupleKey");

        info("Get command result: " + ret);

        JsonNode res = assertResponseSucceeded(ret, false);

        assertEquals(t.getKey(), res.get("key").asText());
        assertEquals(t.getValue(), res.get("value").asText());
    }

    /**
     * @throws Exception If failed.
     */
    @Test
    public void testCacheSize() throws Exception {
        jcache().removeAll();

        jcache().put("getKey", "getVal");

        String ret = content(DEFAULT_CACHE_NAME, GridRestCommand.CACHE_SIZE);

        info("Size command result: " + ret);

        assertCacheBulkOperation(ret, 1);
    }

    /**
     * @throws Exception If failed.
     */
    @Test
    public void testIgniteName() throws Exception {
        String ret = content(null, GridRestCommand.NAME);

        info("Name command result: " + ret);

        assertEquals(getTestIgniteInstanceName(0), validateJsonResponse(ret).asText());
    }

    /**
     * @param cacheName Cache name to create.
     * @param mode Expected cache mode.
     * @param backups Expected number of backups.
     * @param wrtSync Expected cache write synchronization mode.
     * @param params Optional cache params.
     */
    private void checkGetOrCreateAndDestroy(
        String cacheName,
        CacheMode mode,
        int backups,
        CacheWriteSynchronizationMode wrtSync,
        String cacheGrp,
        String dataRegion,
        String... params
    ) throws Exception {
        String ret = content(cacheName, GridRestCommand.GET_OR_CREATE_CACHE, params);

        info("GetOrCreateCache command result: " + ret);

        validateJsonResponse(ret);

        IgniteCache<String, String> cache = grid(0).cache(cacheName);

        cache.put("1", "1");

        CacheConfiguration ccfg = cache.getConfiguration(CacheConfiguration.class);

        assertEquals(backups, ccfg.getBackups());
        assertEquals(mode, ccfg.getCacheMode());
        assertEquals(wrtSync, ccfg.getWriteSynchronizationMode());

        if (!F.isEmpty(cacheGrp))
            assertEquals(cacheGrp, ccfg.getGroupName());

        if (!F.isEmpty(dataRegion))
            assertEquals(dataRegion, ccfg.getDataRegionName());

        ret = content(cacheName, GridRestCommand.DESTROY_CACHE);

        assertTrue(validateJsonResponse(ret).isNull());
        assertNull(grid(0).cache(cacheName));
    }

    /**
     * @throws Exception If failed.
     */
    @Test
    public void testGetOrCreateCache() throws Exception {
        checkGetOrCreateAndDestroy("testCache", PARTITIONED, 0, FULL_SYNC, null, null);

        checkGetOrCreateAndDestroy("testCache", PARTITIONED, 3, FULL_SYNC, null, null,
            "backups", "3"
        );

        checkGetOrCreateAndDestroy("testCache", PARTITIONED, 2, FULL_ASYNC, null, null,
            "backups", "2",
            "writeSynchronizationMode", FULL_ASYNC.name()
        );

        checkGetOrCreateAndDestroy("testCache", REPLICATED, Integer.MAX_VALUE, FULL_ASYNC, null, null,
            "templateName", TEMPLATE_REPLICATED,
            "writeSynchronizationMode", FULL_ASYNC.name()
        );

        checkGetOrCreateAndDestroy("testCache", REPLICATED, Integer.MAX_VALUE, FULL_ASYNC, null, null,
            "templateName", TEMPLATE_REPLICATED,
            "backups", "0",
            "writeSynchronizationMode", FULL_ASYNC.name()
        );

        checkGetOrCreateAndDestroy("testCache", PARTITIONED, 1, FULL_ASYNC, "testGroup", null,
            "templateName", TEMPLATE_PARTITIONED,
            "backups", "1",
            "writeSynchronizationMode", FULL_ASYNC.name(),
            "cacheGroup", "testGroup"
        );

        checkGetOrCreateAndDestroy("testCache", PARTITIONED, 2, FULL_ASYNC, null, "testDataRegion",
            "templateName", TEMPLATE_PARTITIONED,
            "backups", "2",
            "writeSynchronizationMode", FULL_ASYNC.name(),
            "dataRegion", "testDataRegion"
        );

        checkGetOrCreateAndDestroy("testCache", PARTITIONED, 3, FULL_ASYNC, "testGroup", "testDataRegion",
            "templateName", TEMPLATE_PARTITIONED,
            "backups", "3",
            "writeSynchronizationMode", FULL_ASYNC.name(),
            "cacheGroup", "testGroup",
            "dataRegion", "testDataRegion"
        );
    }

    /**
     * @throws Exception If failed.
     */
    @Test
    public void testGetAll() throws Exception {
        final Map<String, String> entries = F.asMap("getKey1", "getVal1", "getKey2", "getVal2");

        jcache().putAll(entries);

        String ret = content(DEFAULT_CACHE_NAME, GridRestCommand.CACHE_GET_ALL,
            "k1", "getKey1",
            "k2", "getKey2"
        );

        info("Get all command result: " + ret);

        JsonNode res = assertResponseSucceeded(ret, true);

        assertTrue(res.isObject());

        assertEquals(entries, JSON_MAPPER.treeToValue(res, Map.class));
    }

    /**
     * @throws Exception If failed.
     */
    @Test
    public void testIncorrectPut() throws Exception {
        String ret = content(DEFAULT_CACHE_NAME, GridRestCommand.CACHE_PUT, "key", "key0");

        assertResponseContainsError(ret,
            "Failed to find mandatory parameter in request: val");
    }

    /**
     * @throws Exception If failed.
     */
    @Test
    public void testContainsKey() throws Exception {
        grid(0).cache(DEFAULT_CACHE_NAME).put("key0", "val0");

        String ret = content(DEFAULT_CACHE_NAME, GridRestCommand.CACHE_CONTAINS_KEY, "key", "key0");

        assertCacheOperation(ret, true);
    }

    /**
     * @throws Exception If failed.
     */
    @Test
    public void testContainsKeys() throws Exception {
        grid(0).cache(DEFAULT_CACHE_NAME).put("key0", "val0");
        grid(0).cache(DEFAULT_CACHE_NAME).put("key1", "val1");

        String ret = content(DEFAULT_CACHE_NAME, GridRestCommand.CACHE_CONTAINS_KEYS,
            "k1", "key0",
            "k2", "key1"
        );

        assertCacheBulkOperation(ret, true);
    }

    /**
     * @throws Exception If failed.
     */
    @Test
    public void testGetAndPut() throws Exception {
        grid(0).cache(DEFAULT_CACHE_NAME).put("key0", "val0");

        String ret = content(DEFAULT_CACHE_NAME, GridRestCommand.CACHE_GET_AND_PUT,
            "key", "key0",
            "val", "val1"
        );

        assertCacheOperation(ret, "val0");

        assertEquals("val1", grid(0).cache(DEFAULT_CACHE_NAME).get("key0"));
    }

    /**
     * @throws Exception If failed.
     */
    @Test
    public void testGetAndPutIfAbsent() throws Exception {
        grid(0).cache(DEFAULT_CACHE_NAME).put("key0", "val0");

        String ret = content(DEFAULT_CACHE_NAME, GridRestCommand.CACHE_GET_AND_PUT_IF_ABSENT,
            "key", "key0",
            "val", "val1"
        );

        assertCacheOperation(ret, "val0");

        assertEquals("val0", grid(0).cache(DEFAULT_CACHE_NAME).get("key0"));
    }

    /**
     * @throws Exception If failed.
     */
    @Test
    public void testPutIfAbsent2() throws Exception {
        String ret = content(DEFAULT_CACHE_NAME, GridRestCommand.CACHE_PUT_IF_ABSENT,
            "key", "key0",
            "val", "val1"
        );

        assertCacheOperation(ret, true);

        assertEquals("val1", grid(0).cache(DEFAULT_CACHE_NAME).get("key0"));
    }

    /**
     * @throws Exception If failed.
     */
    @Test
    public void testRemoveValue() throws Exception {
        grid(0).cache(DEFAULT_CACHE_NAME).put("key0", "val0");

        String ret = content(DEFAULT_CACHE_NAME, GridRestCommand.CACHE_REMOVE_VALUE,
            "key", "key0",
            "val", "val1"
        );

        assertCacheOperation(ret, false);

        assertEquals("val0", grid(0).cache(DEFAULT_CACHE_NAME).get("key0"));

        ret = content(DEFAULT_CACHE_NAME, GridRestCommand.CACHE_REMOVE_VALUE,
            "key", "key0",
            "val", "val0"
        );

        assertCacheOperation(ret, true);

        assertNull(grid(0).cache(DEFAULT_CACHE_NAME).get("key0"));
    }

    /**
     * @throws Exception If failed.
     */
    @Test
    public void testGetAndRemove() throws Exception {
        grid(0).cache(DEFAULT_CACHE_NAME).put("key0", "val0");

        String ret = content(DEFAULT_CACHE_NAME, GridRestCommand.CACHE_GET_AND_REMOVE, "key", "key0");

        assertCacheOperation(ret, "val0");

        assertNull(grid(0).cache(DEFAULT_CACHE_NAME).get("key0"));
    }

    /**
     * @throws Exception If failed.
     */
    @Test
    public void testReplaceValue() throws Exception {
        grid(0).cache(DEFAULT_CACHE_NAME).put("key0", "val0");

        String ret = content(DEFAULT_CACHE_NAME, GridRestCommand.CACHE_REPLACE_VALUE,
            "key", "key0",
            "val", "val1",
            "val2", "val2"
        );

        assertCacheOperation(ret, false);

        assertEquals("val0", grid(0).cache(DEFAULT_CACHE_NAME).get("key0"));

        ret = content(DEFAULT_CACHE_NAME, GridRestCommand.CACHE_REPLACE_VALUE,
            "key", "key0",
            "val", "val1",
            "val2", "val0"
        );

        assertCacheOperation(ret, true);

        assertEquals("val1", grid(0).cache(DEFAULT_CACHE_NAME).get("key0"));
    }

    /**
     * @throws Exception If failed.
     */
    @Test
    public void testGetAndReplace() throws Exception {
        grid(0).cache(DEFAULT_CACHE_NAME).put("key0", "val0");

        String ret = content(DEFAULT_CACHE_NAME, GridRestCommand.CACHE_GET_AND_REPLACE,
            "key", "key0",
            "val", "val1"
        );

        assertCacheOperation(ret, "val0");

        assertEquals("val1", grid(0).cache(DEFAULT_CACHE_NAME).get("key0"));
    }

    /**
     * Performs all possible cluster state transitions via REST commands.
     *
     * @throws Exception If failed.
     */
    @Test
    public void testClusterStateChange() throws Exception {
        try {
            changeClusterState(CLUSTER_SET_STATE, ACTIVE, ACTIVE_READ_ONLY, false, true);

<<<<<<< HEAD
        changeClusterState(GridRestCommand.CLUSTER_SET_STATE, "state", INACTIVE.name());

        changeClusterState(GridRestCommand.CLUSTER_SET_STATE, "state", INACTIVE.name(), "force", "true");

        changeClusterState(GridRestCommand.CLUSTER_SET_STATE, "state", ACTIVE.name());

        changeClusterState(GridRestCommand.CLUSTER_DEACTIVATE);

        changeClusterState(GridRestCommand.CLUSTER_DEACTIVATE, "force", "true");

        changeClusterState(GridRestCommand.CLUSTER_ACTIVATE);

        // same for deprecated.
        changeClusterState(GridRestCommand.CLUSTER_INACTIVE);

        changeClusterState(GridRestCommand.CLUSTER_INACTIVE, "force", "true");

        changeClusterState(GridRestCommand.CLUSTER_ACTIVE);
=======
            changeClusterState(CLUSTER_SET_STATE, ACTIVE_READ_ONLY, INACTIVE, false, false);
            changeClusterState(CLUSTER_SET_STATE, ACTIVE_READ_ONLY, INACTIVE, true, true);

            changeClusterState(CLUSTER_SET_STATE, INACTIVE, ACTIVE, false, true);
>>>>>>> 1e84d448

            changeClusterState(CLUSTER_SET_STATE, ACTIVE, ACTIVE, false, true);

            changeClusterState(CLUSTER_SET_STATE, ACTIVE, INACTIVE, false, false);
            changeClusterState(CLUSTER_SET_STATE, ACTIVE, INACTIVE, true, true);

            changeClusterState(CLUSTER_SET_STATE, INACTIVE, INACTIVE, false, true);
            changeClusterState(CLUSTER_SET_STATE, INACTIVE, INACTIVE, true, true);

            changeClusterState(CLUSTER_SET_STATE, INACTIVE, ACTIVE_READ_ONLY, false, true);

            changeClusterState(CLUSTER_SET_STATE, ACTIVE_READ_ONLY, ACTIVE_READ_ONLY, false, true);

            changeClusterState(CLUSTER_SET_STATE, ACTIVE_READ_ONLY, ACTIVE, false, true);

            changeClusterStateByDepricatedCommands(CLUSTER_ACTIVATE, CLUSTER_DEACTIVATE);
            changeClusterStateByDepricatedCommands(CLUSTER_ACTIVE, CLUSTER_INACTIVE);
        }
        finally {
            grid(0).cluster().state(ACTIVE);

            initCache();
        }
    }

    /**
     * Performs all cluster state change transitions by depricated commands.
     *
     * @param activateCmd Cluster activate command.
     * @param deactivateCmd Cluster deactive command.
     * @throws Exception If failed.
     */
    private void changeClusterStateByDepricatedCommands(
        GridRestCommand activateCmd,
        GridRestCommand deactivateCmd
    ) throws Exception {
        assertTrue(activateCmd.name(), activateCmd == CLUSTER_ACTIVE || activateCmd == CLUSTER_ACTIVATE);
        assertTrue(deactivateCmd.name(), deactivateCmd == CLUSTER_INACTIVE || deactivateCmd == CLUSTER_DEACTIVATE);

        grid(0).cluster().state(ACTIVE);

        changeClusterState(deactivateCmd, ACTIVE, INACTIVE, false, false);
        changeClusterState(deactivateCmd, ACTIVE, INACTIVE, true, true);

        changeClusterState(activateCmd, INACTIVE, ACTIVE, false, true);

        grid(0).cluster().state(ACTIVE_READ_ONLY);

        changeClusterState(deactivateCmd, ACTIVE_READ_ONLY, INACTIVE, false, false);
        changeClusterState(deactivateCmd, ACTIVE_READ_ONLY, INACTIVE, true, true);
    }

    /**
     * @throws Exception If failed.
     */
    @Test
    public void testPut() throws Exception {
        String ret = content(DEFAULT_CACHE_NAME, GridRestCommand.CACHE_PUT,
            "key", "putKey",
            "val", "putVal"
        );

        info("Put command result: " + ret);

        assertEquals("putVal", jcache().localPeek("putKey"));

        assertCacheOperation(ret, true);
    }

    /**
     * @throws Exception If failed.
     */
    @Test
    public void testPutWithExpiration() throws Exception {
        String ret = content(DEFAULT_CACHE_NAME, GridRestCommand.CACHE_PUT,
            "key", "putKey",
            "val", "putVal",
            "exp", "2000"
        );

        assertCacheOperation(ret, true);

        assertEquals("putVal", jcache().get("putKey"));

        Thread.sleep(2100);

        assertNull(jcache().get("putKey"));
    }

    /**
     * @throws Exception If failed.
     */
    @Test
    public void testAdd() throws Exception {
        jcache().put("addKey1", "addVal1");

        String ret = content(DEFAULT_CACHE_NAME, GridRestCommand.CACHE_ADD,
            "key", "addKey2",
            "val", "addVal2"
        );

        assertCacheOperation(ret, true);

        assertEquals("addVal1", jcache().localPeek("addKey1"));
        assertEquals("addVal2", jcache().localPeek("addKey2"));
    }

    /**
     * @throws Exception If failed.
     */
    @Test
    public void testAddWithExpiration() throws Exception {
        String ret = content(DEFAULT_CACHE_NAME, GridRestCommand.CACHE_ADD,
            "key", "addKey",
            "val", "addVal",
            "exp", "2000"
        );

        assertCacheOperation(ret, true);

        assertEquals("addVal", jcache().get("addKey"));

        Thread.sleep(2100);

        assertNull(jcache().get("addKey"));
    }

    /**
     * @throws Exception If failed.
     */
    @Test
    public void testPutAll() throws Exception {
        String ret = content(DEFAULT_CACHE_NAME, GridRestCommand.CACHE_PUT_ALL,
            "k1", "putKey1",
            "k2", "putKey2",
            "v1", "putVal1",
            "v2", "putVal2"
        );

        info("Put all command result: " + ret);

        assertEquals("putVal1", jcache().localPeek("putKey1"));
        assertEquals("putVal2", jcache().localPeek("putKey2"));

        assertCacheBulkOperation(ret, true);
    }

    /**
     * @throws Exception If failed.
     */
    @Test
    public void testRemove() throws Exception {
        jcache().put("rmvKey", "rmvVal");

        assertEquals("rmvVal", jcache().localPeek("rmvKey"));

        String ret = content(DEFAULT_CACHE_NAME, GridRestCommand.CACHE_REMOVE, "key", "rmvKey");

        info("Remove command result: " + ret);

        assertNull(jcache().localPeek("rmvKey"));

        assertCacheOperation(ret, true);
    }

    /**
     * @throws Exception If failed.
     */
    @Test
    public void testRemoveAll() throws Exception {
        jcache().put("rmvKey1", "rmvVal1");
        jcache().put("rmvKey2", "rmvVal2");
        jcache().put("rmvKey3", "rmvVal3");
        jcache().put("rmvKey4", "rmvVal4");

        assertEquals("rmvVal1", jcache().localPeek("rmvKey1"));
        assertEquals("rmvVal2", jcache().localPeek("rmvKey2"));
        assertEquals("rmvVal3", jcache().localPeek("rmvKey3"));
        assertEquals("rmvVal4", jcache().localPeek("rmvKey4"));

        String ret = content(DEFAULT_CACHE_NAME, GridRestCommand.CACHE_REMOVE_ALL,
            "k1", "rmvKey1",
            "k2", "rmvKey2"
        );

        info("Remove all command result: " + ret);

        assertNull(jcache().localPeek("rmvKey1"));
        assertNull(jcache().localPeek("rmvKey2"));
        assertEquals("rmvVal3", jcache().localPeek("rmvKey3"));
        assertEquals("rmvVal4", jcache().localPeek("rmvKey4"));

        assertCacheBulkOperation(ret, true);

        ret = content(DEFAULT_CACHE_NAME, GridRestCommand.CACHE_REMOVE_ALL);

        info("Remove all command result: " + ret);

        assertNull(jcache().localPeek("rmvKey1"));
        assertNull(jcache().localPeek("rmvKey2"));
        assertNull(jcache().localPeek("rmvKey3"));
        assertNull(jcache().localPeek("rmvKey4"));
        assertEquals(0, jcache().localSize());

        assertCacheBulkOperation(ret, true);
    }

    /**
     * @throws Exception If failed.
     */
    @Test
    public void testCas() throws Exception {
        jcache().put("casKey", "casOldVal");

        assertEquals("casOldVal", jcache().localPeek("casKey"));

        String ret = content(DEFAULT_CACHE_NAME, GridRestCommand.CACHE_CAS,
            "key", "casKey",
            "val2", "casOldVal",
            "val1", "casNewVal"
        );

        info("CAS command result: " + ret);

        assertEquals("casNewVal", jcache().localPeek("casKey"));

        assertCacheOperation(ret, true);

        jcache().remove("casKey");
    }

    /**
     * @throws Exception If failed.
     */
    @Test
    public void testReplace() throws Exception {
        jcache().put("repKey", "repOldVal");

        assertEquals("repOldVal", jcache().localPeek("repKey"));

        String ret = content(DEFAULT_CACHE_NAME, GridRestCommand.CACHE_REPLACE,
            "key", "repKey",
            "val", "repVal"
        );

        info("Replace command result: " + ret);

        assertEquals("repVal", jcache().localPeek("repKey"));

        assertCacheOperation(ret, true);
    }

    /**
     * @throws Exception If failed.
     */
    @Test
    public void testReplaceWithExpiration() throws Exception {
        jcache().put("replaceKey", "replaceVal");

        assertEquals("replaceVal", jcache().get("replaceKey"));

        String ret = content(DEFAULT_CACHE_NAME, GridRestCommand.CACHE_REPLACE,
            "key", "replaceKey",
            "val", "replaceValNew",
            "exp", "2000"
        );

        assertCacheOperation(ret, true);

        assertEquals("replaceValNew", jcache().get("replaceKey"));

        // Use larger value to avoid false positives.
        Thread.sleep(2100);

        assertNull(jcache().get("replaceKey"));
    }

    /**
     * @throws Exception If failed.
     */
    @Test
    public void testAppend() throws Exception {
        jcache().put("appendKey", "appendVal");

        String ret = content(DEFAULT_CACHE_NAME, GridRestCommand.CACHE_APPEND,
            "key", "appendKey",
            "val", "_suffix"
        );

        assertCacheOperation(ret, true);

        assertEquals("appendVal_suffix", jcache().get("appendKey"));
    }

    /**
     * @throws Exception If failed.
     */
    @Test
    public void testPrepend() throws Exception {
        jcache().put("prependKey", "prependVal");

        String ret = content(DEFAULT_CACHE_NAME, GridRestCommand.CACHE_PREPEND,
            "key", "prependKey",
            "val", "prefix_"
        );

        assertCacheOperation(ret, true);

        assertEquals("prefix_prependVal", jcache().get("prependKey"));
    }

    /**
     * @throws Exception If failed.
     */
    @Test
    public void testIncrement() throws Exception {
        String ret = content(DEFAULT_CACHE_NAME, GridRestCommand.ATOMIC_INCREMENT,
            "key", "incrKey",
            "init", "2",
            "delta", "3"
        );

        JsonNode res = validateJsonResponse(ret);

        assertEquals(5, res.asInt());
        assertEquals(5, grid(0).atomicLong("incrKey", 0, true).get());

        ret = content(DEFAULT_CACHE_NAME, GridRestCommand.ATOMIC_INCREMENT,
            "key", "incrKey",
            "delta", "10"
        );

        res = validateJsonResponse(ret);

        assertEquals(15, res.asInt());
        assertEquals(15, grid(0).atomicLong("incrKey", 0, true).get());
    }

    /**
     * @throws Exception If failed.
     */
    @Test
    public void testDecrement() throws Exception {
        String ret = content(DEFAULT_CACHE_NAME, GridRestCommand.ATOMIC_DECREMENT,
            "key", "decrKey",
            "init", "15",
            "delta", "10"
        );

        JsonNode res = validateJsonResponse(ret);

        assertEquals(5, res.asInt());
        assertEquals(5, grid(0).atomicLong("decrKey", 0, true).get());

        ret = content(DEFAULT_CACHE_NAME, GridRestCommand.ATOMIC_DECREMENT,
            "key", "decrKey",
            "delta", "3"
        );

        res = validateJsonResponse(ret);

        assertEquals(2, res.asInt());
        assertEquals(2, grid(0).atomicLong("decrKey", 0, true).get());
    }

    /**
     * @throws Exception If failed.
     */
    @Test
    public void testCar() throws Exception {
        jcache().put("casKey", "casOldVal");

        assertEquals("casOldVal", jcache().localPeek("casKey"));

        String ret = content(DEFAULT_CACHE_NAME, GridRestCommand.CACHE_CAS,
            "key", "casKey",
            "val2", "casOldVal"
        );

        info("CAR command result: " + ret);

        assertNull(jcache().localPeek("casKey"));

        assertCacheOperation(ret, true);
    }

    /**
     * @throws Exception If failed.
     */
    @Test
    public void testPutIfAbsent() throws Exception {
        assertNull(jcache().localPeek("casKey"));

        String ret = content(DEFAULT_CACHE_NAME, GridRestCommand.CACHE_CAS,
            "key", "casKey",
            "val1", "casNewVal"
        );

        info("PutIfAbsent command result: " + ret);

        assertEquals("casNewVal", jcache().localPeek("casKey"));

        assertCacheOperation(ret, true);
    }

    /**
     * @throws Exception If failed.
     */
    @Test
    public void testCasRemove() throws Exception {
        jcache().put("casKey", "casVal");

        assertEquals("casVal", jcache().localPeek("casKey"));

        String ret = content(DEFAULT_CACHE_NAME, GridRestCommand.CACHE_CAS, "key", "casKey");

        info("CAS Remove command result: " + ret);

        assertNull(jcache().localPeek("casKey"));

        assertCacheOperation(ret, true);
    }

    /**
     * @throws Exception If failed.
     */
    @Test
    public void testMetrics() throws Exception {
        String ret = content(DEFAULT_CACHE_NAME, GridRestCommand.CACHE_METRICS);

        info("Cache metrics command result: " + ret);

        assertCacheMetrics(ret);
    }

    /**
     * @param metas Metadata for Ignite caches.
     * @throws Exception If failed.
     */
    private void testMetadata(Collection<GridCacheSqlMetadata> metas, JsonNode arr) throws Exception {
        assertTrue(arr.isArray());

        for (JsonNode item : arr) {
            JsonNode cacheNameNode = item.get("cacheName");
            final String cacheName = (cacheNameNode == null || "null".equals(cacheNameNode.asText())) ? null : cacheNameNode.asText();

            GridCacheSqlMetadata meta = F.find(metas, null, new P1<GridCacheSqlMetadata>() {
                @Override public boolean apply(GridCacheSqlMetadata meta) {
                    return F.eq(meta.cacheName(), cacheName);
                }
            });

            assertNotNull("REST return metadata for unexpected cache: " + cacheName, meta);

            JsonNode types = item.get("types");

            assertNotNull(types);
            assertFalse(types.isNull());

            assertEqualsCollections(meta.types(), JSON_MAPPER.treeToValue(types, Collection.class));

            JsonNode keyClasses = item.get("keyClasses");

            assertNotNull(keyClasses);
            assertFalse(keyClasses.isNull());

            assertEquals(meta.keyClasses(), JSON_MAPPER.treeToValue(keyClasses, Map.class));

            JsonNode valClasses = item.get("valClasses");

            assertNotNull(valClasses);
            assertFalse(valClasses.isNull());

            assertEquals(meta.valClasses(), JSON_MAPPER.treeToValue(valClasses, Map.class));

            JsonNode fields = item.get("fields");

            assertNotNull(fields);
            assertFalse(fields.isNull());
            assertEquals(meta.fields(), JSON_MAPPER.treeToValue(fields, Map.class));

            JsonNode indexesByType = item.get("indexes");

            assertNotNull(indexesByType);
            assertFalse(indexesByType.isNull());
            assertEquals(meta.indexes().size(), indexesByType.size());

            for (Map.Entry<String, Collection<GridCacheSqlIndexMetadata>> metaIndexes : meta.indexes().entrySet()) {
                JsonNode indexes = indexesByType.get(metaIndexes.getKey());

                assertNotNull(indexes);
                assertFalse(indexes.isNull());
                assertEquals(metaIndexes.getValue().size(), indexes.size());

                for (final GridCacheSqlIndexMetadata metaIdx : metaIndexes.getValue()) {
                    JsonNode idx = F.find(indexes, null, new P1<JsonNode>() {
                        @Override public boolean apply(JsonNode idx) {
                            return metaIdx.name().equals(idx.get("name").asText());
                        }
                    });

                    assertNotNull(idx);

                    assertEqualsCollections(metaIdx.fields(),
                        JSON_MAPPER.treeToValue(idx.get("fields"), Collection.class));
                    assertEqualsCollections(metaIdx.descendings(),
                        JSON_MAPPER.treeToValue(idx.get("descendings"), Collection.class));
                    assertEquals(metaIdx.unique(), idx.get("unique").asBoolean());
                }
            }
        }
    }

    /**
     * @throws Exception If failed.
     */
    @Test
    public void testMetadataLocal() throws Exception {
        IgniteCacheProxy<?, ?> cache = F.first(grid(0).context().cache().publicCaches());

        assertNotNull("Should have configured public cache!", cache);

        Collection<GridCacheSqlMetadata> metas = cache.context().queries().sqlMetadata();

        // TODO: IGNITE-7740 uncomment after IGNITE-7740 will be fixed.
        // int cachesCnt = grid(0).cacheNames().size();
        // assertEquals(cachesCnt, metas.size());

        String ret = content("", GridRestCommand.CACHE_METADATA);

        info("Cache metadata: " + ret);

        JsonNode arrRes = validateJsonResponse(ret);

        // TODO: IGNITE-7740 uncomment after IGNITE-7740 will be fixed.
        // assertEquals(cachesCnt, arrRes.size());

        testMetadata(metas, arrRes);

        Collection<GridCacheSqlMetadata> dfltCacheMeta = cache.context().queries().sqlMetadata();

        ret = content(DEFAULT_CACHE_NAME, GridRestCommand.CACHE_METADATA);

        info("Cache metadata: " + ret);

        arrRes = validateJsonResponse(ret);

        assertEquals(1, arrRes.size());

        testMetadata(dfltCacheMeta, arrRes);

        assertResponseContainsError(content("nonExistingCacheName", GridRestCommand.CACHE_METADATA),
            "Failed to request meta data. nonExistingCacheName is not found");
    }

    /**
     * @throws Exception If failed.
     */
    @Test
    public void testMetadataRemote() throws Exception {
        CacheConfiguration<Integer, String> partialCacheCfg = new CacheConfiguration<>("partial");

        partialCacheCfg.setIndexedTypes(Integer.class, String.class);
        partialCacheCfg.setNodeFilter(new NodeIdFilter(grid(1).localNode().id()));

        IgniteCacheProxy<Integer, String> c = (IgniteCacheProxy<Integer, String>)grid(1).createCache(partialCacheCfg);

        Collection<GridCacheSqlMetadata> metas = c.context().queries().sqlMetadata();

        String ret = content("", GridRestCommand.CACHE_METADATA);

        info("Cache metadata: " + ret);

        JsonNode arrRes = validateJsonResponse(ret);

        // TODO: IGNITE-7740 uncomment after IGNITE-7740 will be fixed.
        // int cachesCnt = grid(1).cacheNames().size();
        // assertEquals(cachesCnt, arrRes.size());

        testMetadata(metas, arrRes);

        ret = content("person", GridRestCommand.CACHE_METADATA);

        info("Cache metadata with cacheName parameter: " + ret);

        arrRes = validateJsonResponse(ret);

        assertEquals(1, arrRes.size());

        testMetadata(metas, arrRes);

        assertResponseContainsError(content("nonExistingCacheName", GridRestCommand.CACHE_METADATA),
            "Failed to request meta data. nonExistingCacheName is not found");
    }

    /**
     * @throws Exception If failed.
     */
    @Test
    public void testTopology() throws Exception {
        String ret = content(null, GridRestCommand.TOPOLOGY,
            "attr", "false",
            "mtr", "false"
        );

        info("Topology command result: " + ret);

        JsonNode res = validateJsonResponse(ret);

        assertEquals(gridCount(), res.size());

        for (JsonNode node : res) {
            assertTrue(node.get("attributes").isNull());
            assertTrue(node.get("metrics").isNull());

            JsonNode caches = node.get("caches");

            assertFalse(caches.isNull());

            Collection<IgniteCacheProxy<?, ?>> publicCaches = grid(0).context().cache().publicCaches();

            assertEquals(publicCaches.size(), caches.size());

            for (JsonNode cache : caches) {
                String cacheName0 = cache.get("name").asText();

                final String cacheName = cacheName0.isEmpty() ? null : cacheName0;

                IgniteCacheProxy<?, ?> publicCache = F.find(publicCaches, null, new P1<IgniteCacheProxy<?, ?>>() {
                    @Override public boolean apply(IgniteCacheProxy<?, ?> c) {
                        return F.eq(c.getName(), cacheName);
                    }
                });

                assertNotNull(publicCache);

                CacheMode cacheMode = CacheMode.valueOf(cache.get("mode").asText());

                assertEquals(publicCache.getConfiguration(CacheConfiguration.class).getCacheMode(), cacheMode);
            }
        }

        // Test that caches not included.
        ret = content(null, GridRestCommand.TOPOLOGY,
            "attr", "false",
            "mtr", "false",
            "caches", "false"
        );

        info("Topology command result: " + ret);

        res = validateJsonResponse(ret);

        assertEquals(gridCount(), res.size());

        for (JsonNode node : res) {
            assertTrue(node.get("attributes").isNull());
            assertTrue(node.get("metrics").isNull());
            assertTrue(node.get("caches").isNull());
        }
    }

    /**
     * @throws Exception If failed.
     */
    @Test
    public void testNode() throws Exception {
        String ret = content(null, GridRestCommand.NODE,
            "attr", "true",
            "mtr", "true",
            "id", grid(0).localNode().id().toString()
        );

        info("Topology command result: " + ret);

        JsonNode res = validateJsonResponse(ret);

        assertTrue(res.get("attributes").isObject());
        assertTrue(res.get("metrics").isObject());

        JsonNode caches = res.get("caches");

        assertTrue(caches.isArray());
        assertFalse(caches.isNull());
        assertEquals(grid(0).context().cache().publicCaches().size(), caches.size());

        ret = content(null, GridRestCommand.NODE,
            "attr", "false",
            "mtr", "false",
            "ip", LOC_HOST
        );

        info("Topology command result: " + ret);

        res = validateJsonResponse(ret);

        assertTrue(res.get("attributes").isNull());
        assertTrue(res.get("metrics").isNull());

        ret = content(null, GridRestCommand.NODE,
            "attr", "false",
            "mtr", "false",
            "ip", LOC_HOST,
            "id", UUID.randomUUID().toString()
        );

        info("Topology command result: " + ret);

        res = validateJsonResponse(ret);

        assertTrue(res.isNull());

        // Check that caches not included.
        ret = content(null, GridRestCommand.NODE,
            "id", grid(0).localNode().id().toString(),
            "attr", "false",
            "mtr", "false",
            "caches", "false"
        );

        info("Topology command result: " + ret);

        res = validateJsonResponse(ret);

        assertTrue(res.get("attributes").isNull());
        assertTrue(res.get("metrics").isNull());
        assertTrue(res.get("caches").isNull());
    }

    /**
     * Tests {@code exe} command.
     * <p>
     * Note that attempt to execute unknown task (UNKNOWN_TASK) will result in exception on server.
     *
     * @throws Exception If failed.
     */
    @Test
    public void testExe() throws Exception {
        String ret = content(DEFAULT_CACHE_NAME, GridRestCommand.EXE);

        info("Exe command result: " + ret);

        assertResponseContainsError(ret, "Failed to find mandatory parameter in request: name");

        // Attempt to execute unknown task (UNKNOWN_TASK) will result in exception on server.
        ret = content(DEFAULT_CACHE_NAME, GridRestCommand.EXE, "name", "UNKNOWN_TASK");

        info("Exe command result: " + ret);

        assertResponseContainsError(ret, "Unknown task name or failed to auto-deploy task (was task (re|un)deployed?)");

        grid(0).compute().localDeployTask(TestTask1.class, TestTask1.class.getClassLoader());
        grid(0).compute().localDeployTask(TestTask2.class, TestTask2.class.getClassLoader());

        ret = content(DEFAULT_CACHE_NAME, GridRestCommand.EXE, "name", TestTask1.class.getName());

        info("Exe command result: " + ret);

        JsonNode res = jsonTaskResult(ret);

        assertTrue(res.isNull());

        ret = content(DEFAULT_CACHE_NAME, GridRestCommand.EXE, "name", TestTask2.class.getName());

        info("Exe command result: " + ret);

        res = jsonTaskResult(ret);

        assertEquals(TestTask2.RES, res.asText());

        ret = content(DEFAULT_CACHE_NAME, GridRestCommand.RESULT);

        info("Exe command result: " + ret);

        assertResponseContainsError(ret, "Failed to find mandatory parameter in request: id");
    }

    /**
     * Tests execution of Visor tasks via {@link VisorGatewayTask}.
     *
     * @throws Exception If failed.
     */
    @Test
    public void testVisorGateway() throws Exception {
        ClusterNode locNode = grid(1).localNode();

        final IgniteUuid cid = grid(1).context().cache().internalCache("person").context().dynamicDeploymentId();

        String ret = content(new VisorGatewayArgument(VisorCacheConfigurationCollectorTask.class)
            .forNode(locNode)
            .argument(VisorCacheConfigurationCollectorTaskArg.class)
            .collection(IgniteUuid.class, cid));

        info("VisorCacheConfigurationCollectorTask result: " + ret);

        jsonTaskResult(ret);

        ret = content(new VisorGatewayArgument(VisorCacheNodesTask.class)
            .forNode(locNode)
            .argument(VisorCacheNodesTaskArg.class, "person"));

        info("VisorCacheNodesTask result: " + ret);

        jsonTaskResult(ret);

        ret = content(new VisorGatewayArgument(VisorCachePartitionsTask.class)
            .forNode(locNode)
            .argument(VisorCachePartitionsTaskArg.class, "person"));

        info("VisorCachePartitionsTask result: " + ret);

        jsonTaskResult(ret);

        ret = content(new VisorGatewayArgument(VisorCacheLoadTask.class)
            .forNode(locNode)
            .argument(VisorCacheLoadTaskArg.class)
            .set(String.class, "person")
            .arguments(0, "null"));

        info("VisorCacheLoadTask result: " + ret);

        jsonTaskResult(ret);

        ret = content(new VisorGatewayArgument(VisorCacheRebalanceTask.class)
            .forNode(locNode)
            .argument(VisorCacheRebalanceTaskArg.class)
            .set(String.class, "person"));

        info("VisorCacheRebalanceTask result: " + ret);

        jsonTaskResult(ret);

        ret = content(new VisorGatewayArgument(VisorCacheMetadataTask.class)
            .forNode(locNode)
            .argument(VisorCacheMetadataTaskArg.class, "person"));

        info("VisorCacheMetadataTask result: " + ret);

        jsonTaskResult(ret);

        ret = content(new VisorGatewayArgument(VisorCacheResetMetricsTask.class)
            .forNode(locNode)
            .argument(VisorCacheResetMetricsTaskArg.class, "person"));

        info("VisorCacheResetMetricsTask result: " + ret);

        jsonTaskResult(ret);

        ret = content(new VisorGatewayArgument(VisorIgfsSamplingStateTask.class)
            .forNode(locNode)
            .argument(VisorIgfsSamplingStateTaskArg.class, "igfs", false));

        info("VisorIgfsSamplingStateTask result: " + ret);

        jsonTaskResult(ret);

        ret = content(new VisorGatewayArgument(VisorIgfsProfilerClearTask.class)
            .forNode(locNode)
            .argument(VisorIgfsProfilerClearTaskArg.class, "igfs"));

        info("VisorIgfsProfilerClearTask result: " + ret);

        jsonTaskResult(ret);

        ret = content(new VisorGatewayArgument(VisorIgfsProfilerTask.class)
            .forNode(locNode)
            .argument(VisorIgfsProfilerTaskArg.class, "igfs"));

        info("VisorIgfsProfilerTask result: " + ret);

        jsonTaskResult(ret);

        ret = content(new VisorGatewayArgument(VisorIgfsFormatTask.class)
            .forNode(locNode)
            .argument(VisorIgfsFormatTaskArg.class, "igfs"));

        info("VisorIgfsFormatTask result: " + ret);

        jsonTaskResult(ret);

        ret = content(new VisorGatewayArgument(VisorIgfsResetMetricsTask.class)
            .forNode(locNode)
            .argument(VisorIgfsResetMetricsTaskArg.class)
            .set(String.class, "igfs"));

        info("VisorIgfsResetMetricsTask result: " + ret);

        jsonTaskResult(ret);

        ret = content(new VisorGatewayArgument(VisorThreadDumpTask.class)
            .forNode(locNode));

        info("VisorThreadDumpTask result: " + ret);

        jsonTaskResult(ret);

        ret = content(new VisorGatewayArgument(VisorLatestTextFilesTask.class)
            .forNode(locNode)
            .argument(VisorLatestTextFilesTaskArg.class, "", ""));

        info("VisorLatestTextFilesTask result: " + ret);

        jsonTaskResult(ret);

        ret = content(new VisorGatewayArgument(VisorLatestVersionTask.class)
            .forNode(locNode));

        info("VisorLatestVersionTask result: " + ret);

        jsonTaskResult(ret);

        ret = content(new VisorGatewayArgument(VisorFileBlockTask.class)
            .forNode(locNode)
            .argument(VisorFileBlockTaskArg.class, "", 0L, 1, 0L));

        info("VisorFileBlockTask result: " + ret);

        jsonTaskResult(ret);

        ret = content(new VisorGatewayArgument(VisorNodePingTask.class)
            .forNode(locNode)
            .argument(VisorNodePingTaskArg.class, locNode.id()));

        info("VisorNodePingTask result: " + ret);

        jsonTaskResult(ret);

        ret = content(new VisorGatewayArgument(VisorNodeConfigurationCollectorTask.class)
            .forNode(locNode));

        info("VisorNodeConfigurationCollectorTask result: " + ret);

        jsonTaskResult(ret);

        ret = content(new VisorGatewayArgument(VisorComputeResetMetricsTask.class)
            .forNode(locNode));

        info("VisorComputeResetMetricsTask result: " + ret);

        jsonTaskResult(ret);

        ret = content(new VisorGatewayArgument(VisorQueryTask.class)
            .forNode(locNode)
            .argument(VisorQueryTaskArg.class, "person", "select * from Person",
                false, false, false, false, 1));

        info("VisorQueryTask result: " + ret);

        JsonNode res = jsonTaskResult(ret);

        final String qryId = res.get("result").get("queryId").asText();

        ret = content(new VisorGatewayArgument(VisorQueryNextPageTask.class)
            .forNode(locNode)
            .argument(VisorQueryNextPageTaskArg.class, qryId, 1));

        info("VisorQueryNextPageTask result: " + ret);

        jsonTaskResult(ret);

        ret = content(new VisorGatewayArgument(VisorQueryCleanupTask.class)
            .argument(VisorQueryCleanupTaskArg.class)
            .map(UUID.class, Set.class, F.asMap(locNode.id(), qryId)));

        info("VisorQueryCleanupTask result: " + ret);

        jsonTaskResult(ret);

        ret = content(new VisorGatewayArgument(VisorResolveHostNameTask.class)
            .forNode(locNode));

        info("VisorResolveHostNameTask result: " + ret);

        jsonTaskResult(ret);

        ret = content(new VisorGatewayArgument(VisorQueryCancelTask.class)
            .argument(VisorQueryCancelTaskArg.class, 0L));

        info("VisorResolveHostNameTask result: " + ret);

        jsonTaskResult(ret);

        ret = content(new VisorGatewayArgument(VisorQueryResetMetricsTask.class)
            .argument(VisorQueryResetMetricsTaskArg.class, "person"));

        info("VisorResolveHostNameTask result: " + ret);

        jsonTaskResult(ret);

        ret = content(new VisorGatewayArgument(VisorQueryCancelTask.class)
            .argument(VisorQueryCancelTaskArg.class, 0L));

        info("VisorResolveHostNameTask result: " + ret);

        jsonTaskResult(ret);

        ret = content(new VisorGatewayArgument(VisorQueryResetMetricsTask.class)
            .argument(VisorQueryResetMetricsTaskArg.class, "person"));

        info("VisorResolveHostNameTask result: " + ret);

        jsonTaskResult(ret);

        // Multinode tasks

        ret = content(new VisorGatewayArgument(VisorComputeCancelSessionsTask.class)
            .argument(VisorComputeCancelSessionsTaskArg.class)
            .set(IgniteUuid.class, IgniteUuid.randomUuid()));

        info("VisorComputeCancelSessionsTask result: " + ret);

        jsonTaskResult(ret);

        ret = content(new VisorGatewayArgument(VisorCacheMetricsCollectorTask.class)
            .argument(VisorCacheMetricsCollectorTaskArg.class, false)
            .collection(String.class, "person"));

        info("VisorCacheMetricsCollectorTask result: " + ret);

        ret = content(new VisorGatewayArgument(VisorCacheMetricsCollectorTask.class)
            .forNodes(grid(1).cluster().nodes())
            .argument(VisorCacheMetricsCollectorTaskArg.class, false)
            .collection(String.class, "person"));

        info("VisorCacheMetricsCollectorTask (with nodes) result: " + ret);

        jsonTaskResult(ret);

        ret = content(new VisorGatewayArgument(VisorLogSearchTask.class)
            .argument(VisorLogSearchTaskArg.class, ".", ".", "abrakodabra.txt", 1));

        info("VisorLogSearchTask result: " + ret);

        jsonTaskResult(ret);

        ret = content(new VisorGatewayArgument(VisorNodeGcTask.class));

        info("VisorNodeGcTask result: " + ret);

        jsonTaskResult(ret);

        ret = content(new VisorGatewayArgument(VisorAckTask.class)
            .argument(VisorAckTaskArg.class, "MSG"));

        info("VisorAckTask result: " + ret);

        jsonTaskResult(ret);

        ret = content(new VisorGatewayArgument(VisorNodeEventsCollectorTask.class)
            .argument(VisorNodeEventsCollectorTaskArg.class,
                "null", "null", "null", "taskName", "null"));

        info("VisorNodeEventsCollectorTask result: " + ret);

        jsonTaskResult(ret);

        ret = content(new VisorGatewayArgument(VisorNodeDataCollectorTask.class)
            .argument(VisorNodeDataCollectorTaskArg.class, false,
                "CONSOLE_" + UUID.randomUUID(), UUID.randomUUID(), false));

        info("VisorNodeDataCollectorTask result: " + ret);

        jsonTaskResult(ret);

        ret = content(new VisorGatewayArgument(VisorComputeToggleMonitoringTask.class)
            .argument(VisorComputeToggleMonitoringTaskArg.class, UUID.randomUUID(), false));

        info("VisorComputeToggleMonitoringTask result: " + ret);

        jsonTaskResult(ret);

        ret = content(new VisorGatewayArgument(VisorNodeSuppressedErrorsTask.class)
            .argument(VisorNodeSuppressedErrorsTaskArg.class)
            .map(UUID.class, Long.class, new HashMap()));

        info("VisorNodeSuppressedErrorsTask result: " + ret);

        jsonTaskResult(ret);

        ret = content(new VisorGatewayArgument(VisorCacheClearTask.class)
            .forNode(locNode)
            .argument(VisorCacheClearTaskArg.class, "person"));

        info("VisorCacheClearTask result: " + ret);

        jsonTaskResult(ret);

        // Spring XML to start cache via Visor task.
        final String START_CACHE =
            "<beans xmlns=\"http://www.springframework.org/schema/beans\"\n" +
                "    xmlns:xsi=\"http://www.w3.org/2001/XMLSchema-instance\"\n" +
                "    xsi:schemaLocation=\"http://www.springframework.org/schema/beans\n" +
                "        http://www.springframework.org/schema/beans/spring-beans-2.5.xsd\">\n" +
                "    <bean id=\"cacheConfiguration\" class=\"org.apache.ignite.configuration.CacheConfiguration\">\n" +
                "        <property name=\"cacheMode\" value=\"PARTITIONED\"/>\n" +
                "        <property name=\"name\" value=\"c\"/>\n" +
                "   </bean>\n" +
                "</beans>";

        ret = content(new VisorGatewayArgument(VisorCacheStartTask.class)
            .argument(VisorCacheStartTaskArg.class, false, "person2", START_CACHE));

        info("VisorCacheStartTask result: " + ret);

        jsonTaskResult(ret);

        ret = content(new VisorGatewayArgument(VisorCacheStopTask.class)
            .forNode(locNode)
            .argument(VisorCacheStopTaskArg.class, "c"));

        info("VisorCacheStopTask result: " + ret);

        jsonTaskResult(ret);

        ret = content(new VisorGatewayArgument(VisorQueryDetailMetricsCollectorTask.class)
            .argument(VisorQueryDetailMetricsCollectorTaskArg.class, 0));

        info("VisorQueryDetailMetricsCollectorTask result: " + ret);

        jsonTaskResult(ret);

        ret = content(new VisorGatewayArgument(VisorRunningQueriesCollectorTask.class)
            .argument(VisorRunningQueriesCollectorTaskArg.class, 0L));

        info("VisorQueryDetailMetricsCollectorTask result: " + ret);

        jsonTaskResult(ret);

        ret = content(new VisorGatewayArgument(VisorChangeGridActiveStateTask.class)
            .argument(VisorChangeGridActiveStateTaskArg.class, true));

        info("VisorQueryDetailMetricsCollectorTask result: " + ret);

        jsonTaskResult(ret);
    }

    /**
     * @throws Exception If failed.
     */
    @Test
    public void testDataRegionMetrics() throws Exception {
        String ret = content(F.asMap("cmd", GridRestCommand.DATA_REGION_METRICS.key()));

        JsonNode res = validateJsonResponse(ret);

        assertTrue(res.size() > 0);

        info(GridRestCommand.DATA_REGION_METRICS.key().toUpperCase() + " command result: " + ret);
    }

    /**
     * @throws Exception If failed.
     */
    @Test
    public void testDataStorageMetricsDisabled() throws Exception {
        String ret = content(F.asMap("cmd", GridRestCommand.DATA_STORAGE_METRICS.key()));

        JsonNode res = validateJsonResponse(ret);

        assertTrue(res.asText().equalsIgnoreCase("Storage metrics are not enabled"));

        info(GridRestCommand.DATA_STORAGE_METRICS.key().toUpperCase() + " command result: " + ret);
    }

    /**
     * @throws Exception If failed.
     */
    @Test
    public void testDataStorageMetricsEnabled() throws Exception {
        if (!memoryMetricsEnabled) {
            restartGrid();

            memoryMetricsEnabled = true;
        }

        String ret = content(F.asMap("cmd", GridRestCommand.DATA_STORAGE_METRICS.key()));

        assertNotNull(validateJsonResponse(ret));

        info(GridRestCommand.DATA_STORAGE_METRICS.key().toUpperCase() + " command result: " + ret);
    }

    /**
     * Restart grid.
     *
     * @throws Exception If failed.
     */
    protected void restartGrid() throws Exception {
        stopAllGrids();

        cleanPersistenceDir();

        startGrids(gridCount());

        grid(0).cluster().active(true);

        initCache();
    }

    /**
     * @throws Exception If failed.
     */
    @Test
    public void testVersion() throws Exception {
        String ret = content(null, GridRestCommand.VERSION);

        JsonNode res = validateJsonResponse(ret);

        assertEquals(VER_STR, res.asText());
    }

    /**
     * @throws Exception If failed.
     */
    @Test
    public void testQueryArgs() throws Exception {
        String qry = "salary > ? and salary <= ?";

        String ret = content("person", GridRestCommand.EXECUTE_SQL_QUERY,
            "type", "Person",
            "pageSize", "10",
            "qry", qry,
            "arg1", "1000",
            "arg2", "2000"
        );

        JsonNode items = validateJsonResponse(ret).get("items");

        assertEquals(2, items.size());

        assertFalse(queryCursorFound());
    }

    /**
     * @throws Exception If failed.
     */
    @Test
    public void testQueryScan() throws Exception {
        String ret = content("person", GridRestCommand.EXECUTE_SCAN_QUERY,
            "pageSize", "10",
            "cacheName", "person"
        );

        JsonNode items = validateJsonResponse(ret).get("items");

        assertEquals(4, items.size());

        assertFalse(queryCursorFound());
    }

    /**
     * @throws Exception If failed.
     */
    @Test
    public void testFilterQueryScan() throws Exception {
        String ret = content("person", GridRestCommand.EXECUTE_SCAN_QUERY,
            "pageSize", "10",
            "className", ScanFilter.class.getName()
        );

        JsonNode items = validateJsonResponse(ret).get("items");

        assertEquals(2, items.size());

        assertFalse(queryCursorFound());
    }

    /**
     * @throws Exception If failed.
     */
    @Test
    public void testIncorrectFilterQueryScan() throws Exception {
        String clsName = ScanFilter.class.getName() + 1;

        String ret = content("person", GridRestCommand.EXECUTE_SCAN_QUERY,
            "pageSize", "10",
            "className", clsName
        );

        assertResponseContainsError(ret, "Failed to find target class: " + clsName);
    }

    /**
     * @throws Exception If failed.
     */
    @Test
    public void testQuery() throws Exception {
        grid(0).cache(DEFAULT_CACHE_NAME).put("1", "1");
        grid(0).cache(DEFAULT_CACHE_NAME).put("2", "2");
        grid(0).cache(DEFAULT_CACHE_NAME).put("3", "3");

        String ret = content(DEFAULT_CACHE_NAME, GridRestCommand.EXECUTE_SQL_QUERY,
            "type", "String",
            "pageSize", "1",
            "qry", "select * from String"
        );

        JsonNode qryId = validateJsonResponse(ret).get("queryId");

        assertFalse(validateJsonResponse(ret).get("queryId").isNull());

        ret = content(DEFAULT_CACHE_NAME, GridRestCommand.FETCH_SQL_QUERY,
            "pageSize", "1",
            "qryId", qryId.asText()
        );

        JsonNode res = validateJsonResponse(ret);

        JsonNode qryId0 = validateJsonResponse(ret).get("queryId");

        assertEquals(qryId0, qryId);
        assertFalse(res.get("last").asBoolean());

        ret = content(DEFAULT_CACHE_NAME, GridRestCommand.FETCH_SQL_QUERY,
            "pageSize", "1",
            "qryId", qryId.asText()
        );

        res = validateJsonResponse(ret);

        qryId0 = validateJsonResponse(ret).get("queryId");

        assertEquals(qryId0, qryId);
        assertTrue(res.get("last").asBoolean());

        assertFalse(queryCursorFound());
    }

    /**
     * @throws Exception If failed.
     */
    @Test
    public void testDistributedJoinsQuery() throws Exception {
        String qry = "select * from Person, \"organization\".Organization " +
            "where \"organization\".Organization.id = Person.orgId " +
            "and \"organization\".Organization.name = ?";

        String ret = content("person", GridRestCommand.EXECUTE_SQL_QUERY,
            "type", "Person",
            "distributedJoins", "true",
            "pageSize", "10",
            "qry", qry,
            "arg1", "o1"
        );

        JsonNode items = validateJsonResponse(ret).get("items");

        assertEquals(2, items.size());

        assertFalse(queryCursorFound());
    }

    /**
     * @throws Exception If failed.
     */
    @Test
    public void testSqlFieldsQuery() throws Exception {
        String qry = "select concat(firstName, ' ', lastName) from Person";

        String ret = content("person", GridRestCommand.EXECUTE_SQL_FIELDS_QUERY,
            "pageSize", "10",
            "qry", qry
        );

        JsonNode items = validateJsonResponse(ret).get("items");

        assertEquals(4, items.size());

        assertFalse(queryCursorFound());
    }

    /**
     * @throws Exception If failed.
     */
    @Test
    public void testDistributedJoinsSqlFieldsQuery() throws Exception {
        String qry = "select * from \"person\".Person p, \"organization\".Organization o where o.id = p.orgId";

        String ret = content("person", GridRestCommand.EXECUTE_SQL_FIELDS_QUERY,
            "distributedJoins", "true",
            "pageSize", "10",
            "qry", qry
        );

        JsonNode items = validateJsonResponse(ret).get("items");

        assertEquals(4, items.size());

        assertFalse(queryCursorFound());
    }

    /**
     * @throws Exception If failed.
     */
    @Test
    public void testSqlFieldsMetadataQuery() throws Exception {
        String qry = "select firstName, lastName from Person";

        String ret = content("person", GridRestCommand.EXECUTE_SQL_FIELDS_QUERY,
            "pageSize", "10",
            "qry", qry
        );

        JsonNode res = validateJsonResponse(ret);

        JsonNode items = res.get("items");

        JsonNode meta = res.get("fieldsMetadata");

        assertEquals(4, items.size());
        assertEquals(2, meta.size());

        JsonNode o = meta.get(0);

        assertEquals("FIRSTNAME", o.get("fieldName").asText());
        assertEquals("java.lang.String", o.get("fieldTypeName").asText());
        assertEquals("person", o.get("schemaName").asText());
        assertEquals("PERSON", o.get("typeName").asText());

        assertFalse(queryCursorFound());
    }

    /**
     * @throws Exception If failed.
     */
    @Test
    public void testQueryClose() throws Exception {
        String qry = "salary > ? and salary <= ?";

        String ret = content("person", GridRestCommand.EXECUTE_SQL_QUERY,
            "type", "Person",
            "pageSize", "1",
            "qry", qry,
            "arg1", "1000",
            "arg2", "2000"
        );

        JsonNode res = validateJsonResponse(ret);

        assertEquals(1, res.get("items").size());

        assertTrue(queryCursorFound());

        assertFalse(res.get("queryId").isNull());

        String qryId = res.get("queryId").asText();

        content("person", GridRestCommand.CLOSE_SQL_QUERY, "qryId", qryId);

        assertFalse(queryCursorFound());
    }

    /**
     * @throws Exception If failed.
     */
    @Test
    public void testQueryDelay() throws Exception {
        String qry = "salary > ? and salary <= ?";

        String ret = null;

        for (int i = 0; i < 10; ++i)
            ret = content("person", GridRestCommand.EXECUTE_SQL_QUERY,
                "type", "Person",
                "pageSize", "1",
                "qry", qry,
                "arg1", "1000",
                "arg2", "2000"
            );

        JsonNode items = validateJsonResponse(ret).get("items");

        assertEquals(1, items.size());

        assertTrue(queryCursorFound());

        U.sleep(10000);

        assertFalse(queryCursorFound());
    }

    /**
     * @return Cache.
     */
    protected <K, V> IgniteCache<K, V> typedCache() {
        return grid(0).cache("test_typed_access");
    }

    /**
     * @param type Key and value type.
     * @param k Key to put.
     * @param v Value to put.
     * @param status Expected operation status to check.
     * @throws Exception If failed.
     */
    private void putTypedValue(String type, String k, String v, int status) throws Exception {
        String ret = content("test_typed_access", GridRestCommand.CACHE_PUT,
            "keyType", type,
            "valueType", type,
            "key", k,
            "val", v
        );

        info("Command result: " + ret);

        JsonNode json = JSON_MAPPER.readTree(ret);

        assertEquals(status, json.get("successStatus").asInt());

        if (status == STATUS_SUCCESS)
            assertTrue(json.get("error").isNull());
        else
            assertTrue(json.get("error").asText().startsWith("Failed to convert value to specified type [type="));
    }

    /**
     * @throws Exception If failed.
     */
    @Test
    public void testTypedPut() throws Exception {
        // Test boolean type.
        putTypedValue("boolean", "true", "false", STATUS_SUCCESS);
        putTypedValue("java.lang.Boolean", "false", "true", STATUS_SUCCESS);

        IgniteCache<Boolean, Boolean> cBool = typedCache();

        assertEquals(Boolean.FALSE, cBool.get(true));
        assertEquals(Boolean.TRUE, cBool.get(false));

        // Test byte type.
        putTypedValue("byte", "64", "100", STATUS_SUCCESS);
        putTypedValue("java.lang.Byte", "-25", "-127", STATUS_SUCCESS);
        putTypedValue("byte", "65", "aaa", STATUS_FAILED);
        putTypedValue("byte", "aaa", "64", STATUS_FAILED);
        putTypedValue("byte", "aaa", "aaa", STATUS_FAILED);

        IgniteCache<Byte, Byte> cByte = typedCache();

        assertEquals(Byte.valueOf("100"), cByte.get(Byte.valueOf("64")));
        assertEquals(Byte.valueOf("-127"), cByte.get(Byte.valueOf("-25")));

        // Test short type.
        putTypedValue("short", "1024", "4096", STATUS_SUCCESS);
        putTypedValue("java.lang.Short", "-15000", "-16000", STATUS_SUCCESS);
        putTypedValue("short", "1025", "bbb", STATUS_FAILED);
        putTypedValue("short", "bbb", "5", STATUS_FAILED);
        putTypedValue("short", "bbb", "bbb", STATUS_FAILED);

        IgniteCache<Short, Short> cShort = typedCache();

        assertEquals(Short.valueOf("4096"), cShort.get(Short.valueOf("1024")));
        assertEquals(Short.valueOf("-16000"), cShort.get(Short.valueOf("-15000")));

        // Test integer type.
        putTypedValue("int", "65555", "128256", STATUS_SUCCESS);
        putTypedValue("Integer", "74555", "200000", STATUS_SUCCESS);
        putTypedValue("java.lang.Integer", "-200", "-100000", STATUS_SUCCESS);
        putTypedValue("int", "0", "ccc", STATUS_FAILED);
        putTypedValue("int", "ccc", "0", STATUS_FAILED);
        putTypedValue("int", "ccc", "ccc", STATUS_FAILED);

        IgniteCache<Integer, Integer> cInt = typedCache();

        assertEquals(Integer.valueOf(128256), cInt.get(65555));
        assertEquals(Integer.valueOf(200000), cInt.get(74555));
        assertEquals(Integer.valueOf(-100000), cInt.get(-200));

        // Test long type.
        putTypedValue("long", "3000000", "400000", STATUS_SUCCESS);
        putTypedValue("java.lang.Long", "-3000000", "-400000", STATUS_SUCCESS);
        putTypedValue("long", "777", "ddd", STATUS_FAILED);
        putTypedValue("long", "ddd", "777", STATUS_FAILED);
        putTypedValue("long", "ddd", "ddd", STATUS_FAILED);

        IgniteCache<Long, Long> cLong = typedCache();

        assertEquals(Long.valueOf(400000), cLong.get(3000000L));
        assertEquals(Long.valueOf(-400000), cLong.get(-3000000L));

        // Test float type.
        putTypedValue("float", "1.5", "2.5", STATUS_SUCCESS);
        putTypedValue("java.lang.Float", "-7.5", "-8.5", STATUS_SUCCESS);
        putTypedValue("float", "1.5", "hhh", STATUS_FAILED);
        putTypedValue("float", "hhh", "1.5", STATUS_FAILED);
        putTypedValue("float", "hhh", "hhh", STATUS_FAILED);

        IgniteCache<Float, Float> cFloat = typedCache();

        assertEquals(2.5f, cFloat.get(1.5f));
        assertEquals(-8.5f, cFloat.get(-7.5f));

        // Test double type.
        putTypedValue("double", "5.5", "75.5", STATUS_SUCCESS);
        putTypedValue("java.lang.Double", "-155.5", "-255.5", STATUS_SUCCESS);
        putTypedValue("double", "jjj", "75.5", STATUS_FAILED);
        putTypedValue("double", "6.5", "jjj", STATUS_FAILED);
        putTypedValue("double", "jjj", "jjj", STATUS_FAILED);

        IgniteCache<Double, Double> cDouble = typedCache();

        assertEquals(75.5d, cDouble.get(5.5d));
        assertEquals(-255.5d, cDouble.get(-155.5d));

        // Test date type.
        putTypedValue("date", "2018-02-18", "2017-01-01", STATUS_SUCCESS);
        putTypedValue("java.sql.Date", "2018-01-01", "2017-02-02", STATUS_SUCCESS);
        putTypedValue("date", "xxxx-yy-mm", "2017-01-01", STATUS_FAILED);
        putTypedValue("date", "2018-03-18", "xxxx-yy-mm", STATUS_FAILED);
        putTypedValue("date", "xxxx-yy-mm", "xxxx-yy-mm", STATUS_FAILED);

        IgniteCache<Date, Date> cDate = typedCache();

        assertEquals(Date.valueOf("2017-01-01"), cDate.get(Date.valueOf("2018-02-18")));
        assertEquals(Date.valueOf("2017-02-02"), cDate.get(Date.valueOf("2018-01-01")));

        // Test time type.
        putTypedValue("Time", "01:01:01", "02:02:02", STATUS_SUCCESS);
        putTypedValue("java.sql.Time", "03:03:03", "04:04:04", STATUS_SUCCESS);
        putTypedValue("Time", "aa:bb:dd", "02:02:02", STATUS_FAILED);
        putTypedValue("Time", "01:01:01", "zz:vv:pp", STATUS_FAILED);
        putTypedValue("Time", "zz:zz:zz", "zz:zz:zz", STATUS_FAILED);

        IgniteCache<Time, Time> cTime = typedCache();

        assertEquals(Time.valueOf("02:02:02"), cTime.get(Time.valueOf("01:01:01")));
        assertEquals(Time.valueOf("04:04:04"), cTime.get(Time.valueOf("03:03:03")));

        // Test timestamp type.
        putTypedValue("Timestamp", "2018-02-18 01:01:01", "2017-01-01 02:02:02", STATUS_SUCCESS);
        putTypedValue("java.sql.timestamp", "2018-01-01 01:01:01", "2018-05-05 05:05:05", STATUS_SUCCESS);
        putTypedValue("timestamp", "error", "2018-03-18 01:01:01", STATUS_FAILED);
        putTypedValue("timestamp", "2018-03-18 01:01:01", "error", STATUS_FAILED);
        putTypedValue("timestamp", "error", "error", STATUS_FAILED);

        IgniteCache<Timestamp, Timestamp> cTs = typedCache();

        assertEquals(Timestamp.valueOf("2017-01-01 02:02:02"), cTs.get(Timestamp.valueOf("2018-02-18 01:01:01")));
        assertEquals(Timestamp.valueOf("2018-05-05 05:05:05"), cTs.get(Timestamp.valueOf("2018-01-01 01:01:01")));

        // Test UUID type.
        UUID k1 = UUID.fromString("121f5ae8-148d-11e8-b642-0ed5f89f718b");
        UUID v1 = UUID.fromString("64c6c225-b31c-4000-b136-ef14562ac785");
        putTypedValue("UUID", k1.toString(), v1.toString(), STATUS_SUCCESS);
        putTypedValue("UUID", "error", v1.toString(), STATUS_FAILED);
        putTypedValue("UUID", k1.toString(), "error", STATUS_FAILED);
        putTypedValue("UUID", "error", "error", STATUS_FAILED);

        UUID k2 = UUID.randomUUID();
        UUID v2 = UUID.randomUUID();
        putTypedValue("java.util.UUID", k2.toString(), v2.toString(), STATUS_SUCCESS);

        IgniteCache<UUID, UUID> cUUID = typedCache();

        assertEquals(v1, cUUID.get(k1));
        assertEquals(v2, cUUID.get(k2));

        // Test IgniteUuid type.
        IgniteUuid ik1 = IgniteUuid.randomUuid();
        IgniteUuid iv1 = IgniteUuid.randomUuid();
        putTypedValue("IgniteUuid", ik1.toString(), iv1.toString(), STATUS_SUCCESS);
        putTypedValue("IgniteUuid", "error", iv1.toString(), STATUS_FAILED);
        putTypedValue("IgniteUuid", ik1.toString(), "error", STATUS_FAILED);
        putTypedValue("IgniteUuid", "error", "error", STATUS_FAILED);

        IgniteUuid ik2 = IgniteUuid.randomUuid();
        IgniteUuid iv2 = IgniteUuid.randomUuid();
        putTypedValue("org.apache.ignite.lang.IgniteUuid", ik2.toString(), iv2.toString(), STATUS_SUCCESS);

        IgniteCache<IgniteUuid, IgniteUuid> cIgniteUUID = typedCache();

        assertEquals(iv1, cIgniteUUID.get(ik1));
        assertEquals(iv2, cIgniteUUID.get(ik2));
    }

    /**
     * @param keyType Key type.
     * @param k Key value.
     * @param exp Expected value to test.
     * @throws Exception If failed.
     */
    private void getTypedValue(String keyType, String k, String exp) throws Exception {
        String ret = content("test_typed_access", GridRestCommand.CACHE_GET,
            "keyType", keyType,
            "key", k
        );

        info("Command result: " + ret);

        JsonNode json = validateJsonResponse(ret);

        assertEquals(exp, json.isObject() ? json.toString() : json.asText());
    }

    /**
     * @throws Exception If failed.
     */
    @Test
    public void testTypedGet() throws Exception {
        // Test boolean type.
        IgniteCache<Boolean, Boolean> cBool = typedCache();

        cBool.put(true, false);
        cBool.put(false, true);

        getTypedValue("boolean", "true", "false");
        getTypedValue("java.lang.Boolean", "false", "true");

        // Test byte type.
        IgniteCache<Byte, Byte> cByte = typedCache();

        cByte.put((byte)77, (byte)55);
        cByte.put((byte)-88, (byte)-10);

        getTypedValue("byte", "77", "55");
        getTypedValue("java.lang.Byte", "-88", "-10");

        // Test short type.
        IgniteCache<Short, Short> cShort = typedCache();

        cShort.put((short)2222, (short)3333);
        cShort.put((short)-11111, (short)-12222);

        getTypedValue("short", "2222", "3333");
        getTypedValue("java.lang.Short", "-11111", "-12222");

        // Test integer type.
        IgniteCache<Integer, Integer> cInt = typedCache();
        cInt.put(65555, 128256);
        cInt.put(74555, 200000);
        cInt.put(-200, -100000);

        getTypedValue("int", "65555", "128256");
        getTypedValue("Integer", "74555", "200000");
        getTypedValue("java.lang.Integer", "-200", "-100000");

        // Test long type.
        IgniteCache<Long, Long> cLong = typedCache();

        cLong.put(3333333L, 4444444L);
        cLong.put(-3333333L, -4444444L);

        getTypedValue("long", "3333333", "4444444");
        getTypedValue("java.lang.Long", "-3333333", "-4444444");

        // Test float type.
        IgniteCache<Float, Float> cFloat = typedCache();

        cFloat.put(11.5f, 21.5f);
        cFloat.put(-71.5f, -81.5f);

        getTypedValue("float", "11.5", "21.5");
        getTypedValue("java.lang.Float", "-71.5", "-81.5");

        // Test double type.
        IgniteCache<Double, Double> cDouble = typedCache();

        cDouble.put(58.5d, 758.5d);
        cDouble.put(-1558.5d, -2558.5d);

        getTypedValue("double", "58.5", "758.5");
        getTypedValue("java.lang.Double", "-1558.5", "-2558.5");

        // Test date type.
        IgniteCache<Date, Date> cDate = typedCache();

        cDate.put(Date.valueOf("2018-02-18"), Date.valueOf("2017-01-01"));
        cDate.put(Date.valueOf("2018-01-01"), Date.valueOf("2017-02-02"));

        getTypedValue("Date", "2018-02-18", "2017-01-01");
        getTypedValue("java.sql.Date", "2018-01-01", "2017-02-02");

        // Test time type.
        IgniteCache<Time, Time> cTime = typedCache();

        cTime.put(Time.valueOf("01:01:01"), Time.valueOf("02:02:02"));
        cTime.put(Time.valueOf("03:03:03"), Time.valueOf("04:04:04"));

        getTypedValue("Time", "01:01:01", "02:02:02");
        getTypedValue("java.sql.Time", "03:03:03", "04:04:04");

        // Test timestamp type.
        IgniteCache<Timestamp, String> cTimestamp = typedCache();

        cTimestamp.put(Timestamp.valueOf("2018-02-18 01:01:01"), "test1");
        cTimestamp.put(Timestamp.valueOf("2018-01-01 01:01:01"), "test2");

        getTypedValue("Timestamp", "2018-02-18 01:01:01", "test1");
        getTypedValue("java.sql.timestamp", "2018-01-01 01:01:01", "test2");

        // Test UUID type.
        IgniteCache<UUID, UUID> cUUID = typedCache();

        UUID k1 = UUID.fromString("121f5ae8-148d-11e8-b642-0ed5f89f718b");
        UUID v1 = UUID.fromString("64c6c225-b31c-4000-b136-ef14562ac785");
        cUUID.put(k1, v1);

        UUID k2 = UUID.randomUUID();
        UUID v2 = UUID.randomUUID();
        cUUID.put(k2, v2);

        getTypedValue("UUID", k1.toString(), v1.toString());
        getTypedValue("java.util.UUID", k2.toString(), v2.toString());

        // Test IgniteUuid type.
        IgniteCache<IgniteUuid, IgniteUuid> cIgniteUUID = typedCache();

        IgniteUuid ik1 = IgniteUuid.randomUuid();
        IgniteUuid iv1 = IgniteUuid.randomUuid();
        cIgniteUUID.put(ik1, iv1);

        IgniteUuid ik2 = IgniteUuid.randomUuid();
        IgniteUuid iv2 = IgniteUuid.randomUuid();
        cIgniteUUID.put(ik2, iv2);

        getTypedValue("IgniteUuid", ik1.toString(), iv1.toString());
        getTypedValue("org.apache.ignite.lang.IgniteUuid", ik2.toString(), iv2.toString());

        // Test tuple.
        IgniteCache<Integer, T2<Integer, String>> cTuple = typedCache();

        T2<Integer, String> tup = new T2<>(1, "test");

        cTuple.put(555, tup);

        getTypedValue("int", "555", JSON_MAPPER.writeValueAsString(tup));

        // Test enum.
        IgniteCache<Integer, CacheMode> cEnum = typedCache();

        cEnum.put(888, PARTITIONED);

        getTypedValue("int", "888", PARTITIONED.toString());
    }

    /**
     * @return True if any query cursor is available.
     */
    private boolean queryCursorFound() {
        boolean found = false;

        for (int i = 0; i < gridCount(); ++i) {
            Map<GridRestCommand, GridRestCommandHandler> handlers =
                GridTestUtils.getFieldValue(grid(i).context().rest(), "handlers");

            GridRestCommandHandler qryHnd = handlers.get(GridRestCommand.CLOSE_SQL_QUERY);

            ConcurrentHashMap<Long, Iterator> its = GridTestUtils.getFieldValue(qryHnd, "qryCurs");

            found |= !its.isEmpty();
        }

        return found;
    }

    /**
     * Init cache.
     */
    protected void initCache() {
        CacheConfiguration typedCache = new CacheConfiguration<>("test_typed_access");
        ignite(0).getOrCreateCache(typedCache);

        CacheConfiguration<Integer, Organization> orgCacheCfg = new CacheConfiguration<>("organization");

        orgCacheCfg.setIndexedTypes(Integer.class, Organization.class);

        IgniteCache<Integer, Organization> orgCache = ignite(0).getOrCreateCache(orgCacheCfg);

        orgCache.clear();

        Organization o1 = new Organization(1, "o1");
        Organization o2 = new Organization(2, "o2");

        orgCache.put(1, o1);
        orgCache.put(2, o2);

        CacheConfiguration<Integer, Complex> complexCacheCfg = new CacheConfiguration<>("complex");

        complexCacheCfg.setIndexedTypes(Integer.class, Complex.class);

        grid(0).getOrCreateCache(complexCacheCfg).clear();

        CacheConfiguration<Integer, Person> personCacheCfg = new CacheConfiguration<>("person");

        personCacheCfg.setIndexedTypes(Integer.class, Person.class);

        IgniteCache<Integer, Person> personCache = grid(0).getOrCreateCache(personCacheCfg);

        personCache.clear();

        Person p1 = new Person(1, "John", "Doe", 2000);
        Person p2 = new Person(1, "Jane", "Doe", 1000);
        Person p3 = new Person(2, "John", "Smith", 1000);
        Person p4 = new Person(2, "Jane", "Smith", 2000);

        personCache.put(p1.getId(), p1);
        personCache.put(p2.getId(), p2);
        personCache.put(p3.getId(), p3);
        personCache.put(p4.getId(), p4);

        SqlQuery<Integer, Person> qry = new SqlQuery<>(Person.class, "salary > ? and salary <= ?");

        qry.setArgs(1000, 2000);

        assertEquals(2, personCache.query(qry).getAll().size());
    }

    /**
     * @param cacheName Cache name.
     * @param key Cache key.
     * @param obj Cache value.
     * @throws Exception If failed.
     */
    private void putObject(String cacheName, String key, Object obj) throws Exception {
        putObject(cacheName, key, obj, obj.getClass().getName());
    }

    /**
     * @param cacheName Cache name.
     * @param key Cache key.
     * @param obj Cache value.
     * @param type Cache value type.
     * @throws Exception If failed.
     */
    private void putObject(String cacheName, String key, Object obj, String type) throws Exception {
        String json = JSON_MAPPER.writeValueAsString(obj);

        info("Put: " + json);

        String ret = content(cacheName, GridRestCommand.CACHE_PUT,
            "keyType", "int",
            "key", key,
            "valueType", type,
            "val", json
        );

        info("Put command result: " + ret);

        assertResponseSucceeded(ret, false);
    }

    /**
     * @param cacheName Cache name.
     * @param key Cache key.
     * @param cls Cache value class.
     * @param <T> Cache value type.
     * @return Deserialized object of type {@code T}.
     * @throws Exception If failed.
     */
    private <T> T getObject(String cacheName, String key, Class<T> cls) throws Exception {
        String ret = content(cacheName, GridRestCommand.CACHE_GET, "keyType", "int", "key", key);

        info("Get command result: " + ret);

        JsonNode res = assertResponseSucceeded(ret, false);

        return JSON_MAPPER.treeToValue(res, cls);
    }

    /**
     * @param cacheName Cache name.
     * @param cmd Rest command.
     * @param params Query parameters.
     * @return Json query result.
     * @throws Exception If failed.
     */
    private JsonNode queryObject(String cacheName, GridRestCommand cmd, String... params) throws Exception {
        String ret = content(cacheName, cmd, params);

        info("SQL command result: " + ret);

        JsonNode res = validateJsonResponse(ret);

        JsonNode items = res.get("items");

        assertNotNull(items);

        assertEquals(1, items.size());

        assertFalse(queryCursorFound());

        JsonNode item = items.get(0);

        JsonNode val = item.get("value");

        return val != null ? val : item;
    }

    /**
     * Organization class.
     */
    public static class Organization implements Serializable {
        /** Organization ID (indexed). */
        @QuerySqlField(index = true)
        private Integer id;

        /** First name (not-indexed). */
        @QuerySqlField(index = true)
        private String name;

        /**
         * @param id Id.
         * @param name Name.
         */
        Organization(Integer id, String name) {
            this.id = id;
            this.name = name;
        }

        /**
         * @return Id.
         */
        public Integer getId() {
            return id;
        }

        /**
         * @return Name.
         */
        public String getName() {
            return name;
        }
    }

    /**
     * Test class that could have circular references.
     */
    public static class CircularRef implements Serializable {
        /** */
        private int id;

        /** */
        private String name;

        /** */
        private CircularRef ref;

        /**
         * @param id ID.
         * @param name Name.
         */
        CircularRef(int id, String name) {
            this.id = id;
            this.name = name;
        }

        /**
         * @return ID.
         */
        public int id() {
            return id;
        }

        /**
         * @return Name.
         */
        public String name() {
            return name;
        }

        /**
         * @return Reference to other object.
         */
        public CircularRef ref() {
            return ref;
        }

        /**
         * @param ref Reference to other object.
         */
        public void ref(CircularRef ref) {
            this.ref = ref;
        }

        /** {@inheritDoc} */
        @Override public String toString() {
            SB sb = new SB();

            sb.a('{')
                .a('"').a("id").a('"').a(':').a(id).a(',')
                .a('"').a("name").a('"').a(':').a('"').a(name).a('"').a(',')
                .a('"').a("ref").a('"').a(':').a(ref)
                .a('}');

            return sb.toString();
        }
    }

    /** */
    private static class ForbiddenType {
        /** Data. */
        @JsonProperty
        private Exploit[] data;

        /** */
        ForbiddenType() {
            // No-op.
        }

        /**
         * @param data Data.
         */
        ForbiddenType(Exploit[] data) {
            this.data = data;
        }
    }

    /** */
    private static class Exploit {
        /** Value. */
        @JsonProperty
        private int val = 10;

        /**
         * @param val Value
         */
        Exploit(int val) {
            this.val = val;
        }

        /** */
        Exploit() {
            // No-op.
        }
    }

    /** */
    @JsonInclude(JsonInclude.Include.NON_NULL)
    private static class OuterClass {
        /** */
        @JsonProperty
        private long id;

        /** */
        @JsonProperty
        private String name;

        /** */
        @JsonProperty
        private double doubleVal;

        /** */
        @JsonProperty
        private OptionalObject optional;

        /** */
        @JsonProperty
        private ArrayList<Integer> list;

        /** */
        @JsonProperty
        private Timestamp timestamp;

        /** */
        @JsonProperty
        private long[] longs;

        /** */
        @JsonProperty
        private UUID uuid;

        /** */
        @JsonProperty
        private IgniteUuid igniteUuid;

        /** */
        OuterClass() {
            // No-op.
        }

        /** */
        OuterClass(long id, String name, double doubleVal, List<Integer> list) {
            this(id, name, doubleVal, list, null, null, null, null, null);
        }

        /** */
        OuterClass(long id, String name, double doubleVal, List<Integer> list, Timestamp timestamp, long[] longs,
            UUID uuid, IgniteUuid igniteUuid, OptionalObject optional) {
            this.id = id;
            this.name = name;
            this.doubleVal = doubleVal;
            this.list = new ArrayList<>(list);
            this.timestamp = timestamp;
            this.longs = longs;
            this.uuid = uuid;
            this.igniteUuid = igniteUuid;
            this.optional = optional;
        }

        /** {@inheritDoc} */
        @Override public boolean equals(Object o) {
            if (this == o)
                return true;

            if (o == null || getClass() != o.getClass())
                return false;

            OuterClass aCls = (OuterClass)o;

            return id == aCls.id &&
                Double.compare(aCls.doubleVal, doubleVal) == 0 &&
                Objects.equals(name, aCls.name) &&
                Objects.equals(optional, aCls.optional) &&
                Objects.equals(list, aCls.list) &&
                Objects.equals(timestamp, aCls.timestamp) &&
                Arrays.equals(longs, aCls.longs) &&
                Objects.equals(uuid, aCls.uuid) &&
                Objects.equals(igniteUuid, aCls.igniteUuid);
        }

        /** {@inheritDoc} */
        @Override public int hashCode() {
            return Objects.hash(id, name, optional, doubleVal, list, timestamp, longs, uuid, igniteUuid);
        }

        /** {@inheritDoc} */
        @Override public String toString() {
            return "OuterClass [" +
                "id=" + id +
                ", name='" + name + '\'' +
                ", doubleVal=" + doubleVal +
                ", optional=" + optional +
                ", list=" + list +
                ", timestamp=" + timestamp +
                ", bytes=" + Arrays.toString(longs) +
                ']';
        }

        /** */
        static class OptionalObject {
            /** String field. */
            @JsonProperty
            private String strField;

            /** */
            OptionalObject() {
                // No-op.
            }

            /** */
            OptionalObject(String strField) {
                this.strField = strField;
            }

            /** {@inheritDoc} */
            @Override public boolean equals(Object o) {
                return (o != null && getClass() == o.getClass()) &&
                    Objects.equals(strField, ((OptionalObject)o).strField);
            }

            /** {@inheritDoc} */
            @Override public int hashCode() {
                return Objects.hash(strField);
            }
        }
    }

    /** */
    private enum Color {
        /** */
        RED,

        /** */
        GREEN,

        /** */
        BLUE
    }

    /** Complex entity. */
    private static class Complex implements Serializable {
        /** */
        @QuerySqlField(index = true)
        @JsonProperty
        private Integer id;

        /** */
        @QuerySqlField
        @JsonProperty
        private String str;

        /** */
        @QuerySqlField
        @JsonProperty
        private Timestamp timestamp;

        /** */
        @QuerySqlField
        @JsonProperty
        private Date sqlDate;

        /** */
        @JsonProperty
        private Time time;

        /** */
        @JsonProperty
        private java.util.Date date;

        /** */
        @JsonProperty
        private HashMap<String, Integer> map;

        /** */
        @JsonProperty
        private OuterClass[] objects;

        /** */
        @JsonProperty
        private long[] longs;

        /** */
        @JsonProperty
        private int[] ints;

        /** */
        @JsonProperty
        private byte[] bytes;

        /** */
        @JsonProperty
        private char[] chars;

        /** */
        @JsonProperty
        private Integer[] integers;

        /** */
        @JsonProperty
        private ArrayList<Integer> list;

        /** */
        @JsonProperty
        private HashSet<Integer> col;

        /** */
        @JsonProperty
        private OuterClass outer;

        /** */
        @JsonProperty
        private Color color;

        /** */
        @JsonProperty
        private UUID uuid;

        /** */
        @JsonProperty
        private IgniteUuid igniteUuid;

        /** */
        Complex() {
            // No-op.
        }

        /** */
        Complex(Integer id, String str, Timestamp timestamp, Date sqlDate, Time time, java.util.Date date,
            Map<String, Integer> map, int[] ints, Integer[] integers, long[] longs, List<Integer> list,
            Set<Integer> col, byte[] bytes, char[] chars, Color color, OuterClass outer, OuterClass[] objects,
            UUID uuid, IgniteUuid igniteUuid) {
            this.id = id;
            this.str = str;
            this.timestamp = timestamp;
            this.sqlDate = sqlDate;
            this.time = time;
            this.date = date;
            this.map = new HashMap<>(map);
            this.ints = ints;
            this.longs = longs;
            this.list = new ArrayList<>(list);
            this.integers = integers;
            this.col = new HashSet<>(col);
            this.bytes = bytes;
            this.chars = chars;
            this.color = color;
            this.outer = outer;
            this.objects = objects;
            this.uuid = uuid;
            this.igniteUuid = igniteUuid;
        }

        /** {@inheritDoc} */
        @Override public boolean equals(Object o) {
            if (this == o)
                return true;

            if (o == null || getClass() != o.getClass())
                return false;

            Complex complex = (Complex)o;

            return Objects.equals(id, complex.id) &&
                Objects.equals(str, complex.str) &&
                Objects.equals(timestamp, complex.timestamp) &&
                Objects.equals(sqlDate, complex.sqlDate) &&
                Objects.equals(time, complex.time) &&
                Objects.equals(date, complex.date) &&
                Objects.equals(map, complex.map) &&
                Arrays.equals(longs, complex.longs) &&
                Arrays.equals(ints, complex.ints) &&
                Arrays.equals(bytes, complex.bytes) &&
                Arrays.equals(chars, complex.chars) &&
                Arrays.equals(integers, complex.integers) &&
                Objects.equals(list, complex.list) &&
                Objects.equals(col, complex.col) &&
                Objects.equals(outer, complex.outer) &&
                Arrays.equals(objects, complex.objects) &&
                Objects.equals(uuid, complex.uuid) &&
                Objects.equals(igniteUuid, complex.igniteUuid) &&
                color == complex.color;
        }

        /** {@inheritDoc} */
        @Override public int hashCode() {
            int result = Objects.hash(id, str, timestamp, sqlDate, time, date,
                map, list, col, outer, color, objects, uuid, igniteUuid);

            result = 31 * result + Arrays.hashCode(longs);
            result = 31 * result + Arrays.hashCode(ints);
            result = 31 * result + Arrays.hashCode(bytes);
            result = 31 * result + Arrays.hashCode(chars);
            result = 31 * result + Arrays.hashCode(integers);

            return result;
        }

        /** {@inheritDoc} */
        @Override public String toString() {
            return "Complex [" +
                "id=" + id +
                ", string='" + str + '\'' +
                ", timestamp=" + timestamp +
                ", sqlDate=" + sqlDate +
                ", time=" + time +
                ", date=" + date +
                ", map=" + map +
                ", longs=" + Arrays.toString(longs) +
                ", ints=" + Arrays.toString(ints) +
                ", bytes=" + Arrays.toString(bytes) +
                ", chars=" + Arrays.toString(chars) +
                ", integers=" + Arrays.toString(integers) +
                ", list=" + list +
                ", col=" + col +
                ", outer=" + outer +
                ", color=" + color +
                ']';
        }
    }

    /**
     * Person class.
     */
    public static class Person implements Serializable {
        /** Person id. */
        private static int PERSON_ID = 0;

        /** Person ID (indexed). */
        @QuerySqlField(index = true)
        private Integer id;

        /** Organization id. */
        @QuerySqlField(index = true)
        @JsonProperty("orgId")
        private Integer orgId;

        /** First name (not-indexed). */
        @QuerySqlField
        private String firstName;

        /** Last name (not indexed). */
        @QuerySqlField
        private String lastName;

        /** Salary (indexed). */
        @QuerySqlField(index = true)
        private double salary;

        /** */
        Person() {
            // No-op.
        }

        /**
         * @param firstName First name.
         * @param lastName Last name.
         * @param salary Salary.
         */
        Person(Integer orgId, String firstName, String lastName, double salary) {
            id = PERSON_ID++;

            this.orgId = orgId;
            this.firstName = firstName;
            this.lastName = lastName;
            this.salary = salary;
        }

        /**
         * @return Organization ID.
         */
        public Integer getOrganizationId() {
            return orgId;
        }

        /**
         * @return First name.
         */
        public String getFirstName() {
            return firstName;
        }

        /**
         * @return Last name.
         */
        public String getLastName() {
            return lastName;
        }

        /**
         * @return Salary.
         */
        public double getSalary() {

            return salary;
        }

        /**
         * @return Id.
         */
        public Integer getId() {
            return id;
        }
    }

    /**
     * Test filter for scan query.
     */
    public static class ScanFilter implements IgniteBiPredicate<Integer, Person> {
        /** {@inheritDoc} */
        @Override public boolean apply(Integer integer, Person person) {
            return person.salary > 1000;
        }
    }

    /** Filter by node ID. */
    private static class NodeIdFilter implements IgnitePredicate<ClusterNode> {
        /** */
        private final UUID nid;

        /**
         * @param nid Node ID where cache should be started.
         */
        NodeIdFilter(UUID nid) {
            this.nid = nid;
        }

        /** {@inheritDoc} */
        @Override public boolean apply(ClusterNode n) {
            return n.id().equals(nid);
        }
    }

    /**
     * Helper for build {@link VisorGatewayTask} arguments.
     */
    public static class VisorGatewayArgument extends HashMap<String, String> {
        /** Latest argument index. */
        private int idx = 3;

        /**
         * Construct helper object.
         *
         * @param cls Class of executed task.
         */
        public VisorGatewayArgument(Class cls) {
            super(F.asMap(
                "cmd", GridRestCommand.EXE.key(),
                "name", VisorGatewayTask.class.getName(),
                "p1", "null",
                "p2", cls.getName()
            ));
        }

        /**
         * Execute task on node.
         *
         * @param node Node.
         * @return This helper for chaining method calls.
         */
        public VisorGatewayArgument forNode(ClusterNode node) {
            put("p1", node != null ? node.id().toString() : null);

            return this;
        }

        /**
         * Prepare list of node IDs.
         *
         * @param nodes Collection of nodes.
         * @return This helper for chaining method calls.
         */
        public VisorGatewayArgument forNodes(Collection<ClusterNode> nodes) {
            put("p1", concat(F.transform(nodes, new C1<ClusterNode, UUID>() {
                /** {@inheritDoc} */
                @Override public UUID apply(ClusterNode node) {
                    return node.id();
                }
            }).toArray(), ";"));

            return this;
        }

        /**
         * Add custom argument.
         *
         * @param vals Values.
         * @return This helper for chaining method calls.
         */
        public VisorGatewayArgument arguments(Object... vals) {
            for (Object val : vals)
                put("p" + idx++, String.valueOf(val));

            return this;
        }

        /**
         * Add string argument.
         *
         * @param val Value.
         * @return This helper for chaining method calls.
         */
        public VisorGatewayArgument argument(String val) {
            put("p" + idx++, String.class.getName());
            put("p" + idx++, val);

            return this;
        }

        /**
         * Add custom class argument.
         *
         * @param cls Class.
         * @param vals Values.
         * @return This helper for chaining method calls.
         */
        public VisorGatewayArgument argument(Class cls, Object... vals) {
            put("p" + idx++, cls.getName());

            for (Object val : vals)
                put("p" + idx++, val != null ? val.toString() : null);

            return this;
        }

        /**
         * Add collection argument.
         *
         * @param cls Class.
         * @param vals Values.
         * @return This helper for chaining method calls.
         */
        public VisorGatewayArgument collection(Class cls, Object... vals) {
            put("p" + idx++, Collection.class.getName());
            put("p" + idx++, cls.getName());
            put("p" + idx++, concat(vals, ";"));

            return this;
        }

        /**
         * Add set argument.
         *
         * @param cls Class.
         * @param vals Values.
         * @return This helper for chaining method calls.
         */
        public VisorGatewayArgument set(Class cls, Object... vals) {
            put("p" + idx++, Set.class.getName());
            put("p" + idx++, cls.getName());
            put("p" + idx++, concat(vals, ";"));

            return this;
        }

        /**
         * Add map argument.
         *
         * @param keyCls Key class.
         * @param valCls Value class.
         * @param map Map.
         */
        public VisorGatewayArgument map(Class keyCls, Class valCls, Map<?, ?> map) throws UnsupportedEncodingException {
            put("p" + idx++, Map.class.getName());
            put("p" + idx++, keyCls.getName());
            put("p" + idx++, valCls.getName());

            SB sb = new SB();

            boolean first = true;

            for (Map.Entry<?, ?> entry : map.entrySet()) {
                if (!first)
                    sb.a(";");

                sb.a(entry.getKey());

                if (entry.getValue() != null)
                    sb.a("=").a(entry.getValue());

                first = false;
            }

            put("p" + idx++, sb.toString());

            return this;
        }

        /**
         * Concat object with delimiter.
         *
         * @param vals Values.
         * @param delim Delimiter.
         */
        private static String concat(Object[] vals, String delim) {
            SB sb = new SB();

            boolean first = true;

            for (Object val : vals) {
                if (!first)
                    sb.a(delim);

                sb.a(val);

                first = false;
            }

            return sb.toString();
        }
    }

    /** {@inheritDoc} */
    @Override protected IgniteConfiguration getConfiguration(String igniteInstanceName) throws Exception {
        IgniteConfiguration cfg = super.getConfiguration(igniteInstanceName);

        FileSystemConfiguration igfs = new FileSystemConfiguration();

        igfs.setName("igfs");
        igfs.setIpcEndpointConfiguration(new IgfsIpcEndpointConfiguration());

        cfg.setFileSystemConfiguration(igfs);

        DataStorageConfiguration dsCfg = new DataStorageConfiguration();

        DataRegionConfiguration drCfg = new DataRegionConfiguration();
        drCfg.setName("testDataRegion");
        drCfg.setMaxSize(100L * 1024 * 1024);

        if (memoryMetricsEnabled)
            drCfg.setPersistenceEnabled(true);

        dsCfg.setDefaultDataRegionConfiguration(drCfg);

        if (memoryMetricsEnabled)
            dsCfg.setMetricsEnabled(true).setWalMode(NONE);

        cfg.setDataStorageConfiguration(dsCfg);

        return cfg;
    }

    /**
     * Test if current cluster state equals expected. Checks both REST commands: {@link GridRestCommand#CLUSTER_STATE}
     * and {@link GridRestCommand#CLUSTER_CURRENT_STATE}.
     *
     * @param expState Expected state.
     * @throws Exception If failed.
     */
    private void checkState(ClusterState expState) throws Exception {
        assertClusterState(expState);
        assertClusterState(ClusterState.active(expState));
    }

    /**
     * Test if current cluster state equals expected.
     *
     * @param expState Expected state.
     * @throws Exception If failed.
     */
    private void assertClusterState(ClusterState expState) throws Exception {
        String ret = content(null, GridRestCommand.CLUSTER_STATE);

        info("Cluster state: " + ret);
        JsonNode res = validateJsonResponse(ret);

        assertEquals(ret, expState.toString(), res.asText());
        assertEquals(ret, expState, grid(0).cluster().state());
    }

    /**
     * Test if current cluster state equals expected.
     *
     * @param exp Expected state.
     * @throws Exception If failed.
     */
    private void assertClusterState(boolean exp) throws Exception {
        String ret = content(null, GridRestCommand.CLUSTER_CURRENT_STATE);

        info("Cluster state: " + ret);
        JsonNode res = validateJsonResponse(ret);

        assertEquals(ret, exp, res.asBoolean());
        assertEquals(ret, exp, grid(0).cluster().active());
    }

    /**
     * Checks that cluster has state {@code curState}, tries to change state to {@code newState} by {@code cmd} command
     * and checks state after change.
     *
<<<<<<< HEAD
     * @param cmd Command.
     * @param params Arguments for {@code cmd}.
     * @throws Exception If failed.
     */
    private void changeClusterState(GridRestCommand cmd, String... params) throws Exception {
        String ret = content(null, cmd, params);

        boolean force = false;

        boolean deactivate = cmd == GridRestCommand.CLUSTER_INACTIVE || cmd == GridRestCommand.CLUSTER_DEACTIVATE;

        for (int i = 0; i < params.length; ++i) {
            String p = params[i];

            if ("force".equals(p) && params[i + 1].equals("true"))
                force = true;

            if (cmd == GridRestCommand.CLUSTER_SET_STATE && p.equals("state"))
                deactivate = params[i + 1].equals(INACTIVE.name());
        }

        boolean errorExpected = !force && deactivate;

        JsonNode res = validateJsonResponse(ret, errorExpected);

        assertFalse(res.isNull());

        if (errorExpected)
            assertTrue(res.asText().contains(DATA_LOST_ON_DEACTIVATION_WARNING));
        else
            assertTrue(res.asText().startsWith(cmd.key()));

        assertClusterState(!deactivate || !force);
=======
     * @param cmd State change command.
     * @param curState Expected cluster state before change.
     * @param newState New cluster state after change.
     * @param force Add force flag to the command parameters.
     * @param success Excepted result of cluster state change.
     * @throws Exception If failed.
     */
    private void changeClusterState(
        GridRestCommand cmd,
        ClusterState curState,
        ClusterState newState,
        boolean force,
        boolean success
    ) throws Exception {
        checkState(curState);

        Map<String, String> params = new LinkedHashMap<>();

        params.put("cmd", cmd.key());

        if (force)
            params.put("force", "true");

        if (cmd == CLUSTER_SET_STATE)
            params.put("state", newState.name());

        String ret = content(params);

        JsonNode res = validateJsonResponse(ret, !success);

        assertFalse(res.isNull());

        if (success)
            assertTrue(res.asText().startsWith(cmd.key()));
        else
            assertTrue(res.asText().contains(DATA_LOST_ON_DEACTIVATION_WARNING));

        checkState(success ? newState : curState);
>>>>>>> 1e84d448
    }
}<|MERGE_RESOLUTION|>--- conflicted
+++ resolved
@@ -158,10 +158,7 @@
 import static org.apache.ignite.cache.CacheWriteSynchronizationMode.FULL_ASYNC;
 import static org.apache.ignite.cache.CacheWriteSynchronizationMode.FULL_SYNC;
 import static org.apache.ignite.cluster.ClusterState.ACTIVE;
-<<<<<<< HEAD
-=======
 import static org.apache.ignite.cluster.ClusterState.ACTIVE_READ_ONLY;
->>>>>>> 1e84d448
 import static org.apache.ignite.cluster.ClusterState.INACTIVE;
 import static org.apache.ignite.configuration.WALMode.NONE;
 import static org.apache.ignite.internal.IgniteVersionUtils.VER_STR;
@@ -1276,31 +1273,10 @@
         try {
             changeClusterState(CLUSTER_SET_STATE, ACTIVE, ACTIVE_READ_ONLY, false, true);
 
-<<<<<<< HEAD
-        changeClusterState(GridRestCommand.CLUSTER_SET_STATE, "state", INACTIVE.name());
-
-        changeClusterState(GridRestCommand.CLUSTER_SET_STATE, "state", INACTIVE.name(), "force", "true");
-
-        changeClusterState(GridRestCommand.CLUSTER_SET_STATE, "state", ACTIVE.name());
-
-        changeClusterState(GridRestCommand.CLUSTER_DEACTIVATE);
-
-        changeClusterState(GridRestCommand.CLUSTER_DEACTIVATE, "force", "true");
-
-        changeClusterState(GridRestCommand.CLUSTER_ACTIVATE);
-
-        // same for deprecated.
-        changeClusterState(GridRestCommand.CLUSTER_INACTIVE);
-
-        changeClusterState(GridRestCommand.CLUSTER_INACTIVE, "force", "true");
-
-        changeClusterState(GridRestCommand.CLUSTER_ACTIVE);
-=======
             changeClusterState(CLUSTER_SET_STATE, ACTIVE_READ_ONLY, INACTIVE, false, false);
             changeClusterState(CLUSTER_SET_STATE, ACTIVE_READ_ONLY, INACTIVE, true, true);
 
             changeClusterState(CLUSTER_SET_STATE, INACTIVE, ACTIVE, false, true);
->>>>>>> 1e84d448
 
             changeClusterState(CLUSTER_SET_STATE, ACTIVE, ACTIVE, false, true);
 
@@ -4119,41 +4095,6 @@
      * Checks that cluster has state {@code curState}, tries to change state to {@code newState} by {@code cmd} command
      * and checks state after change.
      *
-<<<<<<< HEAD
-     * @param cmd Command.
-     * @param params Arguments for {@code cmd}.
-     * @throws Exception If failed.
-     */
-    private void changeClusterState(GridRestCommand cmd, String... params) throws Exception {
-        String ret = content(null, cmd, params);
-
-        boolean force = false;
-
-        boolean deactivate = cmd == GridRestCommand.CLUSTER_INACTIVE || cmd == GridRestCommand.CLUSTER_DEACTIVATE;
-
-        for (int i = 0; i < params.length; ++i) {
-            String p = params[i];
-
-            if ("force".equals(p) && params[i + 1].equals("true"))
-                force = true;
-
-            if (cmd == GridRestCommand.CLUSTER_SET_STATE && p.equals("state"))
-                deactivate = params[i + 1].equals(INACTIVE.name());
-        }
-
-        boolean errorExpected = !force && deactivate;
-
-        JsonNode res = validateJsonResponse(ret, errorExpected);
-
-        assertFalse(res.isNull());
-
-        if (errorExpected)
-            assertTrue(res.asText().contains(DATA_LOST_ON_DEACTIVATION_WARNING));
-        else
-            assertTrue(res.asText().startsWith(cmd.key()));
-
-        assertClusterState(!deactivate || !force);
-=======
      * @param cmd State change command.
      * @param curState Expected cluster state before change.
      * @param newState New cluster state after change.
@@ -4192,6 +4133,5 @@
             assertTrue(res.asText().contains(DATA_LOST_ON_DEACTIVATION_WARNING));
 
         checkState(success ? newState : curState);
->>>>>>> 1e84d448
     }
 }