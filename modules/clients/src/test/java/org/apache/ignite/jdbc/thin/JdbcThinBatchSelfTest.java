--- conflicted
+++ resolved
@@ -269,11 +269,7 @@
             for (int i = 0; i < BATCH_SIZE; ++i)
                 assertEquals("Invalid update count",1, updCnts[i]);
 
-<<<<<<< HEAD
-            if (!e.getMessage().contains("Data conversion error converting")) {
-=======
             if (!e.getMessage().contains("Value conversion failed")) {
->>>>>>> 31c60bd6
                 log.error("Invalid exception: ", e);
 
                 fail();
