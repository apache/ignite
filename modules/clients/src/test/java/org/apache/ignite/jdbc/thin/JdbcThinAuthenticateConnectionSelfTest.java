--- conflicted
+++ resolved
@@ -60,11 +60,7 @@
     @Override protected void beforeTest() throws Exception {
         super.beforeTest();
 
-<<<<<<< HEAD
-        U.resolveWorkDirectory(U.defaultWorkDirectory(), "db", true);
-=======
         recreateDefaultDb();
->>>>>>> 6b83530e
 
         startGrids(2);
 
