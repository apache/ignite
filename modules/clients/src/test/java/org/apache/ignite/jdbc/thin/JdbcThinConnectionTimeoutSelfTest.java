--- conflicted
+++ resolved
@@ -159,11 +159,7 @@
     public void testNegativeConnectionTimeout() {
         GridTestUtils.assertThrows(log,
             () -> {
-<<<<<<< HEAD
-                try(final Connection conn = DriverManager.getConnection(URL+"?connectionTimeout=-1")) {
-=======
                 try (final Connection conn = DriverManager.getConnection(URL + "?connectionTimeout=-1")) {
->>>>>>> 1e84d448
                     return null;
                 }
             },
