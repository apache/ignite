/*
 * Licensed to the Apache Software Foundation (ASF) under one or more
 * contributor license agreements.  See the NOTICE file distributed with
 * this work for additional information regarding copyright ownership.
 * The ASF licenses this file to You under the Apache License, Version 2.0
 * (the "License"); you may not use this file except in compliance with
 * the License.  You may obtain a copy of the License at
 *
 *      http://www.apache.org/licenses/LICENSE-2.0
 *
 * Unless required by applicable law or agreed to in writing, software
 * distributed under the License is distributed on an "AS IS" BASIS,
 * WITHOUT WARRANTIES OR CONDITIONS OF ANY KIND, either express or implied.
 * See the License for the specific language governing permissions and
 * limitations under the License.
 */

package org.apache.ignite.internal.client.integration;

import java.io.IOException;
import java.util.ArrayList;
import java.util.Arrays;
import java.util.Collection;
import java.util.Collections;
import java.util.HashMap;
import java.util.LinkedHashMap;
import java.util.List;
import java.util.Map;
import java.util.UUID;
import java.util.concurrent.ConcurrentHashMap;
import java.util.concurrent.ConcurrentMap;
import java.util.concurrent.ExecutorService;
import java.util.concurrent.Executors;
import java.util.concurrent.ThreadFactory;
import java.util.concurrent.atomic.AtomicInteger;
import javax.cache.Cache;
import javax.cache.configuration.Factory;
import com.fasterxml.jackson.databind.JsonNode;
import com.fasterxml.jackson.databind.ObjectMapper;
import junit.framework.Assert;
import org.apache.ignite.IgniteException;
import org.apache.ignite.cache.store.CacheStore;
import org.apache.ignite.cache.store.CacheStoreAdapter;
import org.apache.ignite.compute.ComputeJob;
import org.apache.ignite.compute.ComputeJobAdapter;
import org.apache.ignite.compute.ComputeJobResult;
import org.apache.ignite.compute.ComputeTaskSplitAdapter;
import org.apache.ignite.configuration.CacheConfiguration;
import org.apache.ignite.configuration.ConnectorConfiguration;
import org.apache.ignite.configuration.ConnectorMessageInterceptor;
import org.apache.ignite.configuration.IgniteConfiguration;
import org.apache.ignite.internal.client.GridClient;
import org.apache.ignite.internal.client.GridClientClosedException;
import org.apache.ignite.internal.client.GridClientCompute;
import org.apache.ignite.internal.client.GridClientConfiguration;
import org.apache.ignite.internal.client.GridClientData;
import org.apache.ignite.internal.client.GridClientDataConfiguration;
import org.apache.ignite.internal.client.GridClientException;
import org.apache.ignite.internal.client.GridClientFactory;
import org.apache.ignite.internal.client.GridClientFuture;
import org.apache.ignite.internal.client.GridClientNode;
import org.apache.ignite.internal.client.GridClientPredicate;
import org.apache.ignite.internal.client.GridClientProtocol;
import org.apache.ignite.internal.client.GridServerUnreachableException;
import org.apache.ignite.internal.client.ssl.GridSslContextFactory;
import org.apache.ignite.internal.util.typedef.F;
import org.apache.ignite.internal.util.typedef.internal.U;
import org.apache.ignite.lang.IgniteBiInClosure;
import org.apache.ignite.spi.discovery.tcp.TcpDiscoverySpi;
import org.apache.ignite.spi.discovery.tcp.ipfinder.TcpDiscoveryIpFinder;
import org.apache.ignite.spi.discovery.tcp.ipfinder.vm.TcpDiscoveryVmIpFinder;
import org.apache.ignite.spi.swapspace.file.FileSwapSpaceSpi;
import org.apache.ignite.testframework.junits.common.GridCommonAbstractTest;
import org.jetbrains.annotations.Nullable;

import static org.apache.ignite.IgniteSystemProperties.IGNITE_JETTY_PORT;
import static org.apache.ignite.cache.CacheMode.LOCAL;
import static org.apache.ignite.cache.CacheMode.PARTITIONED;
import static org.apache.ignite.cache.CacheMode.REPLICATED;
import static org.apache.ignite.cache.CacheWriteSynchronizationMode.FULL_SYNC;

/**
 * Tests for Java client.
 */
@SuppressWarnings("deprecation")
public abstract class ClientAbstractSelfTest extends GridCommonAbstractTest {
    /** */
    private static final TcpDiscoveryIpFinder IP_FINDER = new TcpDiscoveryVmIpFinder(true);

    /** */
    private static final String CACHE_NAME = "cache";

    /** */
    public static final String HOST = "127.0.0.1";

    /** */
    public static final int JETTY_PORT = 8080;

    /** */
    public static final int BINARY_PORT = 11212;

   /** Path to jetty config. */
    public static final String REST_JETTY_CFG = "modules/clients/src/test/resources/jetty/rest-jetty.xml";

    /** Need to be static because configuration inits only once per class. */
    private static final ConcurrentMap<Object, Object> INTERCEPTED_OBJECTS = new ConcurrentHashMap<>();

    /** */
    private static final Map<String, HashMapStore> cacheStores = new HashMap<>();

    /** */
    public static final String ROUTER_LOG_CFG = "modules/core/src/test/config/log4j-test.xml";

    /** */
    private static final String INTERCEPTED_SUF = "intercepted";

    /** */
    private static final String[] TASK_ARGS = new String[] {"executing", "test", "task"};

    /** Flag indicating whether intercepted objects should be overwritten. */
    private static volatile boolean overwriteIntercepted;

    /** */
    private ExecutorService exec;

    /** */
    protected GridClient client;

    /** {@inheritDoc} */
    @Override protected void beforeTestsStarted() throws Exception {
        System.setProperty(IGNITE_JETTY_PORT, Integer.toString(JETTY_PORT));

        startGrid();

        System.clearProperty(IGNITE_JETTY_PORT);
    }

    /** {@inheritDoc} */
    @Override protected void afterTestsStopped() throws Exception {
        stopGrid();
    }

    /** {@inheritDoc} */
    @Override protected void beforeTest() throws Exception {
        exec = Executors.newCachedThreadPool();

        client = client();
    }

    /** {@inheritDoc} */
    @Override protected void afterTest() throws Exception {
        U.shutdownNow(ClientAbstractSelfTest.class, exec, log);

        exec = null;

        if (client != null)
            GridClientFactory.stop(client.id(), true);

        client = null;

        synchronized (cacheStores) {
            for (HashMapStore cacheStore : cacheStores.values())
                cacheStore.map.clear();
        }

        grid().cache(null).clear();
        grid().cache(CACHE_NAME).clear();

        INTERCEPTED_OBJECTS.clear();
    }

    /**
     * Gets protocol which should be used in client connection.
     *
     * @return Protocol.
     */
    protected abstract GridClientProtocol protocol();

    /**
     * Gets server address to which client should connect.
     *
     * @return Server address in format "host:port".
     */
    protected abstract String serverAddress();

    /**
     * @return Whether SSL should be used in test.
     */
    protected abstract boolean useSsl();

    /**
     * @return SSL context factory used in test.
     */
    protected abstract GridSslContextFactory sslContextFactory();

    /**
     * Get task name.
     *
     * @return Task name.
     */
    protected String getTaskName() {
        return TestTask.class.getName();
    }

    /**
     * @return name of the sleep task for current test.
     */
    protected String getSleepTaskName() {
        return SleepTestTask.class.getName();
    }

    /**
     * Get task argument.
     *
     * @return Task argument.
     */
    protected Object getTaskArgument() {
        return Arrays.asList(TASK_ARGS);
    }

    /** {@inheritDoc} */
    @Override protected IgniteConfiguration getConfiguration(String gridName) throws Exception {
        IgniteConfiguration cfg = super.getConfiguration(gridName);

        cfg.setLocalHost(HOST);

        assert cfg.getConnectorConfiguration() == null;

        ConnectorConfiguration clientCfg = new ConnectorConfiguration();

        clientCfg.setPort(BINARY_PORT);

        if (useSsl()) {
            clientCfg.setSslEnabled(true);

            clientCfg.setSslContextFactory(sslContextFactory());
        }

        cfg.setConnectorConfiguration(clientCfg);

        TcpDiscoverySpi disco = new TcpDiscoverySpi();

        disco.setIpFinder(IP_FINDER);

        cfg.setDiscoverySpi(disco);

        cfg.setCacheConfiguration(cacheConfiguration(null), cacheConfiguration("replicated"),
            cacheConfiguration("partitioned"), cacheConfiguration(CACHE_NAME));

        clientCfg.setMessageInterceptor(new ConnectorMessageInterceptor() {
            /** {@inheritDoc} */
            @Override public Object onReceive(@Nullable Object obj) {
                if (obj != null)
                    INTERCEPTED_OBJECTS.put(obj, obj);

                return overwriteIntercepted && obj instanceof String ?
                    obj + INTERCEPTED_SUF : obj;
            }

            /** {@inheritDoc} */
            @Override public Object onSend(Object obj) {
                if (obj != null)
                    INTERCEPTED_OBJECTS.put(obj, obj);

                return obj;
            }
        });

        // Specify swap SPI, otherwise test fails on windows.
        cfg.setSwapSpaceSpi(new FileSwapSpaceSpi());

        return cfg;
    }

    /**
     * @param cacheName Cache name.
     * @return Cache configuration.
     * @throws Exception In case of error.
     */
    @SuppressWarnings("unchecked")
    private  static CacheConfiguration cacheConfiguration(@Nullable final String cacheName) throws Exception {
        CacheConfiguration cfg = defaultCacheConfiguration();

        cfg.setCacheMode(cacheName == null || CACHE_NAME.equals(cacheName) ? LOCAL : "replicated".equals(cacheName) ?
            REPLICATED : PARTITIONED);
        cfg.setName(cacheName);
        cfg.setWriteSynchronizationMode(FULL_SYNC);

        cfg.setCacheStoreFactory(new Factory<CacheStore>() {
            @Override public CacheStore create() {
                synchronized (cacheStores) {
                    HashMapStore cacheStore = cacheStores.get(cacheName);

                    if (cacheStore == null)
                        cacheStores.put(cacheName, cacheStore = new HashMapStore());

                    return cacheStore;
                }
            }
        });

        cfg.setWriteThrough(true);
        cfg.setReadThrough(true);
        cfg.setLoadPreviousValue(true);

        cfg.setSwapEnabled(true);

        if (cfg.getCacheMode() == PARTITIONED)
            cfg.setBackups(1);

        return cfg;
    }

    /**
     * @return Client.
     * @throws GridClientException In case of error.
     */
    protected GridClient client() throws GridClientException {
        return GridClientFactory.start(clientConfiguration());
    }

    /**
     * @return Test client configuration.
     */
    protected GridClientConfiguration clientConfiguration() throws GridClientException {
        GridClientConfiguration cfg = new GridClientConfiguration();

        GridClientDataConfiguration nullCache = new GridClientDataConfiguration();

        GridClientDataConfiguration cache = new GridClientDataConfiguration();

        cache.setName(CACHE_NAME);

        cfg.setDataConfigurations(Arrays.asList(nullCache, cache));

        cfg.setProtocol(protocol());
        cfg.setServers(Collections.singleton(serverAddress()));

        // Setting custom executor, to avoid failures on client shutdown.
        // And applying custom naming scheme to ease debugging.
        cfg.setExecutorService(Executors.newCachedThreadPool(new ThreadFactory() {
            private AtomicInteger cntr = new AtomicInteger();

            @SuppressWarnings("NullableProblems")
            @Override public Thread newThread(Runnable r) {
                return new Thread(r, "client-worker-thread-" + cntr.getAndIncrement());
            }
        }));

        if (useSsl())
            cfg.setSslContextFactory(sslContextFactory());

        return cfg;
    }

    /**
     * @throws Exception If failed.
     */
    public void testConnectable() throws Exception {
        GridClient client = client();

        List<GridClientNode> nodes = client.compute().refreshTopology(false, false);

        assertTrue(F.first(nodes).connectable());
    }

    /**
     * Check async API methods don't generate exceptions.
     *
     * @throws Exception If failed.
     */
    public void testNoAsyncExceptions() throws Exception {
        GridClient client = client();

        GridClientData data = client.data(CACHE_NAME);
        GridClientCompute compute = client.compute().projection(new GridClientPredicate<GridClientNode>() {
            @Override public boolean apply(GridClientNode e) {
                return false;
            }
        });

        Map<String, GridClientFuture<?>> futs = new LinkedHashMap<>();

        futs.put("exec", compute.executeAsync("taskName", "taskArg"));
        futs.put("affExec", compute.affinityExecuteAsync("taskName", "cacheName", "affKey", "taskArg"));
        futs.put("refreshById", compute.refreshNodeAsync(UUID.randomUUID(), true, true));
        futs.put("refreshByIP", compute.refreshNodeAsync("nodeIP", true, true));
        futs.put("refreshTop", compute.refreshTopologyAsync(true, true));

        GridClientFactory.stop(client.id(), false);

        futs.put("put", data.putAsync("key", "val"));
        futs.put("putAll", data.putAllAsync(F.asMap("key", "val")));
        futs.put("get", data.getAsync("key"));
        futs.put("getAll", data.getAllAsync(Collections.singletonList("key")));
        futs.put("remove", data.removeAsync("key"));
        futs.put("removeAll", data.removeAllAsync(Collections.singletonList("key")));
        futs.put("replace", data.replaceAsync("key", "val"));
        futs.put("cas", data.casAsync("key", "val", "val2"));
        futs.put("metrics", data.metricsAsync());

        for (Map.Entry<String, GridClientFuture<?>> e : futs.entrySet()) {
            try {
                e.getValue().get();

                info("Expects '" + e.getKey() + "' fails with grid client exception.");
            }
            catch (GridServerUnreachableException |GridClientClosedException ignore) {
                // No op: compute projection is empty.
            }
        }
    }

    /**
     * @throws Exception If failed.
     */
    public void testGracefulShutdown() throws Exception {
        GridClientCompute compute = client.compute();

        Object taskArg = getTaskArgument();
        String taskName = getSleepTaskName();

        GridClientFuture<Object> fut = compute.executeAsync(taskName, taskArg);
        GridClientFuture<Object> fut2 = compute.executeAsync(taskName, taskArg);

        GridClientFactory.stop(client.id(), true);

        Assert.assertEquals(17, fut.get());
        Assert.assertEquals(17, fut2.get());
    }

    /**
     * @throws Exception If failed.
     */
    public void testForceShutdown() throws Exception {
        GridClientCompute compute = client.compute();

        Object taskArg = getTaskArgument();
        String taskName = getSleepTaskName();

        GridClientFuture<Object> fut = compute.executeAsync(taskName, taskArg);

        GridClientFactory.stop(client.id(), false);

        try {
            fut.get();
        }
        catch (GridClientClosedException ignored) {
            return;
        }

        Assert.fail("Expected GridClientClosedException.");
    }

    /**
     * @throws Exception If failed.
     */
    public void testShutdown() throws Exception {
        GridClient c = client();

        GridClientCompute compute = c.compute();

        String taskName = getTaskName();
        Object taskArg = getTaskArgument();

        Collection<GridClientFuture<Object>> futs = new ArrayList<>();

        // Validate connection works.
        compute.execute(taskName, taskArg);

        info(">>> First task executed successfully, running batch.");

        for (int i = 0; i < 10; i++)
            futs.add(compute.executeAsync(taskName, taskArg));

        // Stop client.
        GridClientFactory.stop(c.id(), true);

        info(">>> Completed stop request.");

        int failed = 0;

        for (GridClientFuture<Object> fut : futs) {
            try {
                assertEquals(17, fut.get());
            }
            catch (GridClientException e) {
                failed++;

                log.warning("Task execution failed.", e);
            }
        }

        assertEquals(0, failed);
    }
    /**
     * @throws Exception If failed.
     */
    public void testExecute() throws Exception {
        String taskName = getTaskName();
        Object taskArg = getTaskArgument();

        GridClientCompute compute = client.compute();

<<<<<<< HEAD
        Assert.assertEquals(17, (int)compute.execute(taskName, taskArg));
        Assert.assertEquals(17, compute.executeAsync(taskName, taskArg).get());
=======
        assertEquals(Integer.valueOf(17), compute.execute(taskName, taskArg));
        assertEquals(Integer.valueOf(17), compute.executeAsync(taskName, taskArg).get());
>>>>>>> 10b2b97a
    }

    /**
     * @throws Exception If failed.
     */
    public void testTopology() throws Exception {
        GridClientCompute compute = client.compute();

        List<GridClientNode> top = compute.refreshTopology(true, true);

        assertNotNull(top);
        assertEquals(1, top.size());

        GridClientNode node = F.first(top);

        assertNotNull(node);
        assertFalse(node.attributes().isEmpty());
        assertNotNull(node.tcpAddresses());
        assertEquals(grid().localNode().id(), node.nodeId());
        assertNotNull(node.metrics());

        top = compute.refreshTopology(false, false);

        node = F.first(top);

        assertNotNull(top);
        assertEquals(1, top.size());
        assertNull(node.metrics());
        assertTrue(node.attributes().isEmpty());

        node = F.first(top);

        assertNotNull(node);
        assertTrue(node.attributes().isEmpty());
        assertNull(node.metrics());
        assertNotNull(node.tcpAddresses());
        assertEquals(grid().localNode().id(), node.nodeId());

        top = compute.refreshTopologyAsync(true, true).get();

        assertNotNull(top);
        assertEquals(1, top.size());

        node = F.first(top);

        assertNotNull(node);
        assertFalse(node.attributes().isEmpty());
        assertNotNull(node.metrics());
        assertNotNull(node.tcpAddresses());
        assertEquals(grid().localNode().id(), node.nodeId());

        top = compute.refreshTopologyAsync(false, false).get();

        assertNotNull(top);
        assertEquals(1, top.size());

        node = F.first(top);

        assertNotNull(node);
        assertTrue(node.attributes().isEmpty());
        assertNull(node.metrics());
        assertNotNull(node.tcpAddresses());
        assertEquals(grid().localNode().id(), node.nodeId());
    }

    /**
     * Test task.
     */
    private static class TestTask extends ComputeTaskSplitAdapter<List<String>, Integer> {
        /** {@inheritDoc} */
        @Override protected Collection<? extends ComputeJob> split(int gridSize, List<String> list) {
            Collection<ComputeJobAdapter> jobs = new ArrayList<>();

            if (list != null)
                for (final String val : list)
                    jobs.add(new ComputeJobAdapter() {
                        @Override public Object execute() {
                            try {
                                Thread.sleep(1);
                            }
                            catch (InterruptedException ignored) {
                                Thread.currentThread().interrupt();
                            }

                            return val == null ? 0 : val.length();
                        }
                    });

            return jobs;
        }

        /** {@inheritDoc} */
        @Override public Integer reduce(List<ComputeJobResult> results) {
            int sum = 0;

            for (ComputeJobResult res : results)
                sum += res.<Integer>getData();

            return sum;
        }
    }

    /**
     * Test task that sleeps 5 seconds.
     */
    private static class SleepTestTask extends ComputeTaskSplitAdapter<List<String>, Integer> {
        /** {@inheritDoc} */
        @Override protected Collection<? extends ComputeJob> split(int gridSize, List<String> list)
            {
            Collection<ComputeJobAdapter> jobs = new ArrayList<>();

            if (list != null)
                for (final String val : list)
                    jobs.add(new ComputeJobAdapter() {
                        @Override public Object execute() {
                            try {
                                Thread.sleep(5000);

                                return val == null ? 0 : val.length();
                            }
                            catch (InterruptedException ignored) {
                                return -1;
                            }
                        }
                    });

            return jobs;
        }

        /** {@inheritDoc} */
        @Override public Integer reduce(List<ComputeJobResult> results) {
            int sum = 0;

            for (ComputeJobResult res : results)
                sum += res.<Integer>getData();

            return sum;
        }
    }

    /** JSON to java mapper. */
    private static final ObjectMapper JSON_MAPPER = new ObjectMapper();

    /**
     * Http test task with restriction to string arguments only.
     */
    protected static class HttpTestTask extends ComputeTaskSplitAdapter<String, Integer> {
        /** */
        private final TestTask delegate = new TestTask();

        /** {@inheritDoc} */
        @SuppressWarnings("unchecked")
        @Override protected Collection<? extends ComputeJob> split(int gridSize, String arg) {
            if (arg.endsWith("intercepted"))
                arg = arg.substring(0, arg.length() - 11);

            try {
                JsonNode json = JSON_MAPPER.readTree(arg);

                List<String> list = null;

                if (json.isArray()) {
                    list = new ArrayList<>();

                    for (JsonNode child : json)
                        list.add(child.asText());
                }

                return delegate.split(gridSize, list);
            }
            catch (IOException e) {
                throw new IgniteException(e);
            }
        }

        /** {@inheritDoc} */
        @Override public Integer reduce(List<ComputeJobResult> results) {
            return delegate.reduce(results);
        }
    }

    /**
     * Http wrapper for sleep task.
     */
    protected static class SleepHttpTestTask extends ComputeTaskSplitAdapter<String, Integer> {
        /** */
        private final SleepTestTask delegate = new SleepTestTask();

        /** {@inheritDoc} */
        @SuppressWarnings("unchecked")
        @Override protected Collection<? extends ComputeJob> split(int gridSize, String arg) {
            try {
                JsonNode json = JSON_MAPPER.readTree(arg);

                List<String> list = null;

                if (json.isArray()) {
                    list = new ArrayList<>();

                    for (JsonNode child : json)
                        list.add(child.asText());
                }

                return delegate.split(gridSize, list);
            }
            catch (IOException e) {
                throw new IgniteException(e);
            }
        }

        /** {@inheritDoc} */
        @Override public Integer reduce(List<ComputeJobResult> results) {
            return delegate.reduce(results);
        }
    }

    /**
     * Simple HashMap based cache store emulation.
     */
    private static class HashMapStore extends CacheStoreAdapter<Object, Object> {
        /** Map for cache store. */
        private final Map<Object, Object> map = new HashMap<>();

        /** {@inheritDoc} */
        @Override public void loadCache(IgniteBiInClosure<Object, Object> clo, Object... args) {
            for (Map.Entry e : map.entrySet())
                clo.apply(e.getKey(), e.getValue());
        }

        /** {@inheritDoc} */
        @Override public Object load(Object key) {
            return map.get(key);
        }

        /** {@inheritDoc} */
        @Override public void write(Cache.Entry<?, ?> e) {
            map.put(e.getKey(), e.getValue());
        }

        /** {@inheritDoc} */
        @Override public void delete(Object key) {
            map.remove(key);
        }
    }
}<|MERGE_RESOLUTION|>--- conflicted
+++ resolved
@@ -502,13 +502,8 @@
 
         GridClientCompute compute = client.compute();
 
-<<<<<<< HEAD
-        Assert.assertEquals(17, (int)compute.execute(taskName, taskArg));
-        Assert.assertEquals(17, compute.executeAsync(taskName, taskArg).get());
-=======
         assertEquals(Integer.valueOf(17), compute.execute(taskName, taskArg));
         assertEquals(Integer.valueOf(17), compute.executeAsync(taskName, taskArg).get());
->>>>>>> 10b2b97a
     }
 
     /**
