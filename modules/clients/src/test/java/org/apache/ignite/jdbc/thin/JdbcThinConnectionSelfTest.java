/*
 * Licensed to the Apache Software Foundation (ASF) under one or more
 * contributor license agreements.  See the NOTICE file distributed with
 * this work for additional information regarding copyright ownership.
 * The ASF licenses this file to You under the Apache License, Version 2.0
 * (the "License"); you may not use this file except in compliance with
 * the License.  You may obtain a copy of the License at
 *
 *      http://www.apache.org/licenses/LICENSE-2.0
 *
 * Unless required by applicable law or agreed to in writing, software
 * distributed under the License is distributed on an "AS IS" BASIS,
 * WITHOUT WARRANTIES OR CONDITIONS OF ANY KIND, either express or implied.
 * See the License for the specific language governing permissions and
 * limitations under the License.
 */

package org.apache.ignite.jdbc.thin;

import java.net.InetSocketAddress;
import java.sql.Connection;
import java.sql.DatabaseMetaData;
import java.sql.DriverManager;
import java.sql.PreparedStatement;
import java.sql.ResultSet;
import java.sql.SQLClientInfoException;
import java.sql.SQLException;
import java.sql.SQLFeatureNotSupportedException;
import java.sql.SQLWarning;
import java.sql.Savepoint;
import java.sql.Statement;
import java.util.Collection;
import java.util.Collections;
import java.util.HashMap;
import java.util.Map;
import java.util.Properties;
import java.util.UUID;
import java.util.concurrent.Callable;
import java.util.concurrent.Executor;
import java.util.concurrent.Executors;
import java.util.concurrent.atomic.AtomicInteger;
import org.apache.ignite.configuration.CacheConfiguration;
import org.apache.ignite.configuration.IgniteConfiguration;
import org.apache.ignite.internal.IgniteInternalFuture;
import org.apache.ignite.internal.binary.BinaryMarshaller;
import org.apache.ignite.internal.jdbc.thin.ConnectionProperties;
import org.apache.ignite.internal.jdbc.thin.ConnectionPropertiesImpl;
import org.apache.ignite.internal.jdbc.thin.JdbcThinConnection;
import org.apache.ignite.internal.jdbc.thin.JdbcThinTcpIo;
import org.apache.ignite.internal.util.HostAndPortRange;
import org.apache.ignite.internal.util.typedef.internal.U;
import org.apache.ignite.testframework.GridStringLogger;
import org.apache.ignite.testframework.GridTestUtils;
import org.jetbrains.annotations.NotNull;
import org.junit.Test;

import static java.sql.Connection.TRANSACTION_NONE;
import static java.sql.Connection.TRANSACTION_READ_COMMITTED;
import static java.sql.Connection.TRANSACTION_READ_UNCOMMITTED;
import static java.sql.Connection.TRANSACTION_REPEATABLE_READ;
import static java.sql.Connection.TRANSACTION_SERIALIZABLE;
import static java.sql.ResultSet.CLOSE_CURSORS_AT_COMMIT;
import static java.sql.ResultSet.CONCUR_READ_ONLY;
import static java.sql.ResultSet.HOLD_CURSORS_OVER_COMMIT;
import static java.sql.ResultSet.TYPE_FORWARD_ONLY;
import static java.sql.Statement.NO_GENERATED_KEYS;
import static java.sql.Statement.RETURN_GENERATED_KEYS;
import static org.apache.ignite.configuration.ClientConnectorConfiguration.DFLT_PORT;
import static org.apache.ignite.internal.processors.odbc.SqlStateCode.TRANSACTION_STATE_EXCEPTION;

/**
 * Connection test.
 */
@SuppressWarnings("ThrowableNotThrown")
public class JdbcThinConnectionSelfTest extends JdbcThinAbstractSelfTest {
    /** Client key store path. */
    private static final String CLI_KEY_STORE_PATH = U.getIgniteHome() +
        "/modules/clients/src/test/keystore/client.jks";

    /** Server key store path. */
    private static final String SRV_KEY_STORE_PATH = U.getIgniteHome() +
        "/modules/clients/src/test/keystore/server.jks";

    /** Localhost. */
    private static final String LOCALHOST = "127.0.0.1";

    /** URL. */
    private String url = affinityAwareness ?
        "jdbc:ignite:thin://127.0.0.1:10800..10802" :
        "jdbc:ignite:thin://127.0.0.1";

    /** URL with affinity awareness flag. */
    private String urlWithAffinityAwarenessFlag = url + "?affinityAwareness=" + affinityAwareness;

    /** URL with affinity awareness flag and semicolon as delimeter. */
    private String urlWithAffinityAwarenessFlagSemicolon = url + ";affinityAwareness=" + affinityAwareness;

    /** Nodes count. */
    private int nodesCnt = affinityAwareness ? 4 : 2;

    /** {@inheritDoc} */
    @SuppressWarnings("deprecation")
    @Override protected IgniteConfiguration getConfiguration(String igniteInstanceName) throws Exception {
        IgniteConfiguration cfg = super.getConfiguration(igniteInstanceName);

        cfg.setCacheConfiguration(cacheConfiguration(DEFAULT_CACHE_NAME));

        cfg.setMarshaller(new BinaryMarshaller());

        cfg.setGridLogger(new GridStringLogger());

        return cfg;
    }

    /**
     * @param name Cache name.
     * @return Cache configuration.
     * @throws Exception In case of error.
     */
    private CacheConfiguration cacheConfiguration(@NotNull String name) throws Exception {
        CacheConfiguration cfg = defaultCacheConfiguration();

        cfg.setName(name);

        return cfg;
    }

    /** {@inheritDoc} */
    @Override protected void beforeTestsStarted() throws Exception {
        super.beforeTestsStarted();

        startGridsMultiThreaded(nodesCnt);
    }

    /**
     * @throws Exception If failed.
     */
    @SuppressWarnings({"EmptyTryBlock", "unused"})
    @Test
    public void testDefaults() throws Exception {
        try (Connection conn = DriverManager.getConnection(url)) {
            // No-op.
        }

        try (Connection conn = DriverManager.getConnection(url + "/")) {
            // No-op.
        }
    }

    /**
     * Test invalid endpoint.
     */
    @Test
    public void testInvalidEndpoint() {
        assertInvalid("jdbc:ignite:thin://", "Address is empty");
        assertInvalid("jdbc:ignite:thin://:10000", "Host name is empty");
        assertInvalid("jdbc:ignite:thin://     :10000", "Host name is empty");

        assertInvalid("jdbc:ignite:thin://127.0.0.1:-1", "port range contains invalid port -1");
        assertInvalid("jdbc:ignite:thin://127.0.0.1:0", "port range contains invalid port 0");
        assertInvalid("jdbc:ignite:thin://127.0.0.1:100000",
            "port range contains invalid port 100000");
    }

    /**
     * Test invalid socket buffer sizes.
     *
     * @throws Exception If failed.
     */
    @Test
    public void testSocketBuffers() throws Exception {
        final int dfltDufSize = 64 * 1024;

        assertInvalid(urlWithAffinityAwarenessFlag + "&socketSendBuffer=-1",
            "Property cannot be lower than 0 [name=socketSendBuffer, value=-1]");

        assertInvalid(urlWithAffinityAwarenessFlag + "&socketReceiveBuffer=-1",
            "Property cannot be lower than 0 [name=socketReceiveBuffer, value=-1]");

        try (Connection conn = DriverManager.getConnection(urlWithAffinityAwarenessFlag)) {
            for (JdbcThinTcpIo io: ios(conn)) {
                assertEquals(dfltDufSize, io.connectionProperties().getSocketSendBuffer());
                assertEquals(dfltDufSize, io.connectionProperties().getSocketReceiveBuffer());
            }
        }

        // Note that SO_* options are hints, so we check that value is equals to either what we set or to default.
        try (Connection conn = DriverManager.getConnection(urlWithAffinityAwarenessFlag + "&socketSendBuffer=1024")) {
            for (JdbcThinTcpIo io: ios(conn)) {
                assertEquals(1024, io.connectionProperties().getSocketSendBuffer());
                assertEquals(dfltDufSize, io.connectionProperties().getSocketReceiveBuffer());
            }
        }

        try (Connection conn = DriverManager.getConnection(urlWithAffinityAwarenessFlag + "&socketReceiveBuffer=1024")) {
            for (JdbcThinTcpIo io: ios(conn)) {
                assertEquals(dfltDufSize, io.connectionProperties().getSocketSendBuffer());
                assertEquals(1024, io.connectionProperties().getSocketReceiveBuffer());
            }
        }

        try (Connection conn = DriverManager.getConnection(urlWithAffinityAwarenessFlag + "&" +
            "socketSendBuffer=1024&socketReceiveBuffer=2048")) {
            for (JdbcThinTcpIo io: ios(conn)) {
                assertEquals(1024, io.connectionProperties().getSocketSendBuffer());
                assertEquals(2048, io.connectionProperties().getSocketReceiveBuffer());
            }
        }
    }

    /**
     * Test invalid socket buffer sizes with semicolon.
     *
     * @throws Exception If failed.
     */
    @Test
    public void testSocketBuffersSemicolon() throws Exception {
        final int dfltDufSize = 64 * 1024;

        assertInvalid(urlWithAffinityAwarenessFlagSemicolon + ";socketSendBuffer=-1",
            "Property cannot be lower than 0 [name=socketSendBuffer, value=-1]");

        assertInvalid(urlWithAffinityAwarenessFlagSemicolon + ";socketReceiveBuffer=-1",
            "Property cannot be lower than 0 [name=socketReceiveBuffer, value=-1]");

        // Note that SO_* options are hints, so we check that value is equals to either what we set or to default.
        try (Connection conn = DriverManager.getConnection(urlWithAffinityAwarenessFlagSemicolon + ";socketSendBuffer=1024")) {
            for (JdbcThinTcpIo io: ios(conn)) {
                assertEquals(1024, io.connectionProperties().getSocketSendBuffer());
                assertEquals(dfltDufSize, io.connectionProperties().getSocketReceiveBuffer());
            }
        }

        try (Connection conn = DriverManager.getConnection(urlWithAffinityAwarenessFlagSemicolon + ";socketReceiveBuffer=1024")) {
            for (JdbcThinTcpIo io: ios(conn)) {
                assertEquals(dfltDufSize, io.connectionProperties().getSocketSendBuffer());
                assertEquals(1024, io.connectionProperties().getSocketReceiveBuffer());
            }
        }

        try (Connection conn = DriverManager.getConnection(urlWithAffinityAwarenessFlagSemicolon + ";" +
            "socketSendBuffer=1024;socketReceiveBuffer=2048")) {
            for (JdbcThinTcpIo io: ios(conn)) {
                assertEquals(1024, io.connectionProperties().getSocketSendBuffer());
                assertEquals(2048, io.connectionProperties().getSocketReceiveBuffer());
            }
        }
    }

    /**
     * Test SQL hints.
     *
     * @throws Exception If failed.
     */
    @Test
    public void testSqlHints() throws Exception {
<<<<<<< HEAD
        try (Connection conn = DriverManager.getConnection("jdbc:ignite:thin://127.0.0.1")) {
            assertHints(conn, false, false, false, false, false, false);
            assertNull(io(conn).connectionProperties().isDataPageScanEnabled());
            assertNull(io(conn).connectionProperties().getUpdateBatchSize());
=======
        try (Connection conn = DriverManager.getConnection(urlWithAffinityAwarenessFlag)) {
            assertHints(conn, false, false, false, false, false,
                false, affinityAwareness);
>>>>>>> 7f47d0f2
        }

        try (Connection conn = DriverManager.getConnection(urlWithAffinityAwarenessFlag + "&distributedJoins=true")) {
            assertHints(conn, true, false, false, false, false,
                false, affinityAwareness);
        }

        try (Connection conn = DriverManager.getConnection(urlWithAffinityAwarenessFlag + "&enforceJoinOrder=true")) {
            assertHints(conn, false, true, false, false, false,
                false, affinityAwareness);
        }

        try (Connection conn = DriverManager.getConnection(urlWithAffinityAwarenessFlag + "&collocated=true")) {
            assertHints(conn, false, false, true, false, false,
                false, affinityAwareness);
        }

        try (Connection conn = DriverManager.getConnection(urlWithAffinityAwarenessFlag + "&replicatedOnly=true")) {
            assertHints(conn, false, false, false, true, false,
                false, affinityAwareness);
        }

        try (Connection conn = DriverManager.getConnection(urlWithAffinityAwarenessFlag + "&lazy=true")) {
            assertHints(conn, false, false, false, false, true,
                false, affinityAwareness);
        }

        try (Connection conn = DriverManager.getConnection(urlWithAffinityAwarenessFlag + "&skipReducerOnUpdate=true")) {
            assertHints(conn, false, false, false, false, false,
                true, affinityAwareness);
        }

        try (Connection conn = DriverManager.getConnection(urlWithAffinityAwarenessFlag + "&distributedJoins=true&" +
            "enforceJoinOrder=true&collocated=true&replicatedOnly=true&lazy=true&skipReducerOnUpdate=true")) {
            assertHints(conn, true, true, true, true, true,
                true, affinityAwareness);
        }

        try (Connection conn = DriverManager.getConnection("jdbc:ignite:thin://127.0.0.1?dataPageScanEnabled=true")) {
            assertTrue(io(conn).connectionProperties().isDataPageScanEnabled());
        }
        try (Connection conn = DriverManager.getConnection("jdbc:ignite:thin://127.0.0.1?dataPageScanEnabled=false")) {
            assertFalse(io(conn).connectionProperties().isDataPageScanEnabled());
        }

        try (Connection conn = DriverManager.getConnection("jdbc:ignite:thin://127.0.0.1?updateBatchSize=28")) {
            assertEquals(28, (int)io(conn).connectionProperties().getUpdateBatchSize());
        }
    }

    /**
     * Test SQL hints with semicolon.
     *
     * @throws Exception If failed.
     */
    @Test
    public void testSqlHintsSemicolon() throws Exception {
        try (Connection conn = DriverManager.getConnection(urlWithAffinityAwarenessFlagSemicolon + ";distributedJoins=true")) {
            assertHints(conn, true, false, false, false, false,
                false, affinityAwareness);
        }

        try (Connection conn = DriverManager.getConnection(urlWithAffinityAwarenessFlagSemicolon + ";enforceJoinOrder=true")) {
            assertHints(conn, false, true, false, false, false,
                false, affinityAwareness);
        }

        try (Connection conn = DriverManager.getConnection(urlWithAffinityAwarenessFlagSemicolon + ";collocated=true")) {
            assertHints(conn, false, false, true, false, false,
                false, affinityAwareness);
        }

        try (Connection conn = DriverManager.getConnection(urlWithAffinityAwarenessFlagSemicolon + ";replicatedOnly=true")) {
            assertHints(conn, false, false, false, true, false,
                false, affinityAwareness);
        }

        try (Connection conn = DriverManager.getConnection(urlWithAffinityAwarenessFlagSemicolon + ";lazy=true")) {
            assertHints(conn, false, false, false, false, true,
                false, affinityAwareness);
        }

        try (Connection conn = DriverManager.getConnection(urlWithAffinityAwarenessFlagSemicolon + ";skipReducerOnUpdate=true")) {
            assertHints(conn, false, false, false, false, false,
                true, affinityAwareness);
        }

        try (Connection conn = DriverManager.getConnection(urlWithAffinityAwarenessFlagSemicolon + ";distributedJoins=true;" +
            "enforceJoinOrder=true;collocated=true;replicatedOnly=true;lazy=true;skipReducerOnUpdate=true")) {
            assertHints(conn, true, true, true, true, true,
                true, affinityAwareness);
        }

        try (Connection conn = DriverManager.getConnection("jdbc:ignite:thin://127.0.0.1;dataPageScanEnabled=true")) {
            assertTrue(io(conn).connectionProperties().isDataPageScanEnabled());
        }
        try (Connection conn = DriverManager.getConnection("jdbc:ignite:thin://127.0.0.1;dataPageScanEnabled=false")) {
            assertFalse(io(conn).connectionProperties().isDataPageScanEnabled());
        }

        try (Connection conn = DriverManager.getConnection("jdbc:ignite:thin://127.0.0.1;updateBatchSize=28")) {
            assertEquals(28, (int)io(conn).connectionProperties().getUpdateBatchSize());
        }

    }

    /**
     * Assert hints.
     *
     * @param conn Connection.
     * @param distributedJoins Distributed joins.
     * @param enforceJoinOrder Enforce join order.
     * @param collocated Co-located.
     * @param replicatedOnly Replicated only.
     * @param lazy Lazy.
     * @param skipReducerOnUpdate Skip reducer on update.
     * @throws Exception If failed.
     */
    private void assertHints(Connection conn, boolean distributedJoins, boolean enforceJoinOrder, boolean collocated,
        boolean replicatedOnly, boolean lazy, boolean skipReducerOnUpdate, boolean affinityAwarenessEnabled)throws Exception {
        for (JdbcThinTcpIo io: ios(conn)) {
            assertEquals(distributedJoins, io.connectionProperties().isDistributedJoins());
            assertEquals(enforceJoinOrder, io.connectionProperties().isEnforceJoinOrder());
            assertEquals(collocated, io.connectionProperties().isCollocated());
            assertEquals(replicatedOnly, io.connectionProperties().isReplicatedOnly());
            assertEquals(lazy, io.connectionProperties().isLazy());
            assertEquals(skipReducerOnUpdate, io.connectionProperties().isSkipReducerOnUpdate());
            assertEquals(affinityAwarenessEnabled, io.connectionProperties().isAffinityAwareness());
        }
    }

    /**
     * Test TCP no delay property handling.
     *
     * @throws Exception If failed.
     */
    @Test
    public void testTcpNoDelay() throws Exception {
        assertInvalid(urlWithAffinityAwarenessFlag + "&tcpNoDelay=0",
            "Invalid property value. [name=tcpNoDelay, val=0, choices=[true, false]]");

        assertInvalid(urlWithAffinityAwarenessFlag + "&tcpNoDelay=1",
            "Invalid property value. [name=tcpNoDelay, val=1, choices=[true, false]]");

        assertInvalid(urlWithAffinityAwarenessFlag + "&tcpNoDelay=false1",
            "Invalid property value. [name=tcpNoDelay, val=false1, choices=[true, false]]");

        assertInvalid(urlWithAffinityAwarenessFlag + "&tcpNoDelay=true1",
            "Invalid property value. [name=tcpNoDelay, val=true1, choices=[true, false]]");

        try (Connection conn = DriverManager.getConnection(urlWithAffinityAwarenessFlag)) {
            for (JdbcThinTcpIo io: ios(conn))
                assertTrue(io.connectionProperties().isTcpNoDelay());
        }

        try (Connection conn = DriverManager.getConnection(urlWithAffinityAwarenessFlag + "&tcpNoDelay=true")) {
            for (JdbcThinTcpIo io: ios(conn))
                assertTrue(io.connectionProperties().isTcpNoDelay());
        }

        try (Connection conn = DriverManager.getConnection(urlWithAffinityAwarenessFlag + "&tcpNoDelay=True")) {
            for (JdbcThinTcpIo io: ios(conn))
                assertTrue(io.connectionProperties().isTcpNoDelay());
        }

        try (Connection conn = DriverManager.getConnection(urlWithAffinityAwarenessFlag + "&tcpNoDelay=false")) {
            for (JdbcThinTcpIo io: ios(conn))
                assertFalse(io.connectionProperties().isTcpNoDelay());
        }

        try (Connection conn = DriverManager.getConnection(urlWithAffinityAwarenessFlag + "&tcpNoDelay=False")) {
            for (JdbcThinTcpIo io: ios(conn))
                assertFalse(io.connectionProperties().isTcpNoDelay());
        }
    }

    /**
     * Test TCP no delay property handling with semicolon.
     *
     * @throws Exception If failed.
     */
    @Test
    public void testTcpNoDelaySemicolon() throws Exception {
        assertInvalid(urlWithAffinityAwarenessFlagSemicolon + ";tcpNoDelay=0",
            "Invalid property value. [name=tcpNoDelay, val=0, choices=[true, false]]");

        assertInvalid(urlWithAffinityAwarenessFlagSemicolon + ";tcpNoDelay=1",
            "Invalid property value. [name=tcpNoDelay, val=1, choices=[true, false]]");

        assertInvalid(urlWithAffinityAwarenessFlagSemicolon + ";tcpNoDelay=false1",
            "Invalid property value. [name=tcpNoDelay, val=false1, choices=[true, false]]");

        assertInvalid(urlWithAffinityAwarenessFlagSemicolon + ";tcpNoDelay=true1",
            "Invalid property value. [name=tcpNoDelay, val=true1, choices=[true, false]]");

        try (Connection conn = DriverManager.getConnection(urlWithAffinityAwarenessFlagSemicolon + ";tcpNoDelay=true")) {
            for (JdbcThinTcpIo io: ios(conn))
                assertTrue(io.connectionProperties().isTcpNoDelay());
        }

        try (Connection conn = DriverManager.getConnection(urlWithAffinityAwarenessFlagSemicolon + ";tcpNoDelay=True")) {
            for (JdbcThinTcpIo io: ios(conn))
                assertTrue(io.connectionProperties().isTcpNoDelay());
        }

        try (Connection conn = DriverManager.getConnection(urlWithAffinityAwarenessFlagSemicolon + ";tcpNoDelay=false")) {
            for (JdbcThinTcpIo io: ios(conn))
                assertFalse(io.connectionProperties().isTcpNoDelay());
        }

        try (Connection conn = DriverManager.getConnection(urlWithAffinityAwarenessFlagSemicolon + ";tcpNoDelay=False")) {
            for (JdbcThinTcpIo io: ios(conn))
                assertFalse(io.connectionProperties().isTcpNoDelay());
        }
    }

    /**
     * Test autoCloseServerCursor property handling.
     *
     * @throws Exception If failed.
     */
    @Test
    public void testAutoCloseServerCursorProperty() throws Exception {
        String url = urlWithAffinityAwarenessFlag + "&autoCloseServerCursor";

        String err = "Invalid property value. [name=autoCloseServerCursor";

        assertInvalid(url + "=0", err);
        assertInvalid(url + "=1", err);
        assertInvalid(url + "=false1", err);
        assertInvalid(url + "=true1", err);

        try (Connection conn = DriverManager.getConnection(urlWithAffinityAwarenessFlag)) {
            for (JdbcThinTcpIo io: ios(conn))
                assertFalse(io.connectionProperties().isAutoCloseServerCursor());
        }

        try (Connection conn = DriverManager.getConnection(url + "=true")) {
            for (JdbcThinTcpIo io: ios(conn))
                assertTrue(io.connectionProperties().isAutoCloseServerCursor());
        }

        try (Connection conn = DriverManager.getConnection(url + "=True")) {
            for (JdbcThinTcpIo io: ios(conn))
                assertTrue(io.connectionProperties().isAutoCloseServerCursor());
        }

        try (Connection conn = DriverManager.getConnection(url + "=false")) {
            for (JdbcThinTcpIo io: ios(conn))
                assertFalse(io.connectionProperties().isAutoCloseServerCursor());
        }

        try (Connection conn = DriverManager.getConnection(url + "=False")) {
            for (JdbcThinTcpIo io: ios(conn))
                assertFalse(io.connectionProperties().isAutoCloseServerCursor());
        }
    }

    /**
     * Test autoCloseServerCursor property handling with semicolon.
     *
     * @throws Exception If failed.
     */
    @Test
    public void testAutoCloseServerCursorPropertySemicolon() throws Exception {
        String url = urlWithAffinityAwarenessFlagSemicolon + ";autoCloseServerCursor";

        String err = "Invalid property value. [name=autoCloseServerCursor";

        assertInvalid(url + "=0", err);
        assertInvalid(url + "=1", err);
        assertInvalid(url + "=false1", err);
        assertInvalid(url + "=true1", err);

        try (Connection conn = DriverManager.getConnection(url + "=true")) {
            for (JdbcThinTcpIo io: ios(conn))
                assertTrue(io.connectionProperties().isAutoCloseServerCursor());
        }

        try (Connection conn = DriverManager.getConnection(url + "=True")) {
            for (JdbcThinTcpIo io: ios(conn))
                assertTrue(io.connectionProperties().isAutoCloseServerCursor());
        }

        try (Connection conn = DriverManager.getConnection(url + "=false")) {
            for (JdbcThinTcpIo io: ios(conn))
                assertFalse(io.connectionProperties().isAutoCloseServerCursor());
        }

        try (Connection conn = DriverManager.getConnection(url + "=False")) {
            for (JdbcThinTcpIo io: ios(conn))
                assertFalse(io.connectionProperties().isAutoCloseServerCursor());
        }
    }

    /**
     * Test schema property in URL.
     *
     * @throws Exception If failed.
     */
    @Test
    public void testSchema() throws Exception {
        assertInvalid(url + "/qwe/qwe",
            "Invalid URL format (only schema name is allowed in URL path parameter 'host:port[/schemaName]')" );

        try (Connection conn = DriverManager.getConnection(url + "/public")) {
            assertEquals("Invalid schema", "PUBLIC", conn.getSchema());
        }

        try (Connection conn = DriverManager.getConnection(url + "/\"" + DEFAULT_CACHE_NAME + '"')) {
            assertEquals("Invalid schema", DEFAULT_CACHE_NAME, conn.getSchema());
        }

        try (Connection conn = DriverManager.getConnection(url + "/_not_exist_schema_")) {
            assertEquals("Invalid schema", "_NOT_EXIST_SCHEMA_", conn.getSchema());
        }
    }

    /**
     * Test schema property in URL with semicolon.
     *
     * @throws Exception If failed.
     */
    @Test
    public void testSchemaSemicolon() throws Exception {
        try (Connection conn = DriverManager.getConnection(urlWithAffinityAwarenessFlagSemicolon + ";schema=public")) {
            assertEquals("Invalid schema", "PUBLIC", conn.getSchema());
        }

        try (Connection conn = DriverManager.getConnection(urlWithAffinityAwarenessFlagSemicolon + ";schema=\"" + DEFAULT_CACHE_NAME + '"')) {
            assertEquals("Invalid schema", DEFAULT_CACHE_NAME, conn.getSchema());
        }

        try (Connection conn = DriverManager.getConnection(urlWithAffinityAwarenessFlagSemicolon + ";schema=_not_exist_schema_")) {
            assertEquals("Invalid schema", "_NOT_EXIST_SCHEMA_", conn.getSchema());
        }
    }

    /**
     * Get client endpoints for connection.
     *
     * @param conn Connection.
     * @return Collection of endpoints.
     * @throws Exception If failed.
     */
    private static Collection<JdbcThinTcpIo> ios(Connection conn) throws Exception {
        JdbcThinConnection conn0 = conn.unwrap(JdbcThinConnection.class);

        Collection<JdbcThinTcpIo> ios = affinityAwareness ? ((Map<UUID, JdbcThinTcpIo>)
            GridTestUtils.getFieldValue(conn0, JdbcThinConnection.class, "ios")).values() :
            Collections.singleton(GridTestUtils.getFieldValue(conn0, JdbcThinConnection.class, "singleIo"));

        assert !ios.isEmpty();

        return ios;
    }

    /**
     * Assert that provided URL is invalid.
     *
     * @param url URL.
     * @param errMsg Error message.
     */
    @SuppressWarnings("ThrowableNotThrown")
    private void assertInvalid(final String url, String errMsg) {
        GridTestUtils.assertThrowsAnyCause(log, new Callable<Void>() {
            @Override public Void call() throws Exception {
                DriverManager.getConnection(url);

                return null;
            }
        }, SQLException.class, errMsg);
    }

    /**
     * @throws Exception If failed.
     */
    @SuppressWarnings("ThrowableNotThrown")
    @Test
    public void testClose() throws Exception {
        final Connection conn;

        try (Connection conn0 = DriverManager.getConnection(urlWithAffinityAwarenessFlag)) {
            conn = conn0;

            assert conn != null;
            assert !conn.isClosed();
        }

        assert conn.isClosed();

        assert !conn.isValid(2) : "Connection must be closed";

        GridTestUtils.assertThrows(log, new Callable<Object>() {
            @Override public Object call() throws Exception {
                conn.isValid(-2);

                return null;
            }
        }, SQLException.class, "Invalid timeout");
    }

    /**
     * @throws Exception If failed.
     */
    @Test
    public void testCreateStatement() throws Exception {
        try (Connection conn = DriverManager.getConnection(urlWithAffinityAwarenessFlag)) {
            try (Statement stmt = conn.createStatement()) {
                assertNotNull(stmt);

                stmt.close();

                conn.close();

                // Exception when called on closed connection
                checkConnectionClosed(new RunnableX() {
                    @Override public void run() throws Exception {
                        conn.createStatement();
                    }
                });
            }
        }
    }

    /**
     * @throws Exception If failed.
     */
    @Test
    public void testCreateStatement2() throws Exception {
        try (Connection conn = DriverManager.getConnection(urlWithAffinityAwarenessFlag)) {
            int [] rsTypes = new int[]
                {TYPE_FORWARD_ONLY, ResultSet.TYPE_SCROLL_INSENSITIVE, ResultSet.TYPE_SCROLL_SENSITIVE};

            int [] rsConcurs = new int[]
                {CONCUR_READ_ONLY, ResultSet.CONCUR_UPDATABLE};

            DatabaseMetaData meta = conn.getMetaData();

            for (final int type : rsTypes) {
                for (final int concur : rsConcurs) {
                    if (meta.supportsResultSetConcurrency(type, concur)) {
                        assert type == TYPE_FORWARD_ONLY;
                        assert concur == CONCUR_READ_ONLY;

                        try (Statement stmt = conn.createStatement(type, concur)) {
                            assertNotNull(stmt);

                            assertEquals(type, stmt.getResultSetType());
                            assertEquals(concur, stmt.getResultSetConcurrency());
                        }

                        continue;
                    }

                    GridTestUtils.assertThrows(log,
                        new Callable<Object>() {
                            @Override public Object call() throws Exception {
                                return conn.createStatement(type, concur);
                            }
                        },
                        SQLFeatureNotSupportedException.class,
                        null
                    );
                }
            }

            conn.close();

            // Exception when called on closed connection
            checkConnectionClosed(new RunnableX() {
                @Override public void run() throws Exception {
                    conn.createStatement(TYPE_FORWARD_ONLY,
                        CONCUR_READ_ONLY);
                }
            });
        }
    }

    /**
     * @throws Exception If failed.
     */
    @Test
    public void testCreateStatement3() throws Exception {
        try (Connection conn = DriverManager.getConnection(urlWithAffinityAwarenessFlag)) {
            int [] rsTypes = new int[]
                {TYPE_FORWARD_ONLY, ResultSet.TYPE_SCROLL_INSENSITIVE, ResultSet.TYPE_SCROLL_SENSITIVE};

            int [] rsConcurs = new int[]
                {CONCUR_READ_ONLY, ResultSet.CONCUR_UPDATABLE};

            int [] rsHoldabilities = new int[]
                {HOLD_CURSORS_OVER_COMMIT, CLOSE_CURSORS_AT_COMMIT};

            DatabaseMetaData meta = conn.getMetaData();

            for (final int type : rsTypes) {
                for (final int concur : rsConcurs) {
                    for (final int holdabililty : rsHoldabilities) {
                        if (meta.supportsResultSetConcurrency(type, concur)) {
                            assert type == TYPE_FORWARD_ONLY;
                            assert concur == CONCUR_READ_ONLY;

                            try (Statement stmt = conn.createStatement(type, concur, holdabililty)) {
                                assertNotNull(stmt);

                                assertEquals(type, stmt.getResultSetType());
                                assertEquals(concur, stmt.getResultSetConcurrency());
                                assertEquals(holdabililty, stmt.getResultSetHoldability());
                            }

                            continue;
                        }

                        GridTestUtils.assertThrows(log,
                            new Callable<Object>() {
                                @Override public Object call() throws Exception {
                                    return conn.createStatement(type, concur, holdabililty);
                                }
                            },
                            SQLFeatureNotSupportedException.class,
                            null
                        );
                    }
                }
            }

            conn.close();

            // Exception when called on closed connection
            checkConnectionClosed(new RunnableX() {
                @Override public void run() throws Exception {
                    conn.createStatement(TYPE_FORWARD_ONLY,
                        CONCUR_READ_ONLY, HOLD_CURSORS_OVER_COMMIT);
                }
            });
        }
    }

    /**
     * @throws Exception If failed.
     */
    @Test
    public void testPrepareStatement() throws Exception {
        try (Connection conn = DriverManager.getConnection(urlWithAffinityAwarenessFlag)) {
            // null query text
            GridTestUtils.assertThrows(log,
                new Callable<Object>() {
                    @Override public Object call() throws Exception {
                        return conn.prepareStatement(null);
                    }
                },
                SQLException.class,
                "SQL string cannot be null"
            );

            final String sqlText = "select * from test where param = ?";

            try (PreparedStatement prepared = conn.prepareStatement(sqlText)) {
                assertNotNull(prepared);
            }

            conn.close();

            // Exception when called on closed connection
            checkConnectionClosed(new RunnableX() {
                @Override public void run() throws Exception {
                    conn.prepareStatement(sqlText);
                }
            });
        }
    }

    /**
     * @throws Exception If failed.
     */
    @Test
    public void testPrepareStatement3() throws Exception {
        try (Connection conn = DriverManager.getConnection(urlWithAffinityAwarenessFlag)) {
            final String sqlText = "select * from test where param = ?";

            int [] rsTypes = new int[]
                {TYPE_FORWARD_ONLY, ResultSet.TYPE_SCROLL_INSENSITIVE, ResultSet.TYPE_SCROLL_SENSITIVE};

            int [] rsConcurs = new int[]
                {CONCUR_READ_ONLY, ResultSet.CONCUR_UPDATABLE};

            DatabaseMetaData meta = conn.getMetaData();

            for (final int type : rsTypes) {
                for (final int concur : rsConcurs) {
                    if (meta.supportsResultSetConcurrency(type, concur)) {
                        assert type == TYPE_FORWARD_ONLY;
                        assert concur == CONCUR_READ_ONLY;

                        // null query text
                        GridTestUtils.assertThrows(log,
                            new Callable<Object>() {
                                @Override public Object call() throws Exception {
                                    return conn.prepareStatement(null, type, concur);
                                }
                            },
                            SQLException.class,
                            "SQL string cannot be null"
                        );

                        continue;
                    }

                    GridTestUtils.assertThrows(log,
                        new Callable<Object>() {
                            @Override public Object call() throws Exception {
                                return conn.prepareStatement(sqlText, type, concur);
                            }
                        },
                        SQLFeatureNotSupportedException.class,
                        null
                    );
                }
            }

            conn.close();

            // Exception when called on closed connection
            checkConnectionClosed(new RunnableX() {
                @Override public void run() throws Exception {
                    conn.prepareStatement(sqlText, TYPE_FORWARD_ONLY, CONCUR_READ_ONLY);
                }
            });

            conn.close();
        }
    }

    /**
     * @throws Exception If failed.
     */
    @Test
    public void testPrepareStatement4() throws Exception {
        try (Connection conn = DriverManager.getConnection(urlWithAffinityAwarenessFlag)) {
            final String sqlText = "select * from test where param = ?";

            int [] rsTypes = new int[]
                {TYPE_FORWARD_ONLY, ResultSet.TYPE_SCROLL_INSENSITIVE, ResultSet.TYPE_SCROLL_SENSITIVE};

            int [] rsConcurs = new int[]
                {CONCUR_READ_ONLY, ResultSet.CONCUR_UPDATABLE};

            int [] rsHoldabilities = new int[]
                {HOLD_CURSORS_OVER_COMMIT, CLOSE_CURSORS_AT_COMMIT};

            DatabaseMetaData meta = conn.getMetaData();

            for (final int type : rsTypes) {
                for (final int concur : rsConcurs) {
                    for (final int holdabililty : rsHoldabilities) {
                        if (meta.supportsResultSetConcurrency(type, concur)) {
                            assert type == TYPE_FORWARD_ONLY;
                            assert concur == CONCUR_READ_ONLY;

                            // null query text
                            GridTestUtils.assertThrows(log,
                                new Callable<Object>() {
                                    @Override public Object call() throws Exception {
                                        return conn.prepareStatement(null, type, concur, holdabililty);
                                    }
                                },
                                SQLException.class,
                                "SQL string cannot be null"
                            );

                            continue;
                        }

                        GridTestUtils.assertThrows(log,
                            new Callable<Object>() {
                                @Override public Object call() throws Exception {
                                    return conn.prepareStatement(sqlText, type, concur, holdabililty);
                                }
                            },
                            SQLFeatureNotSupportedException.class,
                            null
                        );
                    }
                }
            }

            conn.close();

            // Exception when called on closed connection
            checkConnectionClosed(new RunnableX() {
                @Override public void run() throws Exception {
                    conn.prepareStatement(sqlText, TYPE_FORWARD_ONLY, CONCUR_READ_ONLY, HOLD_CURSORS_OVER_COMMIT);
                }
            });

            conn.close();
        }
    }

    /**
     * @throws Exception If failed.
     */
    @Test
    public void testPrepareStatementAutoGeneratedKeysUnsupported() throws Exception {
        try (Connection conn = DriverManager.getConnection(urlWithAffinityAwarenessFlag)) {
            final String sqlText = "insert into test (val) values (?)";

            GridTestUtils.assertThrows(log,
                new Callable<Object>() {
                    @Override public Object call() throws Exception {
                        return conn.prepareStatement(sqlText, RETURN_GENERATED_KEYS);
                    }
                },
                SQLFeatureNotSupportedException.class,
                "Auto generated keys are not supported."
            );

            GridTestUtils.assertThrows(log,
                new Callable<Object>() {
                    @Override public Object call() throws Exception {
                        return conn.prepareStatement(sqlText, NO_GENERATED_KEYS);
                    }
                },
                SQLFeatureNotSupportedException.class,
                "Auto generated keys are not supported."
            );

            GridTestUtils.assertThrows(log,
                new Callable<Object>() {
                    @Override public Object call() throws Exception {
                        return conn.prepareStatement(sqlText, new int[] {1});
                    }
                },
                SQLFeatureNotSupportedException.class,
                "Auto generated keys are not supported."
            );

            GridTestUtils.assertThrows(log,
                new Callable<Object>() {
                    @Override public Object call() throws Exception {
                        return conn.prepareStatement(sqlText, new String[] {"ID"});
                    }
                },
                SQLFeatureNotSupportedException.class,
                "Auto generated keys are not supported."
            );
        }
    }

    /**
     * @throws Exception If failed.
     */
    @Test
    public void testPrepareCallUnsupported() throws Exception {
        try (Connection conn = DriverManager.getConnection(urlWithAffinityAwarenessFlag)) {
            final String sqlText = "exec test()";

            GridTestUtils.assertThrows(log,
                new Callable<Object>() {
                    @Override public Object call() throws Exception {
                        return conn.prepareCall(sqlText);
                    }
                },
                SQLFeatureNotSupportedException.class,
                "Callable functions are not supported."
            );

            GridTestUtils.assertThrows(log,
                new Callable<Object>() {
                    @Override public Object call() throws Exception {
                        return conn.prepareCall(sqlText, TYPE_FORWARD_ONLY, CONCUR_READ_ONLY);
                    }
                },
                SQLFeatureNotSupportedException.class,
                "Callable functions are not supported."
            );

            GridTestUtils.assertThrows(log,
                new Callable<Object>() {
                    @Override public Object call() throws Exception {
                        return conn.prepareCall(sqlText, TYPE_FORWARD_ONLY,
                            CONCUR_READ_ONLY, HOLD_CURSORS_OVER_COMMIT);
                    }
                },
                SQLFeatureNotSupportedException.class,
                "Callable functions are not supported."
            );
        }
    }

    /**
     * @throws Exception If failed.
     */
    @Test
    public void testNativeSql() throws Exception {
        try (Connection conn = DriverManager.getConnection(urlWithAffinityAwarenessFlag)) {
            // null query text
            GridTestUtils.assertThrows(log,
                new Callable<Object>() {
                    @Override public Object call() throws Exception {
                        return conn.nativeSQL(null);
                    }
                },
                SQLException.class,
                "SQL string cannot be null"
            );

            final String sqlText = "select * from test";

            assertEquals(sqlText, conn.nativeSQL(sqlText));

            conn.close();

            // Exception when called on closed connection
            checkConnectionClosed(new RunnableX() {
                @Override public void run() throws Exception {
                    conn.nativeSQL(sqlText);
                }
            });
        }
    }

    /**
     * @throws Exception If failed.
     */
    @Test
    public void testGetSetAutoCommit() throws Exception {
        try (Connection conn = DriverManager.getConnection(urlWithAffinityAwarenessFlag)) {
            boolean ac0 = conn.getAutoCommit();

            conn.setAutoCommit(!ac0);
            // assert no exception

            conn.setAutoCommit(ac0);
            // assert no exception

            conn.close();

            // Exception when called on closed connection
            checkConnectionClosed(new RunnableX() {
                @Override public void run() throws Exception {
                    conn.setAutoCommit(ac0);
                }
            });
        }
    }

    /**
     * @throws Exception If failed.
     */
    @Test
    public void testCommit() throws Exception {
        try (Connection conn = DriverManager.getConnection(urlWithAffinityAwarenessFlag)) {
            // Should not be called in auto-commit mode
            GridTestUtils.assertThrows(log,
                new Callable<Object>() {
                    @Override public Object call() throws Exception {
                        conn.commit();

                        return null;
                    }
                },
                SQLException.class,
                "Transaction cannot be committed explicitly in auto-commit mode"
            );

            assertTrue(conn.getAutoCommit());

            // Should not be called in auto-commit mode
            GridTestUtils.assertThrows(log,
                new Callable<Object>() {
                    @Override public Object call() throws Exception {
                        conn.commit();

                        return null;
                    }
                },
                SQLException.class,
                "Transaction cannot be committed explicitly in auto-commit mode."
            );

            conn.close();

            // Exception when called on closed connection
            checkConnectionClosed(new RunnableX() {
                @Override public void run() throws Exception {
                    conn.commit();
                }
            });
        }
    }

    /**
     * @throws Exception If failed.
     */
    @Test
    public void testRollback() throws Exception {
        try (Connection conn = DriverManager.getConnection(urlWithAffinityAwarenessFlag)) {
            // Should not be called in auto-commit mode
            GridTestUtils.assertThrows(log,
                new Callable<Object>() {
                    @Override public Object call() throws Exception {
                        conn.rollback();

                        return null;
                    }
                },
                SQLException.class,
                "Transaction cannot be rolled back explicitly in auto-commit mode."
            );

            conn.close();

            // Exception when called on closed connection
            checkConnectionClosed(new RunnableX() {
                @Override public void run() throws Exception {
                    conn.rollback();
                }
            });
        }
    }

    /**
     * @throws Exception if failed.
     */
    @Test
    public void testBeginFailsWhenMvccIsDisabled() throws Exception {
        try (Connection conn = DriverManager.getConnection(urlWithAffinityAwarenessFlag)) {
            conn.createStatement().execute("BEGIN");

            fail("Exception is expected");
        }
        catch (SQLException e) {
            assertEquals(TRANSACTION_STATE_EXCEPTION, e.getSQLState());
        }
    }

    /**
     * @throws Exception if failed.
     */
    @Test
    public void testCommitIgnoredWhenMvccIsDisabled() throws Exception {
        try (Connection conn = DriverManager.getConnection(urlWithAffinityAwarenessFlag)) {
            conn.setAutoCommit(false);
            conn.createStatement().execute("COMMIT");

            conn.commit();
        }
        // assert no exception
    }

    /**
     * @throws Exception if failed.
     */
    @Test
    public void testRollbackIgnoredWhenMvccIsDisabled() throws Exception {
        try (Connection conn = DriverManager.getConnection(urlWithAffinityAwarenessFlag)) {
            conn.setAutoCommit(false);

            conn.createStatement().execute("ROLLBACK");

            conn.rollback();
        }
        // assert no exception
    }

    /**
     * @throws Exception If failed.
     */
    @Test
    public void testGetMetaData() throws Exception {
        try (Connection conn = DriverManager.getConnection(urlWithAffinityAwarenessFlag)) {
            DatabaseMetaData meta = conn.getMetaData();

            assertNotNull(meta);

            conn.close();

            // Exception when called on closed connection
            checkConnectionClosed(new RunnableX() {
                @Override public void run() throws Exception {
                    conn.getMetaData();
                }
            });
        }
    }

    /**
     * @throws Exception If failed.
     */
    @Test
    public void testGetSetReadOnly() throws Exception {
        try (Connection conn = DriverManager.getConnection(urlWithAffinityAwarenessFlag)) {
            conn.close();

            // Exception when called on closed connection
            checkConnectionClosed(new RunnableX() {
                @Override public void run() throws Exception {
                    conn.setReadOnly(true);
                }
            });

            // Exception when called on closed connection
            checkConnectionClosed(new RunnableX() {
                @Override public void run() throws Exception {
                    conn.isReadOnly();
                }
            });
        }
    }

    /**
     * @throws Exception If failed.
     */
    @Test
    public void testGetSetCatalog() throws Exception {
        try (Connection conn = DriverManager.getConnection(urlWithAffinityAwarenessFlag)) {
            assert !conn.getMetaData().supportsCatalogsInDataManipulation();

            assertNull(conn.getCatalog());

            conn.setCatalog("catalog");

            assertEquals(null, conn.getCatalog());

            conn.close();

            // Exception when called on closed connection
            checkConnectionClosed(new RunnableX() {
                @Override public void run() throws Exception {
                    conn.setCatalog("");
                }
            });

            // Exception when called on closed connection
            checkConnectionClosed(new RunnableX() {
                @Override public void run() throws Exception {
                    conn.getCatalog();
                }
            });
        }
    }

    /**
     * @throws Exception If failed.
     */
    @Test
    public void testGetSetTransactionIsolation() throws Exception {
        try (Connection conn = DriverManager.getConnection(urlWithAffinityAwarenessFlag)) {
            // Invalid parameter value
            GridTestUtils.assertThrows(log,
                new Callable<Object>() {
                    @SuppressWarnings("MagicConstant")
                    @Override public Object call() throws Exception {
                        conn.setTransactionIsolation(-1);

                        return null;
                    }
                },
                SQLException.class,
                "Invalid transaction isolation level"
            );

            // default level
            assertEquals(TRANSACTION_NONE, conn.getTransactionIsolation());

            int[] levels = {
                TRANSACTION_READ_UNCOMMITTED, TRANSACTION_READ_COMMITTED,
                TRANSACTION_REPEATABLE_READ, TRANSACTION_SERIALIZABLE};

            for (int level : levels) {
                conn.setTransactionIsolation(level);
                assertEquals(level, conn.getTransactionIsolation());
            }

            conn.close();

            // Exception when called on closed connection

            checkConnectionClosed(new RunnableX() {
                @Override public void run() throws Exception {
                    conn.getTransactionIsolation();
                }
            });

            // Exception when called on closed connection
            checkConnectionClosed(new RunnableX() {
                @Override public void run() throws Exception {
                    conn.setTransactionIsolation(TRANSACTION_SERIALIZABLE);
                }
            });
        }
    }

    /**
     * @throws Exception If failed.
     */
    @Test
    public void testClearGetWarnings() throws Exception {
        try (Connection conn = DriverManager.getConnection(urlWithAffinityAwarenessFlag)) {
            SQLWarning warn = conn.getWarnings();

            assertNull(warn);

            conn.clearWarnings();

            warn = conn.getWarnings();

            assertNull(warn);

            conn.close();

            // Exception when called on closed connection
            checkConnectionClosed(new RunnableX() {
                @Override public void run() throws Exception {
                    conn.getWarnings();
                }
            });

            // Exception when called on closed connection
            checkConnectionClosed(new RunnableX() {
                @Override public void run() throws Exception {
                    conn.clearWarnings();
                }
            });
        }
    }

    /**
     * @throws Exception If failed.
     */
    @Test
    public void testGetSetTypeMap() throws Exception {
        try (Connection conn = DriverManager.getConnection(urlWithAffinityAwarenessFlag)) {
            GridTestUtils.assertThrows(log,
                new Callable<Object>() {
                    @Override public Object call() throws Exception {
                        return conn.getTypeMap();
                    }
                },
                SQLFeatureNotSupportedException.class,
                "Types mapping is not supported"
            );

            GridTestUtils.assertThrows(log,
                new Callable<Object>() {
                    @Override public Object call() throws Exception {
                        conn.setTypeMap(new HashMap<String, Class<?>>());

                        return null;
                    }
                },
                SQLFeatureNotSupportedException.class,
                "Types mapping is not supported"
            );

            conn.close();

            // Exception when called on closed connection
            GridTestUtils.assertThrows(log,
                new Callable<Object>() {
                    @Override public Object call() throws Exception {
                        return conn.getTypeMap();
                    }
                },
                SQLException.class,
                "Connection is closed"
            );

            // Exception when called on closed connection
            GridTestUtils.assertThrows(log,
                new Callable<Object>() {
                    @Override public Object call() throws Exception {
                        conn.setTypeMap(new HashMap<String, Class<?>>());

                        return null;
                    }
                },
                SQLException.class,
                "Connection is closed"
            );
        }
    }

    /**
     * @throws Exception If failed.
     */
    @Test
    public void testGetSetHoldability() throws Exception {
        try (Connection conn = DriverManager.getConnection(urlWithAffinityAwarenessFlag)) {
            // default value
            assertEquals(conn.getMetaData().getResultSetHoldability(), conn.getHoldability());

            assertEquals(HOLD_CURSORS_OVER_COMMIT, conn.getHoldability());

            conn.setHoldability(CLOSE_CURSORS_AT_COMMIT);

            assertEquals(CLOSE_CURSORS_AT_COMMIT, conn.getHoldability());

            // Invalid constant
            GridTestUtils.assertThrows(log,
                new Callable<Object>() {
                    @Override public Object call() throws Exception {
                        conn.setHoldability(-1);

                        return null;
                    }
                },
                SQLException.class,
                "Invalid result set holdability value"
            );

            conn.close();

            GridTestUtils.assertThrows(log,
                new Callable<Object>() {
                    @Override public Object call() throws Exception {
                        return conn.getHoldability();
                    }
                },
                SQLException.class,
                "Connection is closed"
            );

            GridTestUtils.assertThrows(log,
                new Callable<Object>() {
                    @Override public Object call() throws Exception {
                        conn.setHoldability(HOLD_CURSORS_OVER_COMMIT);

                        return null;
                    }
                },
                SQLException.class,
                "Connection is closed"
            );
        }
    }

    /**
     * @throws Exception If failed.
     */
    @Test
    public void testSetSavepoint() throws Exception {
        try (Connection conn = DriverManager.getConnection(urlWithAffinityAwarenessFlag)) {
            assert !conn.getMetaData().supportsSavepoints();

            // Disallowed in auto-commit mode
            GridTestUtils.assertThrows(log,
                new Callable<Object>() {
                    @Override public Object call() throws Exception {
                        conn.setSavepoint();

                        return null;
                    }
                },
                SQLException.class,
                "Savepoint cannot be set in auto-commit mode"
            );

            conn.close();

            checkConnectionClosed(new RunnableX() {
                @Override public void run() throws Exception {
                    conn.setSavepoint();
                }
            });
        }
    }

    /**
     * @throws Exception If failed.
     */
    @Test
    public void testSetSavepointName() throws Exception {
        try (Connection conn = DriverManager.getConnection(urlWithAffinityAwarenessFlag)) {
            assert !conn.getMetaData().supportsSavepoints();

            // Invalid arg
            GridTestUtils.assertThrows(log,
                new Callable<Object>() {
                    @Override public Object call() throws Exception {
                        conn.setSavepoint(null);

                        return null;
                    }
                },
                SQLException.class,
                "Savepoint name cannot be null"
            );

            final String name = "savepoint";

            // Disallowed in auto-commit mode
            GridTestUtils.assertThrows(log,
                new Callable<Object>() {
                    @Override public Object call() throws Exception {
                        conn.setSavepoint(name);

                        return null;
                    }
                },
                SQLException.class,
                "Savepoint cannot be set in auto-commit mode"
            );

            conn.close();

            checkConnectionClosed(new RunnableX() {
                @Override public void run() throws Exception {
                    conn.setSavepoint(name);
                }
            });
        }
    }

    /**
     * @throws Exception If failed.
     */
    @Test
    public void testRollbackSavePoint() throws Exception {
        try (Connection conn = DriverManager.getConnection(urlWithAffinityAwarenessFlag)) {
            assert !conn.getMetaData().supportsSavepoints();

            // Invalid arg
            GridTestUtils.assertThrows(log,
                new Callable<Object>() {
                    @Override public Object call() throws Exception {
                        conn.rollback(null);

                        return null;
                    }
                },
                SQLException.class,
                "Invalid savepoint"
            );

            final Savepoint savepoint = getFakeSavepoint();

            // Disallowed in auto-commit mode
            GridTestUtils.assertThrows(log,
                new Callable<Object>() {
                    @Override public Object call() throws Exception {
                        conn.rollback(savepoint);

                        return null;
                    }
                },
                SQLException.class,
                "Auto-commit mode"
            );

            conn.close();

            checkConnectionClosed(new RunnableX() {
                @Override public void run() throws Exception {
                    conn.rollback(savepoint);
                }
            });
        }
    }

    /**
     * @throws Exception If failed.
     */
    @Test
    public void testReleaseSavepoint() throws Exception {
        try (Connection conn = DriverManager.getConnection(urlWithAffinityAwarenessFlag)) {
            assert !conn.getMetaData().supportsSavepoints();

            // Invalid arg
            GridTestUtils.assertThrows(log,
                new Callable<Object>() {
                    @Override public Object call() throws Exception {
                        conn.releaseSavepoint(null);

                        return null;
                    }
                },
                SQLException.class,
                "Savepoint cannot be null"
            );

            final Savepoint savepoint = getFakeSavepoint();

            checkNotSupported(new RunnableX() {
                @Override public void run() throws Exception {
                    conn.releaseSavepoint(savepoint);
                }
            });

            conn.close();

            checkConnectionClosed(new RunnableX() {
                @Override public void run() throws Exception {
                    conn.releaseSavepoint(savepoint);
                }
            });
        }
    }

    /**
     * @throws Exception If failed.
     */
    @Test
    public void testCreateClob() throws Exception {
        try (Connection conn = DriverManager.getConnection(urlWithAffinityAwarenessFlag)) {
            // Unsupported
            GridTestUtils.assertThrows(log,
                new Callable<Object>() {
                    @Override public Object call() throws Exception {
                        return conn.createClob();
                    }
                },
                SQLFeatureNotSupportedException.class,
                "SQL-specific types are not supported"
            );

            conn.close();

            GridTestUtils.assertThrows(log,
                new Callable<Object>() {
                    @Override public Object call() throws Exception {
                        return conn.createClob();
                    }
                },
                SQLException.class,
                "Connection is closed"
            );
        }
    }

    /**
     * @throws Exception If failed.
     */
    @Test
    public void testCreateBlob() throws Exception {
        try (Connection conn = DriverManager.getConnection(urlWithAffinityAwarenessFlag)) {
            // Unsupported
            GridTestUtils.assertThrows(log,
                new Callable<Object>() {
                    @Override public Object call() throws Exception {
                        return conn.createBlob();
                    }
                },
                SQLFeatureNotSupportedException.class,
                "SQL-specific types are not supported"
            );

            conn.close();

            GridTestUtils.assertThrows(log,
                new Callable<Object>() {
                    @Override public Object call() throws Exception {
                        return conn.createBlob();
                    }
                },
                SQLException.class,
                "Connection is closed"
            );
        }
    }

    /**
     * @throws Exception If failed.
     */
    @Test
    public void testCreateNClob() throws Exception {
        try (Connection conn = DriverManager.getConnection(urlWithAffinityAwarenessFlag)) {
            // Unsupported
            GridTestUtils.assertThrows(log,
                new Callable<Object>() {
                    @Override public Object call() throws Exception {
                        return conn.createNClob();
                    }
                },
                SQLFeatureNotSupportedException.class,
                "SQL-specific types are not supported"
            );

            conn.close();

            GridTestUtils.assertThrows(log,
                new Callable<Object>() {
                    @Override public Object call() throws Exception {
                        return conn.createNClob();
                    }
                },
                SQLException.class,
                "Connection is closed"
            );
        }
    }

    /**
     * @throws Exception If failed.
     */
    @Test
    public void testCreateSQLXML() throws Exception {
        try (Connection conn = DriverManager.getConnection(urlWithAffinityAwarenessFlag)) {
            // Unsupported
            GridTestUtils.assertThrows(log,
                new Callable<Object>() {
                    @Override public Object call() throws Exception {
                        return conn.createSQLXML();
                    }
                },
                SQLFeatureNotSupportedException.class,
                "SQL-specific types are not supported"
            );

            conn.close();

            GridTestUtils.assertThrows(log,
                new Callable<Object>() {
                    @Override public Object call() throws Exception {
                        return conn.createSQLXML();
                    }
                },
                SQLException.class,
                "Connection is closed"
            );
        }
    }

    /**
     * @throws Exception If failed.
     */
    @Test
    public void testGetSetClientInfoPair() throws Exception {
//        fail("https://issues.apache.org/jira/browse/IGNITE-5425");

        try (Connection conn = DriverManager.getConnection(urlWithAffinityAwarenessFlag)) {
            final String name = "ApplicationName";
            final String val = "SelfTest";

            assertNull(conn.getWarnings());

            conn.setClientInfo(name, val);

            assertNull(conn.getClientInfo(val));

            conn.close();

            checkConnectionClosed(new RunnableX() {
                @Override public void run() throws Exception {
                    conn.getClientInfo(name);
                }
            });

            GridTestUtils.assertThrows(log,
                new Callable<Object>() {
                    @Override public Object call() throws Exception {
                        conn.setClientInfo(name, val);

                        return null;
                    }
                }, SQLClientInfoException.class, "Connection is closed");
        }
    }

    /**
     * @throws Exception If failed.
     */
    @Test
    public void testGetSetClientInfoProperties() throws Exception {
        try (Connection conn = DriverManager.getConnection(urlWithAffinityAwarenessFlag)) {
            final String name = "ApplicationName";
            final String val = "SelfTest";

            final Properties props = new Properties();
            props.setProperty(name, val);

            conn.setClientInfo(props);

            Properties propsResult = conn.getClientInfo();

            assertNotNull(propsResult);

            assertTrue(propsResult.isEmpty());

            conn.close();

            checkConnectionClosed(new RunnableX() {
                @Override public void run() throws Exception {
                    conn.getClientInfo();
                }
            });

            GridTestUtils.assertThrows(log,
                new Callable<Object>() {
                    @Override public Object call() throws Exception {
                        conn.setClientInfo(props);

                        return null;
                    }
                }, SQLClientInfoException.class, "Connection is closed");
        }
    }

    /**
     * @throws Exception If failed.
     */
    @Test
    public void testCreateArrayOf() throws Exception {
        try (Connection conn = DriverManager.getConnection(urlWithAffinityAwarenessFlag)) {
            final String typeName = "varchar";

            final String[] elements = new String[] {"apple", "pear"};

            // Invalid typename
            GridTestUtils.assertThrows(log,
                new Callable<Object>() {
                    @Override public Object call() throws Exception {
                        conn.createArrayOf(null, null);

                        return null;
                    }
                },
                SQLException.class,
                "Type name cannot be null"
            );

            // Unsupported

            checkNotSupported(new RunnableX() {
                @Override public void run() throws Exception {
                    conn.createArrayOf(typeName, elements);
                }
            });

            conn.close();

            checkConnectionClosed(new RunnableX() {
                @Override public void run() throws Exception {
                    conn.createArrayOf(typeName, elements);
                }
            });
        }
    }

    /**
     * @throws Exception If failed.
     */
    @Test
    public void testCreateStruct() throws Exception {
        try (Connection conn = DriverManager.getConnection(urlWithAffinityAwarenessFlag)) {
            // Invalid typename
            GridTestUtils.assertThrows(log,
                new Callable<Object>() {
                    @Override public Object call() throws Exception {
                        return conn.createStruct(null, null);
                    }
                },
                SQLException.class,
                "Type name cannot be null"
            );

            final String typeName = "employee";

            final Object[] attrs = new Object[] {100, "Tom"};

            checkNotSupported(new RunnableX() {
                @Override public void run() throws Exception {
                    conn.createStruct(typeName, attrs);
                }
            });

            conn.close();

            checkConnectionClosed(new RunnableX() {
                @Override public void run() throws Exception {
                    conn.createStruct(typeName, attrs);
                }
            });
        }
    }

    /**
     * @throws Exception If failed.
     */
    @Test
    public void testGetSetSchema() throws Exception {
        try (Connection conn = DriverManager.getConnection(urlWithAffinityAwarenessFlag)) {
            assertEquals("PUBLIC", conn.getSchema());

            final String schema = "test";

            conn.setSchema(schema);

            assertEquals(schema.toUpperCase(), conn.getSchema());

            conn.setSchema('"' + schema + '"');

            assertEquals(schema, conn.getSchema());

            conn.close();

            checkConnectionClosed(new RunnableX() {
                @Override public void run() throws Exception {
                    conn.setSchema(schema);
                }
            });

            checkConnectionClosed(new RunnableX() {
                @Override public void run() throws Exception {
                    conn.getSchema();
                }
            });
        }
    }

    /**
     * @throws Exception If failed.
     */
    @Test
    public void testAbort() throws Exception {
        try (Connection conn = DriverManager.getConnection(urlWithAffinityAwarenessFlag)) {
            //Invalid executor
            GridTestUtils.assertThrows(log,
                new Callable<Object>() {
                    @Override public Object call() throws Exception {
                        conn.abort(null);

                        return null;
                    }
                },
                SQLException.class,
                "Executor cannot be null"
            );

            final Executor executor = Executors.newFixedThreadPool(1);

            conn.abort(executor);

            assertTrue(conn.isClosed());
        }
    }

    /**
     * @throws Exception If failed.
     */
    @Test
    public void testGetSetNetworkTimeout() throws Exception {
        try (Connection conn = DriverManager.getConnection(urlWithAffinityAwarenessFlag)) {
            // default
            assertEquals(0, conn.getNetworkTimeout());

            final Executor executor = Executors.newFixedThreadPool(1);

            final int timeout = 1000;

            //Invalid timeout
            GridTestUtils.assertThrows(log,
                new Callable<Object>() {
                    @Override public Object call() throws Exception {
                        conn.setNetworkTimeout(executor, -1);

                        return null;
                    }
                },
                SQLException.class,
                "Network timeout cannot be negative"
            );

            conn.setNetworkTimeout(executor, timeout);

            assertEquals(timeout, conn.getNetworkTimeout());

            conn.close();

            checkConnectionClosed(new RunnableX() {
                @Override public void run() throws Exception {
                    conn.getNetworkTimeout();
                }
            });

            checkConnectionClosed(new RunnableX() {
                @Override public void run() throws Exception {
                    conn.setNetworkTimeout(executor, timeout);
                }
            });
        }
    }

    /**
     * Test that attempting to supply invalid nested TX mode to driver fails on the client.
     */
    @Test
    public void testInvalidNestedTxMode() {
        GridTestUtils.assertThrows(null, new Callable<Object>() {
            @Override public Object call() throws Exception {
                DriverManager.getConnection(urlWithAffinityAwarenessFlag + "&nestedTransactionsMode=invalid");

                return null;
            }
        }, SQLException.class, "Invalid nested transactions handling mode");
    }

    /**
     * Test that attempting to send unexpected name of nested TX mode to server on handshake yields an error.
     * We have to do this without explicit {@link Connection} as long as there's no other way to bypass validation and
     * supply a malformed {@link ConnectionProperties} to {@link JdbcThinTcpIo}.
     */
    @Test
    public void testInvalidNestedTxModeOnServerSide() {
        ConnectionPropertiesImpl connProps = new ConnectionPropertiesImpl();

        connProps.setAddresses(new HostAndPortRange[] {new HostAndPortRange(LOCALHOST, DFLT_PORT, DFLT_PORT)});

        connProps.nestedTxMode("invalid");

        connProps.setAffinityAwareness(affinityAwareness);

        GridTestUtils.assertThrows(null, new Callable<Object>() {
            @SuppressWarnings("ResultOfObjectAllocationIgnored")
            @Override public Object call() throws Exception {
                new JdbcThinTcpIo(connProps, new InetSocketAddress(LOCALHOST, DFLT_PORT), 0);

                return null;
            }
        }, SQLException.class, "err=Invalid nested transactions handling mode: invalid");
    }

    /**
     */
    @Test
    public void testSslClientAndPlainServer()  {
        Throwable e = GridTestUtils.assertThrows(log, new Callable<Object>() {
            @Override public Object call() throws Exception {
                DriverManager.getConnection(urlWithAffinityAwarenessFlag + "&sslMode=require" +
                    "&sslClientCertificateKeyStoreUrl=" + CLI_KEY_STORE_PATH +
                    "&sslClientCertificateKeyStorePassword=123456" +
                    "&sslTrustCertificateKeyStoreUrl=" + SRV_KEY_STORE_PATH +
                    "&sslTrustCertificateKeyStorePassword=123456");

                return null;
            }
        }, SQLException.class, affinityAwareness ? "Failed to connect to server" : "Failed to SSL connect to server");

        if (affinityAwareness) {
            for (Throwable t: e.getSuppressed()) {
                assertEquals(SQLException.class, t.getClass());
                assertTrue(t.getMessage().contains("Failed to SSL connect to server"));
            }
        }
    }

    /**
     * @throws Exception If failed.
     */
    @Test
    public void testMultithreadingException() throws Exception {
        int threadCnt = 10;

        final boolean end[] = new boolean[] {false};

        final SQLException exs [] = new SQLException[threadCnt];

        final AtomicInteger exCnt = new AtomicInteger(0);

        try (final Connection conn = DriverManager.getConnection(urlWithAffinityAwarenessFlag)) {
            final IgniteInternalFuture f = GridTestUtils.runMultiThreadedAsync(new Runnable() {
                @Override public void run() {
                    try {
                        conn.createStatement();

                        while (!end[0])
                            conn.createStatement().execute("SELECT 1");

                        conn.createStatement().execute("SELECT 1");
                    }
                    catch (SQLException e) {
                        end[0] = true;
                        exs[exCnt.getAndIncrement()] = e;
                    }
                    catch (Exception e) {
                        e.printStackTrace(System.err);

                        fail("Unexpected exception (see details above): " + e.getMessage());
                    }
                }
            }, threadCnt, "run-query");

            f.get();

            boolean exceptionFound = false;

            for (SQLException e : exs) {
                if (e != null && e.getMessage().contains("Concurrent access to JDBC connection is not allowed"))
                    exceptionFound = true;
            }

            assertTrue("Concurrent access to JDBC connection is not allowed", exceptionFound);
        }
    }

    /**
     * @return Savepoint.
     */
    private Savepoint getFakeSavepoint() {
        return new Savepoint() {
            @Override public int getSavepointId() throws SQLException {
                return 100;
            }

            @Override public String getSavepointName() {
                return "savepoint";
            }
        };
    }
}<|MERGE_RESOLUTION|>--- conflicted
+++ resolved
@@ -248,22 +248,42 @@
     }
 
     /**
+     * Test update batch size property.
+     *
+     * @throws Exception If failed.
+     */
+    @Test
+    public void testUpdateBatchSize() throws Exception {
+        assertInvalid(urlWithAffinityAwarenessFlagSemicolon + ";updateBatchSize=-1",
+            "Property cannot be lower than 1 [name=updateBatchSize, value=-1]");
+
+        try (Connection conn = DriverManager.getConnection(urlWithAffinityAwarenessFlagSemicolon)) {
+            for (JdbcThinTcpIo io: ios(conn))
+                assertNull(io.connectionProperties().getUpdateBatchSize());
+        }
+
+        try (Connection conn = DriverManager.getConnection(urlWithAffinityAwarenessFlagSemicolon
+            + ";updateBatchSize=1024")) {
+            for (JdbcThinTcpIo io: ios(conn))
+                assertEquals(1024, (int)io.connectionProperties().getUpdateBatchSize());
+        }
+
+        try (Connection conn = DriverManager.getConnection(urlWithAffinityAwarenessFlag +
+            "&updateBatchSize=1024")) {
+            for (JdbcThinTcpIo io: ios(conn))
+                assertEquals(1024, (int)io.connectionProperties().getUpdateBatchSize());
+        }
+    }
+
+    /**
      * Test SQL hints.
      *
      * @throws Exception If failed.
      */
     @Test
     public void testSqlHints() throws Exception {
-<<<<<<< HEAD
         try (Connection conn = DriverManager.getConnection("jdbc:ignite:thin://127.0.0.1")) {
-            assertHints(conn, false, false, false, false, false, false);
-            assertNull(io(conn).connectionProperties().isDataPageScanEnabled());
-            assertNull(io(conn).connectionProperties().getUpdateBatchSize());
-=======
-        try (Connection conn = DriverManager.getConnection(urlWithAffinityAwarenessFlag)) {
-            assertHints(conn, false, false, false, false, false,
-                false, affinityAwareness);
->>>>>>> 7f47d0f2
+            assertHints(conn, false, false, false, false, false, false, affinityAwareness);
         }
 
         try (Connection conn = DriverManager.getConnection(urlWithAffinityAwarenessFlag + "&distributedJoins=true")) {
@@ -301,17 +321,6 @@
             assertHints(conn, true, true, true, true, true,
                 true, affinityAwareness);
         }
-
-        try (Connection conn = DriverManager.getConnection("jdbc:ignite:thin://127.0.0.1?dataPageScanEnabled=true")) {
-            assertTrue(io(conn).connectionProperties().isDataPageScanEnabled());
-        }
-        try (Connection conn = DriverManager.getConnection("jdbc:ignite:thin://127.0.0.1?dataPageScanEnabled=false")) {
-            assertFalse(io(conn).connectionProperties().isDataPageScanEnabled());
-        }
-
-        try (Connection conn = DriverManager.getConnection("jdbc:ignite:thin://127.0.0.1?updateBatchSize=28")) {
-            assertEquals(28, (int)io(conn).connectionProperties().getUpdateBatchSize());
-        }
     }
 
     /**
@@ -356,18 +365,6 @@
             assertHints(conn, true, true, true, true, true,
                 true, affinityAwareness);
         }
-
-        try (Connection conn = DriverManager.getConnection("jdbc:ignite:thin://127.0.0.1;dataPageScanEnabled=true")) {
-            assertTrue(io(conn).connectionProperties().isDataPageScanEnabled());
-        }
-        try (Connection conn = DriverManager.getConnection("jdbc:ignite:thin://127.0.0.1;dataPageScanEnabled=false")) {
-            assertFalse(io(conn).connectionProperties().isDataPageScanEnabled());
-        }
-
-        try (Connection conn = DriverManager.getConnection("jdbc:ignite:thin://127.0.0.1;updateBatchSize=28")) {
-            assertEquals(28, (int)io(conn).connectionProperties().getUpdateBatchSize());
-        }
-
     }
 
     /**
