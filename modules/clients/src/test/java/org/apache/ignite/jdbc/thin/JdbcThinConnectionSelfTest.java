--- conflicted
+++ resolved
@@ -1783,7 +1783,18 @@
     }
 
     /**
-<<<<<<< HEAD
+     */
+    public void testAuthenticateDisableOnServerClientTryAuthenticate()  {
+        GridTestUtils.assertThrows(log, new Callable<Object>() {
+            @Override public Object call() throws Exception {
+                DriverManager.getConnection("jdbc:ignite:thin://127.0.0.1/?user=test&password=test");
+
+                return null;
+            }
+        }, SQLException.class, "Can not perform the operation because the authentication is not enabled for the cluster");
+    }
+
+    /**
      * @throws Exception If failed.
      */
     public void testMultithreadingException() throws Exception {
@@ -1830,17 +1841,6 @@
 
             assertTrue("Concurrent access to JDBC connection is not allowed", exceptionFound);
         }
-=======
-     */
-    public void testAuthenticateDisableOnServerClientTryAuthenticate()  {
-        GridTestUtils.assertThrows(log, new Callable<Object>() {
-            @Override public Object call() throws Exception {
-                DriverManager.getConnection("jdbc:ignite:thin://127.0.0.1/?user=test&password=test");
-
-                return null;
-            }
-        }, SQLException.class, "Can not perform the operation because the authentication is not enabled for the cluster");
->>>>>>> edef7add
     }
 
     /**
