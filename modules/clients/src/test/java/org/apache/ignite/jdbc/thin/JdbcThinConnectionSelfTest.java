/*
 * Licensed to the Apache Software Foundation (ASF) under one or more
 * contributor license agreements.  See the NOTICE file distributed with
 * this work for additional information regarding copyright ownership.
 * The ASF licenses this file to You under the Apache License, Version 2.0
 * (the "License"); you may not use this file except in compliance with
 * the License.  You may obtain a copy of the License at
 *
 *      http://www.apache.org/licenses/LICENSE-2.0
 *
 * Unless required by applicable law or agreed to in writing, software
 * distributed under the License is distributed on an "AS IS" BASIS,
 * WITHOUT WARRANTIES OR CONDITIONS OF ANY KIND, either express or implied.
 * See the License for the specific language governing permissions and
 * limitations under the License.
 */

package org.apache.ignite.jdbc.thin;

import java.sql.Connection;
import java.sql.DatabaseMetaData;
import java.sql.DriverManager;
import java.sql.PreparedStatement;
import java.sql.ResultSet;
import java.sql.SQLClientInfoException;
import java.sql.SQLException;
import java.sql.SQLFeatureNotSupportedException;
import java.sql.SQLWarning;
import java.sql.Savepoint;
import java.sql.Statement;
import java.util.HashMap;
import java.util.Properties;
import java.util.concurrent.Callable;
import java.util.concurrent.Executor;
import java.util.concurrent.Executors;
import org.apache.ignite.configuration.CacheConfiguration;
import org.apache.ignite.configuration.IgniteConfiguration;
import org.apache.ignite.internal.binary.BinaryMarshaller;
import org.apache.ignite.internal.jdbc.thin.JdbcThinConnection;
import org.apache.ignite.internal.jdbc.thin.JdbcThinTcpIo;
import org.apache.ignite.internal.jdbc.thin.JdbcThinUtils;
import org.apache.ignite.spi.discovery.tcp.TcpDiscoverySpi;
import org.apache.ignite.spi.discovery.tcp.ipfinder.TcpDiscoveryIpFinder;
import org.apache.ignite.spi.discovery.tcp.ipfinder.vm.TcpDiscoveryVmIpFinder;
import org.apache.ignite.testframework.GridTestUtils;
import org.jetbrains.annotations.NotNull;

import static java.sql.Connection.TRANSACTION_NONE;
import static java.sql.Connection.TRANSACTION_READ_COMMITTED;
import static java.sql.Connection.TRANSACTION_READ_UNCOMMITTED;
import static java.sql.Connection.TRANSACTION_REPEATABLE_READ;
import static java.sql.Connection.TRANSACTION_SERIALIZABLE;
import static java.sql.ResultSet.CLOSE_CURSORS_AT_COMMIT;
import static java.sql.ResultSet.CONCUR_READ_ONLY;
import static java.sql.ResultSet.HOLD_CURSORS_OVER_COMMIT;
import static java.sql.ResultSet.TYPE_FORWARD_ONLY;
import static java.sql.Statement.NO_GENERATED_KEYS;
import static java.sql.Statement.RETURN_GENERATED_KEYS;

/**
 * Connection test.
 */
@SuppressWarnings("ThrowableNotThrown")
public class JdbcThinConnectionSelfTest extends JdbcThinAbstractSelfTest {
    /** IP finder. */
    private static final TcpDiscoveryIpFinder IP_FINDER = new TcpDiscoveryVmIpFinder(true);

    /** */
    private static final String URL = "jdbc:ignite:thin://127.0.0.1";

    /** {@inheritDoc} */
    @SuppressWarnings("deprecation")
    @Override protected IgniteConfiguration getConfiguration(String igniteInstanceName) throws Exception {
        IgniteConfiguration cfg = super.getConfiguration(igniteInstanceName);

        cfg.setCacheConfiguration(cacheConfiguration(DEFAULT_CACHE_NAME));

        TcpDiscoverySpi disco = new TcpDiscoverySpi();

        disco.setIpFinder(IP_FINDER);

        cfg.setDiscoverySpi(disco);

        cfg.setMarshaller(new BinaryMarshaller());

        return cfg;
    }

    /**
     * @param name Cache name.
     * @return Cache configuration.
     * @throws Exception In case of error.
     */
    private CacheConfiguration cacheConfiguration(@NotNull String name) throws Exception {
        CacheConfiguration cfg = defaultCacheConfiguration();

        cfg.setName(name);

        return cfg;
    }

    /** {@inheritDoc} */
    @Override protected void beforeTestsStarted() throws Exception {
        super.beforeTestsStarted();

        startGridsMultiThreaded(2);
    }

    /** {@inheritDoc} */
    @Override protected void afterTestsStopped() throws Exception {
        stopAllGrids();
    }

    /**
     * @throws Exception If failed.
     */
    @SuppressWarnings({"EmptyTryBlock", "unused"})
    public void testDefaults() throws Exception {
        try (Connection conn = DriverManager.getConnection("jdbc:ignite:thin://127.0.0.1")) {
            // No-op.
        }

        try (Connection conn = DriverManager.getConnection("jdbc:ignite:thin://127.0.0.1/")) {
            // No-op.
        }
    }

    /**
     * Test invalid endpoint.
     *
     * @throws Exception If failed.
     */
    public void testInvalidEndpoint() throws Exception {
        assertInvalid("jdbc:ignite:thin://", "Host name is empty");
        assertInvalid("jdbc:ignite:thin://:10000", "Host name is empty");
        assertInvalid("jdbc:ignite:thin://     :10000", "Host name is empty");

<<<<<<< HEAD
        assertInvalid("jdbc:ignite:thin://127.0.0.1:-1", "Property cannot be lower then 1 [name=port, value=-1]");
        assertInvalid("jdbc:ignite:thin://127.0.0.1:0", "Property cannot be lower then 1 [name=port, value=0]");
        assertInvalid("jdbc:ignite:thin://127.0.0.1:100000",
            "Property cannot be upper then 65535 [name=port, value=100000]");
=======
        assertInvalid("jdbc:ignite:thin://127.0.0.1:-1", "Property cannot be lower than 1 [name=port, value=-1]");
        assertInvalid("jdbc:ignite:thin://127.0.0.1:0", "Property cannot be lower than 1 [name=port, value=0]");
        assertInvalid("jdbc:ignite:thin://127.0.0.1:100000",
            "Property cannot be upper than 65535 [name=port, value=100000]");
>>>>>>> 7ee6722d
    }

    /**
     * Test invalid socket buffer sizes.
     *
     * @throws Exception If failed.
     */
    public void testSocketBuffers() throws Exception {
        assertInvalid("jdbc:ignite:thin://127.0.0.1?socketSendBuffer=-1",
<<<<<<< HEAD
            "Property cannot be lower then 0 [name=socketSendBuffer, value=-1]");

        assertInvalid("jdbc:ignite:thin://127.0.0.1?socketReceiveBuffer=-1",
            "Property cannot be lower then 0 [name=socketReceiveBuffer, value=-1]");
=======
            "Property cannot be lower than 0 [name=socketSendBuffer, value=-1]");

        assertInvalid("jdbc:ignite:thin://127.0.0.1?socketReceiveBuffer=-1",
            "Property cannot be lower than 0 [name=socketReceiveBuffer, value=-1]");
>>>>>>> 7ee6722d

        try (Connection conn = DriverManager.getConnection("jdbc:ignite:thin://127.0.0.1")) {
            assertEquals(0, io(conn).connectionProperties().getSocketSendBuffer());
            assertEquals(0, io(conn).connectionProperties().getSocketReceiveBuffer());
        }

        // Note that SO_* options are hints, so we check that value is equals to either what we set or to default.
        try (Connection conn = DriverManager.getConnection("jdbc:ignite:thin://127.0.0.1?socketSendBuffer=1024")) {
            assertEquals(1024, io(conn).connectionProperties().getSocketSendBuffer());
            assertEquals(0, io(conn).connectionProperties().getSocketReceiveBuffer());
        }

        try (Connection conn = DriverManager.getConnection("jdbc:ignite:thin://127.0.0.1?socketReceiveBuffer=1024")) {
            assertEquals(0, io(conn).connectionProperties().getSocketSendBuffer());
            assertEquals(1024, io(conn).connectionProperties().getSocketReceiveBuffer());
        }

        try (Connection conn = DriverManager.getConnection("jdbc:ignite:thin://127.0.0.1?" +
            "socketSendBuffer=1024&socketReceiveBuffer=2048")) {
            assertEquals(1024, io(conn).connectionProperties().getSocketSendBuffer());
            assertEquals(2048, io(conn).connectionProperties().getSocketReceiveBuffer());
        }
    }

    /**
     * Test SQL hints.
     *
     * @throws Exception If failed.
     */
    public void testSqlHints() throws Exception {
        try (Connection conn = DriverManager.getConnection("jdbc:ignite:thin://127.0.0.1")) {
            assertFalse(io(conn).connectionProperties().isDistributedJoins());
            assertFalse(io(conn).connectionProperties().isEnforceJoinOrder());
            assertFalse(io(conn).connectionProperties().isCollocated());
            assertFalse(io(conn).connectionProperties().isReplicatedOnly());
            assertFalse(io(conn).connectionProperties().isLazy());
            assertFalse(io(conn).connectionProperties().isSkipReducerOnUpdate());
        }

        try (Connection conn = DriverManager.getConnection("jdbc:ignite:thin://127.0.0.1?distributedJoins=true")) {
            assertTrue(io(conn).connectionProperties().isDistributedJoins());
            assertFalse(io(conn).connectionProperties().isEnforceJoinOrder());
            assertFalse(io(conn).connectionProperties().isCollocated());
            assertFalse(io(conn).connectionProperties().isReplicatedOnly());
            assertFalse(io(conn).connectionProperties().isLazy());
            assertFalse(io(conn).connectionProperties().isSkipReducerOnUpdate());
        }

        try (Connection conn = DriverManager.getConnection("jdbc:ignite:thin://127.0.0.1?enforceJoinOrder=true")) {
            assertFalse(io(conn).connectionProperties().isDistributedJoins());
            assertTrue(io(conn).connectionProperties().isEnforceJoinOrder());
            assertFalse(io(conn).connectionProperties().isCollocated());
            assertFalse(io(conn).connectionProperties().isReplicatedOnly());
            assertFalse(io(conn).connectionProperties().isLazy());
            assertFalse(io(conn).connectionProperties().isSkipReducerOnUpdate());
        }

        try (Connection conn = DriverManager.getConnection("jdbc:ignite:thin://127.0.0.1?collocated=true")) {
            assertFalse(io(conn).connectionProperties().isDistributedJoins());
            assertFalse(io(conn).connectionProperties().isEnforceJoinOrder());
            assertTrue(io(conn).connectionProperties().isCollocated());
            assertFalse(io(conn).connectionProperties().isReplicatedOnly());
            assertFalse(io(conn).connectionProperties().isLazy());
            assertFalse(io(conn).connectionProperties().isSkipReducerOnUpdate());
        }

        try (Connection conn = DriverManager.getConnection("jdbc:ignite:thin://127.0.0.1?replicatedOnly=true")) {
            assertFalse(io(conn).connectionProperties().isDistributedJoins());
            assertFalse(io(conn).connectionProperties().isEnforceJoinOrder());
            assertFalse(io(conn).connectionProperties().isCollocated());
            assertTrue(io(conn).connectionProperties().isReplicatedOnly());
            assertFalse(io(conn).connectionProperties().isLazy());
            assertFalse(io(conn).connectionProperties().isSkipReducerOnUpdate());
        }

        try (Connection conn = DriverManager.getConnection("jdbc:ignite:thin://127.0.0.1?lazy=true")) {
            assertFalse(io(conn).connectionProperties().isDistributedJoins());
            assertFalse(io(conn).connectionProperties().isEnforceJoinOrder());
            assertFalse(io(conn).connectionProperties().isCollocated());
            assertFalse(io(conn).connectionProperties().isReplicatedOnly());
            assertTrue(io(conn).connectionProperties().isLazy());
            assertFalse(io(conn).connectionProperties().isSkipReducerOnUpdate());
        }

        try (Connection conn = DriverManager.getConnection("jdbc:ignite:thin://127.0.0.1?skipReducerOnUpdate=true")) {
            assertFalse(io(conn).connectionProperties().isDistributedJoins());
            assertFalse(io(conn).connectionProperties().isEnforceJoinOrder());
            assertFalse(io(conn).connectionProperties().isCollocated());
            assertFalse(io(conn).connectionProperties().isReplicatedOnly());
            assertFalse(io(conn).connectionProperties().isLazy());
            assertTrue(io(conn).connectionProperties().isSkipReducerOnUpdate());
        }

        try (Connection conn = DriverManager.getConnection("jdbc:ignite:thin://127.0.0.1?distributedJoins=true&" +
            "enforceJoinOrder=true&collocated=true&replicatedOnly=true&lazy=true&skipReducerOnUpdate=true")) {
            assertTrue(io(conn).connectionProperties().isDistributedJoins());
            assertTrue(io(conn).connectionProperties().isEnforceJoinOrder());
            assertTrue(io(conn).connectionProperties().isCollocated());
            assertTrue(io(conn).connectionProperties().isReplicatedOnly());
            assertTrue(io(conn).connectionProperties().isLazy());
            assertTrue(io(conn).connectionProperties().isSkipReducerOnUpdate());
        }
    }

    /**
     * Test TCP no delay property handling.
     *
     * @throws Exception If failed.
     */
    public void testTcpNoDelay() throws Exception {
        assertInvalid("jdbc:ignite:thin://127.0.0.1?tcpNoDelay=0",
            "Failed to parse boolean property [name=tcpNoDelay, value=0]");

        assertInvalid("jdbc:ignite:thin://127.0.0.1?tcpNoDelay=1",
            "Failed to parse boolean property [name=tcpNoDelay, value=1]");

        assertInvalid("jdbc:ignite:thin://127.0.0.1?tcpNoDelay=false1",
            "Failed to parse boolean property [name=tcpNoDelay, value=false1]");

        assertInvalid("jdbc:ignite:thin://127.0.0.1?tcpNoDelay=true1",
            "Failed to parse boolean property [name=tcpNoDelay, value=true1]");

        try (Connection conn = DriverManager.getConnection("jdbc:ignite:thin://127.0.0.1")) {
            assertTrue(io(conn).connectionProperties().isTcpNoDelay());
        }

        try (Connection conn = DriverManager.getConnection("jdbc:ignite:thin://127.0.0.1?tcpNoDelay=true")) {
            assertTrue(io(conn).connectionProperties().isTcpNoDelay());
        }

        try (Connection conn = DriverManager.getConnection("jdbc:ignite:thin://127.0.0.1?tcpNoDelay=True")) {
            assertTrue(io(conn).connectionProperties().isTcpNoDelay());
        }

        try (Connection conn = DriverManager.getConnection("jdbc:ignite:thin://127.0.0.1?tcpNoDelay=false")) {
            assertFalse(io(conn).connectionProperties().isTcpNoDelay());
        }

        try (Connection conn = DriverManager.getConnection("jdbc:ignite:thin://127.0.0.1?tcpNoDelay=False")) {
            assertFalse(io(conn).connectionProperties().isTcpNoDelay());
        }
    }

    /**
     * Test autoCloseServerCursor property handling.
     *
     * @throws Exception If failed.
     */
    public void testAutoCloseServerCursorProperty() throws Exception {
        String url = "jdbc:ignite:thin://127.0.0.1?autoCloseServerCursor";

        String err = "Failed to parse boolean property [name=autoCloseServerCursor";

        assertInvalid(url + "=0", err);
        assertInvalid(url + "=1", err);
        assertInvalid(url + "=false1", err);
        assertInvalid(url + "=true1", err);

        try (Connection conn = DriverManager.getConnection("jdbc:ignite:thin://127.0.0.1")) {
            assertFalse(io(conn).connectionProperties().isAutoCloseServerCursor());
        }

        try (Connection conn = DriverManager.getConnection(url + "=true")) {
            assertTrue(io(conn).connectionProperties().isAutoCloseServerCursor());
        }

        try (Connection conn = DriverManager.getConnection(url + "=True")) {
            assertTrue(io(conn).connectionProperties().isAutoCloseServerCursor());
        }

        try (Connection conn = DriverManager.getConnection(url + "=false")) {
            assertFalse(io(conn).connectionProperties().isAutoCloseServerCursor());
        }

        try (Connection conn = DriverManager.getConnection(url + "=False")) {
            assertFalse(io(conn).connectionProperties().isAutoCloseServerCursor());
        }
    }

    /**
     * Test schema property in URL.
     *
     * @throws Exception If failed.
     */
    public void testSchema() throws Exception {
        assertInvalid("jdbc:ignite:thin://127.0.0.1/qwe/qwe",
            "Invalid URL format (only schema name is allowed in URL path parameter 'host:port[/schemaName]')" );

        try (Connection conn = DriverManager.getConnection("jdbc:ignite:thin://127.0.0.1/public")) {
            assertEquals("Invalid schema", "PUBLIC", conn.getSchema());
        }

        try (Connection conn = DriverManager.getConnection("jdbc:ignite:thin://127.0.0.1/\"" + DEFAULT_CACHE_NAME + '"')) {
            assertEquals("Invalid schema", DEFAULT_CACHE_NAME, conn.getSchema());
        }

        try (Connection conn = DriverManager.getConnection("jdbc:ignite:thin://127.0.0.1/_not_exist_schema_")) {
            assertEquals("Invalid schema", "_NOT_EXIST_SCHEMA_", conn.getSchema());
        }
    }

    /**
     * Get client socket for connection.
     *
     * @param conn Connection.
     * @return Socket.
     * @throws Exception If failed.
     */
    private static JdbcThinTcpIo io(Connection conn) throws Exception {
        JdbcThinConnection conn0 = conn.unwrap(JdbcThinConnection.class);

        return GridTestUtils.getFieldValue(conn0, JdbcThinConnection.class, "cliIo");
    }

    /**
     * Assert that provided URL is invalid.
     *
     * @param url URL.
     * @param errMsg Error message.
     */
    @SuppressWarnings("ThrowableNotThrown")
    private void assertInvalid(final String url, String errMsg) {
        GridTestUtils.assertThrowsAnyCause(log, new Callable<Void>() {
            @Override public Void call() throws Exception {
                DriverManager.getConnection(url);

                return null;
            }
        }, SQLException.class, errMsg);
    }

    /**
     * @throws Exception If failed.
     */
    @SuppressWarnings("ThrowableNotThrown")
    public void testClose() throws Exception {
        final Connection conn;

        try (Connection conn0 = DriverManager.getConnection("jdbc:ignite:thin://127.0.0.1")) {
            conn = conn0;

            assert conn != null;
            assert !conn.isClosed();
        }

        assert conn.isClosed();

        assert !conn.isValid(2): "Connection must be closed";

        GridTestUtils.assertThrows(log, new Callable<Object>() {
            @Override public Object call() throws Exception {
                conn.isValid(-2);

                return null;
            }
        }, SQLException.class, "Invalid timeout");
    }

    /**
     * @throws Exception If failed.
     */
    public void testCreateStatement() throws Exception {
        try (Connection conn = DriverManager.getConnection(URL)) {
            try (Statement stmt = conn.createStatement()) {
                assertNotNull(stmt);

                stmt.close();

                conn.close();

                // Exception when called on closed connection
                checkConnectionClosed(new RunnableX() {
                    @Override public void run() throws Exception {
                        conn.createStatement();
                    }
                });
            }
        }
    }

    /**
     * @throws Exception If failed.
     */
    public void testCreateStatement2() throws Exception {
        try (Connection conn = DriverManager.getConnection(URL)) {
            int [] rsTypes = new int[]
                {TYPE_FORWARD_ONLY, ResultSet.TYPE_SCROLL_INSENSITIVE, ResultSet.TYPE_SCROLL_SENSITIVE};

            int [] rsConcurs = new int[]
                {CONCUR_READ_ONLY, ResultSet.CONCUR_UPDATABLE};

            DatabaseMetaData meta = conn.getMetaData();

            for (final int type : rsTypes) {
                for (final int concur : rsConcurs) {
                    if (meta.supportsResultSetConcurrency(type, concur)) {
                        assert type == TYPE_FORWARD_ONLY;
                        assert concur == CONCUR_READ_ONLY;

                        try (Statement stmt = conn.createStatement(type, concur)) {
                            assertNotNull(stmt);

                            assertEquals(type, stmt.getResultSetType());
                            assertEquals(concur, stmt.getResultSetConcurrency());
                        }

                        continue;
                    }

                    GridTestUtils.assertThrows(log,
                        new Callable<Object>() {
                            @Override public Object call() throws Exception {
                                return conn.createStatement(type, concur);
                            }
                        },
                        SQLFeatureNotSupportedException.class,
                        null
                    );
                }
            }

            conn.close();

            // Exception when called on closed connection
            checkConnectionClosed(new RunnableX() {
                @Override public void run() throws Exception {
                    conn.createStatement(TYPE_FORWARD_ONLY,
                        CONCUR_READ_ONLY);
                }
            });
        }
    }

    /**
     * @throws Exception If failed.
     */
    public void testCreateStatement3() throws Exception {
        try (Connection conn = DriverManager.getConnection(URL)) {
            int [] rsTypes = new int[]
                {TYPE_FORWARD_ONLY, ResultSet.TYPE_SCROLL_INSENSITIVE, ResultSet.TYPE_SCROLL_SENSITIVE};

            int [] rsConcurs = new int[]
                {CONCUR_READ_ONLY, ResultSet.CONCUR_UPDATABLE};

            int [] rsHoldabilities = new int[]
                {HOLD_CURSORS_OVER_COMMIT, CLOSE_CURSORS_AT_COMMIT};

            DatabaseMetaData meta = conn.getMetaData();

            for (final int type : rsTypes) {
                for (final int concur : rsConcurs) {
                    for (final int holdabililty : rsHoldabilities) {
                        if (meta.supportsResultSetConcurrency(type, concur)) {
                            assert type == TYPE_FORWARD_ONLY;
                            assert concur == CONCUR_READ_ONLY;

                            try (Statement stmt = conn.createStatement(type, concur, holdabililty)) {
                                assertNotNull(stmt);

                                assertEquals(type, stmt.getResultSetType());
                                assertEquals(concur, stmt.getResultSetConcurrency());
                                assertEquals(holdabililty, stmt.getResultSetHoldability());
                            }

                            continue;
                        }

                        GridTestUtils.assertThrows(log,
                            new Callable<Object>() {
                                @Override public Object call() throws Exception {
                                    return conn.createStatement(type, concur, holdabililty);
                                }
                            },
                            SQLFeatureNotSupportedException.class,
                            null
                        );
                    }
                }
            }

            conn.close();

            // Exception when called on closed connection
            checkConnectionClosed(new RunnableX() {
                @Override public void run() throws Exception {
                    conn.createStatement(TYPE_FORWARD_ONLY,
                        CONCUR_READ_ONLY, HOLD_CURSORS_OVER_COMMIT);
                }
            });
        }
    }

    /**
     * @throws Exception If failed.
     */
    public void testPrepareStatement() throws Exception {
        try (Connection conn = DriverManager.getConnection(URL)) {
            // null query text
            GridTestUtils.assertThrows(log,
                new Callable<Object>() {
                    @Override public Object call() throws Exception {
                        return conn.prepareStatement(null);
                    }
                },
                SQLException.class,
                "SQL string cannot be null"
            );

            final String sqlText = "select * from test where param = ?";

            try (PreparedStatement prepared = conn.prepareStatement(sqlText)) {
                assertNotNull(prepared);
            }

            conn.close();

            // Exception when called on closed connection
            checkConnectionClosed(new RunnableX() {
                @Override public void run() throws Exception {
                    conn.prepareStatement(sqlText);
                }
            });
        }
    }

    /**
     * @throws Exception If failed.
     */
    public void testPrepareStatement3() throws Exception {
        try (Connection conn = DriverManager.getConnection(URL)) {
            final String sqlText = "select * from test where param = ?";

            int [] rsTypes = new int[]
                {TYPE_FORWARD_ONLY, ResultSet.TYPE_SCROLL_INSENSITIVE, ResultSet.TYPE_SCROLL_SENSITIVE};

            int [] rsConcurs = new int[]
                {CONCUR_READ_ONLY, ResultSet.CONCUR_UPDATABLE};

            DatabaseMetaData meta = conn.getMetaData();

            for (final int type : rsTypes) {
                for (final int concur : rsConcurs) {
                    if (meta.supportsResultSetConcurrency(type, concur)) {
                        assert type == TYPE_FORWARD_ONLY;
                        assert concur == CONCUR_READ_ONLY;

                        // null query text
                        GridTestUtils.assertThrows(log,
                            new Callable<Object>() {
                                @Override public Object call() throws Exception {
                                    return conn.prepareStatement(null, type, concur);
                                }
                            },
                            SQLException.class,
                            "SQL string cannot be null"
                        );

                        continue;
                    }

                    GridTestUtils.assertThrows(log,
                        new Callable<Object>() {
                            @Override public Object call() throws Exception {
                                return conn.prepareStatement(sqlText, type, concur);
                            }
                        },
                        SQLFeatureNotSupportedException.class,
                        null
                    );
                }
            }

            conn.close();

            // Exception when called on closed connection
            checkConnectionClosed(new RunnableX() {
                @Override public void run() throws Exception {
                    conn.prepareStatement(sqlText, TYPE_FORWARD_ONLY, CONCUR_READ_ONLY);
                }
            });

            conn.close();
        }
    }

    /**
     * @throws Exception If failed.
     */
    public void testPrepareStatement4() throws Exception {
        try (Connection conn = DriverManager.getConnection(URL)) {
            final String sqlText = "select * from test where param = ?";

            int [] rsTypes = new int[]
                {TYPE_FORWARD_ONLY, ResultSet.TYPE_SCROLL_INSENSITIVE, ResultSet.TYPE_SCROLL_SENSITIVE};

            int [] rsConcurs = new int[]
                {CONCUR_READ_ONLY, ResultSet.CONCUR_UPDATABLE};

            int [] rsHoldabilities = new int[]
                {HOLD_CURSORS_OVER_COMMIT, CLOSE_CURSORS_AT_COMMIT};

            DatabaseMetaData meta = conn.getMetaData();

            for (final int type : rsTypes) {
                for (final int concur : rsConcurs) {
                    for (final int holdabililty : rsHoldabilities) {
                        if (meta.supportsResultSetConcurrency(type, concur)) {
                            assert type == TYPE_FORWARD_ONLY;
                            assert concur == CONCUR_READ_ONLY;

                            // null query text
                            GridTestUtils.assertThrows(log,
                                new Callable<Object>() {
                                    @Override public Object call() throws Exception {
                                        return conn.prepareStatement(null, type, concur, holdabililty);
                                    }
                                },
                                SQLException.class,
                                "SQL string cannot be null"
                            );

                            continue;
                        }

                        GridTestUtils.assertThrows(log,
                            new Callable<Object>() {
                                @Override public Object call() throws Exception {
                                    return conn.prepareStatement(sqlText, type, concur, holdabililty);
                                }
                            },
                            SQLFeatureNotSupportedException.class,
                            null
                        );
                    }
                }
            }

            conn.close();

            // Exception when called on closed connection
            checkConnectionClosed(new RunnableX() {
                @Override public void run() throws Exception {
                    conn.prepareStatement(sqlText, TYPE_FORWARD_ONLY, CONCUR_READ_ONLY, HOLD_CURSORS_OVER_COMMIT);
                }
            });

            conn.close();
        }
    }

    /**
     * @throws Exception If failed.
     */
    public void testPrepareStatementAutoGeneratedKeysUnsupported() throws Exception {
        try (Connection conn = DriverManager.getConnection(URL)) {
            final String sqlText = "insert into test (val) values (?)";

            GridTestUtils.assertThrows(log,
                new Callable<Object>() {
                    @Override public Object call() throws Exception {
                        return conn.prepareStatement(sqlText, RETURN_GENERATED_KEYS);
                    }
                },
                SQLFeatureNotSupportedException.class,
                "Auto generated keys are not supported."
            );

            GridTestUtils.assertThrows(log,
                new Callable<Object>() {
                    @Override public Object call() throws Exception {
                        return conn.prepareStatement(sqlText, NO_GENERATED_KEYS);
                    }
                },
                SQLFeatureNotSupportedException.class,
                "Auto generated keys are not supported."
            );

            GridTestUtils.assertThrows(log,
                new Callable<Object>() {
                    @Override public Object call() throws Exception {
                        return conn.prepareStatement(sqlText, new int[] {1});
                    }
                },
                SQLFeatureNotSupportedException.class,
                "Auto generated keys are not supported."
            );

            GridTestUtils.assertThrows(log,
                new Callable<Object>() {
                    @Override public Object call() throws Exception {
                        return conn.prepareStatement(sqlText, new String[] {"ID"});
                    }
                },
                SQLFeatureNotSupportedException.class,
                "Auto generated keys are not supported."
            );
        }
    }

    /**
     * @throws Exception If failed.
     */
    public void testPrepareCallUnsupported() throws Exception {
        try (Connection conn = DriverManager.getConnection(URL)) {
            final String sqlText = "exec test()";

            GridTestUtils.assertThrows(log,
                new Callable<Object>() {
                    @Override public Object call() throws Exception {
                        return conn.prepareCall(sqlText);
                    }
                },
                SQLFeatureNotSupportedException.class,
                "Callable functions are not supported."
            );

            GridTestUtils.assertThrows(log,
                new Callable<Object>() {
                    @Override public Object call() throws Exception {
                        return conn.prepareCall(sqlText, TYPE_FORWARD_ONLY, CONCUR_READ_ONLY);
                    }
                },
                SQLFeatureNotSupportedException.class,
                "Callable functions are not supported."
            );

            GridTestUtils.assertThrows(log,
                new Callable<Object>() {
                    @Override public Object call() throws Exception {
                        return conn.prepareCall(sqlText, TYPE_FORWARD_ONLY,
                            CONCUR_READ_ONLY, HOLD_CURSORS_OVER_COMMIT);
                    }
                },
                SQLFeatureNotSupportedException.class,
                "Callable functions are not supported."
            );
        }
    }

    /**
     * @throws Exception If failed.
     */
    public void testNativeSql() throws Exception {
        try (Connection conn = DriverManager.getConnection(URL)) {
            // null query text
            GridTestUtils.assertThrows(log,
                new Callable<Object>() {
                    @Override public Object call() throws Exception {
                        return conn.nativeSQL(null);
                    }
                },
                SQLException.class,
                "SQL string cannot be null"
            );

            final String sqlText = "select * from test";

            assertEquals(sqlText, conn.nativeSQL(sqlText));

            conn.close();

            // Exception when called on closed connection
            checkConnectionClosed(new RunnableX() {
                @Override public void run() throws Exception {
                    conn.nativeSQL(sqlText);
                }
            });
        }
    }

    /**
     * @throws Exception If failed.
     */
    public void testGetSetAutoCommit() throws Exception {
        try (Connection conn = DriverManager.getConnection(URL)) {
            assertTrue(conn.getAutoCommit());

            conn.setAutoCommit(false);

            assertFalse(conn.getAutoCommit());

            conn.setAutoCommit(true);

            assertTrue(conn.getAutoCommit());

            conn.close();

            // Exception when called on closed connection
            checkConnectionClosed(new RunnableX() {
                @Override public void run() throws Exception {
                    conn.setAutoCommit(true);
                }
            });
        }
    }

    /**
     * @throws Exception If failed.
     */
    public void testCommit() throws Exception {
        try (Connection conn = DriverManager.getConnection(URL)) {
            assert !conn.getMetaData().supportsTransactions();

            // Should not be called in auto-commit mode
            GridTestUtils.assertThrows(log,
                new Callable<Object>() {
                    @Override public Object call() throws Exception {
                        conn.commit();

                        return null;
                    }
                },
                SQLException.class,
                "Transaction cannot be committed explicitly in auto-commit mode"
            );

            conn.setAutoCommit(false);

            conn.commit();

            conn.close();

            // Exception when called on closed connection
            checkConnectionClosed(new RunnableX() {
                @Override public void run() throws Exception {
                    conn.commit();
                }
            });
        }
    }

    /**
     * @throws Exception If failed.
     */
    public void testRollback() throws Exception {
        try (Connection conn = DriverManager.getConnection(URL)) {
            assert !conn.getMetaData().supportsTransactions();

            // Should not be called in auto-commit mode
            GridTestUtils.assertThrows(log,
                new Callable<Object>() {
                    @Override public Object call() throws Exception {
                        conn.rollback();

                        return null;
                    }
                },
                SQLException.class,
                "Transaction cannot rollback in auto-commit mode"
            );

            conn.setAutoCommit(false);

            conn.rollback();

            conn.close();

            // Exception when called on closed connection
            checkConnectionClosed(new RunnableX() {
                @Override public void run() throws Exception {
                    conn.rollback();
                }
            });
        }
    }

    /**
     * @throws Exception If failed.
     */
    public void testGetMetaData() throws Exception {
        try (Connection conn = DriverManager.getConnection(URL)) {
            DatabaseMetaData meta = conn.getMetaData();

            assertNotNull(meta);

            conn.close();

            // Exception when called on closed connection
            checkConnectionClosed(new RunnableX() {
                @Override public void run() throws Exception {
                    conn.getMetaData();
                }
            });
        }
    }

    /**
     * @throws Exception If failed.
     */
    public void testGetSetReadOnly() throws Exception {
        try (Connection conn = DriverManager.getConnection(URL)) {
            conn.close();

            // Exception when called on closed connection
            checkConnectionClosed(new RunnableX() {
                @Override public void run() throws Exception {
                    conn.setReadOnly(true);
                }
            });

            // Exception when called on closed connection
            checkConnectionClosed(new RunnableX() {
                @Override public void run() throws Exception {
                    conn.isReadOnly();
                }
            });
        }
    }

    /**
     * @throws Exception If failed.
     */
    public void testGetSetCatalog() throws Exception {
        try (Connection conn = DriverManager.getConnection(URL)) {
            assert !conn.getMetaData().supportsCatalogsInDataManipulation();

            assertNull(conn.getCatalog());

            conn.setCatalog("catalog");

            assertEquals(null, conn.getCatalog());

            conn.close();

            // Exception when called on closed connection
            checkConnectionClosed(new RunnableX() {
                @Override public void run() throws Exception {
                    conn.setCatalog("");
                }
            });

            // Exception when called on closed connection
            checkConnectionClosed(new RunnableX() {
                @Override public void run() throws Exception {
                    conn.getCatalog();
                }
            });
        }
    }

    /**
     * @throws Exception If failed.
     */
    public void testGetSetTransactionIsolation() throws Exception {
        try (Connection conn = DriverManager.getConnection(URL)) {
            assert !conn.getMetaData().supportsTransactions();

            // Invalid parameter value
            GridTestUtils.assertThrows(log,
                new Callable<Object>() {
                    @Override public Object call() throws Exception {
                        conn.setTransactionIsolation(-1);

                        return null;
                    }
                },
                SQLException.class,
                "Invalid transaction isolation level"
            );

            // default level
            assertEquals(TRANSACTION_NONE, conn.getTransactionIsolation());

            int[] levels = {
                TRANSACTION_READ_UNCOMMITTED, TRANSACTION_READ_COMMITTED,
                TRANSACTION_REPEATABLE_READ, TRANSACTION_SERIALIZABLE};

            for (int level : levels) {
                conn.setTransactionIsolation(level);
                assertEquals(level, conn.getTransactionIsolation());
            }

            conn.close();

            // Exception when called on closed connection

            checkConnectionClosed(new RunnableX() {
                @Override public void run() throws Exception {
                    conn.getTransactionIsolation();
                }
            });

            // Exception when called on closed connection
            checkConnectionClosed(new RunnableX() {
                @Override public void run() throws Exception {
                    conn.setTransactionIsolation(TRANSACTION_SERIALIZABLE);
                }
            });
        }
    }

    /**
     * @throws Exception If failed.
     */
    public void testClearGetWarnings() throws Exception {
        try (Connection conn = DriverManager.getConnection(URL)) {
            SQLWarning warn = conn.getWarnings();

            assertNull(warn);

            conn.clearWarnings();

            warn = conn.getWarnings();

            assertNull(warn);

            conn.close();

            // Exception when called on closed connection
            checkConnectionClosed(new RunnableX() {
                @Override public void run() throws Exception {
                    conn.getWarnings();
                }
            });


            // Exception when called on closed connection
            checkConnectionClosed(new RunnableX() {
                @Override public void run() throws Exception {
                    conn.clearWarnings();
                }
            });
        }
    }

    /**
     * @throws Exception If failed.
     */
    public void testGetSetTypeMap() throws Exception {
        try (Connection conn = DriverManager.getConnection(URL)) {
            GridTestUtils.assertThrows(log,
                new Callable<Object>() {
                    @Override public Object call() throws Exception {
                        return conn.getTypeMap();
                    }
                },
                SQLFeatureNotSupportedException.class,
                "Types mapping is not supported"
            );

            GridTestUtils.assertThrows(log,
                new Callable<Object>() {
                    @Override public Object call() throws Exception {
                        conn.setTypeMap(new HashMap<String, Class<?>>());

                        return null;
                    }
                },
                SQLFeatureNotSupportedException.class,
                "Types mapping is not supported"
            );

            conn.close();

            // Exception when called on closed connection
            GridTestUtils.assertThrows(log,
                new Callable<Object>() {
                    @Override public Object call() throws Exception {
                        return conn.getTypeMap();
                    }
                },
                SQLException.class,
                "Connection is closed"
            );

            // Exception when called on closed connection
            GridTestUtils.assertThrows(log,
                new Callable<Object>() {
                    @Override public Object call() throws Exception {
                        conn.setTypeMap(new HashMap<String, Class<?>>());

                        return null;
                    }
                },
                SQLException.class,
                "Connection is closed"
            );
        }
    }

    /**
     * @throws Exception If failed.
     */
    public void testGetSetHoldability() throws Exception {
        try (Connection conn = DriverManager.getConnection(URL)) {
            // default value
            assertEquals(conn.getMetaData().getResultSetHoldability(), conn.getHoldability());

            assertEquals(HOLD_CURSORS_OVER_COMMIT, conn.getHoldability());

            conn.setHoldability(CLOSE_CURSORS_AT_COMMIT);

            assertEquals(CLOSE_CURSORS_AT_COMMIT, conn.getHoldability());

            // Invalid constant
            GridTestUtils.assertThrows(log,
                new Callable<Object>() {
                    @Override public Object call() throws Exception {
                        conn.setHoldability(-1);

                        return null;
                    }
                },
                SQLException.class,
                "Invalid result set holdability value"
            );

            conn.close();

            GridTestUtils.assertThrows(log,
                new Callable<Object>() {
                    @Override public Object call() throws Exception {
                        return conn.getHoldability();
                    }
                },
                SQLException.class,
                "Connection is closed"
            );

            GridTestUtils.assertThrows(log,
                new Callable<Object>() {
                    @Override public Object call() throws Exception {
                        conn.setHoldability(HOLD_CURSORS_OVER_COMMIT);

                        return null;
                    }
                },
                SQLException.class,
                "Connection is closed"
            );
        }
    }

    /**
     * @throws Exception If failed.
     */
    public void testSetSavepoint() throws Exception {
        try (Connection conn = DriverManager.getConnection(URL)) {
            assert !conn.getMetaData().supportsSavepoints();

            // Disallowed in auto-commit mode
            GridTestUtils.assertThrows(log,
                new Callable<Object>() {
                    @Override public Object call() throws Exception {
                        conn.setSavepoint();

                        return null;
                    }
                },
                SQLException.class,
                "Savepoint cannot be set in auto-commit mode"
            );

            conn.setAutoCommit(false);

            // Unsupported
            checkNotSupported(new RunnableX() {
                @Override public void run() throws Exception {
                    conn.setSavepoint();
                }
            });

            conn.close();

            checkConnectionClosed(new RunnableX() {
                @Override public void run() throws Exception {
                    conn.setSavepoint();
                }
            });
        }
    }

    /**
     * @throws Exception If failed.
     */
    public void testSetSavepointName() throws Exception {
        try (Connection conn = DriverManager.getConnection(URL)) {
            assert !conn.getMetaData().supportsSavepoints();

            // Invalid arg
            GridTestUtils.assertThrows(log,
                new Callable<Object>() {
                    @Override public Object call() throws Exception {
                        conn.setSavepoint(null);

                        return null;
                    }
                },
                SQLException.class,
                "Savepoint name cannot be null"
            );

            final String name = "savepoint";

            // Disallowed in auto-commit mode
            GridTestUtils.assertThrows(log,
                new Callable<Object>() {
                    @Override public Object call() throws Exception {
                        conn.setSavepoint(name);

                        return null;
                    }
                },
                SQLException.class,
                "Savepoint cannot be set in auto-commit mode"
            );

            conn.setAutoCommit(false);

            // Unsupported
            checkNotSupported(new RunnableX() {
                @Override public void run() throws Exception {
                    conn.setSavepoint(name);
                }
            });

            conn.close();

            checkConnectionClosed(new RunnableX() {
                @Override public void run() throws Exception {
                    conn.setSavepoint(name);
                }
            });
        }
    }

    /**
     * @throws Exception If failed.
     */
    public void testRollbackSavePoint() throws Exception {
        try (Connection conn = DriverManager.getConnection(URL)) {
            assert !conn.getMetaData().supportsSavepoints();

            // Invalid arg
            GridTestUtils.assertThrows(log,
                new Callable<Object>() {
                    @Override public Object call() throws Exception {
                        conn.rollback(null);

                        return null;
                    }
                },
                SQLException.class,
                "Invalid savepoint"
            );

            final Savepoint savepoint = getFakeSavepoint();

            // Disallowed in auto-commit mode
            GridTestUtils.assertThrows(log,
                new Callable<Object>() {
                    @Override public Object call() throws Exception {
                        conn.rollback(savepoint);

                        return null;
                    }
                },
                SQLException.class,
                "Auto-commit mode"
            );

            conn.setAutoCommit(false);

            // Unsupported
            checkNotSupported(new RunnableX() {
                @Override public void run() throws Exception {
                    conn.rollback(savepoint);
                }
            });

            conn.close();

            checkConnectionClosed(new RunnableX() {
                @Override public void run() throws Exception {
                    conn.rollback(savepoint);
                }
            });
        }
    }

    /**
     * @throws Exception If failed.
     */
    public void testReleaseSavepoint() throws Exception {
        try (Connection conn = DriverManager.getConnection(URL)) {
            assert !conn.getMetaData().supportsSavepoints();

            // Invalid arg
            GridTestUtils.assertThrows(log,
                new Callable<Object>() {
                    @Override public Object call() throws Exception {
                        conn.releaseSavepoint(null);

                        return null;
                    }
                },
                SQLException.class,
                "Savepoint cannot be null"
            );

            final Savepoint savepoint = getFakeSavepoint();

            checkNotSupported(new RunnableX() {
                @Override public void run() throws Exception {
                    conn.releaseSavepoint(savepoint);
                }
            });

            conn.close();

            checkConnectionClosed(new RunnableX() {
                @Override public void run() throws Exception {
                    conn.releaseSavepoint(savepoint);
                }
            });
        }
    }

    /**
     * @throws Exception If failed.
     */
    public void testCreateClob() throws Exception {
        try (Connection conn = DriverManager.getConnection(URL)) {
            // Unsupported
            GridTestUtils.assertThrows(log,
                new Callable<Object>() {
                    @Override public Object call() throws Exception {
                        return conn.createClob();
                    }
                },
                SQLFeatureNotSupportedException.class,
                "SQL-specific types are not supported"
            );

            conn.close();

            GridTestUtils.assertThrows(log,
                new Callable<Object>() {
                    @Override public Object call() throws Exception {
                        return conn.createClob();
                    }
                },
                SQLException.class,
                "Connection is closed"
            );
        }
    }

    /**
     * @throws Exception If failed.
     */
    public void testCreateBlob() throws Exception {
        try (Connection conn = DriverManager.getConnection(URL)) {
            // Unsupported
            GridTestUtils.assertThrows(log,
                new Callable<Object>() {
                    @Override public Object call() throws Exception {
                        return conn.createBlob();
                    }
                },
                SQLFeatureNotSupportedException.class,
                "SQL-specific types are not supported"
            );

            conn.close();

            GridTestUtils.assertThrows(log,
                new Callable<Object>() {
                    @Override public Object call() throws Exception {
                        return conn.createBlob();
                    }
                },
                SQLException.class,
                "Connection is closed"
            );
        }
    }

    /**
     * @throws Exception If failed.
     */
    public void testCreateNClob() throws Exception {
        try (Connection conn = DriverManager.getConnection(URL)) {
            // Unsupported
            GridTestUtils.assertThrows(log,
                new Callable<Object>() {
                    @Override public Object call() throws Exception {
                        return conn.createNClob();
                    }
                },
                SQLFeatureNotSupportedException.class,
                "SQL-specific types are not supported"
            );

            conn.close();

            GridTestUtils.assertThrows(log,
                new Callable<Object>() {
                    @Override public Object call() throws Exception {
                        return conn.createNClob();
                    }
                },
                SQLException.class,
                "Connection is closed"
            );
        }
    }

    /**
     * @throws Exception If failed.
     */
    public void testCreateSQLXML() throws Exception {
        try (Connection conn = DriverManager.getConnection(URL)) {
            // Unsupported
            GridTestUtils.assertThrows(log,
                new Callable<Object>() {
                    @Override public Object call() throws Exception {
                        return conn.createSQLXML();
                    }
                },
                SQLFeatureNotSupportedException.class,
                "SQL-specific types are not supported"
            );

            conn.close();

            GridTestUtils.assertThrows(log,
                new Callable<Object>() {
                    @Override public Object call() throws Exception {
                        return conn.createSQLXML();
                    }
                },
                SQLException.class,
                "Connection is closed"
            );
        }
    }

    /**
     * @throws Exception If failed.
     */
    public void testGetSetClientInfoPair() throws Exception {
//        fail("https://issues.apache.org/jira/browse/IGNITE-5425");

        try (Connection conn = DriverManager.getConnection(URL)) {
            final String name = "ApplicationName";
            final String val = "SelfTest";

            assertNull(conn.getWarnings());

            conn.setClientInfo(name, val);

            assertNull(conn.getClientInfo(val));

            conn.close();

            checkConnectionClosed(new RunnableX() {
                @Override public void run() throws Exception {
                    conn.getClientInfo(name);
                }
            });

            GridTestUtils.assertThrows(log,
                new Callable<Object>() {
                    @Override public Object call() throws Exception {
                        conn.setClientInfo(name, val);

                        return null;
                    }
                }, SQLClientInfoException.class, "Connection is closed");
        }
    }

    /**
     * @throws Exception If failed.
     */
    public void testGetSetClientInfoProperties() throws Exception {
        try (Connection conn = DriverManager.getConnection(URL)) {
            final String name = "ApplicationName";
            final String val = "SelfTest";

            final Properties props = new Properties();
            props.setProperty(name, val);

            conn.setClientInfo(props);

            Properties propsResult = conn.getClientInfo();

            assertNotNull(propsResult);

            assertTrue(propsResult.isEmpty());

            conn.close();

            checkConnectionClosed(new RunnableX() {
                @Override public void run() throws Exception {
                    conn.getClientInfo();
                }
            });

            GridTestUtils.assertThrows(log,
                new Callable<Object>() {
                    @Override public Object call() throws Exception {
                        conn.setClientInfo(props);

                        return null;
                    }
                }, SQLClientInfoException.class, "Connection is closed");
        }
    }

    /**
     * @throws Exception If failed.
     */
    public void testCreateArrayOf() throws Exception {
        try (Connection conn = DriverManager.getConnection(URL)) {
            final String typeName = "varchar";

            final String[] elements = new String[] {"apple", "pear"};

            // Invalid typename
            GridTestUtils.assertThrows(log,
                new Callable<Object>() {
                    @Override public Object call() throws Exception {
                        conn.createArrayOf(null, null);

                        return null;
                    }
                },
                SQLException.class,
                "Type name cannot be null"
            );

            // Unsupported

            checkNotSupported(new RunnableX() {
                @Override public void run() throws Exception {
                    conn.createArrayOf(typeName, elements);
                }
            });

            conn.close();

            checkConnectionClosed(new RunnableX() {
                @Override public void run() throws Exception {
                    conn.createArrayOf(typeName, elements);
                }
            });
        }
    }

    /**
     * @throws Exception If failed.
     */
    public void testCreateStruct() throws Exception {
        try (Connection conn = DriverManager.getConnection(URL)) {
            // Invalid typename
            GridTestUtils.assertThrows(log,
                new Callable<Object>() {
                    @Override public Object call() throws Exception {
                        return conn.createStruct(null, null);
                    }
                },
                SQLException.class,
                "Type name cannot be null"
            );

            final String typeName = "employee";

            final Object[] attrs = new Object[] {100, "Tom"};

            checkNotSupported(new RunnableX() {
                @Override public void run() throws Exception {
                    conn.createStruct(typeName, attrs);
                }
            });

            conn.close();

            checkConnectionClosed(new RunnableX() {
                @Override public void run() throws Exception {
                    conn.createStruct(typeName, attrs);
                }
            });
        }
    }

    /**
     * @throws Exception If failed.
     */
    public void testGetSetSchema() throws Exception {
        try (Connection conn = DriverManager.getConnection(URL)) {
            assertEquals("PUBLIC", conn.getSchema());

            final String schema = "test";

            conn.setSchema(schema);

            assertEquals(schema.toUpperCase(), conn.getSchema());

            conn.setSchema('"' + schema + '"');

            assertEquals(schema, conn.getSchema());

            conn.close();

            checkConnectionClosed(new RunnableX() {
                @Override public void run() throws Exception {
                    conn.setSchema(schema);
                }
            });

            checkConnectionClosed(new RunnableX() {
                @Override public void run() throws Exception {
                    conn.getSchema();
                }
            });
        }
    }

    /**
     * @throws Exception If failed.
     */
    public void testAbort() throws Exception {
        try (Connection conn = DriverManager.getConnection(URL)) {
            //Invalid executor
            GridTestUtils.assertThrows(log,
                new Callable<Object>() {
                    @Override public Object call() throws Exception {
                        conn.abort(null);

                        return null;
                    }
                },
                SQLException.class,
                "Executor cannot be null"
            );

            final Executor executor = Executors.newFixedThreadPool(1);

            conn.abort(executor);

            assertTrue(conn.isClosed());
        }
    }

    /**
     * @throws Exception If failed.
     */
    public void testGetSetNetworkTimeout() throws Exception {
        try (Connection conn = DriverManager.getConnection(URL)) {
            // default
            assertEquals(0, conn.getNetworkTimeout());

            final Executor executor = Executors.newFixedThreadPool(1);

            final int timeout = 1000;

            //Invalid executor
            GridTestUtils.assertThrows(log,
                new Callable<Object>() {
                    @Override public Object call() throws Exception {
                        conn.setNetworkTimeout(null, timeout);

                        return null;
                    }
                },
                SQLException.class,
                "Executor cannot be null"
            );

            //Invalid timeout
            GridTestUtils.assertThrows(log,
                new Callable<Object>() {
                    @Override public Object call() throws Exception {
                        conn.setNetworkTimeout(executor, -1);

                        return null;
                    }
                },
                SQLException.class,
                "Network timeout cannot be negative"
            );

            conn.setNetworkTimeout(executor, timeout);

            assertEquals(timeout, conn.getNetworkTimeout());

            conn.close();

            checkConnectionClosed(new RunnableX() {
                @Override public void run() throws Exception {
                    conn.getNetworkTimeout();
                }
            });

            checkConnectionClosed(new RunnableX() {
                @Override public void run() throws Exception {
                    conn.setNetworkTimeout(executor, timeout);
                }
            });
        }
    }

    /**
     * @return Savepoint.
     */
    private Savepoint getFakeSavepoint() {
        return new Savepoint() {
            @Override public int getSavepointId() throws SQLException {
                return 100;
            }

            @Override public String getSavepointName() {
                return "savepoint";
            }
        };
    }
}<|MERGE_RESOLUTION|>--- conflicted
+++ resolved
@@ -135,17 +135,10 @@
         assertInvalid("jdbc:ignite:thin://:10000", "Host name is empty");
         assertInvalid("jdbc:ignite:thin://     :10000", "Host name is empty");
 
-<<<<<<< HEAD
-        assertInvalid("jdbc:ignite:thin://127.0.0.1:-1", "Property cannot be lower then 1 [name=port, value=-1]");
-        assertInvalid("jdbc:ignite:thin://127.0.0.1:0", "Property cannot be lower then 1 [name=port, value=0]");
-        assertInvalid("jdbc:ignite:thin://127.0.0.1:100000",
-            "Property cannot be upper then 65535 [name=port, value=100000]");
-=======
         assertInvalid("jdbc:ignite:thin://127.0.0.1:-1", "Property cannot be lower than 1 [name=port, value=-1]");
         assertInvalid("jdbc:ignite:thin://127.0.0.1:0", "Property cannot be lower than 1 [name=port, value=0]");
         assertInvalid("jdbc:ignite:thin://127.0.0.1:100000",
             "Property cannot be upper than 65535 [name=port, value=100000]");
->>>>>>> 7ee6722d
     }
 
     /**
@@ -155,17 +148,10 @@
      */
     public void testSocketBuffers() throws Exception {
         assertInvalid("jdbc:ignite:thin://127.0.0.1?socketSendBuffer=-1",
-<<<<<<< HEAD
-            "Property cannot be lower then 0 [name=socketSendBuffer, value=-1]");
-
-        assertInvalid("jdbc:ignite:thin://127.0.0.1?socketReceiveBuffer=-1",
-            "Property cannot be lower then 0 [name=socketReceiveBuffer, value=-1]");
-=======
             "Property cannot be lower than 0 [name=socketSendBuffer, value=-1]");
 
         assertInvalid("jdbc:ignite:thin://127.0.0.1?socketReceiveBuffer=-1",
             "Property cannot be lower than 0 [name=socketReceiveBuffer, value=-1]");
->>>>>>> 7ee6722d
 
         try (Connection conn = DriverManager.getConnection("jdbc:ignite:thin://127.0.0.1")) {
             assertEquals(0, io(conn).connectionProperties().getSocketSendBuffer());
