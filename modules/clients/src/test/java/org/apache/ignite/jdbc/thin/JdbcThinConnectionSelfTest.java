/*
 * Licensed to the Apache Software Foundation (ASF) under one or more
 * contributor license agreements.  See the NOTICE file distributed with
 * this work for additional information regarding copyright ownership.
 * The ASF licenses this file to You under the Apache License, Version 2.0
 * (the "License"); you may not use this file except in compliance with
 * the License.  You may obtain a copy of the License at
 *
 *      http://www.apache.org/licenses/LICENSE-2.0
 *
 * Unless required by applicable law or agreed to in writing, software
 * distributed under the License is distributed on an "AS IS" BASIS,
 * WITHOUT WARRANTIES OR CONDITIONS OF ANY KIND, either express or implied.
 * See the License for the specific language governing permissions and
 * limitations under the License.
 */

package org.apache.ignite.jdbc.thin;

import java.io.IOException;
import java.lang.reflect.Constructor;
import java.lang.reflect.InvocationTargetException;
import java.sql.Connection;
import java.sql.DatabaseMetaData;
import java.sql.DriverManager;
import java.sql.PreparedStatement;
import java.sql.ResultSet;
import java.sql.SQLClientInfoException;
import java.sql.SQLException;
import java.sql.SQLFeatureNotSupportedException;
import java.sql.SQLWarning;
import java.sql.Savepoint;
import java.sql.Statement;
import java.util.HashMap;
import java.util.Properties;
import java.util.concurrent.Callable;
import java.util.concurrent.Executor;
import java.util.concurrent.Executors;
import org.apache.ignite.IgniteLogger;
import org.apache.ignite.configuration.CacheConfiguration;
import org.apache.ignite.configuration.IgniteConfiguration;
import org.apache.ignite.internal.binary.BinaryMarshaller;
import org.apache.ignite.internal.jdbc.thin.ConnectionProperties;
import org.apache.ignite.internal.jdbc.thin.ConnectionPropertiesImpl;
import org.apache.ignite.internal.jdbc.thin.JdbcThinConnection;
import org.apache.ignite.internal.jdbc.thin.JdbcThinTcpIo;
import org.apache.ignite.internal.util.typedef.internal.U;
import org.apache.ignite.spi.discovery.tcp.TcpDiscoverySpi;
import org.apache.ignite.spi.discovery.tcp.ipfinder.TcpDiscoveryIpFinder;
import org.apache.ignite.spi.discovery.tcp.ipfinder.vm.TcpDiscoveryVmIpFinder;
import org.apache.ignite.testframework.GridStringLogger;
import org.apache.ignite.testframework.GridTestUtils;
import org.jetbrains.annotations.NotNull;

import static java.sql.Connection.TRANSACTION_NONE;
import static java.sql.Connection.TRANSACTION_READ_COMMITTED;
import static java.sql.Connection.TRANSACTION_READ_UNCOMMITTED;
import static java.sql.Connection.TRANSACTION_REPEATABLE_READ;
import static java.sql.Connection.TRANSACTION_SERIALIZABLE;
import static java.sql.ResultSet.CLOSE_CURSORS_AT_COMMIT;
import static java.sql.ResultSet.CONCUR_READ_ONLY;
import static java.sql.ResultSet.HOLD_CURSORS_OVER_COMMIT;
import static java.sql.ResultSet.TYPE_FORWARD_ONLY;
import static java.sql.Statement.NO_GENERATED_KEYS;
import static java.sql.Statement.RETURN_GENERATED_KEYS;

/**
 * Connection test.
 */
@SuppressWarnings("ThrowableNotThrown")
public class JdbcThinConnectionSelfTest extends JdbcThinAbstractSelfTest {
    /** IP finder. */
    private static final TcpDiscoveryIpFinder IP_FINDER = new TcpDiscoveryVmIpFinder(true);

    /** */
    private static final String URL = "jdbc:ignite:thin://127.0.0.1";

    /** Client key store path. */
    private static final String CLI_KEY_STORE_PATH = U.getIgniteHome() +
        "/modules/clients/src/test/keystore/client.jks";

    /** Server key store path. */
    private static final String SRV_KEY_STORE_PATH = U.getIgniteHome() +
        "/modules/clients/src/test/keystore/server.jks";

    /** {@inheritDoc} */
    @SuppressWarnings("deprecation")
    @Override protected IgniteConfiguration getConfiguration(String igniteInstanceName) throws Exception {
        IgniteConfiguration cfg = super.getConfiguration(igniteInstanceName);

        cfg.setCacheConfiguration(cacheConfiguration(DEFAULT_CACHE_NAME));

        TcpDiscoverySpi disco = new TcpDiscoverySpi();

        disco.setIpFinder(IP_FINDER);

        cfg.setDiscoverySpi(disco);

        cfg.setMarshaller(new BinaryMarshaller());

        cfg.setGridLogger(new GridStringLogger());

        return cfg;
    }

    /**
     * @param name Cache name.
     * @return Cache configuration.
     * @throws Exception In case of error.
     */
    private CacheConfiguration cacheConfiguration(@NotNull String name) throws Exception {
        CacheConfiguration cfg = defaultCacheConfiguration();

        cfg.setName(name);

        return cfg;
    }

    /** {@inheritDoc} */
    @Override protected void beforeTestsStarted() throws Exception {
        super.beforeTestsStarted();

        startGridsMultiThreaded(2);
    }

    /** {@inheritDoc} */
    @Override protected void afterTestsStopped() throws Exception {
        stopAllGrids();
    }

    /**
     * @throws Exception If failed.
     */
    @SuppressWarnings({"EmptyTryBlock", "unused"})
    public void testDefaults() throws Exception {
        try (Connection conn = DriverManager.getConnection("jdbc:ignite:thin://127.0.0.1")) {
            // No-op.
        }

        try (Connection conn = DriverManager.getConnection("jdbc:ignite:thin://127.0.0.1/")) {
            // No-op.
        }
    }

    /**
     * Test invalid endpoint.
     *
     * @throws Exception If failed.
     */
    public void testInvalidEndpoint() throws Exception {
        assertInvalid("jdbc:ignite:thin://", "Host name is empty");
        assertInvalid("jdbc:ignite:thin://:10000", "Host name is empty");
        assertInvalid("jdbc:ignite:thin://     :10000", "Host name is empty");

        assertInvalid("jdbc:ignite:thin://127.0.0.1:-1", "Property cannot be lower than 1 [name=port, value=-1]");
        assertInvalid("jdbc:ignite:thin://127.0.0.1:0", "Property cannot be lower than 1 [name=port, value=0]");
        assertInvalid("jdbc:ignite:thin://127.0.0.1:100000",
            "Property cannot be upper than 65535 [name=port, value=100000]");
    }

    /**
     * Test invalid socket buffer sizes.
     *
     * @throws Exception If failed.
     */
    public void testSocketBuffers() throws Exception {
        assertInvalid("jdbc:ignite:thin://127.0.0.1?socketSendBuffer=-1",
            "Property cannot be lower than 0 [name=socketSendBuffer, value=-1]");

        assertInvalid("jdbc:ignite:thin://127.0.0.1?socketReceiveBuffer=-1",
            "Property cannot be lower than 0 [name=socketReceiveBuffer, value=-1]");

        try (Connection conn = DriverManager.getConnection("jdbc:ignite:thin://127.0.0.1")) {
            assertEquals(0, io(conn).connectionProperties().getSocketSendBuffer());
            assertEquals(0, io(conn).connectionProperties().getSocketReceiveBuffer());
        }

        // Note that SO_* options are hints, so we check that value is equals to either what we set or to default.
        try (Connection conn = DriverManager.getConnection("jdbc:ignite:thin://127.0.0.1?socketSendBuffer=1024")) {
            assertEquals(1024, io(conn).connectionProperties().getSocketSendBuffer());
            assertEquals(0, io(conn).connectionProperties().getSocketReceiveBuffer());
        }

        try (Connection conn = DriverManager.getConnection("jdbc:ignite:thin://127.0.0.1?socketReceiveBuffer=1024")) {
            assertEquals(0, io(conn).connectionProperties().getSocketSendBuffer());
            assertEquals(1024, io(conn).connectionProperties().getSocketReceiveBuffer());
        }

        try (Connection conn = DriverManager.getConnection("jdbc:ignite:thin://127.0.0.1?" +
            "socketSendBuffer=1024&socketReceiveBuffer=2048")) {
            assertEquals(1024, io(conn).connectionProperties().getSocketSendBuffer());
            assertEquals(2048, io(conn).connectionProperties().getSocketReceiveBuffer());
        }
    }

    /**
     * Test SQL hints.
     *
     * @throws Exception If failed.
     */
    public void testSqlHints() throws Exception {
        try (Connection conn = DriverManager.getConnection("jdbc:ignite:thin://127.0.0.1")) {
            assertFalse(io(conn).connectionProperties().isDistributedJoins());
            assertFalse(io(conn).connectionProperties().isEnforceJoinOrder());
            assertFalse(io(conn).connectionProperties().isCollocated());
            assertFalse(io(conn).connectionProperties().isReplicatedOnly());
            assertFalse(io(conn).connectionProperties().isLazy());
            assertFalse(io(conn).connectionProperties().isSkipReducerOnUpdate());
        }

        try (Connection conn = DriverManager.getConnection("jdbc:ignite:thin://127.0.0.1?distributedJoins=true")) {
            assertTrue(io(conn).connectionProperties().isDistributedJoins());
            assertFalse(io(conn).connectionProperties().isEnforceJoinOrder());
            assertFalse(io(conn).connectionProperties().isCollocated());
            assertFalse(io(conn).connectionProperties().isReplicatedOnly());
            assertFalse(io(conn).connectionProperties().isLazy());
            assertFalse(io(conn).connectionProperties().isSkipReducerOnUpdate());
        }

        try (Connection conn = DriverManager.getConnection("jdbc:ignite:thin://127.0.0.1?enforceJoinOrder=true")) {
            assertFalse(io(conn).connectionProperties().isDistributedJoins());
            assertTrue(io(conn).connectionProperties().isEnforceJoinOrder());
            assertFalse(io(conn).connectionProperties().isCollocated());
            assertFalse(io(conn).connectionProperties().isReplicatedOnly());
            assertFalse(io(conn).connectionProperties().isLazy());
            assertFalse(io(conn).connectionProperties().isSkipReducerOnUpdate());
        }

        try (Connection conn = DriverManager.getConnection("jdbc:ignite:thin://127.0.0.1?collocated=true")) {
            assertFalse(io(conn).connectionProperties().isDistributedJoins());
            assertFalse(io(conn).connectionProperties().isEnforceJoinOrder());
            assertTrue(io(conn).connectionProperties().isCollocated());
            assertFalse(io(conn).connectionProperties().isReplicatedOnly());
            assertFalse(io(conn).connectionProperties().isLazy());
            assertFalse(io(conn).connectionProperties().isSkipReducerOnUpdate());
        }

        try (Connection conn = DriverManager.getConnection("jdbc:ignite:thin://127.0.0.1?replicatedOnly=true")) {
            assertFalse(io(conn).connectionProperties().isDistributedJoins());
            assertFalse(io(conn).connectionProperties().isEnforceJoinOrder());
            assertFalse(io(conn).connectionProperties().isCollocated());
            assertTrue(io(conn).connectionProperties().isReplicatedOnly());
            assertFalse(io(conn).connectionProperties().isLazy());
            assertFalse(io(conn).connectionProperties().isSkipReducerOnUpdate());
        }

        try (Connection conn = DriverManager.getConnection("jdbc:ignite:thin://127.0.0.1?lazy=true")) {
            assertFalse(io(conn).connectionProperties().isDistributedJoins());
            assertFalse(io(conn).connectionProperties().isEnforceJoinOrder());
            assertFalse(io(conn).connectionProperties().isCollocated());
            assertFalse(io(conn).connectionProperties().isReplicatedOnly());
            assertTrue(io(conn).connectionProperties().isLazy());
            assertFalse(io(conn).connectionProperties().isSkipReducerOnUpdate());
        }

        try (Connection conn = DriverManager.getConnection("jdbc:ignite:thin://127.0.0.1?skipReducerOnUpdate=true")) {
            assertFalse(io(conn).connectionProperties().isDistributedJoins());
            assertFalse(io(conn).connectionProperties().isEnforceJoinOrder());
            assertFalse(io(conn).connectionProperties().isCollocated());
            assertFalse(io(conn).connectionProperties().isReplicatedOnly());
            assertFalse(io(conn).connectionProperties().isLazy());
            assertTrue(io(conn).connectionProperties().isSkipReducerOnUpdate());
        }

        try (Connection conn = DriverManager.getConnection("jdbc:ignite:thin://127.0.0.1?distributedJoins=true&" +
            "enforceJoinOrder=true&collocated=true&replicatedOnly=true&lazy=true&skipReducerOnUpdate=true")) {
            assertTrue(io(conn).connectionProperties().isDistributedJoins());
            assertTrue(io(conn).connectionProperties().isEnforceJoinOrder());
            assertTrue(io(conn).connectionProperties().isCollocated());
            assertTrue(io(conn).connectionProperties().isReplicatedOnly());
            assertTrue(io(conn).connectionProperties().isLazy());
            assertTrue(io(conn).connectionProperties().isSkipReducerOnUpdate());
        }
    }

    /**
     * Test TCP no delay property handling.
     *
     * @throws Exception If failed.
     */
    public void testTcpNoDelay() throws Exception {
        assertInvalid("jdbc:ignite:thin://127.0.0.1?tcpNoDelay=0",
            "Invalid property value. [name=tcpNoDelay, val=0, choices=[true, false]]");

        assertInvalid("jdbc:ignite:thin://127.0.0.1?tcpNoDelay=1",
            "Invalid property value. [name=tcpNoDelay, val=1, choices=[true, false]]");

        assertInvalid("jdbc:ignite:thin://127.0.0.1?tcpNoDelay=false1",
            "Invalid property value. [name=tcpNoDelay, val=false1, choices=[true, false]]");

        assertInvalid("jdbc:ignite:thin://127.0.0.1?tcpNoDelay=true1",
            "Invalid property value. [name=tcpNoDelay, val=true1, choices=[true, false]]");

        try (Connection conn = DriverManager.getConnection("jdbc:ignite:thin://127.0.0.1")) {
            assertTrue(io(conn).connectionProperties().isTcpNoDelay());
        }

        try (Connection conn = DriverManager.getConnection("jdbc:ignite:thin://127.0.0.1?tcpNoDelay=true")) {
            assertTrue(io(conn).connectionProperties().isTcpNoDelay());
        }

        try (Connection conn = DriverManager.getConnection("jdbc:ignite:thin://127.0.0.1?tcpNoDelay=True")) {
            assertTrue(io(conn).connectionProperties().isTcpNoDelay());
        }

        try (Connection conn = DriverManager.getConnection("jdbc:ignite:thin://127.0.0.1?tcpNoDelay=false")) {
            assertFalse(io(conn).connectionProperties().isTcpNoDelay());
        }

        try (Connection conn = DriverManager.getConnection("jdbc:ignite:thin://127.0.0.1?tcpNoDelay=False")) {
            assertFalse(io(conn).connectionProperties().isTcpNoDelay());
        }
    }

    /**
     * Test autoCloseServerCursor property handling.
     *
     * @throws Exception If failed.
     */
    public void testAutoCloseServerCursorProperty() throws Exception {
        String url = "jdbc:ignite:thin://127.0.0.1?autoCloseServerCursor";

        String err = "Invalid property value. [name=autoCloseServerCursor";

        assertInvalid(url + "=0", err);
        assertInvalid(url + "=1", err);
        assertInvalid(url + "=false1", err);
        assertInvalid(url + "=true1", err);

        try (Connection conn = DriverManager.getConnection("jdbc:ignite:thin://127.0.0.1")) {
            assertFalse(io(conn).connectionProperties().isAutoCloseServerCursor());
        }

        try (Connection conn = DriverManager.getConnection(url + "=true")) {
            assertTrue(io(conn).connectionProperties().isAutoCloseServerCursor());
        }

        try (Connection conn = DriverManager.getConnection(url + "=True")) {
            assertTrue(io(conn).connectionProperties().isAutoCloseServerCursor());
        }

        try (Connection conn = DriverManager.getConnection(url + "=false")) {
            assertFalse(io(conn).connectionProperties().isAutoCloseServerCursor());
        }

        try (Connection conn = DriverManager.getConnection(url + "=False")) {
            assertFalse(io(conn).connectionProperties().isAutoCloseServerCursor());
        }
    }

    /**
     * Test schema property in URL.
     *
     * @throws Exception If failed.
     */
    public void testSchema() throws Exception {
        assertInvalid("jdbc:ignite:thin://127.0.0.1/qwe/qwe",
            "Invalid URL format (only schema name is allowed in URL path parameter 'host:port[/schemaName]')" );

        try (Connection conn = DriverManager.getConnection("jdbc:ignite:thin://127.0.0.1/public")) {
            assertEquals("Invalid schema", "PUBLIC", conn.getSchema());
        }

        try (Connection conn = DriverManager.getConnection("jdbc:ignite:thin://127.0.0.1/\"" + DEFAULT_CACHE_NAME + '"')) {
            assertEquals("Invalid schema", DEFAULT_CACHE_NAME, conn.getSchema());
        }

        try (Connection conn = DriverManager.getConnection("jdbc:ignite:thin://127.0.0.1/_not_exist_schema_")) {
            assertEquals("Invalid schema", "_NOT_EXIST_SCHEMA_", conn.getSchema());
        }
    }

    /**
     * Get client socket for connection.
     *
     * @param conn Connection.
     * @return Socket.
     * @throws Exception If failed.
     */
    private static JdbcThinTcpIo io(Connection conn) throws Exception {
        JdbcThinConnection conn0 = conn.unwrap(JdbcThinConnection.class);

        return GridTestUtils.getFieldValue(conn0, JdbcThinConnection.class, "cliIo");
    }

    /**
     * Assert that provided URL is invalid.
     *
     * @param url URL.
     * @param errMsg Error message.
     */
    @SuppressWarnings("ThrowableNotThrown")
    private void assertInvalid(final String url, String errMsg) {
        GridTestUtils.assertThrowsAnyCause(log, new Callable<Void>() {
            @Override public Void call() throws Exception {
                DriverManager.getConnection(url);

                return null;
            }
        }, SQLException.class, errMsg);
    }

    /**
     * @throws Exception If failed.
     */
    @SuppressWarnings("ThrowableNotThrown")
    public void testClose() throws Exception {
        final Connection conn;

        try (Connection conn0 = DriverManager.getConnection("jdbc:ignite:thin://127.0.0.1")) {
            conn = conn0;

            assert conn != null;
            assert !conn.isClosed();
        }

        assert conn.isClosed();

        assert !conn.isValid(2): "Connection must be closed";

        GridTestUtils.assertThrows(log, new Callable<Object>() {
            @Override public Object call() throws Exception {
                conn.isValid(-2);

                return null;
            }
        }, SQLException.class, "Invalid timeout");
    }

    /**
     * @throws Exception If failed.
     */
    public void testCreateStatement() throws Exception {
        try (Connection conn = DriverManager.getConnection(URL)) {
            try (Statement stmt = conn.createStatement()) {
                assertNotNull(stmt);

                stmt.close();

                conn.close();

                // Exception when called on closed connection
                checkConnectionClosed(new RunnableX() {
                    @Override public void run() throws Exception {
                        conn.createStatement();
                    }
                });
            }
        }
    }

    /**
     * @throws Exception If failed.
     */
    public void testCreateStatement2() throws Exception {
        try (Connection conn = DriverManager.getConnection(URL)) {
            int [] rsTypes = new int[]
                {TYPE_FORWARD_ONLY, ResultSet.TYPE_SCROLL_INSENSITIVE, ResultSet.TYPE_SCROLL_SENSITIVE};

            int [] rsConcurs = new int[]
                {CONCUR_READ_ONLY, ResultSet.CONCUR_UPDATABLE};

            DatabaseMetaData meta = conn.getMetaData();

            for (final int type : rsTypes) {
                for (final int concur : rsConcurs) {
                    if (meta.supportsResultSetConcurrency(type, concur)) {
                        assert type == TYPE_FORWARD_ONLY;
                        assert concur == CONCUR_READ_ONLY;

                        try (Statement stmt = conn.createStatement(type, concur)) {
                            assertNotNull(stmt);

                            assertEquals(type, stmt.getResultSetType());
                            assertEquals(concur, stmt.getResultSetConcurrency());
                        }

                        continue;
                    }

                    GridTestUtils.assertThrows(log,
                        new Callable<Object>() {
                            @Override public Object call() throws Exception {
                                return conn.createStatement(type, concur);
                            }
                        },
                        SQLFeatureNotSupportedException.class,
                        null
                    );
                }
            }

            conn.close();

            // Exception when called on closed connection
            checkConnectionClosed(new RunnableX() {
                @Override public void run() throws Exception {
                    conn.createStatement(TYPE_FORWARD_ONLY,
                        CONCUR_READ_ONLY);
                }
            });
        }
    }

    /**
     * @throws Exception If failed.
     */
    public void testCreateStatement3() throws Exception {
        try (Connection conn = DriverManager.getConnection(URL)) {
            int [] rsTypes = new int[]
                {TYPE_FORWARD_ONLY, ResultSet.TYPE_SCROLL_INSENSITIVE, ResultSet.TYPE_SCROLL_SENSITIVE};

            int [] rsConcurs = new int[]
                {CONCUR_READ_ONLY, ResultSet.CONCUR_UPDATABLE};

            int [] rsHoldabilities = new int[]
                {HOLD_CURSORS_OVER_COMMIT, CLOSE_CURSORS_AT_COMMIT};

            DatabaseMetaData meta = conn.getMetaData();

            for (final int type : rsTypes) {
                for (final int concur : rsConcurs) {
                    for (final int holdabililty : rsHoldabilities) {
                        if (meta.supportsResultSetConcurrency(type, concur)) {
                            assert type == TYPE_FORWARD_ONLY;
                            assert concur == CONCUR_READ_ONLY;

                            try (Statement stmt = conn.createStatement(type, concur, holdabililty)) {
                                assertNotNull(stmt);

                                assertEquals(type, stmt.getResultSetType());
                                assertEquals(concur, stmt.getResultSetConcurrency());
                                assertEquals(holdabililty, stmt.getResultSetHoldability());
                            }

                            continue;
                        }

                        GridTestUtils.assertThrows(log,
                            new Callable<Object>() {
                                @Override public Object call() throws Exception {
                                    return conn.createStatement(type, concur, holdabililty);
                                }
                            },
                            SQLFeatureNotSupportedException.class,
                            null
                        );
                    }
                }
            }

            conn.close();

            // Exception when called on closed connection
            checkConnectionClosed(new RunnableX() {
                @Override public void run() throws Exception {
                    conn.createStatement(TYPE_FORWARD_ONLY,
                        CONCUR_READ_ONLY, HOLD_CURSORS_OVER_COMMIT);
                }
            });
        }
    }

    /**
     * @throws Exception If failed.
     */
    public void testPrepareStatement() throws Exception {
        try (Connection conn = DriverManager.getConnection(URL)) {
            // null query text
            GridTestUtils.assertThrows(log,
                new Callable<Object>() {
                    @Override public Object call() throws Exception {
                        return conn.prepareStatement(null);
                    }
                },
                SQLException.class,
                "SQL string cannot be null"
            );

            final String sqlText = "select * from test where param = ?";

            try (PreparedStatement prepared = conn.prepareStatement(sqlText)) {
                assertNotNull(prepared);
            }

            conn.close();

            // Exception when called on closed connection
            checkConnectionClosed(new RunnableX() {
                @Override public void run() throws Exception {
                    conn.prepareStatement(sqlText);
                }
            });
        }
    }

    /**
     * @throws Exception If failed.
     */
    public void testPrepareStatement3() throws Exception {
        try (Connection conn = DriverManager.getConnection(URL)) {
            final String sqlText = "select * from test where param = ?";

            int [] rsTypes = new int[]
                {TYPE_FORWARD_ONLY, ResultSet.TYPE_SCROLL_INSENSITIVE, ResultSet.TYPE_SCROLL_SENSITIVE};

            int [] rsConcurs = new int[]
                {CONCUR_READ_ONLY, ResultSet.CONCUR_UPDATABLE};

            DatabaseMetaData meta = conn.getMetaData();

            for (final int type : rsTypes) {
                for (final int concur : rsConcurs) {
                    if (meta.supportsResultSetConcurrency(type, concur)) {
                        assert type == TYPE_FORWARD_ONLY;
                        assert concur == CONCUR_READ_ONLY;

                        // null query text
                        GridTestUtils.assertThrows(log,
                            new Callable<Object>() {
                                @Override public Object call() throws Exception {
                                    return conn.prepareStatement(null, type, concur);
                                }
                            },
                            SQLException.class,
                            "SQL string cannot be null"
                        );

                        continue;
                    }

                    GridTestUtils.assertThrows(log,
                        new Callable<Object>() {
                            @Override public Object call() throws Exception {
                                return conn.prepareStatement(sqlText, type, concur);
                            }
                        },
                        SQLFeatureNotSupportedException.class,
                        null
                    );
                }
            }

            conn.close();

            // Exception when called on closed connection
            checkConnectionClosed(new RunnableX() {
                @Override public void run() throws Exception {
                    conn.prepareStatement(sqlText, TYPE_FORWARD_ONLY, CONCUR_READ_ONLY);
                }
            });

            conn.close();
        }
    }

    /**
     * @throws Exception If failed.
     */
    public void testPrepareStatement4() throws Exception {
        try (Connection conn = DriverManager.getConnection(URL)) {
            final String sqlText = "select * from test where param = ?";

            int [] rsTypes = new int[]
                {TYPE_FORWARD_ONLY, ResultSet.TYPE_SCROLL_INSENSITIVE, ResultSet.TYPE_SCROLL_SENSITIVE};

            int [] rsConcurs = new int[]
                {CONCUR_READ_ONLY, ResultSet.CONCUR_UPDATABLE};

            int [] rsHoldabilities = new int[]
                {HOLD_CURSORS_OVER_COMMIT, CLOSE_CURSORS_AT_COMMIT};

            DatabaseMetaData meta = conn.getMetaData();

            for (final int type : rsTypes) {
                for (final int concur : rsConcurs) {
                    for (final int holdabililty : rsHoldabilities) {
                        if (meta.supportsResultSetConcurrency(type, concur)) {
                            assert type == TYPE_FORWARD_ONLY;
                            assert concur == CONCUR_READ_ONLY;

                            // null query text
                            GridTestUtils.assertThrows(log,
                                new Callable<Object>() {
                                    @Override public Object call() throws Exception {
                                        return conn.prepareStatement(null, type, concur, holdabililty);
                                    }
                                },
                                SQLException.class,
                                "SQL string cannot be null"
                            );

                            continue;
                        }

                        GridTestUtils.assertThrows(log,
                            new Callable<Object>() {
                                @Override public Object call() throws Exception {
                                    return conn.prepareStatement(sqlText, type, concur, holdabililty);
                                }
                            },
                            SQLFeatureNotSupportedException.class,
                            null
                        );
                    }
                }
            }

            conn.close();

            // Exception when called on closed connection
            checkConnectionClosed(new RunnableX() {
                @Override public void run() throws Exception {
                    conn.prepareStatement(sqlText, TYPE_FORWARD_ONLY, CONCUR_READ_ONLY, HOLD_CURSORS_OVER_COMMIT);
                }
            });

            conn.close();
        }
    }

    /**
     * @throws Exception If failed.
     */
    public void testPrepareStatementAutoGeneratedKeysUnsupported() throws Exception {
        try (Connection conn = DriverManager.getConnection(URL)) {
            final String sqlText = "insert into test (val) values (?)";

            GridTestUtils.assertThrows(log,
                new Callable<Object>() {
                    @Override public Object call() throws Exception {
                        return conn.prepareStatement(sqlText, RETURN_GENERATED_KEYS);
                    }
                },
                SQLFeatureNotSupportedException.class,
                "Auto generated keys are not supported."
            );

            GridTestUtils.assertThrows(log,
                new Callable<Object>() {
                    @Override public Object call() throws Exception {
                        return conn.prepareStatement(sqlText, NO_GENERATED_KEYS);
                    }
                },
                SQLFeatureNotSupportedException.class,
                "Auto generated keys are not supported."
            );

            GridTestUtils.assertThrows(log,
                new Callable<Object>() {
                    @Override public Object call() throws Exception {
                        return conn.prepareStatement(sqlText, new int[] {1});
                    }
                },
                SQLFeatureNotSupportedException.class,
                "Auto generated keys are not supported."
            );

            GridTestUtils.assertThrows(log,
                new Callable<Object>() {
                    @Override public Object call() throws Exception {
                        return conn.prepareStatement(sqlText, new String[] {"ID"});
                    }
                },
                SQLFeatureNotSupportedException.class,
                "Auto generated keys are not supported."
            );
        }
    }

    /**
     * @throws Exception If failed.
     */
    public void testPrepareCallUnsupported() throws Exception {
        try (Connection conn = DriverManager.getConnection(URL)) {
            final String sqlText = "exec test()";

            GridTestUtils.assertThrows(log,
                new Callable<Object>() {
                    @Override public Object call() throws Exception {
                        return conn.prepareCall(sqlText);
                    }
                },
                SQLFeatureNotSupportedException.class,
                "Callable functions are not supported."
            );

            GridTestUtils.assertThrows(log,
                new Callable<Object>() {
                    @Override public Object call() throws Exception {
                        return conn.prepareCall(sqlText, TYPE_FORWARD_ONLY, CONCUR_READ_ONLY);
                    }
                },
                SQLFeatureNotSupportedException.class,
                "Callable functions are not supported."
            );

            GridTestUtils.assertThrows(log,
                new Callable<Object>() {
                    @Override public Object call() throws Exception {
                        return conn.prepareCall(sqlText, TYPE_FORWARD_ONLY,
                            CONCUR_READ_ONLY, HOLD_CURSORS_OVER_COMMIT);
                    }
                },
                SQLFeatureNotSupportedException.class,
                "Callable functions are not supported."
            );
        }
    }

    /**
     * @throws Exception If failed.
     */
    public void testNativeSql() throws Exception {
        try (Connection conn = DriverManager.getConnection(URL)) {
            // null query text
            GridTestUtils.assertThrows(log,
                new Callable<Object>() {
                    @Override public Object call() throws Exception {
                        return conn.nativeSQL(null);
                    }
                },
                SQLException.class,
                "SQL string cannot be null"
            );

            final String sqlText = "select * from test";

            assertEquals(sqlText, conn.nativeSQL(sqlText));

            conn.close();

            // Exception when called on closed connection
            checkConnectionClosed(new RunnableX() {
                @Override public void run() throws Exception {
                    conn.nativeSQL(sqlText);
                }
            });
        }
    }

    /**
     * @throws Exception If failed.
     */
    public void testGetSetAutoCommit() throws Exception {
        try (Connection conn = DriverManager.getConnection(URL)) {
            assertTrue(conn.getAutoCommit());

            conn.setAutoCommit(false);

            assertFalse(conn.getAutoCommit());

            conn.setAutoCommit(true);

            assertTrue(conn.getAutoCommit());

            conn.close();

            // Exception when called on closed connection
            checkConnectionClosed(new RunnableX() {
                @Override public void run() throws Exception {
                    conn.setAutoCommit(true);
                }
            });
        }
    }

    /**
     * @throws Exception If failed.
     */
    public void testCommit() throws Exception {
        try (Connection conn = DriverManager.getConnection(URL)) {
            assert !conn.getMetaData().supportsTransactions();

            // Should not be called in auto-commit mode
            GridTestUtils.assertThrows(log,
                new Callable<Object>() {
                    @Override public Object call() throws Exception {
                        conn.commit();

                        return null;
                    }
                },
                SQLException.class,
                "Transaction cannot be committed explicitly in auto-commit mode"
            );

            conn.setAutoCommit(false);

            conn.commit();

            conn.close();

            // Exception when called on closed connection
            checkConnectionClosed(new RunnableX() {
                @Override public void run() throws Exception {
                    conn.commit();
                }
            });
        }
    }

    /**
     * @throws Exception If failed.
     */
    public void testRollback() throws Exception {
        try (Connection conn = DriverManager.getConnection(URL)) {
            assert !conn.getMetaData().supportsTransactions();

            // Should not be called in auto-commit mode
            GridTestUtils.assertThrows(log,
                new Callable<Object>() {
                    @Override public Object call() throws Exception {
                        conn.rollback();

                        return null;
                    }
                },
                SQLException.class,
                "Transaction cannot be rolled back explicitly in auto-commit mode."
            );

            conn.setAutoCommit(false);

            conn.rollback();

            conn.close();

            // Exception when called on closed connection
            checkConnectionClosed(new RunnableX() {
                @Override public void run() throws Exception {
                    conn.rollback();
                }
            });
        }
    }

    /**
     * @throws Exception If failed.
     */
    public void testGetMetaData() throws Exception {
        try (Connection conn = DriverManager.getConnection(URL)) {
            DatabaseMetaData meta = conn.getMetaData();

            assertNotNull(meta);

            conn.close();

            // Exception when called on closed connection
            checkConnectionClosed(new RunnableX() {
                @Override public void run() throws Exception {
                    conn.getMetaData();
                }
            });
        }
    }

    /**
     * @throws Exception If failed.
     */
    public void testGetSetReadOnly() throws Exception {
        try (Connection conn = DriverManager.getConnection(URL)) {
            conn.close();

            // Exception when called on closed connection
            checkConnectionClosed(new RunnableX() {
                @Override public void run() throws Exception {
                    conn.setReadOnly(true);
                }
            });

            // Exception when called on closed connection
            checkConnectionClosed(new RunnableX() {
                @Override public void run() throws Exception {
                    conn.isReadOnly();
                }
            });
        }
    }

    /**
     * @throws Exception If failed.
     */
    public void testGetSetCatalog() throws Exception {
        try (Connection conn = DriverManager.getConnection(URL)) {
            assert !conn.getMetaData().supportsCatalogsInDataManipulation();

            assertNull(conn.getCatalog());

            conn.setCatalog("catalog");

            assertEquals(null, conn.getCatalog());

            conn.close();

            // Exception when called on closed connection
            checkConnectionClosed(new RunnableX() {
                @Override public void run() throws Exception {
                    conn.setCatalog("");
                }
            });

            // Exception when called on closed connection
            checkConnectionClosed(new RunnableX() {
                @Override public void run() throws Exception {
                    conn.getCatalog();
                }
            });
        }
    }

    /**
     * @throws Exception If failed.
     */
    public void testGetSetTransactionIsolation() throws Exception {
        try (Connection conn = DriverManager.getConnection(URL)) {
            assert !conn.getMetaData().supportsTransactions();

            // Invalid parameter value
            GridTestUtils.assertThrows(log,
                new Callable<Object>() {
                    @Override public Object call() throws Exception {
                        conn.setTransactionIsolation(-1);

                        return null;
                    }
                },
                SQLException.class,
                "Invalid transaction isolation level"
            );

            // default level
            assertEquals(TRANSACTION_NONE, conn.getTransactionIsolation());

            int[] levels = {
                TRANSACTION_READ_UNCOMMITTED, TRANSACTION_READ_COMMITTED,
                TRANSACTION_REPEATABLE_READ, TRANSACTION_SERIALIZABLE};

            for (int level : levels) {
                conn.setTransactionIsolation(level);
                assertEquals(level, conn.getTransactionIsolation());
            }

            conn.close();

            // Exception when called on closed connection

            checkConnectionClosed(new RunnableX() {
                @Override public void run() throws Exception {
                    conn.getTransactionIsolation();
                }
            });

            // Exception when called on closed connection
            checkConnectionClosed(new RunnableX() {
                @Override public void run() throws Exception {
                    conn.setTransactionIsolation(TRANSACTION_SERIALIZABLE);
                }
            });
        }
    }

    /**
     * @throws Exception If failed.
     */
    public void testClearGetWarnings() throws Exception {
        try (Connection conn = DriverManager.getConnection(URL)) {
            SQLWarning warn = conn.getWarnings();

            assertNull(warn);

            conn.clearWarnings();

            warn = conn.getWarnings();

            assertNull(warn);

            conn.close();

            // Exception when called on closed connection
            checkConnectionClosed(new RunnableX() {
                @Override public void run() throws Exception {
                    conn.getWarnings();
                }
            });


            // Exception when called on closed connection
            checkConnectionClosed(new RunnableX() {
                @Override public void run() throws Exception {
                    conn.clearWarnings();
                }
            });
        }
    }

    /**
     * @throws Exception If failed.
     */
    public void testGetSetTypeMap() throws Exception {
        try (Connection conn = DriverManager.getConnection(URL)) {
            GridTestUtils.assertThrows(log,
                new Callable<Object>() {
                    @Override public Object call() throws Exception {
                        return conn.getTypeMap();
                    }
                },
                SQLFeatureNotSupportedException.class,
                "Types mapping is not supported"
            );

            GridTestUtils.assertThrows(log,
                new Callable<Object>() {
                    @Override public Object call() throws Exception {
                        conn.setTypeMap(new HashMap<String, Class<?>>());

                        return null;
                    }
                },
                SQLFeatureNotSupportedException.class,
                "Types mapping is not supported"
            );

            conn.close();

            // Exception when called on closed connection
            GridTestUtils.assertThrows(log,
                new Callable<Object>() {
                    @Override public Object call() throws Exception {
                        return conn.getTypeMap();
                    }
                },
                SQLException.class,
                "Connection is closed"
            );

            // Exception when called on closed connection
            GridTestUtils.assertThrows(log,
                new Callable<Object>() {
                    @Override public Object call() throws Exception {
                        conn.setTypeMap(new HashMap<String, Class<?>>());

                        return null;
                    }
                },
                SQLException.class,
                "Connection is closed"
            );
        }
    }

    /**
     * @throws Exception If failed.
     */
    public void testGetSetHoldability() throws Exception {
        try (Connection conn = DriverManager.getConnection(URL)) {
            // default value
            assertEquals(conn.getMetaData().getResultSetHoldability(), conn.getHoldability());

            assertEquals(HOLD_CURSORS_OVER_COMMIT, conn.getHoldability());

            conn.setHoldability(CLOSE_CURSORS_AT_COMMIT);

            assertEquals(CLOSE_CURSORS_AT_COMMIT, conn.getHoldability());

            // Invalid constant
            GridTestUtils.assertThrows(log,
                new Callable<Object>() {
                    @Override public Object call() throws Exception {
                        conn.setHoldability(-1);

                        return null;
                    }
                },
                SQLException.class,
                "Invalid result set holdability value"
            );

            conn.close();

            GridTestUtils.assertThrows(log,
                new Callable<Object>() {
                    @Override public Object call() throws Exception {
                        return conn.getHoldability();
                    }
                },
                SQLException.class,
                "Connection is closed"
            );

            GridTestUtils.assertThrows(log,
                new Callable<Object>() {
                    @Override public Object call() throws Exception {
                        conn.setHoldability(HOLD_CURSORS_OVER_COMMIT);

                        return null;
                    }
                },
                SQLException.class,
                "Connection is closed"
            );
        }
    }

    /**
     * @throws Exception If failed.
     */
    public void testSetSavepoint() throws Exception {
        try (Connection conn = DriverManager.getConnection(URL)) {
            assert !conn.getMetaData().supportsSavepoints();

            // Disallowed in auto-commit mode
            GridTestUtils.assertThrows(log,
                new Callable<Object>() {
                    @Override public Object call() throws Exception {
                        conn.setSavepoint();

                        return null;
                    }
                },
                SQLException.class,
                "Savepoint cannot be set in auto-commit mode"
            );

            conn.setAutoCommit(false);

            // Unsupported
            checkNotSupported(new RunnableX() {
                @Override public void run() throws Exception {
                    conn.setSavepoint();
                }
            });

            conn.close();

            checkConnectionClosed(new RunnableX() {
                @Override public void run() throws Exception {
                    conn.setSavepoint();
                }
            });
        }
    }

    /**
     * @throws Exception If failed.
     */
    public void testSetSavepointName() throws Exception {
        try (Connection conn = DriverManager.getConnection(URL)) {
            assert !conn.getMetaData().supportsSavepoints();

            // Invalid arg
            GridTestUtils.assertThrows(log,
                new Callable<Object>() {
                    @Override public Object call() throws Exception {
                        conn.setSavepoint(null);

                        return null;
                    }
                },
                SQLException.class,
                "Savepoint name cannot be null"
            );

            final String name = "savepoint";

            // Disallowed in auto-commit mode
            GridTestUtils.assertThrows(log,
                new Callable<Object>() {
                    @Override public Object call() throws Exception {
                        conn.setSavepoint(name);

                        return null;
                    }
                },
                SQLException.class,
                "Savepoint cannot be set in auto-commit mode"
            );

            conn.setAutoCommit(false);

            // Unsupported
            checkNotSupported(new RunnableX() {
                @Override public void run() throws Exception {
                    conn.setSavepoint(name);
                }
            });

            conn.close();

            checkConnectionClosed(new RunnableX() {
                @Override public void run() throws Exception {
                    conn.setSavepoint(name);
                }
            });
        }
    }

    /**
     * @throws Exception If failed.
     */
    public void testRollbackSavePoint() throws Exception {
        try (Connection conn = DriverManager.getConnection(URL)) {
            assert !conn.getMetaData().supportsSavepoints();

            // Invalid arg
            GridTestUtils.assertThrows(log,
                new Callable<Object>() {
                    @Override public Object call() throws Exception {
                        conn.rollback(null);

                        return null;
                    }
                },
                SQLException.class,
                "Invalid savepoint"
            );

            final Savepoint savepoint = getFakeSavepoint();

            // Disallowed in auto-commit mode
            GridTestUtils.assertThrows(log,
                new Callable<Object>() {
                    @Override public Object call() throws Exception {
                        conn.rollback(savepoint);

                        return null;
                    }
                },
                SQLException.class,
                "Auto-commit mode"
            );

            conn.setAutoCommit(false);

            // Unsupported
            checkNotSupported(new RunnableX() {
                @Override public void run() throws Exception {
                    conn.rollback(savepoint);
                }
            });

            conn.close();

            checkConnectionClosed(new RunnableX() {
                @Override public void run() throws Exception {
                    conn.rollback(savepoint);
                }
            });
        }
    }

    /**
     * @throws Exception If failed.
     */
    public void testReleaseSavepoint() throws Exception {
        try (Connection conn = DriverManager.getConnection(URL)) {
            assert !conn.getMetaData().supportsSavepoints();

            // Invalid arg
            GridTestUtils.assertThrows(log,
                new Callable<Object>() {
                    @Override public Object call() throws Exception {
                        conn.releaseSavepoint(null);

                        return null;
                    }
                },
                SQLException.class,
                "Savepoint cannot be null"
            );

            final Savepoint savepoint = getFakeSavepoint();

            checkNotSupported(new RunnableX() {
                @Override public void run() throws Exception {
                    conn.releaseSavepoint(savepoint);
                }
            });

            conn.close();

            checkConnectionClosed(new RunnableX() {
                @Override public void run() throws Exception {
                    conn.releaseSavepoint(savepoint);
                }
            });
        }
    }

    /**
     * @throws Exception If failed.
     */
    public void testCreateClob() throws Exception {
        try (Connection conn = DriverManager.getConnection(URL)) {
            // Unsupported
            GridTestUtils.assertThrows(log,
                new Callable<Object>() {
                    @Override public Object call() throws Exception {
                        return conn.createClob();
                    }
                },
                SQLFeatureNotSupportedException.class,
                "SQL-specific types are not supported"
            );

            conn.close();

            GridTestUtils.assertThrows(log,
                new Callable<Object>() {
                    @Override public Object call() throws Exception {
                        return conn.createClob();
                    }
                },
                SQLException.class,
                "Connection is closed"
            );
        }
    }

    /**
     * @throws Exception If failed.
     */
    public void testCreateBlob() throws Exception {
        try (Connection conn = DriverManager.getConnection(URL)) {
            // Unsupported
            GridTestUtils.assertThrows(log,
                new Callable<Object>() {
                    @Override public Object call() throws Exception {
                        return conn.createBlob();
                    }
                },
                SQLFeatureNotSupportedException.class,
                "SQL-specific types are not supported"
            );

            conn.close();

            GridTestUtils.assertThrows(log,
                new Callable<Object>() {
                    @Override public Object call() throws Exception {
                        return conn.createBlob();
                    }
                },
                SQLException.class,
                "Connection is closed"
            );
        }
    }

    /**
     * @throws Exception If failed.
     */
    public void testCreateNClob() throws Exception {
        try (Connection conn = DriverManager.getConnection(URL)) {
            // Unsupported
            GridTestUtils.assertThrows(log,
                new Callable<Object>() {
                    @Override public Object call() throws Exception {
                        return conn.createNClob();
                    }
                },
                SQLFeatureNotSupportedException.class,
                "SQL-specific types are not supported"
            );

            conn.close();

            GridTestUtils.assertThrows(log,
                new Callable<Object>() {
                    @Override public Object call() throws Exception {
                        return conn.createNClob();
                    }
                },
                SQLException.class,
                "Connection is closed"
            );
        }
    }

    /**
     * @throws Exception If failed.
     */
    public void testCreateSQLXML() throws Exception {
        try (Connection conn = DriverManager.getConnection(URL)) {
            // Unsupported
            GridTestUtils.assertThrows(log,
                new Callable<Object>() {
                    @Override public Object call() throws Exception {
                        return conn.createSQLXML();
                    }
                },
                SQLFeatureNotSupportedException.class,
                "SQL-specific types are not supported"
            );

            conn.close();

            GridTestUtils.assertThrows(log,
                new Callable<Object>() {
                    @Override public Object call() throws Exception {
                        return conn.createSQLXML();
                    }
                },
                SQLException.class,
                "Connection is closed"
            );
        }
    }

    /**
     * @throws Exception If failed.
     */
    public void testGetSetClientInfoPair() throws Exception {
//        fail("https://issues.apache.org/jira/browse/IGNITE-5425");

        try (Connection conn = DriverManager.getConnection(URL)) {
            final String name = "ApplicationName";
            final String val = "SelfTest";

            assertNull(conn.getWarnings());

            conn.setClientInfo(name, val);

            assertNull(conn.getClientInfo(val));

            conn.close();

            checkConnectionClosed(new RunnableX() {
                @Override public void run() throws Exception {
                    conn.getClientInfo(name);
                }
            });

            GridTestUtils.assertThrows(log,
                new Callable<Object>() {
                    @Override public Object call() throws Exception {
                        conn.setClientInfo(name, val);

                        return null;
                    }
                }, SQLClientInfoException.class, "Connection is closed");
        }
    }

    /**
     * @throws Exception If failed.
     */
    public void testGetSetClientInfoProperties() throws Exception {
        try (Connection conn = DriverManager.getConnection(URL)) {
            final String name = "ApplicationName";
            final String val = "SelfTest";

            final Properties props = new Properties();
            props.setProperty(name, val);

            conn.setClientInfo(props);

            Properties propsResult = conn.getClientInfo();

            assertNotNull(propsResult);

            assertTrue(propsResult.isEmpty());

            conn.close();

            checkConnectionClosed(new RunnableX() {
                @Override public void run() throws Exception {
                    conn.getClientInfo();
                }
            });

            GridTestUtils.assertThrows(log,
                new Callable<Object>() {
                    @Override public Object call() throws Exception {
                        conn.setClientInfo(props);

                        return null;
                    }
                }, SQLClientInfoException.class, "Connection is closed");
        }
    }

    /**
     * @throws Exception If failed.
     */
    public void testCreateArrayOf() throws Exception {
        try (Connection conn = DriverManager.getConnection(URL)) {
            final String typeName = "varchar";

            final String[] elements = new String[] {"apple", "pear"};

            // Invalid typename
            GridTestUtils.assertThrows(log,
                new Callable<Object>() {
                    @Override public Object call() throws Exception {
                        conn.createArrayOf(null, null);

                        return null;
                    }
                },
                SQLException.class,
                "Type name cannot be null"
            );

            // Unsupported

            checkNotSupported(new RunnableX() {
                @Override public void run() throws Exception {
                    conn.createArrayOf(typeName, elements);
                }
            });

            conn.close();

            checkConnectionClosed(new RunnableX() {
                @Override public void run() throws Exception {
                    conn.createArrayOf(typeName, elements);
                }
            });
        }
    }

    /**
     * @throws Exception If failed.
     */
    public void testCreateStruct() throws Exception {
        try (Connection conn = DriverManager.getConnection(URL)) {
            // Invalid typename
            GridTestUtils.assertThrows(log,
                new Callable<Object>() {
                    @Override public Object call() throws Exception {
                        return conn.createStruct(null, null);
                    }
                },
                SQLException.class,
                "Type name cannot be null"
            );

            final String typeName = "employee";

            final Object[] attrs = new Object[] {100, "Tom"};

            checkNotSupported(new RunnableX() {
                @Override public void run() throws Exception {
                    conn.createStruct(typeName, attrs);
                }
            });

            conn.close();

            checkConnectionClosed(new RunnableX() {
                @Override public void run() throws Exception {
                    conn.createStruct(typeName, attrs);
                }
            });
        }
    }

    /**
     * @throws Exception If failed.
     */
    public void testGetSetSchema() throws Exception {
        try (Connection conn = DriverManager.getConnection(URL)) {
            assertEquals("PUBLIC", conn.getSchema());

            final String schema = "test";

            conn.setSchema(schema);

            assertEquals(schema.toUpperCase(), conn.getSchema());

            conn.setSchema('"' + schema + '"');

            assertEquals(schema, conn.getSchema());

            conn.close();

            checkConnectionClosed(new RunnableX() {
                @Override public void run() throws Exception {
                    conn.setSchema(schema);
                }
            });

            checkConnectionClosed(new RunnableX() {
                @Override public void run() throws Exception {
                    conn.getSchema();
                }
            });
        }
    }

    /**
     * @throws Exception If failed.
     */
    public void testAbort() throws Exception {
        try (Connection conn = DriverManager.getConnection(URL)) {
            //Invalid executor
            GridTestUtils.assertThrows(log,
                new Callable<Object>() {
                    @Override public Object call() throws Exception {
                        conn.abort(null);

                        return null;
                    }
                },
                SQLException.class,
                "Executor cannot be null"
            );

            final Executor executor = Executors.newFixedThreadPool(1);

            conn.abort(executor);

            assertTrue(conn.isClosed());
        }
    }

    /**
     * @throws Exception If failed.
     */
    public void testGetSetNetworkTimeout() throws Exception {
        try (Connection conn = DriverManager.getConnection(URL)) {
            // default
            assertEquals(0, conn.getNetworkTimeout());

            final Executor executor = Executors.newFixedThreadPool(1);

            final int timeout = 1000;

            //Invalid executor
            GridTestUtils.assertThrows(log,
                new Callable<Object>() {
                    @Override public Object call() throws Exception {
                        conn.setNetworkTimeout(null, timeout);

                        return null;
                    }
                },
                SQLException.class,
                "Executor cannot be null"
            );

            //Invalid timeout
            GridTestUtils.assertThrows(log,
                new Callable<Object>() {
                    @Override public Object call() throws Exception {
                        conn.setNetworkTimeout(executor, -1);

                        return null;
                    }
                },
                SQLException.class,
                "Network timeout cannot be negative"
            );

            conn.setNetworkTimeout(executor, timeout);

            assertEquals(timeout, conn.getNetworkTimeout());

            conn.close();

            checkConnectionClosed(new RunnableX() {
                @Override public void run() throws Exception {
                    conn.getNetworkTimeout();
                }
            });

            checkConnectionClosed(new RunnableX() {
                @Override public void run() throws Exception {
                    conn.setNetworkTimeout(executor, timeout);
                }
            });
        }
    }

    /**
<<<<<<< HEAD
     * Test that attempting to supply invalid nested TX mode to driver fails on the client.
     */
    @SuppressWarnings("ThrowableResultOfMethodCallIgnored")
    public void testInvalidNestedTxMode() {
        GridTestUtils.assertThrows(null, new Callable<Object>() {
            @Override public Object call() throws Exception {
                DriverManager.getConnection(URL + "/?nestedTransactionsMode=invalid");

                return null;
            }
        }, SQLException.class, "Invalid nested transactions handling mode");
    }

    /**
     * Test that attempting to send unexpected name of nested TX mode to server on handshake yields an error.
     * We have to do this without explicit {@link Connection} as long as there's no other way to bypass validation and
     * supply a malformed {@link ConnectionProperties} to {@link JdbcThinTcpIo}.
     */
    @SuppressWarnings({"ThrowableResultOfMethodCallIgnored", "ThrowFromFinallyBlock"})
    public void testInvalidNestedTxModeOnServerSide() throws SQLException, NoSuchMethodException,
        IllegalAccessException, InvocationTargetException, InstantiationException, IOException {
        ConnectionPropertiesImpl connProps = new ConnectionPropertiesImpl();

        connProps.setHost("127.0.0.1");

        connProps.nestedTxMode("invalid");

        Constructor ctor = JdbcThinTcpIo.class.getDeclaredConstructor(ConnectionProperties.class);

        boolean acc = ctor.isAccessible();

        ctor.setAccessible(true);

        final JdbcThinTcpIo io = (JdbcThinTcpIo)ctor.newInstance(connProps);

        try {
            GridTestUtils.assertThrows(null, new Callable<Object>() {
                @Override public Object call() throws Exception {
                    io.start();

                    return null;
                }
            }, SQLException.class, "err=Invalid nested transactions handling mode: invalid");
        }
        finally {
            io.close();

            ctor.setAccessible(acc);
        }
=======
     */
    public void testSslClientAndPlainServer()  {
        GridTestUtils.assertThrows(log, new Callable<Object>() {
            @Override public Object call() throws Exception {
                DriverManager.getConnection("jdbc:ignite:thin://127.0.0.1/?sslMode=require" +
                    "&sslClientCertificateKeyStoreUrl=" + CLI_KEY_STORE_PATH +
                    "&sslClientCertificateKeyStorePassword=123456" +
                    "&sslTrustCertificateKeyStoreUrl=" + SRV_KEY_STORE_PATH +
                    "&sslTrustCertificateKeyStorePassword=123456");

                return null;
            }
        }, SQLException.class, "Failed to SSL connect to server");
>>>>>>> 7c014529
    }

    /**
     * @return Savepoint.
     */
    private Savepoint getFakeSavepoint() {
        return new Savepoint() {
            @Override public int getSavepointId() throws SQLException {
                return 100;
            }

            @Override public String getSavepointName() {
                return "savepoint";
            }
        };
    }
}<|MERGE_RESOLUTION|>--- conflicted
+++ resolved
@@ -1774,7 +1774,6 @@
     }
 
     /**
-<<<<<<< HEAD
      * Test that attempting to supply invalid nested TX mode to driver fails on the client.
      */
     @SuppressWarnings("ThrowableResultOfMethodCallIgnored")
@@ -1824,7 +1823,9 @@
 
             ctor.setAccessible(acc);
         }
-=======
+    }
+
+    /**
      */
     public void testSslClientAndPlainServer()  {
         GridTestUtils.assertThrows(log, new Callable<Object>() {
@@ -1838,7 +1839,6 @@
                 return null;
             }
         }, SQLException.class, "Failed to SSL connect to server");
->>>>>>> 7c014529
     }
 
     /**
