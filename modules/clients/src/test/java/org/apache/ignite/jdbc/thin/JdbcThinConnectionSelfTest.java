/*
 * Licensed to the Apache Software Foundation (ASF) under one or more
 * contributor license agreements.  See the NOTICE file distributed with
 * this work for additional information regarding copyright ownership.
 * The ASF licenses this file to You under the Apache License, Version 2.0
 * (the "License"); you may not use this file except in compliance with
 * the License.  You may obtain a copy of the License at
 *
 *      http://www.apache.org/licenses/LICENSE-2.0
 *
 * Unless required by applicable law or agreed to in writing, software
 * distributed under the License is distributed on an "AS IS" BASIS,
 * WITHOUT WARRANTIES OR CONDITIONS OF ANY KIND, either express or implied.
 * See the License for the specific language governing permissions and
 * limitations under the License.
 */

package org.apache.ignite.jdbc.thin;

import java.sql.Connection;
import java.sql.DatabaseMetaData;
import java.sql.DriverManager;
import java.sql.PreparedStatement;
<<<<<<< HEAD
import java.sql.ResultSet;
=======
import java.sql.Savepoint;
import java.sql.Statement;
>>>>>>> eaf03ba1
import java.sql.SQLClientInfoException;
import java.sql.SQLException;
import java.sql.SQLFeatureNotSupportedException;
import java.sql.SQLWarning;
<<<<<<< HEAD
import java.sql.Savepoint;
import java.sql.Statement;
=======
>>>>>>> eaf03ba1
import java.util.HashMap;
import java.util.Properties;
import java.util.concurrent.Callable;
import java.util.concurrent.Executor;
import java.util.concurrent.Executors;
import org.apache.ignite.configuration.CacheConfiguration;
import org.apache.ignite.configuration.IgniteConfiguration;
import org.apache.ignite.internal.binary.BinaryMarshaller;
import org.apache.ignite.internal.jdbc.thin.JdbcThinConnection;
import org.apache.ignite.internal.jdbc.thin.JdbcThinTcpIo;
import org.apache.ignite.internal.jdbc.thin.JdbcThinUtils;
import org.apache.ignite.spi.discovery.tcp.TcpDiscoverySpi;
import org.apache.ignite.spi.discovery.tcp.ipfinder.TcpDiscoveryIpFinder;
import org.apache.ignite.spi.discovery.tcp.ipfinder.vm.TcpDiscoveryVmIpFinder;
import org.apache.ignite.testframework.GridTestUtils;
import org.jetbrains.annotations.NotNull;

import static java.sql.Connection.TRANSACTION_NONE;
import static java.sql.Connection.TRANSACTION_READ_COMMITTED;
import static java.sql.Connection.TRANSACTION_READ_UNCOMMITTED;
import static java.sql.Connection.TRANSACTION_REPEATABLE_READ;
import static java.sql.Connection.TRANSACTION_SERIALIZABLE;
import static java.sql.ResultSet.CLOSE_CURSORS_AT_COMMIT;
import static java.sql.ResultSet.CONCUR_READ_ONLY;
import static java.sql.ResultSet.CONCUR_UPDATABLE;
import static java.sql.ResultSet.HOLD_CURSORS_OVER_COMMIT;
import static java.sql.ResultSet.TYPE_FORWARD_ONLY;
import static java.sql.ResultSet.TYPE_SCROLL_INSENSITIVE;
import static java.sql.Statement.NO_GENERATED_KEYS;
import static java.sql.Statement.RETURN_GENERATED_KEYS;

/**
 * Connection test.
 */
public class JdbcThinConnectionSelfTest extends JdbcThinAbstractSelfTest {
    /** IP finder. */
    private static final TcpDiscoveryIpFinder IP_FINDER = new TcpDiscoveryVmIpFinder(true);

<<<<<<< HEAD
    /** URL prefix. */
    private static final String URL_PREFIX = "jdbc:ignite:thin://";

    /** Host. */
    private static final String HOST = "127.0.0.1";
=======
    /** */
    private static final String URL = "jdbc:ignite:thin://127.0.0.1";
>>>>>>> eaf03ba1

    /** {@inheritDoc} */
    @Override protected IgniteConfiguration getConfiguration(String igniteInstanceName) throws Exception {
        IgniteConfiguration cfg = super.getConfiguration(igniteInstanceName);

        cfg.setCacheConfiguration(cacheConfiguration(DEFAULT_CACHE_NAME));

        TcpDiscoverySpi disco = new TcpDiscoverySpi();

        disco.setIpFinder(IP_FINDER);

        cfg.setDiscoverySpi(disco);

        cfg.setMarshaller(new BinaryMarshaller());

        return cfg;
    }

    /**
     * @param name Cache name.
     * @return Cache configuration.
     * @throws Exception In case of error.
     */
    private CacheConfiguration cacheConfiguration(@NotNull String name) throws Exception {
        CacheConfiguration cfg = defaultCacheConfiguration();

        cfg.setName(name);

        return cfg;
    }

    /** {@inheritDoc} */
    @Override protected void beforeTestsStarted() throws Exception {
        super.beforeTestsStarted();

        startGridsMultiThreaded(2);
    }

    /** {@inheritDoc} */
    @Override protected void afterTestsStopped() throws Exception {
        stopAllGrids();
    }

    /**
     * @throws Exception If failed.
     */
    @SuppressWarnings({"EmptyTryBlock", "unused"})
    public void testDefaults() throws Exception {
        try (Connection conn = DriverManager.getConnection("jdbc:ignite:thin://127.0.0.1")) {
            // No-op.
        }

        try (Connection conn = DriverManager.getConnection("jdbc:ignite:thin://127.0.0.1/")) {
            // No-op.
        }
    }

    /**
     * Test invalid endpoint.
     *
     * @throws Exception If failed.
     */
    public void testInvalidEndpoint() throws Exception {
        assertInvalid("jdbc:ignite:thin://", "Host name is empty");
        assertInvalid("jdbc:ignite:thin://:10000", "Host name is empty");
        assertInvalid("jdbc:ignite:thin://     :10000", "Host name is empty");

        assertInvalid("jdbc:ignite:thin://127.0.0.1:-1", "Invalid port");
        assertInvalid("jdbc:ignite:thin://127.0.0.1:0", "Invalid port");
        assertInvalid("jdbc:ignite:thin://127.0.0.1:100000", "Invalid port");
    }

    /**
     * Test invalid socket buffer sizes.
     *
     * @throws Exception If failed.
     */
    public void testSocketBuffers() throws Exception {
        assertInvalid("jdbc:ignite:thin://127.0.0.1?socketSendBuffer=-1",
            "Property cannot be negative [name=" + JdbcThinUtils.PARAM_SOCK_SND_BUF);

        assertInvalid("jdbc:ignite:thin://127.0.0.1?socketReceiveBuffer=-1",
            "Property cannot be negative [name=" + JdbcThinUtils.PARAM_SOCK_RCV_BUF);

        try (Connection conn = DriverManager.getConnection("jdbc:ignite:thin://127.0.0.1")) {
            assertEquals(0, io(conn).socketSendBuffer());
            assertEquals(0, io(conn).socketReceiveBuffer());
        }

        // Note that SO_* options are hints, so we check that value is equals to either what we set or to default.
        try (Connection conn = DriverManager.getConnection("jdbc:ignite:thin://127.0.0.1?socketSendBuffer=1024")) {
            assertEquals(1024, io(conn).socketSendBuffer());
            assertEquals(0, io(conn).socketReceiveBuffer());
        }

        try (Connection conn = DriverManager.getConnection("jdbc:ignite:thin://127.0.0.1?socketReceiveBuffer=1024")) {
            assertEquals(0, io(conn).socketSendBuffer());
            assertEquals(1024, io(conn).socketReceiveBuffer());
        }

        try (Connection conn = DriverManager.getConnection("jdbc:ignite:thin://127.0.0.1?" +
            "socketSendBuffer=1024&socketReceiveBuffer=2048")) {
            assertEquals(1024, io(conn).socketSendBuffer());
            assertEquals(2048, io(conn).socketReceiveBuffer());
        }
    }

    /**
     * Test SQL hints.
     *
     * @throws Exception If failed.
     */
    public void testSqlHints() throws Exception {
        try (Connection conn = DriverManager.getConnection("jdbc:ignite:thin://127.0.0.1")) {
            assertFalse(io(conn).distributedJoins());
            assertFalse(io(conn).enforceJoinOrder());
            assertFalse(io(conn).collocated());
            assertFalse(io(conn).replicatedOnly());
        }

        try (Connection conn = DriverManager.getConnection("jdbc:ignite:thin://127.0.0.1?distributedJoins=true")) {
            assertTrue(io(conn).distributedJoins());
            assertFalse(io(conn).enforceJoinOrder());
            assertFalse(io(conn).collocated());
            assertFalse(io(conn).replicatedOnly());
        }

        try (Connection conn = DriverManager.getConnection("jdbc:ignite:thin://127.0.0.1?enforceJoinOrder=true")) {
            assertFalse(io(conn).distributedJoins());
            assertTrue(io(conn).enforceJoinOrder());
            assertFalse(io(conn).collocated());
            assertFalse(io(conn).replicatedOnly());
        }

        try (Connection conn = DriverManager.getConnection("jdbc:ignite:thin://127.0.0.1?collocated=true")) {
            assertFalse(io(conn).distributedJoins());
            assertFalse(io(conn).enforceJoinOrder());
            assertTrue(io(conn).collocated());
            assertFalse(io(conn).replicatedOnly());
        }

        try (Connection conn = DriverManager.getConnection("jdbc:ignite:thin://127.0.0.1?replicatedOnly=true")) {
            assertFalse(io(conn).distributedJoins());
            assertFalse(io(conn).enforceJoinOrder());
            assertFalse(io(conn).collocated());
            assertTrue(io(conn).replicatedOnly());
        }

        try (Connection conn = DriverManager.getConnection("jdbc:ignite:thin://127.0.0.1?distributedJoins=true&" +
                "enforceJoinOrder=true&collocated=true&replicatedOnly=true")) {
            assertTrue(io(conn).distributedJoins());
            assertTrue(io(conn).enforceJoinOrder());
            assertTrue(io(conn).collocated());
            assertTrue(io(conn).replicatedOnly());
        }
    }

    /**
     * Test TCP no delay property handling.
     *
     * @throws Exception If failed.
     */
    public void testTcpNoDelay() throws Exception {
        assertInvalid("jdbc:ignite:thin://127.0.0.1?tcpNoDelay=0",
            "Failed to parse boolean property [name=" + JdbcThinUtils.PARAM_TCP_NO_DELAY);

        assertInvalid("jdbc:ignite:thin://127.0.0.1?tcpNoDelay=1",
            "Failed to parse boolean property [name=" + JdbcThinUtils.PARAM_TCP_NO_DELAY);

        assertInvalid("jdbc:ignite:thin://127.0.0.1?tcpNoDelay=false1",
            "Failed to parse boolean property [name=" + JdbcThinUtils.PARAM_TCP_NO_DELAY);

        assertInvalid("jdbc:ignite:thin://127.0.0.1?tcpNoDelay=true1",
            "Failed to parse boolean property [name=" + JdbcThinUtils.PARAM_TCP_NO_DELAY);

        try (Connection conn = DriverManager.getConnection("jdbc:ignite:thin://127.0.0.1")) {
            assertTrue(io(conn).tcpNoDelay());
        }

        try (Connection conn = DriverManager.getConnection("jdbc:ignite:thin://127.0.0.1?tcpNoDelay=true")) {
            assertTrue(io(conn).tcpNoDelay());
        }

        try (Connection conn = DriverManager.getConnection("jdbc:ignite:thin://127.0.0.1?tcpNoDelay=True")) {
            assertTrue(io(conn).tcpNoDelay());
        }

        try (Connection conn = DriverManager.getConnection("jdbc:ignite:thin://127.0.0.1?tcpNoDelay=false")) {
            assertFalse(io(conn).tcpNoDelay());
        }

        try (Connection conn = DriverManager.getConnection("jdbc:ignite:thin://127.0.0.1?tcpNoDelay=False")) {
            assertFalse(io(conn).tcpNoDelay());
        }
    }

    /**
     * Get client socket for connection.
     *
     * @param conn Connection.
     * @return Socket.
     * @throws Exception If failed.
     */
    private static JdbcThinTcpIo io(Connection conn) throws Exception {
        JdbcThinConnection conn0 = conn.unwrap(JdbcThinConnection.class);

        return conn0.io();
    }

    /**
     * Assert that provided URL is invalid.
     *
     * @param url URL.
     * @param errMsg Error message.
     */
    @SuppressWarnings("ThrowableNotThrown")
    private void assertInvalid(final String url, String errMsg) {
        GridTestUtils.assertThrowsAnyCause(log, new Callable<Void>() {
            @Override public Void call() throws Exception {
                DriverManager.getConnection(url);

                return null;
            }
        }, SQLException.class, errMsg);
    }

    /**
     * @throws Exception If failed.
     */
    @SuppressWarnings("ThrowableNotThrown")
    public void testClose() throws Exception {
        final Connection conn;

        try (Connection conn0 = DriverManager.getConnection("jdbc:ignite:thin://127.0.0.1")) {
            conn = conn0;

            assert conn != null;
            assert !conn.isClosed();
        }

        assert conn.isClosed();

        assert !conn.isValid(2): "Connection must be closed";

        GridTestUtils.assertThrows(log, new Callable<Object>() {
            @Override public Object call() throws Exception {
                conn.isValid(-2);

                return null;
            }
        }, SQLException.class, "Invalid timeout");
    }

    /**
     * @throws Exception If failed.
     */
    public void testCreateStatement() throws Exception {
<<<<<<< HEAD
        try (Connection conn = DriverManager.getConnection(URL_PREFIX + HOST)) {
=======
        try (Connection conn = DriverManager.getConnection(URL)) {
>>>>>>> eaf03ba1
            try (Statement stmt = conn.createStatement()) {
                assertNotNull(stmt);

                stmt.close();

                conn.close();

                // Exception when called on closed connection
                GridTestUtils.assertThrows(log,
                    new Callable<Object>() {
                        @Override public Object call() throws Exception {
                            return conn.createStatement();
                        }
                    },
                    SQLException.class,
                    "Connection is closed"
                );
            }
        }
    }

    /**
     * @throws Exception If failed.
     */
    public void testCreateStatement2() throws Exception {
<<<<<<< HEAD
        try (Connection conn = DriverManager.getConnection(URL_PREFIX + HOST)) {
            int [] rsTypes = new int[]
                {ResultSet.TYPE_FORWARD_ONLY, ResultSet.TYPE_SCROLL_INSENSITIVE, ResultSet.TYPE_SCROLL_SENSITIVE};

            int [] rsConcurs = new int[]
                {ResultSet.CONCUR_READ_ONLY, ResultSet.CONCUR_UPDATABLE};

            DatabaseMetaData meta = conn.getMetaData();

            for (final int type : rsTypes) {
                for (final int concur : rsConcurs) {
                    if (meta.supportsResultSetConcurrency(type, concur)) {
                        try (Statement stmt = conn.createStatement(type, concur)) {
                            assertNotNull(stmt);

                            assertEquals(type, stmt.getResultSetType());
                            assertEquals(concur, stmt.getResultSetConcurrency());
                        }

                        continue;
                    }

                    GridTestUtils.assertThrows(log,
                        new Callable<Object>() {
                            @Override public Object call() throws Exception {
                                return conn.createStatement(type, concur);
                            }
                        },
                        SQLFeatureNotSupportedException.class,
                        null
                    );
                }
=======
        try (Connection conn = DriverManager.getConnection(URL)) {
            // Unsupported result set type
            GridTestUtils.assertThrows(log,
                new Callable<Object>() {
                    @Override public Object call() throws Exception {
                        return conn.createStatement(TYPE_SCROLL_INSENSITIVE, CONCUR_READ_ONLY);
                    }
                },
                SQLFeatureNotSupportedException.class,
                "Invalid result set type"
            );

            // Unsupported concurrency type
            GridTestUtils.assertThrows(log,
                new Callable<Object>() {
                    @Override public Object call() throws Exception {
                        return conn.createStatement(TYPE_FORWARD_ONLY, CONCUR_UPDATABLE);
                    }
                },
                SQLFeatureNotSupportedException.class,
                "Invalid concurrency"
            );

            // Accepted parameters
            try (Statement stmt = conn.createStatement(TYPE_FORWARD_ONLY, CONCUR_READ_ONLY)) {
                assertNotNull(stmt);

                stmt.close();
>>>>>>> eaf03ba1
            }

            conn.close();

            // Exception when called on closed connection
            GridTestUtils.assertThrows(log,
                new Callable<Object>() {
                    @Override public Object call() throws Exception {
<<<<<<< HEAD
                        return conn.createStatement(TYPE_FORWARD_ONLY,
                            CONCUR_READ_ONLY, HOLD_CURSORS_OVER_COMMIT);
=======
                        return conn.createStatement(TYPE_FORWARD_ONLY, CONCUR_READ_ONLY);
>>>>>>> eaf03ba1
                    }
                },
                SQLException.class,
                "Connection is closed"
            );
        }
    }

    /**
     * @throws Exception If failed.
     */
    public void testCreateStatement3() throws Exception {
<<<<<<< HEAD
        try (Connection conn = DriverManager.getConnection(URL_PREFIX + HOST)) {
            int [] rsTypes = new int[]
                {ResultSet.TYPE_FORWARD_ONLY, ResultSet.TYPE_SCROLL_INSENSITIVE, ResultSet.TYPE_SCROLL_SENSITIVE};

            int [] rsConcurs = new int[]
                {ResultSet.CONCUR_READ_ONLY, ResultSet.CONCUR_UPDATABLE};

            int [] rsHoldabilities = new int[]
                {ResultSet.HOLD_CURSORS_OVER_COMMIT, ResultSet.CLOSE_CURSORS_AT_COMMIT};

            DatabaseMetaData meta = conn.getMetaData();

            for (final int type : rsTypes) {
                for (final int concur : rsConcurs) {
                    for (final int holdabililty : rsHoldabilities) {
                        if (meta.supportsResultSetConcurrency(type, concur)) {
                            if (meta.supportsResultSetHoldability(holdabililty)) {
                                try (Statement stmt = conn.createStatement(type, concur, holdabililty)) {
                                    assertNotNull(stmt);

                                    assertEquals(type, stmt.getResultSetType());
                                    assertEquals(concur, stmt.getResultSetConcurrency());
                                    assertEquals(holdabililty, stmt.getResultSetHoldability());
                                }

                                continue;
                            }
                        }

                        GridTestUtils.assertThrows(log,
                            new Callable<Object>() {
                                @Override public Object call() throws Exception {
                                    return conn.createStatement(type, concur, holdabililty);
                                }
                            },
                            SQLFeatureNotSupportedException.class,
                            null
                        );
                    }
                }
=======
        try (Connection conn = DriverManager.getConnection(URL)) {
            // Unsupported result set type
            GridTestUtils.assertThrows(log,
                new Callable<Object>() {
                    @Override public Object call() throws Exception {
                        return conn.createStatement(TYPE_SCROLL_INSENSITIVE,
                            CONCUR_READ_ONLY, HOLD_CURSORS_OVER_COMMIT);
                    }
                },
                SQLFeatureNotSupportedException.class,
                "Invalid result set type"
            );

            // Unsupported concurrency type
            GridTestUtils.assertThrows(log,
                new Callable<Object>() {
                    @Override public Object call() throws Exception {
                        return conn.createStatement(TYPE_FORWARD_ONLY,
                            CONCUR_UPDATABLE, HOLD_CURSORS_OVER_COMMIT);
                    }
                },
                SQLFeatureNotSupportedException.class,
                "Invalid concurrency"
            );

            // Accepted parameters
            try (Statement stmt = conn.createStatement(TYPE_FORWARD_ONLY,
                CONCUR_READ_ONLY, HOLD_CURSORS_OVER_COMMIT)) {
                assertNotNull(stmt);

                assertEquals(HOLD_CURSORS_OVER_COMMIT, stmt.getResultSetHoldability());
            }

            try (Statement stmt = conn.createStatement(TYPE_FORWARD_ONLY,
                CONCUR_UPDATABLE, CLOSE_CURSORS_AT_COMMIT)) {
                assertNotNull(stmt);

                assertEquals(CLOSE_CURSORS_AT_COMMIT, stmt.getResultSetHoldability());
>>>>>>> eaf03ba1
            }

            conn.close();

            // Exception when called on closed connection
            GridTestUtils.assertThrows(log,
                new Callable<Object>() {
                    @Override public Object call() throws Exception {
                        return conn.createStatement(TYPE_FORWARD_ONLY,
                            CONCUR_READ_ONLY, HOLD_CURSORS_OVER_COMMIT);
                    }
                },
                SQLException.class,
                "Connection is closed"
            );
        }
    }

    /**
     * @throws Exception If failed.
     */
    public void testPrepareStatement() throws Exception {
<<<<<<< HEAD
        try (Connection conn = DriverManager.getConnection(URL_PREFIX + HOST)) {
=======
        try (Connection conn = DriverManager.getConnection(URL)) {
>>>>>>> eaf03ba1
            // null query text
            GridTestUtils.assertThrows(log,
                new Callable<Object>() {
                    @Override public Object call() throws Exception {
                        return conn.prepareStatement(null);
                    }
                },
                SQLException.class,
                "Invalid arguments"
            );

            final String sqlText = "select * from test where param = ?";

            try (PreparedStatement prepared = conn.prepareStatement(sqlText)) {
                assertNotNull(prepared);
            }

            conn.close();

            // Exception when called on closed connection
            GridTestUtils.assertThrows(log,
                new Callable<Object>() {
                    @Override public Object call() throws Exception {
                        return conn.prepareStatement(sqlText);
                    }
                },
                SQLException.class,
                "Connection is closed"
            );
        }
    }

    /**
     * @throws Exception If failed.
     */
    public void testPrepareStatement3() throws Exception {
<<<<<<< HEAD
        try (Connection conn = DriverManager.getConnection(URL_PREFIX + HOST)) {
=======
        try (Connection conn = DriverManager.getConnection(URL)) {
>>>>>>> eaf03ba1
            // null query text
            GridTestUtils.assertThrows(log,
                new Callable<Object>() {
                    @Override public Object call() throws Exception {
                        return conn.prepareStatement(null, TYPE_FORWARD_ONLY, CONCUR_READ_ONLY);
                    }
                },
                SQLException.class,
                "Invalid arguments"
            );

            final String sqlText = "select * from test where param = ?";

            // Unsupported result set type
            GridTestUtils.assertThrows(log,
                new Callable<Object>() {
                    @Override public Object call() throws Exception {
                        return conn.prepareStatement(sqlText, TYPE_SCROLL_INSENSITIVE, CONCUR_READ_ONLY);
                    }
                },
                SQLFeatureNotSupportedException.class,
                "Invalid result set type"
            );

            // Unsupported concurrency
            GridTestUtils.assertThrows(log,
                new Callable<Object>() {
                    @Override public Object call() throws Exception {
                        return conn.prepareStatement(sqlText, TYPE_FORWARD_ONLY, CONCUR_UPDATABLE);
                    }
                },
                SQLFeatureNotSupportedException.class,
                "Invalid concurrency"
            );

            try (PreparedStatement prepared = conn.prepareStatement(sqlText,
                TYPE_FORWARD_ONLY, CONCUR_READ_ONLY)) {
                assertNotNull(prepared);
            }

            conn.close();

            // Exception when called on closed connection
            GridTestUtils.assertThrows(log,
                new Callable<Object>() {
                    @Override public Object call() throws Exception {
                        return conn.prepareStatement(sqlText, TYPE_FORWARD_ONLY, CONCUR_READ_ONLY);
                    }
                },
                SQLException.class,
                "Connection is closed"
            );
        }
    }

    /**
     * @throws Exception If failed.
     */
    public void testPrepareStatement4() throws Exception {
<<<<<<< HEAD
        try (Connection conn = DriverManager.getConnection(URL_PREFIX + HOST)) {
=======
        try (Connection conn = DriverManager.getConnection(URL)) {
>>>>>>> eaf03ba1
            // null query text
            GridTestUtils.assertThrows(log,
                new Callable<Object>() {
                    @Override public Object call() throws Exception {
                        return conn.prepareStatement(null, TYPE_FORWARD_ONLY,
                            CONCUR_READ_ONLY, HOLD_CURSORS_OVER_COMMIT);
                    }
                },
                SQLException.class,
                "Invalid arguments"
            );

            final String sqlText = "select * from test where param = ?";

            // Unsupported result set type
            GridTestUtils.assertThrows(log,
                new Callable<Object>() {
                    @Override public Object call() throws Exception {
                        return conn.prepareStatement(sqlText, TYPE_SCROLL_INSENSITIVE,
                            CONCUR_READ_ONLY, HOLD_CURSORS_OVER_COMMIT);
                    }
                },
                SQLFeatureNotSupportedException.class,
                "Invalid result set type"
            );

            // Unsupported concurrency
            GridTestUtils.assertThrows(log,
                new Callable<Object>() {
                    @Override public Object call() throws Exception {
                        return conn.prepareStatement(sqlText, TYPE_FORWARD_ONLY,
                            CONCUR_UPDATABLE, HOLD_CURSORS_OVER_COMMIT);
                    }
                },
                SQLFeatureNotSupportedException.class,
                "Invalid concurrency"
            );

            try (PreparedStatement prepared = conn.prepareStatement(sqlText, TYPE_FORWARD_ONLY,
                CONCUR_READ_ONLY, HOLD_CURSORS_OVER_COMMIT)) {
                assertNotNull(prepared);

                assertEquals(HOLD_CURSORS_OVER_COMMIT, prepared.getResultSetHoldability());
            }

            try (PreparedStatement prepared = conn.prepareStatement(sqlText, TYPE_FORWARD_ONLY,
                CONCUR_READ_ONLY, CLOSE_CURSORS_AT_COMMIT)) {
                assertNotNull(prepared);

                assertEquals(CLOSE_CURSORS_AT_COMMIT, prepared.getResultSetHoldability());
            }

            conn.close();

            // Exception when called on closed connection
            GridTestUtils.assertThrows(log,
                new Callable<Object>() {
                    @Override public Object call() throws Exception {
                        return conn.prepareStatement(sqlText, TYPE_FORWARD_ONLY,
                            CONCUR_READ_ONLY, HOLD_CURSORS_OVER_COMMIT);
                    }
                },
                SQLException.class,
                "Connection is closed"
            );
        }
    }

    /**
     * @throws Exception If failed.
     */
    public void testPrepareStatementAutoGeneratedKeysUnsupported() throws Exception {
<<<<<<< HEAD
        try (Connection conn = DriverManager.getConnection(URL_PREFIX + HOST)) {
=======
        try (Connection conn = DriverManager.getConnection(URL)) {
>>>>>>> eaf03ba1
            final String sqlText = "insert into test (val) values (?)";

            GridTestUtils.assertThrows(log,
                new Callable<Object>() {
                    @Override public Object call() throws Exception {
                        return conn.prepareStatement(sqlText, RETURN_GENERATED_KEYS);
                    }
                },
                SQLFeatureNotSupportedException.class,
                "Auto generated keys are not supported."
            );

            GridTestUtils.assertThrows(log,
                new Callable<Object>() {
                    @Override public Object call() throws Exception {
                        return conn.prepareStatement(sqlText, NO_GENERATED_KEYS);
                    }
                },
                SQLFeatureNotSupportedException.class,
                "Auto generated keys are not supported."
            );

            GridTestUtils.assertThrows(log,
                new Callable<Object>() {
                    @Override public Object call() throws Exception {
                        return conn.prepareStatement(sqlText, new int[] {1});
                    }
                },
                SQLFeatureNotSupportedException.class,
                "Auto generated keys are not supported."
            );

            GridTestUtils.assertThrows(log,
                new Callable<Object>() {
                    @Override public Object call() throws Exception {
                        return conn.prepareStatement(sqlText, new String[] {"ID"});
                    }
                },
                SQLFeatureNotSupportedException.class,
                "Auto generated keys are not supported."
            );
        }
    }

    /**
     * @throws Exception If failed.
     */
    public void testPrepareCallUnsupported() throws Exception {
<<<<<<< HEAD
        try (Connection conn = DriverManager.getConnection(URL_PREFIX + HOST)) {
=======
        try (Connection conn = DriverManager.getConnection(URL)) {
>>>>>>> eaf03ba1
            final String sqlText = "exec test()";

            GridTestUtils.assertThrows(log,
                new Callable<Object>() {
                    @Override public Object call() throws Exception {
                        return conn.prepareCall(sqlText);
                    }
                },
                SQLFeatureNotSupportedException.class,
                "Callable functions are not supported."
            );

            GridTestUtils.assertThrows(log,
                new Callable<Object>() {
                    @Override public Object call() throws Exception {
                        return conn.prepareCall(sqlText, TYPE_FORWARD_ONLY, CONCUR_READ_ONLY);
                    }
                },
                SQLFeatureNotSupportedException.class,
                "Callable functions are not supported."
            );

            GridTestUtils.assertThrows(log,
                new Callable<Object>() {
                    @Override public Object call() throws Exception {
                        return conn.prepareCall(sqlText, TYPE_FORWARD_ONLY,
                            CONCUR_READ_ONLY, HOLD_CURSORS_OVER_COMMIT);
                    }
                },
                SQLFeatureNotSupportedException.class,
                "Callable functions are not supported."
            );
        }
    }

    /**
     * @throws Exception If failed.
     */
    public void testNativeSql() throws Exception {
<<<<<<< HEAD
        try (Connection conn = DriverManager.getConnection(URL_PREFIX + HOST)) {
=======
        try (Connection conn = DriverManager.getConnection(URL)) {
>>>>>>> eaf03ba1
            // null query text
            GridTestUtils.assertThrows(log,
                new Callable<Object>() {
                    @Override public Object call() throws Exception {
                        return conn.nativeSQL(null);
                    }
                },
                SQLException.class,
                "Invalid arguments"
            );

            final String sqlText = "select * from test";

            assertEquals(sqlText, conn.nativeSQL(sqlText));

            conn.close();

            // Exception when called on closed connection
            GridTestUtils.assertThrows(log,
                new Callable<Object>() {
                    @Override public Object call() throws Exception {
                        return conn.nativeSQL(sqlText);
                    }
                },
                SQLException.class,
                "Connection is closed"
            );
        }
    }

    /**
     * @throws Exception If failed.
     */
    public void testGetSetAutoCommit() throws Exception {
<<<<<<< HEAD
        try (Connection conn = DriverManager.getConnection(URL_PREFIX + HOST)) {
=======
        try (Connection conn = DriverManager.getConnection(URL)) {
>>>>>>> eaf03ba1
            assertTrue(conn.getAutoCommit());

            conn.setAutoCommit(false);

            assertFalse(conn.getAutoCommit());

            conn.setAutoCommit(true);

            assertTrue(conn.getAutoCommit());

            conn.close();

            // Exception when called on closed connection
            GridTestUtils.assertThrows(log,
                new Callable<Object>() {
                    @Override public Object call() throws Exception {
                        conn.setAutoCommit(true);

                        return null;
                    }
                },
                SQLException.class,
                "Connection is closed"
            );

            // Exception when called on closed connection
            GridTestUtils.assertThrows(log,
                new Callable<Object>() {
                    @Override public Object call() throws Exception {
                        return conn.getAutoCommit();
                    }
                },
                SQLException.class,
                "Connection is closed"
            );
        }
    }

    /**
     * @throws Exception If failed.
     */
    public void testCommit() throws Exception {
<<<<<<< HEAD
        try (Connection conn = DriverManager.getConnection(URL_PREFIX + HOST)) {
            if (!conn.getMetaData().supportsTransactions())
                return;

=======
        try (Connection conn = DriverManager.getConnection(URL)) {
>>>>>>> eaf03ba1
            // Should not be called in auto-commit mode
            GridTestUtils.assertThrows(log,
                new Callable<Object>() {
                    @Override public Object call() throws Exception {
                        conn.commit();

                        return null;
                    }
                },
                SQLException.class,
                "Auto commit mode"
            );

            conn.setAutoCommit(false);

            conn.commit();

            conn.close();

            // Exception when called on closed connection
            GridTestUtils.assertThrows(log,
                new Callable<Object>() {
                    @Override public Object call() throws Exception {
                        conn.commit();

                        return null;
                    }
                },
                SQLException.class,
                "Connection is closed"
            );
        }
    }

    /**
     * @throws Exception If failed.
     */
    public void testRollback() throws Exception {
<<<<<<< HEAD
        try (Connection conn = DriverManager.getConnection(URL_PREFIX + HOST)) {
            if (!conn.getMetaData().supportsTransactions())
                return;

=======
        try (Connection conn = DriverManager.getConnection(URL)) {
>>>>>>> eaf03ba1
            // Should not be called in auto-commit mode
            GridTestUtils.assertThrows(log,
                new Callable<Object>() {
                    @Override public Object call() throws Exception {
                        conn.rollback();

                        return null;
                    }
                },
                SQLException.class,
                "Auto commit mode"
            );

            conn.setAutoCommit(false);

            conn.rollback();

            conn.close();

            // Exception when called on closed connection
            GridTestUtils.assertThrows(log,
                new Callable<Object>() {
                    @Override public Object call() throws Exception {
                        conn.rollback();

                        return null;
                    }
                },
                SQLException.class,
                "Connection is closed"
            );
        }
    }

    /**
     * @throws Exception If failed.
     */
    public void testGetMetaData() throws Exception {
<<<<<<< HEAD
        try (Connection conn = DriverManager.getConnection(URL_PREFIX + HOST)) {
=======
        try (Connection conn = DriverManager.getConnection(URL)) {
>>>>>>> eaf03ba1
            DatabaseMetaData meta = conn.getMetaData();

            assertNotNull(meta);

            conn.close();

            // Exception when called on closed connection
            GridTestUtils.assertThrows(log,
                new Callable<Object>() {
                    @Override public Object call() throws Exception {
                        return conn.getMetaData();
                    }
                },
                SQLException.class,
                "Connection is closed"
            );
        }
    }

    /**
     * @throws Exception If failed.
     */
    public void testGetSetReadOnly() throws Exception {
<<<<<<< HEAD
        fail("https://issues.apache.org/jira/browse/IGNITE-5426");

        try (Connection conn = DriverManager.getConnection(URL_PREFIX + HOST)) {
=======
        try (Connection conn = DriverManager.getConnection(URL)) {
>>>>>>> eaf03ba1
            assertFalse(conn.isReadOnly());

            conn.setReadOnly(true);

            assertTrue(conn.isReadOnly());

            conn.setReadOnly(false);

            assertFalse(conn.isReadOnly());

            conn.close();

            // Exception when called on closed connection
            GridTestUtils.assertThrows(log,
                new Callable<Object>() {
                    @Override public Object call() throws Exception {
                        conn.setReadOnly(true);

                        return null;
                    }
                },
                SQLException.class,
                "Connection is closed"
            );

            // Exception when called on closed connection
            GridTestUtils.assertThrows(log,
                new Callable<Object>() {
                    @Override public Object call() throws Exception {
                        return conn.isReadOnly();
                    }
                },
                SQLException.class,
                "Connection is closed"
            );
        }
    }

    /**
     * @throws Exception If failed.
     */
    public void testGetSetCatalog() throws Exception {
<<<<<<< HEAD
        try (Connection conn = DriverManager.getConnection(URL_PREFIX + HOST)) {
            if (!conn.getMetaData().supportsCatalogsInDataManipulation())
                return;

=======
        try (Connection conn = DriverManager.getConnection(URL)) {
>>>>>>> eaf03ba1
            assertNull(conn.getCatalog());

            final String catalog = "catalog";

            conn.setCatalog(catalog);

            assertEquals(catalog, conn.getCatalog());

            conn.close();

            // Exception when called on closed connection
            GridTestUtils.assertThrows(log,
                new Callable<Object>() {
                    @Override public Object call() throws Exception {
                        conn.setCatalog(catalog);

                        return null;
                    }
                },
                SQLException.class,
                "Connection is closed"
            );

            // Exception when called on closed connection
            GridTestUtils.assertThrows(log,
                new Callable<Object>() {
                    @Override public Object call() throws Exception {
                        return conn.getCatalog();
                    }
                },
                SQLException.class,
                "Connection is closed"
            );
        }
    }

    /**
     * @throws Exception If failed.
     */
    public void testGetSetTransactionIsolation() throws Exception {
<<<<<<< HEAD
        try (Connection conn = DriverManager.getConnection(URL_PREFIX + HOST)) {
            if (!conn.getMetaData().supportsTransactions())
                return;

=======
        try (Connection conn = DriverManager.getConnection(URL)) {
>>>>>>> eaf03ba1
            // Invalid parameter value
            GridTestUtils.assertThrows(log,
                new Callable<Object>() {
                    @Override public Object call() throws Exception {
                        conn.setTransactionIsolation(-1);

                        return null;
                    }
                },
                SQLException.class,
                "Invalid parameter"
            );

            // default level
            assertEquals(TRANSACTION_NONE, conn.getTransactionIsolation());

            int[] levels = {
                TRANSACTION_READ_UNCOMMITTED, TRANSACTION_READ_COMMITTED,
                TRANSACTION_REPEATABLE_READ, TRANSACTION_SERIALIZABLE};

            for (int level : levels) {
                conn.setTransactionIsolation(level);
                assertEquals(level, conn.getTransactionIsolation());
            }

            conn.close();

            // Exception when called on closed connection
            GridTestUtils.assertThrows(log,
                new Callable<Object>() {
                    @Override public Object call() throws Exception {
                        return conn.getTransactionIsolation();
                    }
                },
                SQLException.class,
                "Connection is closed"
            );

            // Exception when called on closed connection
            GridTestUtils.assertThrows(log,
                new Callable<Object>() {
                    @Override public Object call() throws Exception {
                        conn.setTransactionIsolation(TRANSACTION_SERIALIZABLE);

                        return null;
                    }
                },
                SQLException.class,
                "Connection is closed"
            );
        }
    }

    /**
     * @throws Exception If failed.
     */
    public void testClearGetWarnings() throws Exception {
<<<<<<< HEAD
        try (Connection conn = DriverManager.getConnection(URL_PREFIX + HOST)) {
=======
        try (Connection conn = DriverManager.getConnection(URL)) {
>>>>>>> eaf03ba1
            SQLWarning warn = conn.getWarnings();

            assertNull(warn);

            //TODO: need a way to trigger warning

            conn.clearWarnings();

            warn = conn.getWarnings();

            assertNull(warn);

            conn.close();

            // Exception when called on closed connection
            GridTestUtils.assertThrows(log,
                new Callable<Object>() {
                    @Override public Object call() throws Exception {
                        return conn.getWarnings();
                    }
                },
                SQLException.class,
                "Connection is closed"
            );

            // Exception when called on closed connection
            GridTestUtils.assertThrows(log,
                new Callable<Object>() {
                    @Override public Object call() throws Exception {
                        conn.clearWarnings();

                        return null;
                    }
                },
                SQLException.class,
                "Connection is closed"
            );
        }
    }

    /**
     * @throws Exception If failed.
     */
    public void testGetSetTypeMap() throws Exception {
<<<<<<< HEAD
        try (Connection conn = DriverManager.getConnection(URL_PREFIX + HOST)) {
=======
        try (Connection conn = DriverManager.getConnection(URL)) {
>>>>>>> eaf03ba1
            GridTestUtils.assertThrows(log,
                new Callable<Object>() {
                    @Override public Object call() throws Exception {
                        return conn.getTypeMap();
                    }
                },
                SQLFeatureNotSupportedException.class,
                "Types mapping is not supported"
            );

            GridTestUtils.assertThrows(log,
                new Callable<Object>() {
                    @Override public Object call() throws Exception {
                        conn.setTypeMap(new HashMap<String, Class<?>>());

                        return null;
                    }
                },
                SQLFeatureNotSupportedException.class,
                "Types mapping is not supported"
            );

            conn.close();

            // Exception when called on closed connection
            GridTestUtils.assertThrows(log,
                new Callable<Object>() {
                    @Override public Object call() throws Exception {
                        return conn.getTypeMap();
                    }
                },
                SQLException.class,
                "Connection is closed"
            );

            // Exception when called on closed connection
            GridTestUtils.assertThrows(log,
                new Callable<Object>() {
                    @Override public Object call() throws Exception {
                        conn.setTypeMap(new HashMap<String, Class<?>>());

                        return null;
                    }
                },
                SQLException.class,
                "Connection is closed"
            );

            //TODO: is it at all possible to pass something other than java.util.Map to setTypeMap()?
        }
    }

    /**
     * @throws Exception If failed.
     */
    public void testGetSetHoldability() throws Exception {
<<<<<<< HEAD
        try (Connection conn = DriverManager.getConnection(URL_PREFIX + HOST)) {
=======
        try (Connection conn = DriverManager.getConnection(URL)) {
>>>>>>> eaf03ba1
            // default value
            assertEquals(conn.getMetaData().getResultSetHoldability(), conn.getHoldability());

            assertEquals(HOLD_CURSORS_OVER_COMMIT, conn.getHoldability());

            conn.setHoldability(CLOSE_CURSORS_AT_COMMIT);

            assertEquals(CLOSE_CURSORS_AT_COMMIT, conn.getHoldability());

            // Invalid constant
            GridTestUtils.assertThrows(log,
                new Callable<Object>() {
                    @Override public Object call() throws Exception {
                        conn.setHoldability(-1);

                        return null;
                    }
                },
                SQLException.class,
                "Invalid result set holdability value"
            );

            conn.close();

            GridTestUtils.assertThrows(log,
                new Callable<Object>() {
                    @Override public Object call() throws Exception {
                        return conn.getHoldability();
                    }
                },
                SQLException.class,
                "Connection is closed"
            );

            GridTestUtils.assertThrows(log,
                new Callable<Object>() {
                    @Override public Object call() throws Exception {
                        conn.setHoldability(HOLD_CURSORS_OVER_COMMIT);

                        return null;
                    }
                },
                SQLException.class,
                "Connection is closed"
            );
        }
    }

    /**
     * @throws Exception If failed.
     */
    public void testSetSavepoint() throws Exception {
<<<<<<< HEAD
        try (Connection conn = DriverManager.getConnection(URL_PREFIX + HOST)) {
            if (!conn.getMetaData().supportsSavepoints()) {
                // Unsupported
                GridTestUtils.assertThrows(log,
                    new Callable<Object>() {
                        @Override public Object call() throws Exception {
                            conn.setSavepoint();

                            return null;
                        }
                    },
                    SQLFeatureNotSupportedException.class,
                    "Savepoints are not supported"
                );
            }
            else {
                conn.setSavepoint();

                // Disallowed in auto-commit mode
                GridTestUtils.assertThrows(log,
                    new Callable<Object>() {
                        @Override public Object call() throws Exception {
                            conn.setSavepoint();

                            return null;
                        }
                    },
                    SQLException.class,
                    "Auto-commit mode"
                );

                conn.setAutoCommit(false);

                conn.close();

                GridTestUtils.assertThrows(log,
                    new Callable<Object>() {
                        @Override public Object call() throws Exception {
                            conn.setSavepoint();

                            return null;
                        }
                    },
                    SQLException.class,
                    "Connection is closed"
                );
            }
=======
        try (Connection conn = DriverManager.getConnection(URL)) {
            conn.setSavepoint();

            // Disallowed in auto-commit mode
            GridTestUtils.assertThrows(log,
                new Callable<Object>() {
                    @Override public Object call() throws Exception {
                        conn.setSavepoint();

                        return null;
                    }
                },
                SQLException.class,
                "Auto-commit mode"
            );

            conn.setAutoCommit(false);

            // Unsupported
            GridTestUtils.assertThrows(log,
                new Callable<Object>() {
                    @Override public Object call() throws Exception {
                        conn.setSavepoint();

                        return null;
                    }
                },
                SQLFeatureNotSupportedException.class,
                "Savepoints are not supported"
            );

            conn.close();

            GridTestUtils.assertThrows(log,
                new Callable<Object>() {
                    @Override public Object call() throws Exception {
                        conn.setSavepoint();

                        return null;
                    }
                },
                SQLException.class,
                "Connection is closed"
            );
>>>>>>> eaf03ba1
        }
    }

    /**
     * @throws Exception If failed.
     */
    public void testSetSavepointName() throws Exception {
<<<<<<< HEAD
        try (Connection conn = DriverManager.getConnection(URL_PREFIX + HOST)) {
            if (!conn.getMetaData().supportsSavepoints())
                return;

=======
        try (Connection conn = DriverManager.getConnection(URL)) {
>>>>>>> eaf03ba1
            // Invalid arg
            GridTestUtils.assertThrows(log,
                new Callable<Object>() {
                    @Override public Object call() throws Exception {
                        conn.setSavepoint(null);

                        return null;
                    }
                },
                SQLException.class,
                "Invalid argument"
            );

            final String name = "savepoint";

            conn.setSavepoint();

            // Disallowed in auto-commit mode
            GridTestUtils.assertThrows(log,
                new Callable<Object>() {
                    @Override public Object call() throws Exception {
                        conn.setSavepoint(name);

                        return null;
                    }
                },
                SQLException.class,
                "Auto-commit mode"
            );

            conn.setAutoCommit(false);

            // Unsupported
            GridTestUtils.assertThrows(log,
                new Callable<Object>() {
                    @Override public Object call() throws Exception {
                        conn.setSavepoint(name);

                        return null;
                    }
                },
                SQLFeatureNotSupportedException.class,
                "Savepoints are not supported"
            );

            conn.close();

            GridTestUtils.assertThrows(log,
                new Callable<Object>() {
                    @Override public Object call() throws Exception {
                        conn.setSavepoint(name);

                        return null;
                    }
                },
                SQLException.class,
                "Connection is closed"
            );
        }
    }

    /**
     * @throws Exception If failed.
     */
    public void testRollbackSavePoint() throws Exception {
<<<<<<< HEAD
        try (Connection conn = DriverManager.getConnection(URL_PREFIX + HOST)) {
            if (!conn.getMetaData().supportsSavepoints())
                return;

=======
        try (Connection conn = DriverManager.getConnection(URL)) {
>>>>>>> eaf03ba1
            // Invalid arg
            GridTestUtils.assertThrows(log,
                new Callable<Object>() {
                    @Override public Object call() throws Exception {
                        conn.rollback(null);

                        return null;
                    }
                },
                SQLException.class,
                "Invalid argument"
            );

            final Savepoint savepoint = getFakeSavepoint();

            // Disallowed in auto-commit mode
            GridTestUtils.assertThrows(log,
                new Callable<Object>() {
                    @Override public Object call() throws Exception {
                        conn.rollback(savepoint);

                        return null;
                    }
                },
                SQLException.class,
                "Auto-commit mode"
            );

            conn.setAutoCommit(false);

            // Unsupported
            GridTestUtils.assertThrows(log,
                new Callable<Object>() {
                    @Override public Object call() throws Exception {
                        conn.rollback(savepoint);

                        return null;
                    }
                },
                SQLFeatureNotSupportedException.class,
                "Savepoints are not supported"
            );

            conn.close();

            GridTestUtils.assertThrows(log,
                new Callable<Object>() {
                    @Override public Object call() throws Exception {
                        conn.rollback(savepoint);

                        return null;
                    }
                },
                SQLException.class,
                "Connection is closed"
            );
        }
    }

    /**
     * @throws Exception If failed.
     */
    public void testReleaseSavepoint() throws Exception {
<<<<<<< HEAD
        try (Connection conn = DriverManager.getConnection(URL_PREFIX + HOST)) {
            if (!conn.getMetaData().supportsSavepoints())
                return;

=======
        try (Connection conn = DriverManager.getConnection(URL)) {
>>>>>>> eaf03ba1
            // Invalid arg
            GridTestUtils.assertThrows(log,
                new Callable<Object>() {
                    @Override public Object call() throws Exception {
                        conn.releaseSavepoint(null);

                        return null;
                    }
                },
                SQLException.class,
                "Invalid argument"
            );

            final Savepoint savepoint = getFakeSavepoint();

            // Unsupported
            GridTestUtils.assertThrows(log,
                new Callable<Object>() {
                    @Override public Object call() throws Exception {
                        conn.releaseSavepoint(savepoint);

                        return null;
                    }
                },
                SQLFeatureNotSupportedException.class,
                "Savepoints are not supported"
            );

            conn.close();

            GridTestUtils.assertThrows(log,
                new Callable<Object>() {
                    @Override public Object call() throws Exception {
                        conn.releaseSavepoint(savepoint);

                        return null;
                    }
                },
                SQLException.class,
                "Connection is closed"
            );
        }
    }

    /**
     * @throws Exception If failed.
     */
    public void testCreateClob() throws Exception {
<<<<<<< HEAD
        try (Connection conn = DriverManager.getConnection(URL_PREFIX + HOST)) {
=======
        try (Connection conn = DriverManager.getConnection(URL)) {
>>>>>>> eaf03ba1
            // Unsupported
            GridTestUtils.assertThrows(log,
                new Callable<Object>() {
                    @Override public Object call() throws Exception {
                        return conn.createClob();
                    }
                },
                SQLFeatureNotSupportedException.class,
                "SQL-specific types are not supported"
            );

            conn.close();

            GridTestUtils.assertThrows(log,
                new Callable<Object>() {
                    @Override public Object call() throws Exception {
                        return conn.createClob();
                    }
                },
                SQLException.class,
                "Connection is closed"
            );
        }
    }

    /**
     * @throws Exception If failed.
     */
    public void testCreateBlob() throws Exception {
<<<<<<< HEAD
        try (Connection conn = DriverManager.getConnection(URL_PREFIX + HOST)) {
=======
        try (Connection conn = DriverManager.getConnection(URL)) {
>>>>>>> eaf03ba1
            // Unsupported
            GridTestUtils.assertThrows(log,
                new Callable<Object>() {
                    @Override public Object call() throws Exception {
                        return conn.createBlob();
                    }
                },
                SQLFeatureNotSupportedException.class,
                "SQL-specific types are not supported"
            );

            conn.close();

            GridTestUtils.assertThrows(log,
                new Callable<Object>() {
                    @Override public Object call() throws Exception {
                        return conn.createBlob();
                    }
                },
                SQLException.class,
                "Connection is closed"
            );
        }
    }

    /**
     * @throws Exception If failed.
     */
    public void testCreateNClob() throws Exception {
<<<<<<< HEAD
        try (Connection conn = DriverManager.getConnection(URL_PREFIX + HOST)) {
=======
        try (Connection conn = DriverManager.getConnection(URL)) {
>>>>>>> eaf03ba1
            // Unsupported
            GridTestUtils.assertThrows(log,
                new Callable<Object>() {
                    @Override public Object call() throws Exception {
                        return conn.createNClob();
                    }
                },
                SQLFeatureNotSupportedException.class,
                "SQL-specific types are not supported"
            );

            conn.close();

            GridTestUtils.assertThrows(log,
                new Callable<Object>() {
                    @Override public Object call() throws Exception {
                        return conn.createNClob();
                    }
                },
                SQLException.class,
                "Connection is closed"
            );
        }
    }

    /**
     * @throws Exception If failed.
     */
    public void testCreateSQLXML() throws Exception {
<<<<<<< HEAD
        try (Connection conn = DriverManager.getConnection(URL_PREFIX + HOST)) {
=======
        try (Connection conn = DriverManager.getConnection(URL)) {
>>>>>>> eaf03ba1
            // Unsupported
            GridTestUtils.assertThrows(log,
                new Callable<Object>() {
                    @Override public Object call() throws Exception {
                        return conn.createSQLXML();
                    }
                },
                SQLFeatureNotSupportedException.class,
                "SQL-specific types are not supported"
            );

            conn.close();

            GridTestUtils.assertThrows(log,
                new Callable<Object>() {
                    @Override public Object call() throws Exception {
                        return conn.createSQLXML();
                    }
                },
                SQLException.class,
                "Connection is closed"
            );
        }
    }

    /**
     * @throws Exception If failed.
     */
    public void testGetSetClientInfoPair() throws Exception {
<<<<<<< HEAD
        fail("https://issues.apache.org/jira/browse/IGNITE-5425");

        try (Connection conn = DriverManager.getConnection(URL_PREFIX + HOST)) {
=======
        try (Connection conn = DriverManager.getConnection(URL)) {
>>>>>>> eaf03ba1
            final String name = "ApplicationName";
            final String val = "SelfTest";

            assertNull(conn.getWarnings());

            conn.setClientInfo(name, val);

            assertNotNull(conn.getWarnings());

            assertNull(conn.getClientInfo(val));

            conn.close();

            GridTestUtils.assertThrows(log,
                new Callable<Object>() {
                    @Override public Object call() throws Exception {
                        return conn.getClientInfo(name);
                    }
                },
                SQLException.class,
                "Connection is closed"
            );

            GridTestUtils.assertThrows(log,
                new Callable<Object>() {
                    @Override public Object call() throws Exception {
                        conn.setClientInfo(name, val);

                        return null;
                    }
                },
                SQLClientInfoException.class,
                "Connection is closed"
            );
        }
    }

    /**
     * @throws Exception If failed.
     */
    public void testGetSetClientInfoProperties() throws Exception {
<<<<<<< HEAD
        fail("https://issues.apache.org/jira/browse/IGNITE-5425");

        try (Connection conn = DriverManager.getConnection(URL_PREFIX + HOST)) {
=======
        try (Connection conn = DriverManager.getConnection(URL)) {
>>>>>>> eaf03ba1
            final String name = "ApplicationName";
            final String val = "SelfTest";

            final Properties props = new Properties();
            props.setProperty(name, val);

            conn.setClientInfo(props);

            Properties propsResult = conn.getClientInfo();

            assertNotNull(propsResult);

            assertTrue(propsResult.isEmpty());

            conn.close();

            GridTestUtils.assertThrows(log,
                new Callable<Object>() {
                    @Override public Object call() throws Exception {
                        return conn.getClientInfo();
                    }
                },
                SQLException.class,
                "Connection is closed"
            );

            GridTestUtils.assertThrows(log,
                new Callable<Object>() {
                    @Override public Object call() throws Exception {
                        conn.setClientInfo(props);

                        return null;
                    }
                },
                SQLClientInfoException.class,
                "Connection is closed"
            );
        }
    }

    /**
     * @throws Exception If failed.
     */
    public void testCreateArrayOf() throws Exception {
<<<<<<< HEAD
        try (Connection conn = DriverManager.getConnection(URL_PREFIX + HOST)) {
=======
        try (Connection conn = DriverManager.getConnection(URL)) {
>>>>>>> eaf03ba1
            final String typeName = "varchar";

            final String[] elements = new String[] {"apple", "pear"};

            // Invalid typename
            GridTestUtils.assertThrows(log,
                new Callable<Object>() {
                    @Override public Object call() throws Exception {
                        conn.createArrayOf(null, null);

                        return null;
                    }
                },
                SQLException.class,
                "Invalid type name"
            );

            // Unsupported
            GridTestUtils.assertThrows(log,
                new Callable<Object>() {
                    @Override public Object call() throws Exception {
                        return conn.createArrayOf(typeName, elements);
                    }
                },
                SQLFeatureNotSupportedException.class,
                "SQL-specific types are not supported"
            );

            conn.close();

            GridTestUtils.assertThrows(log,
                new Callable<Object>() {
                    @Override public Object call() throws Exception {
                        return conn.createArrayOf(typeName, elements);
                    }
                },
                SQLException.class,
                "Connection is closed"
            );
        }
    }

    /**
     * @throws Exception If failed.
     */
    public void testCreateStruct() throws Exception {
<<<<<<< HEAD
        try (Connection conn = DriverManager.getConnection(URL_PREFIX + HOST)) {
=======
        try (Connection conn = DriverManager.getConnection(URL)) {
>>>>>>> eaf03ba1
            // Invalid typename
            GridTestUtils.assertThrows(log,
                new Callable<Object>() {
                    @Override public Object call() throws Exception {
                        return conn.createStruct(null, null);
                    }
                },
                SQLException.class,
                "Invalid type name"
            );

            final String typeName = "employee";

            final Object[] attrs = new Object[] {100, "Tom"};

            // Unsupported
            GridTestUtils.assertThrows(log,
                new Callable<Object>() {
                    @Override public Object call() throws Exception {
                        return conn.createStruct(typeName, attrs);
                    }
                },
                SQLFeatureNotSupportedException.class,
                "SQL-specific types are not supported"
            );

            conn.close();

            GridTestUtils.assertThrows(log,
                new Callable<Object>() {
                    @Override public Object call() throws Exception {
                        return conn.createStruct(typeName, attrs);
                    }
                },
                SQLException.class,
                "Connection is closed"
            );
        }
    }

    /**
     * @throws Exception If failed.
     */
    public void testGetSetSchema() throws Exception {
<<<<<<< HEAD
        try (Connection conn = DriverManager.getConnection(URL_PREFIX + HOST)) {
=======
        try (Connection conn = DriverManager.getConnection(URL)) {
>>>>>>> eaf03ba1
            assertEquals("PUBLIC", conn.getSchema());

            // Invalid schema
            GridTestUtils.assertThrows(log,
                new Callable<Object>() {
                    @Override public Object call() throws Exception {
                        conn.setSchema(null);

                        return null;
                    }
                },
                SQLException.class,
                "Invalid schema value"
            );

            final String schema = "test";

            conn.setSchema(schema);

            assertEquals(schema, conn.getSchema());

            conn.close();

            GridTestUtils.assertThrows(log,
                new Callable<Object>() {
                    @Override public Object call() throws Exception {
                        conn.setSchema(schema);

                        return null;
                    }
                },
                SQLException.class,
                "Connection is closed"
            );

            GridTestUtils.assertThrows(log,
                new Callable<Object>() {
                    @Override public Object call() throws Exception {
                        return conn.getSchema();
                    }
                },
                SQLException.class,
                "Connection is closed"
            );
        }
    }

    /**
     * @throws Exception If failed.
     */
    public void testAbort() throws Exception {
<<<<<<< HEAD
        try (Connection conn = DriverManager.getConnection(URL_PREFIX + HOST)) {
=======
        try (Connection conn = DriverManager.getConnection(URL)) {
>>>>>>> eaf03ba1
            //Invalid executor
            GridTestUtils.assertThrows(log,
                new Callable<Object>() {
                    @Override public Object call() throws Exception {
                        conn.abort(null);

                        return null;
                    }
                },
                SQLException.class,
                "Invalid executor value"
            );

            final Executor executor = Executors.newFixedThreadPool(1);

            conn.abort(executor);

            assertTrue(conn.isClosed());
        }
    }

    /**
     * @throws Exception If failed.
     */
    public void testGetSetNetworkTimeout() throws Exception {
<<<<<<< HEAD
        try (Connection conn = DriverManager.getConnection(URL_PREFIX + HOST)) {
=======
        try (Connection conn = DriverManager.getConnection(URL)) {
>>>>>>> eaf03ba1
            // default
            assertEquals(0, conn.getNetworkTimeout());

            final Executor executor = Executors.newFixedThreadPool(1);

            final int timeout = 1000;

            //Invalid executor
            GridTestUtils.assertThrows(log,
                new Callable<Object>() {
                    @Override public Object call() throws Exception {
                        conn.setNetworkTimeout(null, timeout);

                        return null;
                    }
                },
                SQLException.class,
                "Invalid executor value"
            );

            //Invalid timeout
            GridTestUtils.assertThrows(log,
                new Callable<Object>() {
                    @Override public Object call() throws Exception {
                        conn.setNetworkTimeout(executor, -1);

                        return null;
                    }
                },
                SQLException.class,
                "Invalid timeout value"
            );

            conn.setNetworkTimeout(executor, timeout);

            assertEquals(timeout, conn.getNetworkTimeout());

            conn.close();

            GridTestUtils.assertThrows(log,
                new Callable<Object>() {
                    @Override public Object call() throws Exception {
                        return conn.getNetworkTimeout();
                    }
                },
                SQLException.class,
                "Connection is closed"
            );

            GridTestUtils.assertThrows(log,
                new Callable<Object>() {
                    @Override public Object call() throws Exception {
                        conn.setNetworkTimeout(executor, timeout);

                        return null;
                    }
                },
                SQLException.class,
                "Connection is closed"
            );
        }
    }

<<<<<<< HEAD
    /**
     * @return Savepoint.
     */
=======
    // TODO: Methods to throw SQLException when database access fails (network conn lost / cluster stop)
    // createStatement
    // prepareStatement
    // nativeSql
    // getAutoCommit/setAutoCommit
    // commit/rollback
    // getMetaData
    // setReadOnly/isReadOnly
    // setCatalog/getCatalog
    // setTransactionIsolationLevel/getTransactionIsolationLevel
    // getWarnings/clearWarnings
    // getTypeMap/setTypeMap
    // getHoldability/setHoldability
    // setSavepoint
    // releaseSavepoint
    // createClob/createBlob/createNClob/createSQLXML
    // setClientInfo/getClientInfo
    // createArrayOf
    // createStruct
    // setSchema/getSchema
    // abort
    // setNetworTimeout/getNetworkTimeout
    //
    // TODO: methods disallowed during distributed transactions
    // setAutoCommit
    // commit/rollback
    // setSavePoint
    //
    // TODO: methods disallowed during transaction
    // setReadOnly
    //

>>>>>>> eaf03ba1
    private Savepoint getFakeSavepoint() {
        return new Savepoint() {
            @Override public int getSavepointId() throws SQLException {
                return 100;
            }

            @Override public String getSavepointName() throws SQLException {
                return "savepoint";
            }
        };
    }
}<|MERGE_RESOLUTION|>--- conflicted
+++ resolved
@@ -21,21 +21,13 @@
 import java.sql.DatabaseMetaData;
 import java.sql.DriverManager;
 import java.sql.PreparedStatement;
-<<<<<<< HEAD
-import java.sql.ResultSet;
-=======
 import java.sql.Savepoint;
 import java.sql.Statement;
->>>>>>> eaf03ba1
+import java.sql.ResultSet;
 import java.sql.SQLClientInfoException;
 import java.sql.SQLException;
 import java.sql.SQLFeatureNotSupportedException;
 import java.sql.SQLWarning;
-<<<<<<< HEAD
-import java.sql.Savepoint;
-import java.sql.Statement;
-=======
->>>>>>> eaf03ba1
 import java.util.HashMap;
 import java.util.Properties;
 import java.util.concurrent.Callable;
@@ -74,16 +66,8 @@
     /** IP finder. */
     private static final TcpDiscoveryIpFinder IP_FINDER = new TcpDiscoveryVmIpFinder(true);
 
-<<<<<<< HEAD
-    /** URL prefix. */
-    private static final String URL_PREFIX = "jdbc:ignite:thin://";
-
-    /** Host. */
-    private static final String HOST = "127.0.0.1";
-=======
     /** */
     private static final String URL = "jdbc:ignite:thin://127.0.0.1";
->>>>>>> eaf03ba1
 
     /** {@inheritDoc} */
     @Override protected IgniteConfiguration getConfiguration(String igniteInstanceName) throws Exception {
@@ -341,11 +325,7 @@
      * @throws Exception If failed.
      */
     public void testCreateStatement() throws Exception {
-<<<<<<< HEAD
-        try (Connection conn = DriverManager.getConnection(URL_PREFIX + HOST)) {
-=======
-        try (Connection conn = DriverManager.getConnection(URL)) {
->>>>>>> eaf03ba1
+        try (Connection conn = DriverManager.getConnection(URL)) {
             try (Statement stmt = conn.createStatement()) {
                 assertNotNull(stmt);
 
@@ -371,8 +351,7 @@
      * @throws Exception If failed.
      */
     public void testCreateStatement2() throws Exception {
-<<<<<<< HEAD
-        try (Connection conn = DriverManager.getConnection(URL_PREFIX + HOST)) {
+        try (Connection conn = DriverManager.getConnection(URL)) {
             int [] rsTypes = new int[]
                 {ResultSet.TYPE_FORWARD_ONLY, ResultSet.TYPE_SCROLL_INSENSITIVE, ResultSet.TYPE_SCROLL_SENSITIVE};
 
@@ -404,36 +383,6 @@
                         null
                     );
                 }
-=======
-        try (Connection conn = DriverManager.getConnection(URL)) {
-            // Unsupported result set type
-            GridTestUtils.assertThrows(log,
-                new Callable<Object>() {
-                    @Override public Object call() throws Exception {
-                        return conn.createStatement(TYPE_SCROLL_INSENSITIVE, CONCUR_READ_ONLY);
-                    }
-                },
-                SQLFeatureNotSupportedException.class,
-                "Invalid result set type"
-            );
-
-            // Unsupported concurrency type
-            GridTestUtils.assertThrows(log,
-                new Callable<Object>() {
-                    @Override public Object call() throws Exception {
-                        return conn.createStatement(TYPE_FORWARD_ONLY, CONCUR_UPDATABLE);
-                    }
-                },
-                SQLFeatureNotSupportedException.class,
-                "Invalid concurrency"
-            );
-
-            // Accepted parameters
-            try (Statement stmt = conn.createStatement(TYPE_FORWARD_ONLY, CONCUR_READ_ONLY)) {
-                assertNotNull(stmt);
-
-                stmt.close();
->>>>>>> eaf03ba1
             }
 
             conn.close();
@@ -442,12 +391,8 @@
             GridTestUtils.assertThrows(log,
                 new Callable<Object>() {
                     @Override public Object call() throws Exception {
-<<<<<<< HEAD
                         return conn.createStatement(TYPE_FORWARD_ONLY,
                             CONCUR_READ_ONLY, HOLD_CURSORS_OVER_COMMIT);
-=======
-                        return conn.createStatement(TYPE_FORWARD_ONLY, CONCUR_READ_ONLY);
->>>>>>> eaf03ba1
                     }
                 },
                 SQLException.class,
@@ -460,8 +405,7 @@
      * @throws Exception If failed.
      */
     public void testCreateStatement3() throws Exception {
-<<<<<<< HEAD
-        try (Connection conn = DriverManager.getConnection(URL_PREFIX + HOST)) {
+        try (Connection conn = DriverManager.getConnection(URL)) {
             int [] rsTypes = new int[]
                 {ResultSet.TYPE_FORWARD_ONLY, ResultSet.TYPE_SCROLL_INSENSITIVE, ResultSet.TYPE_SCROLL_SENSITIVE};
 
@@ -501,46 +445,6 @@
                         );
                     }
                 }
-=======
-        try (Connection conn = DriverManager.getConnection(URL)) {
-            // Unsupported result set type
-            GridTestUtils.assertThrows(log,
-                new Callable<Object>() {
-                    @Override public Object call() throws Exception {
-                        return conn.createStatement(TYPE_SCROLL_INSENSITIVE,
-                            CONCUR_READ_ONLY, HOLD_CURSORS_OVER_COMMIT);
-                    }
-                },
-                SQLFeatureNotSupportedException.class,
-                "Invalid result set type"
-            );
-
-            // Unsupported concurrency type
-            GridTestUtils.assertThrows(log,
-                new Callable<Object>() {
-                    @Override public Object call() throws Exception {
-                        return conn.createStatement(TYPE_FORWARD_ONLY,
-                            CONCUR_UPDATABLE, HOLD_CURSORS_OVER_COMMIT);
-                    }
-                },
-                SQLFeatureNotSupportedException.class,
-                "Invalid concurrency"
-            );
-
-            // Accepted parameters
-            try (Statement stmt = conn.createStatement(TYPE_FORWARD_ONLY,
-                CONCUR_READ_ONLY, HOLD_CURSORS_OVER_COMMIT)) {
-                assertNotNull(stmt);
-
-                assertEquals(HOLD_CURSORS_OVER_COMMIT, stmt.getResultSetHoldability());
-            }
-
-            try (Statement stmt = conn.createStatement(TYPE_FORWARD_ONLY,
-                CONCUR_UPDATABLE, CLOSE_CURSORS_AT_COMMIT)) {
-                assertNotNull(stmt);
-
-                assertEquals(CLOSE_CURSORS_AT_COMMIT, stmt.getResultSetHoldability());
->>>>>>> eaf03ba1
             }
 
             conn.close();
@@ -563,11 +467,7 @@
      * @throws Exception If failed.
      */
     public void testPrepareStatement() throws Exception {
-<<<<<<< HEAD
-        try (Connection conn = DriverManager.getConnection(URL_PREFIX + HOST)) {
-=======
-        try (Connection conn = DriverManager.getConnection(URL)) {
->>>>>>> eaf03ba1
+        try (Connection conn = DriverManager.getConnection(URL)) {
             // null query text
             GridTestUtils.assertThrows(log,
                 new Callable<Object>() {
@@ -604,11 +504,7 @@
      * @throws Exception If failed.
      */
     public void testPrepareStatement3() throws Exception {
-<<<<<<< HEAD
-        try (Connection conn = DriverManager.getConnection(URL_PREFIX + HOST)) {
-=======
-        try (Connection conn = DriverManager.getConnection(URL)) {
->>>>>>> eaf03ba1
+        try (Connection conn = DriverManager.getConnection(URL)) {
             // null query text
             GridTestUtils.assertThrows(log,
                 new Callable<Object>() {
@@ -668,11 +564,7 @@
      * @throws Exception If failed.
      */
     public void testPrepareStatement4() throws Exception {
-<<<<<<< HEAD
-        try (Connection conn = DriverManager.getConnection(URL_PREFIX + HOST)) {
-=======
-        try (Connection conn = DriverManager.getConnection(URL)) {
->>>>>>> eaf03ba1
+        try (Connection conn = DriverManager.getConnection(URL)) {
             // null query text
             GridTestUtils.assertThrows(log,
                 new Callable<Object>() {
@@ -745,11 +637,7 @@
      * @throws Exception If failed.
      */
     public void testPrepareStatementAutoGeneratedKeysUnsupported() throws Exception {
-<<<<<<< HEAD
-        try (Connection conn = DriverManager.getConnection(URL_PREFIX + HOST)) {
-=======
-        try (Connection conn = DriverManager.getConnection(URL)) {
->>>>>>> eaf03ba1
+        try (Connection conn = DriverManager.getConnection(URL)) {
             final String sqlText = "insert into test (val) values (?)";
 
             GridTestUtils.assertThrows(log,
@@ -798,11 +686,7 @@
      * @throws Exception If failed.
      */
     public void testPrepareCallUnsupported() throws Exception {
-<<<<<<< HEAD
-        try (Connection conn = DriverManager.getConnection(URL_PREFIX + HOST)) {
-=======
-        try (Connection conn = DriverManager.getConnection(URL)) {
->>>>>>> eaf03ba1
+        try (Connection conn = DriverManager.getConnection(URL)) {
             final String sqlText = "exec test()";
 
             GridTestUtils.assertThrows(log,
@@ -842,11 +726,7 @@
      * @throws Exception If failed.
      */
     public void testNativeSql() throws Exception {
-<<<<<<< HEAD
-        try (Connection conn = DriverManager.getConnection(URL_PREFIX + HOST)) {
-=======
-        try (Connection conn = DriverManager.getConnection(URL)) {
->>>>>>> eaf03ba1
+        try (Connection conn = DriverManager.getConnection(URL)) {
             // null query text
             GridTestUtils.assertThrows(log,
                 new Callable<Object>() {
@@ -881,11 +761,7 @@
      * @throws Exception If failed.
      */
     public void testGetSetAutoCommit() throws Exception {
-<<<<<<< HEAD
-        try (Connection conn = DriverManager.getConnection(URL_PREFIX + HOST)) {
-=======
-        try (Connection conn = DriverManager.getConnection(URL)) {
->>>>>>> eaf03ba1
+        try (Connection conn = DriverManager.getConnection(URL)) {
             assertTrue(conn.getAutoCommit());
 
             conn.setAutoCommit(false);
@@ -928,14 +804,10 @@
      * @throws Exception If failed.
      */
     public void testCommit() throws Exception {
-<<<<<<< HEAD
-        try (Connection conn = DriverManager.getConnection(URL_PREFIX + HOST)) {
+        try (Connection conn = DriverManager.getConnection(URL)) {
             if (!conn.getMetaData().supportsTransactions())
                 return;
 
-=======
-        try (Connection conn = DriverManager.getConnection(URL)) {
->>>>>>> eaf03ba1
             // Should not be called in auto-commit mode
             GridTestUtils.assertThrows(log,
                 new Callable<Object>() {
@@ -974,14 +846,10 @@
      * @throws Exception If failed.
      */
     public void testRollback() throws Exception {
-<<<<<<< HEAD
-        try (Connection conn = DriverManager.getConnection(URL_PREFIX + HOST)) {
+        try (Connection conn = DriverManager.getConnection(URL)) {
             if (!conn.getMetaData().supportsTransactions())
                 return;
 
-=======
-        try (Connection conn = DriverManager.getConnection(URL)) {
->>>>>>> eaf03ba1
             // Should not be called in auto-commit mode
             GridTestUtils.assertThrows(log,
                 new Callable<Object>() {
@@ -1020,11 +888,7 @@
      * @throws Exception If failed.
      */
     public void testGetMetaData() throws Exception {
-<<<<<<< HEAD
-        try (Connection conn = DriverManager.getConnection(URL_PREFIX + HOST)) {
-=======
-        try (Connection conn = DriverManager.getConnection(URL)) {
->>>>>>> eaf03ba1
+        try (Connection conn = DriverManager.getConnection(URL)) {
             DatabaseMetaData meta = conn.getMetaData();
 
             assertNotNull(meta);
@@ -1048,13 +912,9 @@
      * @throws Exception If failed.
      */
     public void testGetSetReadOnly() throws Exception {
-<<<<<<< HEAD
         fail("https://issues.apache.org/jira/browse/IGNITE-5426");
 
-        try (Connection conn = DriverManager.getConnection(URL_PREFIX + HOST)) {
-=======
-        try (Connection conn = DriverManager.getConnection(URL)) {
->>>>>>> eaf03ba1
+        try (Connection conn = DriverManager.getConnection(URL)) {
             assertFalse(conn.isReadOnly());
 
             conn.setReadOnly(true);
@@ -1097,14 +957,10 @@
      * @throws Exception If failed.
      */
     public void testGetSetCatalog() throws Exception {
-<<<<<<< HEAD
-        try (Connection conn = DriverManager.getConnection(URL_PREFIX + HOST)) {
+        try (Connection conn = DriverManager.getConnection(URL)) {
             if (!conn.getMetaData().supportsCatalogsInDataManipulation())
                 return;
 
-=======
-        try (Connection conn = DriverManager.getConnection(URL)) {
->>>>>>> eaf03ba1
             assertNull(conn.getCatalog());
 
             final String catalog = "catalog";
@@ -1145,14 +1001,10 @@
      * @throws Exception If failed.
      */
     public void testGetSetTransactionIsolation() throws Exception {
-<<<<<<< HEAD
-        try (Connection conn = DriverManager.getConnection(URL_PREFIX + HOST)) {
+        try (Connection conn = DriverManager.getConnection(URL)) {
             if (!conn.getMetaData().supportsTransactions())
                 return;
 
-=======
-        try (Connection conn = DriverManager.getConnection(URL)) {
->>>>>>> eaf03ba1
             // Invalid parameter value
             GridTestUtils.assertThrows(log,
                 new Callable<Object>() {
@@ -1210,11 +1062,7 @@
      * @throws Exception If failed.
      */
     public void testClearGetWarnings() throws Exception {
-<<<<<<< HEAD
-        try (Connection conn = DriverManager.getConnection(URL_PREFIX + HOST)) {
-=======
-        try (Connection conn = DriverManager.getConnection(URL)) {
->>>>>>> eaf03ba1
+        try (Connection conn = DriverManager.getConnection(URL)) {
             SQLWarning warn = conn.getWarnings();
 
             assertNull(warn);
@@ -1259,11 +1107,7 @@
      * @throws Exception If failed.
      */
     public void testGetSetTypeMap() throws Exception {
-<<<<<<< HEAD
-        try (Connection conn = DriverManager.getConnection(URL_PREFIX + HOST)) {
-=======
-        try (Connection conn = DriverManager.getConnection(URL)) {
->>>>>>> eaf03ba1
+        try (Connection conn = DriverManager.getConnection(URL)) {
             GridTestUtils.assertThrows(log,
                 new Callable<Object>() {
                     @Override public Object call() throws Exception {
@@ -1320,11 +1164,7 @@
      * @throws Exception If failed.
      */
     public void testGetSetHoldability() throws Exception {
-<<<<<<< HEAD
-        try (Connection conn = DriverManager.getConnection(URL_PREFIX + HOST)) {
-=======
-        try (Connection conn = DriverManager.getConnection(URL)) {
->>>>>>> eaf03ba1
+        try (Connection conn = DriverManager.getConnection(URL)) {
             // default value
             assertEquals(conn.getMetaData().getResultSetHoldability(), conn.getHoldability());
 
@@ -1377,8 +1217,7 @@
      * @throws Exception If failed.
      */
     public void testSetSavepoint() throws Exception {
-<<<<<<< HEAD
-        try (Connection conn = DriverManager.getConnection(URL_PREFIX + HOST)) {
+        try (Connection conn = DriverManager.getConnection(URL)) {
             if (!conn.getMetaData().supportsSavepoints()) {
                 // Unsupported
                 GridTestUtils.assertThrows(log,
@@ -1425,52 +1264,6 @@
                     "Connection is closed"
                 );
             }
-=======
-        try (Connection conn = DriverManager.getConnection(URL)) {
-            conn.setSavepoint();
-
-            // Disallowed in auto-commit mode
-            GridTestUtils.assertThrows(log,
-                new Callable<Object>() {
-                    @Override public Object call() throws Exception {
-                        conn.setSavepoint();
-
-                        return null;
-                    }
-                },
-                SQLException.class,
-                "Auto-commit mode"
-            );
-
-            conn.setAutoCommit(false);
-
-            // Unsupported
-            GridTestUtils.assertThrows(log,
-                new Callable<Object>() {
-                    @Override public Object call() throws Exception {
-                        conn.setSavepoint();
-
-                        return null;
-                    }
-                },
-                SQLFeatureNotSupportedException.class,
-                "Savepoints are not supported"
-            );
-
-            conn.close();
-
-            GridTestUtils.assertThrows(log,
-                new Callable<Object>() {
-                    @Override public Object call() throws Exception {
-                        conn.setSavepoint();
-
-                        return null;
-                    }
-                },
-                SQLException.class,
-                "Connection is closed"
-            );
->>>>>>> eaf03ba1
         }
     }
 
@@ -1478,14 +1271,10 @@
      * @throws Exception If failed.
      */
     public void testSetSavepointName() throws Exception {
-<<<<<<< HEAD
-        try (Connection conn = DriverManager.getConnection(URL_PREFIX + HOST)) {
+        try (Connection conn = DriverManager.getConnection(URL)) {
             if (!conn.getMetaData().supportsSavepoints())
                 return;
 
-=======
-        try (Connection conn = DriverManager.getConnection(URL)) {
->>>>>>> eaf03ba1
             // Invalid arg
             GridTestUtils.assertThrows(log,
                 new Callable<Object>() {
@@ -1551,14 +1340,10 @@
      * @throws Exception If failed.
      */
     public void testRollbackSavePoint() throws Exception {
-<<<<<<< HEAD
-        try (Connection conn = DriverManager.getConnection(URL_PREFIX + HOST)) {
+        try (Connection conn = DriverManager.getConnection(URL)) {
             if (!conn.getMetaData().supportsSavepoints())
                 return;
 
-=======
-        try (Connection conn = DriverManager.getConnection(URL)) {
->>>>>>> eaf03ba1
             // Invalid arg
             GridTestUtils.assertThrows(log,
                 new Callable<Object>() {
@@ -1622,14 +1407,10 @@
      * @throws Exception If failed.
      */
     public void testReleaseSavepoint() throws Exception {
-<<<<<<< HEAD
-        try (Connection conn = DriverManager.getConnection(URL_PREFIX + HOST)) {
+        try (Connection conn = DriverManager.getConnection(URL)) {
             if (!conn.getMetaData().supportsSavepoints())
                 return;
 
-=======
-        try (Connection conn = DriverManager.getConnection(URL)) {
->>>>>>> eaf03ba1
             // Invalid arg
             GridTestUtils.assertThrows(log,
                 new Callable<Object>() {
@@ -1678,11 +1459,7 @@
      * @throws Exception If failed.
      */
     public void testCreateClob() throws Exception {
-<<<<<<< HEAD
-        try (Connection conn = DriverManager.getConnection(URL_PREFIX + HOST)) {
-=======
-        try (Connection conn = DriverManager.getConnection(URL)) {
->>>>>>> eaf03ba1
+        try (Connection conn = DriverManager.getConnection(URL)) {
             // Unsupported
             GridTestUtils.assertThrows(log,
                 new Callable<Object>() {
@@ -1712,11 +1489,7 @@
      * @throws Exception If failed.
      */
     public void testCreateBlob() throws Exception {
-<<<<<<< HEAD
-        try (Connection conn = DriverManager.getConnection(URL_PREFIX + HOST)) {
-=======
-        try (Connection conn = DriverManager.getConnection(URL)) {
->>>>>>> eaf03ba1
+        try (Connection conn = DriverManager.getConnection(URL)) {
             // Unsupported
             GridTestUtils.assertThrows(log,
                 new Callable<Object>() {
@@ -1746,11 +1519,7 @@
      * @throws Exception If failed.
      */
     public void testCreateNClob() throws Exception {
-<<<<<<< HEAD
-        try (Connection conn = DriverManager.getConnection(URL_PREFIX + HOST)) {
-=======
-        try (Connection conn = DriverManager.getConnection(URL)) {
->>>>>>> eaf03ba1
+        try (Connection conn = DriverManager.getConnection(URL)) {
             // Unsupported
             GridTestUtils.assertThrows(log,
                 new Callable<Object>() {
@@ -1780,11 +1549,7 @@
      * @throws Exception If failed.
      */
     public void testCreateSQLXML() throws Exception {
-<<<<<<< HEAD
-        try (Connection conn = DriverManager.getConnection(URL_PREFIX + HOST)) {
-=======
-        try (Connection conn = DriverManager.getConnection(URL)) {
->>>>>>> eaf03ba1
+        try (Connection conn = DriverManager.getConnection(URL)) {
             // Unsupported
             GridTestUtils.assertThrows(log,
                 new Callable<Object>() {
@@ -1814,13 +1579,9 @@
      * @throws Exception If failed.
      */
     public void testGetSetClientInfoPair() throws Exception {
-<<<<<<< HEAD
         fail("https://issues.apache.org/jira/browse/IGNITE-5425");
 
-        try (Connection conn = DriverManager.getConnection(URL_PREFIX + HOST)) {
-=======
-        try (Connection conn = DriverManager.getConnection(URL)) {
->>>>>>> eaf03ba1
+        try (Connection conn = DriverManager.getConnection(URL)) {
             final String name = "ApplicationName";
             final String val = "SelfTest";
 
@@ -1862,13 +1623,9 @@
      * @throws Exception If failed.
      */
     public void testGetSetClientInfoProperties() throws Exception {
-<<<<<<< HEAD
         fail("https://issues.apache.org/jira/browse/IGNITE-5425");
 
-        try (Connection conn = DriverManager.getConnection(URL_PREFIX + HOST)) {
-=======
-        try (Connection conn = DriverManager.getConnection(URL)) {
->>>>>>> eaf03ba1
+        try (Connection conn = DriverManager.getConnection(URL)) {
             final String name = "ApplicationName";
             final String val = "SelfTest";
 
@@ -1913,11 +1670,7 @@
      * @throws Exception If failed.
      */
     public void testCreateArrayOf() throws Exception {
-<<<<<<< HEAD
-        try (Connection conn = DriverManager.getConnection(URL_PREFIX + HOST)) {
-=======
-        try (Connection conn = DriverManager.getConnection(URL)) {
->>>>>>> eaf03ba1
+        try (Connection conn = DriverManager.getConnection(URL)) {
             final String typeName = "varchar";
 
             final String[] elements = new String[] {"apple", "pear"};
@@ -1964,11 +1717,7 @@
      * @throws Exception If failed.
      */
     public void testCreateStruct() throws Exception {
-<<<<<<< HEAD
-        try (Connection conn = DriverManager.getConnection(URL_PREFIX + HOST)) {
-=======
-        try (Connection conn = DriverManager.getConnection(URL)) {
->>>>>>> eaf03ba1
+        try (Connection conn = DriverManager.getConnection(URL)) {
             // Invalid typename
             GridTestUtils.assertThrows(log,
                 new Callable<Object>() {
@@ -2013,11 +1762,7 @@
      * @throws Exception If failed.
      */
     public void testGetSetSchema() throws Exception {
-<<<<<<< HEAD
-        try (Connection conn = DriverManager.getConnection(URL_PREFIX + HOST)) {
-=======
-        try (Connection conn = DriverManager.getConnection(URL)) {
->>>>>>> eaf03ba1
+        try (Connection conn = DriverManager.getConnection(URL)) {
             assertEquals("PUBLIC", conn.getSchema());
 
             // Invalid schema
@@ -2069,11 +1814,7 @@
      * @throws Exception If failed.
      */
     public void testAbort() throws Exception {
-<<<<<<< HEAD
-        try (Connection conn = DriverManager.getConnection(URL_PREFIX + HOST)) {
-=======
-        try (Connection conn = DriverManager.getConnection(URL)) {
->>>>>>> eaf03ba1
+        try (Connection conn = DriverManager.getConnection(URL)) {
             //Invalid executor
             GridTestUtils.assertThrows(log,
                 new Callable<Object>() {
@@ -2099,11 +1840,7 @@
      * @throws Exception If failed.
      */
     public void testGetSetNetworkTimeout() throws Exception {
-<<<<<<< HEAD
-        try (Connection conn = DriverManager.getConnection(URL_PREFIX + HOST)) {
-=======
-        try (Connection conn = DriverManager.getConnection(URL)) {
->>>>>>> eaf03ba1
+        try (Connection conn = DriverManager.getConnection(URL)) {
             // default
             assertEquals(0, conn.getNetworkTimeout());
 
@@ -2167,44 +1904,9 @@
         }
     }
 
-<<<<<<< HEAD
     /**
      * @return Savepoint.
      */
-=======
-    // TODO: Methods to throw SQLException when database access fails (network conn lost / cluster stop)
-    // createStatement
-    // prepareStatement
-    // nativeSql
-    // getAutoCommit/setAutoCommit
-    // commit/rollback
-    // getMetaData
-    // setReadOnly/isReadOnly
-    // setCatalog/getCatalog
-    // setTransactionIsolationLevel/getTransactionIsolationLevel
-    // getWarnings/clearWarnings
-    // getTypeMap/setTypeMap
-    // getHoldability/setHoldability
-    // setSavepoint
-    // releaseSavepoint
-    // createClob/createBlob/createNClob/createSQLXML
-    // setClientInfo/getClientInfo
-    // createArrayOf
-    // createStruct
-    // setSchema/getSchema
-    // abort
-    // setNetworTimeout/getNetworkTimeout
-    //
-    // TODO: methods disallowed during distributed transactions
-    // setAutoCommit
-    // commit/rollback
-    // setSavePoint
-    //
-    // TODO: methods disallowed during transaction
-    // setReadOnly
-    //
-
->>>>>>> eaf03ba1
     private Savepoint getFakeSavepoint() {
         return new Savepoint() {
             @Override public int getSavepointId() throws SQLException {
