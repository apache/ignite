--- conflicted
+++ resolved
@@ -143,11 +143,8 @@
     org.apache.ignite.internal.jdbc2.JdbcStreamingSelfTest.class,
     JdbcThinStreamingNotOrderedSelfTest.class,
     JdbcThinStreamingOrderedSelfTest.class,
-<<<<<<< HEAD
+    JdbcThinDataPageScanPropertySelfTest.class,
     JdbcThinStreamingResetStreamTest.class,
-=======
-    JdbcThinDataPageScanPropertySelfTest.class,
->>>>>>> 30a4ac63
 
     // DDL tests.
     org.apache.ignite.internal.jdbc2.JdbcDynamicIndexAtomicPartitionedNearSelfTest.class,
