--- conflicted
+++ resolved
@@ -81,7 +81,6 @@
         suite.addTest(new TestSuite(org.apache.ignite.internal.jdbc2.JdbcDynamicIndexTransactionalPartitionedSelfTest.class));
         suite.addTest(new TestSuite(org.apache.ignite.internal.jdbc2.JdbcDynamicIndexTransactionalReplicatedSelfTest.class));
 
-<<<<<<< HEAD
         // New thin JDBC driver
         suite.addTest(new TestSuite(org.apache.ignite.jdbc.thin.JdbcConnectionSelfTest.class));
         suite.addTest(new TestSuite(org.apache.ignite.jdbc.thin.JdbcStatementSelfTest.class));
@@ -90,10 +89,7 @@
         suite.addTest(new TestSuite(org.apache.ignite.jdbc.thin.JdbcPreparedStatementSelfTest.class));
         suite.addTest(new TestSuite(org.apache.ignite.jdbc.thin.JdbcNoDefaultSchemaTest.class));
         suite.addTest(new TestSuite(org.apache.ignite.jdbc.thin.JdbcEmptyCacheSelfTest.class));
-=======
-        // New thin JDBC
-        suite.addTest(new TestSuite(org.apache.ignite.jdbc.thin.JdbcConnectionSelfTest.class));
->>>>>>> 6f1dc3ac
+        suite.addTest(new TestSuite(org.apache.ignite.jdbc.thin.JdbcMetadataSelfTest.class));
 
         return suite;
     }
