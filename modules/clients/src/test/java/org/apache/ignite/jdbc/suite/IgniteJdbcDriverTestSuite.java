/*
 * Licensed to the Apache Software Foundation (ASF) under one or more
 * contributor license agreements.  See the NOTICE file distributed with
 * this work for additional information regarding copyright ownership.
 * The ASF licenses this file to You under the Apache License, Version 2.0
 * (the "License"); you may not use this file except in compliance with
 * the License.  You may obtain a copy of the License at
 *
 *      http://www.apache.org/licenses/LICENSE-2.0
 *
 * Unless required by applicable law or agreed to in writing, software
 * distributed under the License is distributed on an "AS IS" BASIS,
 * WITHOUT WARRANTIES OR CONDITIONS OF ANY KIND, either express or implied.
 * See the License for the specific language governing permissions and
 * limitations under the License.
 */

package org.apache.ignite.jdbc.suite;

import junit.framework.JUnit4TestAdapter;
import junit.framework.TestSuite;
import org.apache.ignite.internal.jdbc2.JdbcBlobTest;
import org.apache.ignite.internal.jdbc2.JdbcBulkLoadSelfTest;
import org.apache.ignite.internal.jdbc2.JdbcConnectionReopenTest;
import org.apache.ignite.internal.jdbc2.JdbcDistributedJoinsQueryTest;
import org.apache.ignite.jdbc.JdbcComplexQuerySelfTest;
import org.apache.ignite.jdbc.JdbcConnectionSelfTest;
import org.apache.ignite.jdbc.JdbcDefaultNoOpCacheTest;
import org.apache.ignite.jdbc.JdbcEmptyCacheSelfTest;
import org.apache.ignite.jdbc.JdbcLocalCachesSelfTest;
import org.apache.ignite.jdbc.JdbcMetadataSelfTest;
import org.apache.ignite.jdbc.JdbcNoDefaultCacheTest;
import org.apache.ignite.jdbc.JdbcPojoLegacyQuerySelfTest;
import org.apache.ignite.jdbc.JdbcPojoQuerySelfTest;
import org.apache.ignite.jdbc.JdbcPreparedStatementSelfTest;
import org.apache.ignite.jdbc.JdbcResultSetSelfTest;
import org.apache.ignite.jdbc.JdbcStatementSelfTest;
import org.apache.ignite.jdbc.thin.JdbcThinAuthenticateConnectionSelfTest;
import org.apache.ignite.jdbc.thin.JdbcThinAutoCloseServerCursorTest;
import org.apache.ignite.jdbc.thin.JdbcThinBatchSelfTest;
import org.apache.ignite.jdbc.thin.JdbcThinBulkLoadAtomicPartitionedNearSelfTest;
import org.apache.ignite.jdbc.thin.JdbcThinBulkLoadAtomicPartitionedSelfTest;
import org.apache.ignite.jdbc.thin.JdbcThinBulkLoadAtomicReplicatedSelfTest;
import org.apache.ignite.jdbc.thin.JdbcThinBulkLoadTransactionalPartitionedNearSelfTest;
import org.apache.ignite.jdbc.thin.JdbcThinBulkLoadTransactionalPartitionedSelfTest;
import org.apache.ignite.jdbc.thin.JdbcThinBulkLoadTransactionalReplicatedSelfTest;
import org.apache.ignite.jdbc.thin.JdbcThinComplexDmlDdlCustomSchemaSelfTest;
import org.apache.ignite.jdbc.thin.JdbcThinComplexDmlDdlSelfTest;
import org.apache.ignite.jdbc.thin.JdbcThinComplexDmlDdlSkipReducerOnUpdateSelfTest;
import org.apache.ignite.jdbc.thin.JdbcThinComplexQuerySelfTest;
import org.apache.ignite.jdbc.thin.JdbcThinConnectionMultipleAddressesTest;
import org.apache.ignite.jdbc.thin.JdbcThinConnectionMvccEnabledSelfTest;
import org.apache.ignite.jdbc.thin.JdbcThinConnectionSSLTest;
import org.apache.ignite.jdbc.thin.JdbcThinConnectionSelfTest;
import org.apache.ignite.jdbc.thin.JdbcThinDataSourceSelfTest;
import org.apache.ignite.jdbc.thin.JdbcThinDeleteStatementSelfTest;
import org.apache.ignite.jdbc.thin.JdbcThinDynamicIndexAtomicPartitionedNearSelfTest;
import org.apache.ignite.jdbc.thin.JdbcThinDynamicIndexAtomicPartitionedSelfTest;
import org.apache.ignite.jdbc.thin.JdbcThinDynamicIndexAtomicReplicatedSelfTest;
import org.apache.ignite.jdbc.thin.JdbcThinDynamicIndexTransactionalPartitionedNearSelfTest;
import org.apache.ignite.jdbc.thin.JdbcThinDynamicIndexTransactionalPartitionedSelfTest;
import org.apache.ignite.jdbc.thin.JdbcThinDynamicIndexTransactionalReplicatedSelfTest;
import org.apache.ignite.jdbc.thin.JdbcThinEmptyCacheSelfTest;
import org.apache.ignite.jdbc.thin.JdbcThinErrorsSelfTest;
import org.apache.ignite.jdbc.thin.JdbcThinInsertStatementSelfTest;
import org.apache.ignite.jdbc.thin.JdbcThinInsertStatementSkipReducerOnUpdateSelfTest;
import org.apache.ignite.jdbc.thin.JdbcThinLocalQueriesSelfTest;
import org.apache.ignite.jdbc.thin.JdbcThinMergeStatementSelfTest;
import org.apache.ignite.jdbc.thin.JdbcThinMergeStatementSkipReducerOnUpdateSelfTest;
import org.apache.ignite.jdbc.thin.JdbcThinMetadataPrimaryKeysSelfTest;
import org.apache.ignite.jdbc.thin.JdbcThinMetadataSelfTest;
import org.apache.ignite.jdbc.thin.JdbcThinMissingLongArrayResultsTest;
import org.apache.ignite.jdbc.thin.JdbcThinNoDefaultSchemaTest;
import org.apache.ignite.jdbc.thin.JdbcThinPreparedStatementSelfTest;
import org.apache.ignite.jdbc.thin.JdbcThinResultSetSelfTest;
import org.apache.ignite.jdbc.thin.JdbcThinSchemaCaseTest;
import org.apache.ignite.jdbc.thin.JdbcThinSelectAfterAlterTable;
import org.apache.ignite.jdbc.thin.JdbcThinStatementCancelSelfTest;
import org.apache.ignite.jdbc.thin.JdbcThinStatementSelfTest;
import org.apache.ignite.jdbc.thin.JdbcThinStreamingNotOrderedSelfTest;
import org.apache.ignite.jdbc.thin.JdbcThinStreamingOrderedSelfTest;
import org.apache.ignite.jdbc.thin.JdbcThinTcpIoTest;
import org.apache.ignite.jdbc.thin.JdbcThinTransactionsClientAutoCommitComplexSelfTest;
import org.apache.ignite.jdbc.thin.JdbcThinTransactionsClientNoAutoCommitComplexSelfTest;
import org.apache.ignite.jdbc.thin.JdbcThinTransactionsSelfTest;
import org.apache.ignite.jdbc.thin.JdbcThinTransactionsServerAutoCommitComplexSelfTest;
import org.apache.ignite.jdbc.thin.JdbcThinTransactionsServerNoAutoCommitComplexSelfTest;
import org.apache.ignite.jdbc.thin.JdbcThinUpdateStatementSelfTest;
import org.apache.ignite.jdbc.thin.JdbcThinUpdateStatementSkipReducerOnUpdateSelfTest;
import org.apache.ignite.jdbc.thin.JdbcThinWalModeChangeSelfTest;

/**
 * JDBC driver test suite.
 */
public class IgniteJdbcDriverTestSuite extends TestSuite {
    /**
     * @return JDBC Driver Test Suite.
     * @throws Exception In case of error.
     */
    public static TestSuite suite() throws Exception {
        TestSuite suite = new TestSuite("Ignite JDBC Driver Test Suite");

        // Thin client based driver tests.
        suite.addTest(new JUnit4TestAdapter(JdbcConnectionSelfTest.class));
        suite.addTest(new JUnit4TestAdapter(JdbcStatementSelfTest.class));
        suite.addTest(new JUnit4TestAdapter(JdbcPreparedStatementSelfTest.class));
        suite.addTest(new JUnit4TestAdapter(JdbcResultSetSelfTest.class));
        suite.addTest(new JUnit4TestAdapter(JdbcComplexQuerySelfTest.class));
        suite.addTest(new JUnit4TestAdapter(JdbcMetadataSelfTest.class));
        suite.addTest(new JUnit4TestAdapter(JdbcEmptyCacheSelfTest.class));
        suite.addTest(new JUnit4TestAdapter(JdbcLocalCachesSelfTest.class));
        suite.addTest(new JUnit4TestAdapter(JdbcNoDefaultCacheTest.class));
        suite.addTest(new JUnit4TestAdapter(JdbcDefaultNoOpCacheTest.class));
        suite.addTest(new JUnit4TestAdapter(JdbcPojoQuerySelfTest.class));
        suite.addTest(new JUnit4TestAdapter(JdbcPojoLegacyQuerySelfTest.class));
        suite.addTest(new JUnit4TestAdapter(JdbcConnectionReopenTest.class));

        // Ignite client node based driver tests
        suite.addTest(new JUnit4TestAdapter(org.apache.ignite.internal.jdbc2.JdbcConnectionSelfTest.class));
        suite.addTest(new JUnit4TestAdapter(org.apache.ignite.internal.jdbc2.JdbcSpringSelfTest.class));
        suite.addTest(new JUnit4TestAdapter(org.apache.ignite.internal.jdbc2.JdbcStatementSelfTest.class));
        suite.addTest(new JUnit4TestAdapter(org.apache.ignite.internal.jdbc2.JdbcPreparedStatementSelfTest.class));
        suite.addTest(new JUnit4TestAdapter(org.apache.ignite.internal.jdbc2.JdbcResultSetSelfTest.class));
        suite.addTest(new JUnit4TestAdapter(org.apache.ignite.internal.jdbc2.JdbcComplexQuerySelfTest.class));
        suite.addTest(new JUnit4TestAdapter(JdbcDistributedJoinsQueryTest.class));
        suite.addTest(new JUnit4TestAdapter(org.apache.ignite.internal.jdbc2.JdbcMetadataSelfTest.class));
        suite.addTest(new JUnit4TestAdapter(org.apache.ignite.internal.jdbc2.JdbcEmptyCacheSelfTest.class));
        suite.addTest(new JUnit4TestAdapter(org.apache.ignite.internal.jdbc2.JdbcLocalCachesSelfTest.class));
        suite.addTest(new JUnit4TestAdapter(org.apache.ignite.internal.jdbc2.JdbcNoDefaultCacheTest.class));
        suite.addTest(new JUnit4TestAdapter(org.apache.ignite.internal.jdbc2.JdbcDefaultNoOpCacheTest.class));
        suite.addTest(new JUnit4TestAdapter(org.apache.ignite.internal.jdbc2.JdbcMergeStatementSelfTest.class));
        suite.addTest(new JUnit4TestAdapter(org.apache.ignite.internal.jdbc2.JdbcBinaryMarshallerMergeStatementSelfTest.class));
        suite.addTest(new JUnit4TestAdapter(org.apache.ignite.internal.jdbc2.JdbcUpdateStatementSelfTest.class));
        suite.addTest(new JUnit4TestAdapter(org.apache.ignite.internal.jdbc2.JdbcInsertStatementSelfTest.class));
        suite.addTest(new JUnit4TestAdapter(org.apache.ignite.internal.jdbc2.JdbcBinaryMarshallerInsertStatementSelfTest.class));
        suite.addTest(new JUnit4TestAdapter(org.apache.ignite.internal.jdbc2.JdbcDeleteStatementSelfTest.class));
        suite.addTest(new JUnit4TestAdapter(org.apache.ignite.internal.jdbc2.JdbcStatementBatchingSelfTest.class));
        suite.addTest(new JUnit4TestAdapter(org.apache.ignite.internal.jdbc2.JdbcErrorsSelfTest.class));
        suite.addTest(new JUnit4TestAdapter(org.apache.ignite.internal.jdbc2.JdbcStreamingToPublicCacheTest.class));
        suite.addTest(new JUnit4TestAdapter(org.apache.ignite.internal.jdbc2.JdbcNoCacheStreamingSelfTest.class));
        suite.addTest(new JUnit4TestAdapter(JdbcBulkLoadSelfTest.class));

        suite.addTest(new JUnit4TestAdapter(JdbcBlobTest.class));
        suite.addTest(new JUnit4TestAdapter(org.apache.ignite.internal.jdbc2.JdbcStreamingSelfTest.class));
        suite.addTest(new JUnit4TestAdapter(JdbcThinStreamingNotOrderedSelfTest.class));
        suite.addTest(new JUnit4TestAdapter(JdbcThinStreamingOrderedSelfTest.class));

        // DDL tests.
        suite.addTest(new JUnit4TestAdapter(org.apache.ignite.internal.jdbc2.JdbcDynamicIndexAtomicPartitionedNearSelfTest.class));
        suite.addTest(new JUnit4TestAdapter(org.apache.ignite.internal.jdbc2.JdbcDynamicIndexAtomicPartitionedSelfTest.class));
        suite.addTest(new JUnit4TestAdapter(org.apache.ignite.internal.jdbc2.JdbcDynamicIndexAtomicReplicatedSelfTest.class));
        suite.addTest(new JUnit4TestAdapter(org.apache.ignite.internal.jdbc2.JdbcDynamicIndexTransactionalPartitionedNearSelfTest.class));
        suite.addTest(new JUnit4TestAdapter(org.apache.ignite.internal.jdbc2.JdbcDynamicIndexTransactionalPartitionedSelfTest.class));
        suite.addTest(new JUnit4TestAdapter(org.apache.ignite.internal.jdbc2.JdbcDynamicIndexTransactionalReplicatedSelfTest.class));

        // New thin JDBC
<<<<<<< HEAD
        suite.addTest(new TestSuite(JdbcThinConnectionSelfTest.class));
        suite.addTest(new TestSuite(JdbcThinConnectionMvccEnabledSelfTest.class));
        suite.addTest(new TestSuite(JdbcThinConnectionMultipleAddressesTest.class));
        suite.addTest(new TestSuite(JdbcThinTcpIoTest.class));
        suite.addTest(new TestSuite(JdbcThinConnectionSSLTest.class));
        suite.addTest(new TestSuite(JdbcThinDataSourceSelfTest.class));
        suite.addTest(new TestSuite(JdbcThinPreparedStatementSelfTest.class));
        suite.addTest(new TestSuite(JdbcThinResultSetSelfTest.class));

        suite.addTest(new TestSuite(JdbcThinStatementSelfTest.class));
        suite.addTest(new TestSuite(JdbcThinComplexQuerySelfTest.class));
        suite.addTest(new TestSuite(JdbcThinNoDefaultSchemaTest.class));
        suite.addTest(new TestSuite(JdbcThinSchemaCaseTest.class));
        suite.addTest(new TestSuite(JdbcThinEmptyCacheSelfTest.class));
        suite.addTest(new TestSuite(JdbcThinMetadataSelfTest.class));
        suite.addTest(new TestSuite(JdbcThinMetadataPrimaryKeysSelfTest.class));
        suite.addTest(new TestSuite(JdbcThinErrorsSelfTest.class));
        suite.addTest(new TestSuite(JdbcThinStatementCancelSelfTest.class));

        suite.addTest(new TestSuite(JdbcThinInsertStatementSelfTest.class));
        suite.addTest(new TestSuite(JdbcThinUpdateStatementSelfTest.class));
        suite.addTest(new TestSuite(JdbcThinMergeStatementSelfTest.class));
        suite.addTest(new TestSuite(JdbcThinDeleteStatementSelfTest.class));
        suite.addTest(new TestSuite(JdbcThinAutoCloseServerCursorTest.class));
        suite.addTest(new TestSuite(JdbcThinBatchSelfTest.class));
        suite.addTest(new TestSuite(JdbcThinMissingLongArrayResultsTest.class));
=======
        suite.addTest(new JUnit4TestAdapter(JdbcThinConnectionSelfTest.class));
        suite.addTest(new JUnit4TestAdapter(JdbcThinConnectionMvccEnabledSelfTest.class));
        suite.addTest(new JUnit4TestAdapter(JdbcThinConnectionMultipleAddressesTest.class));
        suite.addTest(new JUnit4TestAdapter(JdbcThinTcpIoTest.class));
        suite.addTest(new JUnit4TestAdapter(JdbcThinConnectionSSLTest.class));
        suite.addTest(new JUnit4TestAdapter(JdbcThinDataSourceSelfTest.class));
        suite.addTest(new JUnit4TestAdapter(JdbcThinPreparedStatementSelfTest.class));
        suite.addTest(new JUnit4TestAdapter(JdbcThinResultSetSelfTest.class));

        suite.addTest(new JUnit4TestAdapter(JdbcThinStatementSelfTest.class));
        suite.addTest(new JUnit4TestAdapter(JdbcThinComplexQuerySelfTest.class));
        suite.addTest(new JUnit4TestAdapter(JdbcThinNoDefaultSchemaTest.class));
        suite.addTest(new JUnit4TestAdapter(JdbcThinSchemaCaseTest.class));
        suite.addTest(new JUnit4TestAdapter(JdbcThinEmptyCacheSelfTest.class));
        suite.addTest(new JUnit4TestAdapter(JdbcThinMetadataSelfTest.class));
        suite.addTest(new JUnit4TestAdapter(JdbcThinMetadataPrimaryKeysSelfTest.class));
        suite.addTest(new JUnit4TestAdapter(JdbcThinErrorsSelfTest.class));
        suite.addTest(new JUnit4TestAdapter(JdbcThinStatementCancelSelfTest.class));

        suite.addTest(new JUnit4TestAdapter(JdbcThinInsertStatementSelfTest.class));
        suite.addTest(new JUnit4TestAdapter(JdbcThinUpdateStatementSelfTest.class));
        suite.addTest(new JUnit4TestAdapter(JdbcThinMergeStatementSelfTest.class));
        suite.addTest(new JUnit4TestAdapter(JdbcThinDeleteStatementSelfTest.class));
        suite.addTest(new JUnit4TestAdapter(JdbcThinAutoCloseServerCursorTest.class));
        suite.addTest(new JUnit4TestAdapter(JdbcThinBatchSelfTest.class));
        suite.addTest(new JUnit4TestAdapter(JdbcThinMissingLongArrayResultsTest.class));
>>>>>>> ec29c118

        // New thin JDBC driver, DDL tests
        suite.addTest(new JUnit4TestAdapter(JdbcThinDynamicIndexAtomicPartitionedNearSelfTest.class));
        suite.addTest(new JUnit4TestAdapter(JdbcThinDynamicIndexAtomicPartitionedSelfTest.class));
        suite.addTest(new JUnit4TestAdapter(JdbcThinDynamicIndexAtomicReplicatedSelfTest.class));
        suite.addTest(new JUnit4TestAdapter(JdbcThinDynamicIndexTransactionalPartitionedNearSelfTest.class));
        suite.addTest(new JUnit4TestAdapter(JdbcThinDynamicIndexTransactionalPartitionedSelfTest.class));
        suite.addTest(new JUnit4TestAdapter(JdbcThinDynamicIndexTransactionalReplicatedSelfTest.class));

        // New thin JDBC driver, DML tests
        suite.addTest(new JUnit4TestAdapter(JdbcThinBulkLoadAtomicPartitionedNearSelfTest.class));
        suite.addTest(new JUnit4TestAdapter(JdbcThinBulkLoadAtomicPartitionedSelfTest.class));
        suite.addTest(new JUnit4TestAdapter(JdbcThinBulkLoadAtomicReplicatedSelfTest.class));
        suite.addTest(new JUnit4TestAdapter(JdbcThinBulkLoadTransactionalPartitionedNearSelfTest.class));
        suite.addTest(new JUnit4TestAdapter(JdbcThinBulkLoadTransactionalPartitionedSelfTest.class));
        suite.addTest(new JUnit4TestAdapter(JdbcThinBulkLoadTransactionalReplicatedSelfTest.class));

        // New thin JDBC driver, full SQL tests
        suite.addTest(new JUnit4TestAdapter(JdbcThinComplexDmlDdlSelfTest.class));

        suite.addTest(new JUnit4TestAdapter(JdbcThinSelectAfterAlterTable.class));

        // Update on server
        suite.addTest(new JUnit4TestAdapter(JdbcThinInsertStatementSkipReducerOnUpdateSelfTest.class));
        suite.addTest(new JUnit4TestAdapter(JdbcThinUpdateStatementSkipReducerOnUpdateSelfTest.class));
        suite.addTest(new JUnit4TestAdapter(JdbcThinMergeStatementSkipReducerOnUpdateSelfTest.class));
        suite.addTest(new JUnit4TestAdapter(JdbcThinComplexDmlDdlSkipReducerOnUpdateSelfTest.class));
        suite.addTest(new JUnit4TestAdapter(JdbcThinComplexDmlDdlCustomSchemaSelfTest.class));

        // Transactions
        suite.addTest(new JUnit4TestAdapter(JdbcThinTransactionsSelfTest.class));
        suite.addTest(new JUnit4TestAdapter(JdbcThinTransactionsClientAutoCommitComplexSelfTest.class));
        suite.addTest(new JUnit4TestAdapter(JdbcThinTransactionsServerAutoCommitComplexSelfTest.class));
        suite.addTest(new JUnit4TestAdapter(JdbcThinTransactionsClientNoAutoCommitComplexSelfTest.class));
        suite.addTest(new JUnit4TestAdapter(JdbcThinTransactionsServerNoAutoCommitComplexSelfTest.class));

        suite.addTest(new JUnit4TestAdapter(JdbcThinLocalQueriesSelfTest.class));

        // Various commands.
        suite.addTest(new JUnit4TestAdapter(JdbcThinWalModeChangeSelfTest.class));
        suite.addTest(new JUnit4TestAdapter(JdbcThinAuthenticateConnectionSelfTest.class));

        return suite;
    }
}<|MERGE_RESOLUTION|>--- conflicted
+++ resolved
@@ -154,34 +154,6 @@
         suite.addTest(new JUnit4TestAdapter(org.apache.ignite.internal.jdbc2.JdbcDynamicIndexTransactionalReplicatedSelfTest.class));
 
         // New thin JDBC
-<<<<<<< HEAD
-        suite.addTest(new TestSuite(JdbcThinConnectionSelfTest.class));
-        suite.addTest(new TestSuite(JdbcThinConnectionMvccEnabledSelfTest.class));
-        suite.addTest(new TestSuite(JdbcThinConnectionMultipleAddressesTest.class));
-        suite.addTest(new TestSuite(JdbcThinTcpIoTest.class));
-        suite.addTest(new TestSuite(JdbcThinConnectionSSLTest.class));
-        suite.addTest(new TestSuite(JdbcThinDataSourceSelfTest.class));
-        suite.addTest(new TestSuite(JdbcThinPreparedStatementSelfTest.class));
-        suite.addTest(new TestSuite(JdbcThinResultSetSelfTest.class));
-
-        suite.addTest(new TestSuite(JdbcThinStatementSelfTest.class));
-        suite.addTest(new TestSuite(JdbcThinComplexQuerySelfTest.class));
-        suite.addTest(new TestSuite(JdbcThinNoDefaultSchemaTest.class));
-        suite.addTest(new TestSuite(JdbcThinSchemaCaseTest.class));
-        suite.addTest(new TestSuite(JdbcThinEmptyCacheSelfTest.class));
-        suite.addTest(new TestSuite(JdbcThinMetadataSelfTest.class));
-        suite.addTest(new TestSuite(JdbcThinMetadataPrimaryKeysSelfTest.class));
-        suite.addTest(new TestSuite(JdbcThinErrorsSelfTest.class));
-        suite.addTest(new TestSuite(JdbcThinStatementCancelSelfTest.class));
-
-        suite.addTest(new TestSuite(JdbcThinInsertStatementSelfTest.class));
-        suite.addTest(new TestSuite(JdbcThinUpdateStatementSelfTest.class));
-        suite.addTest(new TestSuite(JdbcThinMergeStatementSelfTest.class));
-        suite.addTest(new TestSuite(JdbcThinDeleteStatementSelfTest.class));
-        suite.addTest(new TestSuite(JdbcThinAutoCloseServerCursorTest.class));
-        suite.addTest(new TestSuite(JdbcThinBatchSelfTest.class));
-        suite.addTest(new TestSuite(JdbcThinMissingLongArrayResultsTest.class));
-=======
         suite.addTest(new JUnit4TestAdapter(JdbcThinConnectionSelfTest.class));
         suite.addTest(new JUnit4TestAdapter(JdbcThinConnectionMvccEnabledSelfTest.class));
         suite.addTest(new JUnit4TestAdapter(JdbcThinConnectionMultipleAddressesTest.class));
@@ -208,7 +180,6 @@
         suite.addTest(new JUnit4TestAdapter(JdbcThinAutoCloseServerCursorTest.class));
         suite.addTest(new JUnit4TestAdapter(JdbcThinBatchSelfTest.class));
         suite.addTest(new JUnit4TestAdapter(JdbcThinMissingLongArrayResultsTest.class));
->>>>>>> ec29c118
 
         // New thin JDBC driver, DDL tests
         suite.addTest(new JUnit4TestAdapter(JdbcThinDynamicIndexAtomicPartitionedNearSelfTest.class));
