--- conflicted
+++ resolved
@@ -130,11 +130,8 @@
         suite.addTest(new TestSuite(JdbcThinSchemaCaseTest.class));
         suite.addTest(new TestSuite(JdbcThinEmptyCacheSelfTest.class));
         suite.addTest(new TestSuite(JdbcThinMetadataSelfTest.class));
-<<<<<<< HEAD
+        suite.addTest(new TestSuite(JdbcThinErrorsSelfTest.class));
         suite.addTest(new TestSuite(JdbcThinQueryCancelSelfTest.class));
-=======
-        suite.addTest(new TestSuite(JdbcThinErrorsSelfTest.class));
->>>>>>> e3d448e6
 
         suite.addTest(new TestSuite(JdbcThinInsertStatementSelfTest.class));
         suite.addTest(new TestSuite(JdbcThinUpdateStatementSelfTest.class));
