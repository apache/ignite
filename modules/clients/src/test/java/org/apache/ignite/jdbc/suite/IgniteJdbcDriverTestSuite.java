--- conflicted
+++ resolved
@@ -93,10 +93,6 @@
         suite.addTest(new TestSuite(org.apache.ignite.internal.jdbc2.JdbcDynamicIndexTransactionalReplicatedSelfTest.class));
 
         // New thin JDBC
-<<<<<<< HEAD
-        suite.addTest(new TestSuite(org.apache.ignite.jdbc.thin.JdbcConnectionSelfTest.class));
-        suite.addTest(new TestSuite(org.apache.ignite.jdbc.thin.JdbcStatementSelfTest.class));
-=======
         suite.addTest(new TestSuite(JdbcThinConnectionSelfTest.class));
         suite.addTest(new TestSuite(JdbcThinStatementSelfTest.class));
         suite.addTest(new TestSuite(JdbcThinResultSetSelfTest.class));
@@ -105,7 +101,6 @@
         suite.addTest(new TestSuite(JdbcThinNoDefaultSchemaTest.class));
         suite.addTest(new TestSuite(JdbcThinEmptyCacheSelfTest.class));
         suite.addTest(new TestSuite(JdbcThinMetadataSelfTest.class));
->>>>>>> e92707b6
 
         return suite;
     }
