/*
 * Licensed to the Apache Software Foundation (ASF) under one or more
 * contributor license agreements.  See the NOTICE file distributed with
 * this work for additional information regarding copyright ownership.
 * The ASF licenses this file to You under the Apache License, Version 2.0
 * (the "License"); you may not use this file except in compliance with
 * the License.  You may obtain a copy of the License at
 *
 *      http://www.apache.org/licenses/LICENSE-2.0
 *
 * Unless required by applicable law or agreed to in writing, software
 * distributed under the License is distributed on an "AS IS" BASIS,
 * WITHOUT WARRANTIES OR CONDITIONS OF ANY KIND, either express or implied.
 * See the License for the specific language governing permissions and
 * limitations under the License.
 */

package org.apache.ignite.jdbc.suite;

import junit.framework.TestSuite;
import org.apache.ignite.internal.jdbc2.JdbcBlobTest;
import org.apache.ignite.internal.jdbc2.JdbcDistributedJoinsQueryTest;
import org.apache.ignite.jdbc.JdbcComplexQuerySelfTest;
import org.apache.ignite.jdbc.JdbcConnectionSelfTest;
import org.apache.ignite.jdbc.JdbcEmptyCacheSelfTest;
import org.apache.ignite.jdbc.JdbcLocalCachesSelfTest;
import org.apache.ignite.jdbc.JdbcMetadataSelfTest;
import org.apache.ignite.jdbc.JdbcNoDefaultCacheTest;
import org.apache.ignite.jdbc.JdbcPojoLegacyQuerySelfTest;
import org.apache.ignite.jdbc.JdbcPojoQuerySelfTest;
import org.apache.ignite.jdbc.JdbcPreparedStatementSelfTest;
import org.apache.ignite.jdbc.JdbcResultSetSelfTest;
import org.apache.ignite.jdbc.JdbcStatementSelfTest;

/**
 * JDBC driver test suite.
 */
public class IgniteJdbcDriverTestSuite extends TestSuite {
    /**
     * @return JDBC Driver Test Suite.
     * @throws Exception In case of error.
     */
    public static TestSuite suite() throws Exception {
        TestSuite suite = new TestSuite("Ignite JDBC Driver Test Suite");

<<<<<<< HEAD
        // Thin client based driver tests
//        suite.addTest(new TestSuite(JdbcConnectionSelfTest.class));
//        suite.addTest(new TestSuite(JdbcStatementSelfTest.class));
//        suite.addTest(new TestSuite(JdbcPreparedStatementSelfTest.class));
//        suite.addTest(new TestSuite(JdbcResultSetSelfTest.class));
//        suite.addTest(new TestSuite(JdbcComplexQuerySelfTest.class));
//        suite.addTest(new TestSuite(JdbcMetadataSelfTest.class));
//        suite.addTest(new TestSuite(JdbcEmptyCacheSelfTest.class));
//        suite.addTest(new TestSuite(JdbcLocalCachesSelfTest.class));
//        suite.addTest(new TestSuite(JdbcNoDefaultCacheTest.class));
//        suite.addTest(new TestSuite(JdbcPojoQuerySelfTest.class));
//        suite.addTest(new TestSuite(JdbcPojoLegacyQuerySelfTest.class));
//
//        // Ignite client node based driver tests
//        suite.addTest(new TestSuite(org.apache.ignite.internal.jdbc2.JdbcConnectionSelfTest.class));
//        suite.addTest(new TestSuite(org.apache.ignite.internal.jdbc2.JdbcSpringSelfTest.class));
//        suite.addTest(new TestSuite(org.apache.ignite.internal.jdbc2.JdbcStatementSelfTest.class));
//        suite.addTest(new TestSuite(org.apache.ignite.internal.jdbc2.JdbcPreparedStatementSelfTest.class));
//        suite.addTest(new TestSuite(org.apache.ignite.internal.jdbc2.JdbcResultSetSelfTest.class));
//        suite.addTest(new TestSuite(org.apache.ignite.internal.jdbc2.JdbcComplexQuerySelfTest.class));
//        suite.addTest(new TestSuite(org.apache.ignite.internal.jdbc2.JdbcDistributedJoinsQueryTest.class));
//        suite.addTest(new TestSuite(org.apache.ignite.internal.jdbc2.JdbcMetadataSelfTest.class));
//        suite.addTest(new TestSuite(org.apache.ignite.internal.jdbc2.JdbcEmptyCacheSelfTest.class));
//        suite.addTest(new TestSuite(org.apache.ignite.internal.jdbc2.JdbcLocalCachesSelfTest.class));
//        suite.addTest(new TestSuite(org.apache.ignite.internal.jdbc2.JdbcNoDefaultCacheTest.class));
//        suite.addTest(new TestSuite(org.apache.ignite.internal.jdbc2.JdbcMergeStatementSelfTest.class));
//        suite.addTest(new TestSuite(org.apache.ignite.internal.jdbc2.JdbcBinaryMarshallerMergeStatementSelfTest.class));
//        suite.addTest(new TestSuite(org.apache.ignite.internal.jdbc2.JdbcInsertStatementSelfTest.class));
//        suite.addTest(new TestSuite(org.apache.ignite.internal.jdbc2.JdbcBinaryMarshallerInsertStatementSelfTest.class));
//        suite.addTest(new TestSuite(org.apache.ignite.internal.jdbc2.JdbcDeleteStatementSelfTest.class));
//        suite.addTest(new TestSuite(org.apache.ignite.internal.jdbc2.JdbcStreamingSelfTest.class));
//
//        // DDL tests.
//        suite.addTest(new TestSuite(org.apache.ignite.internal.jdbc2.JdbcDynamicIndexAtomicPartitionedNearSelfTest.class));
//        suite.addTest(new TestSuite(org.apache.ignite.internal.jdbc2.JdbcDynamicIndexAtomicPartitionedSelfTest.class));
//        suite.addTest(new TestSuite(org.apache.ignite.internal.jdbc2.JdbcDynamicIndexAtomicReplicatedSelfTest.class));
//        suite.addTest(new TestSuite(org.apache.ignite.internal.jdbc2.JdbcDynamicIndexTransactionalPartitionedNearSelfTest.class));
//        suite.addTest(new TestSuite(org.apache.ignite.internal.jdbc2.JdbcDynamicIndexTransactionalPartitionedSelfTest.class));
//        suite.addTest(new TestSuite(org.apache.ignite.internal.jdbc2.JdbcDynamicIndexTransactionalReplicatedSelfTest.class));
=======
        // Thin client based driver tests.
        suite.addTest(new TestSuite(JdbcConnectionSelfTest.class));
        suite.addTest(new TestSuite(JdbcStatementSelfTest.class));
        suite.addTest(new TestSuite(JdbcPreparedStatementSelfTest.class));
        suite.addTest(new TestSuite(JdbcResultSetSelfTest.class));
        suite.addTest(new TestSuite(JdbcComplexQuerySelfTest.class));
        suite.addTest(new TestSuite(JdbcMetadataSelfTest.class));
        suite.addTest(new TestSuite(JdbcEmptyCacheSelfTest.class));
        suite.addTest(new TestSuite(JdbcLocalCachesSelfTest.class));
        suite.addTest(new TestSuite(JdbcNoDefaultCacheTest.class));
        suite.addTest(new TestSuite(JdbcPojoQuerySelfTest.class));
        suite.addTest(new TestSuite(JdbcPojoLegacyQuerySelfTest.class));

        // Ignite client node based driver tests
        suite.addTest(new TestSuite(org.apache.ignite.internal.jdbc2.JdbcConnectionSelfTest.class));
        suite.addTest(new TestSuite(org.apache.ignite.internal.jdbc2.JdbcSpringSelfTest.class));
        suite.addTest(new TestSuite(org.apache.ignite.internal.jdbc2.JdbcStatementSelfTest.class));
        suite.addTest(new TestSuite(org.apache.ignite.internal.jdbc2.JdbcPreparedStatementSelfTest.class));
        suite.addTest(new TestSuite(org.apache.ignite.internal.jdbc2.JdbcResultSetSelfTest.class));
        suite.addTest(new TestSuite(org.apache.ignite.internal.jdbc2.JdbcComplexQuerySelfTest.class));
        suite.addTest(new TestSuite(JdbcDistributedJoinsQueryTest.class));
        suite.addTest(new TestSuite(org.apache.ignite.internal.jdbc2.JdbcMetadataSelfTest.class));
        suite.addTest(new TestSuite(org.apache.ignite.internal.jdbc2.JdbcEmptyCacheSelfTest.class));
        suite.addTest(new TestSuite(org.apache.ignite.internal.jdbc2.JdbcLocalCachesSelfTest.class));
        suite.addTest(new TestSuite(org.apache.ignite.internal.jdbc2.JdbcNoDefaultCacheTest.class));
        suite.addTest(new TestSuite(org.apache.ignite.internal.jdbc2.JdbcMergeStatementSelfTest.class));
        suite.addTest(new TestSuite(org.apache.ignite.internal.jdbc2.JdbcBinaryMarshallerMergeStatementSelfTest.class));
        suite.addTest(new TestSuite(org.apache.ignite.internal.jdbc2.JdbcInsertStatementSelfTest.class));
        suite.addTest(new TestSuite(org.apache.ignite.internal.jdbc2.JdbcBinaryMarshallerInsertStatementSelfTest.class));
        suite.addTest(new TestSuite(org.apache.ignite.internal.jdbc2.JdbcDeleteStatementSelfTest.class));
        suite.addTest(new TestSuite(JdbcBlobTest.class));
        suite.addTest(new TestSuite(org.apache.ignite.internal.jdbc2.JdbcStreamingSelfTest.class));

        // DDL tests.
        suite.addTest(new TestSuite(org.apache.ignite.internal.jdbc2.JdbcDynamicIndexAtomicPartitionedNearSelfTest.class));
        suite.addTest(new TestSuite(org.apache.ignite.internal.jdbc2.JdbcDynamicIndexAtomicPartitionedSelfTest.class));
        suite.addTest(new TestSuite(org.apache.ignite.internal.jdbc2.JdbcDynamicIndexAtomicReplicatedSelfTest.class));
        suite.addTest(new TestSuite(org.apache.ignite.internal.jdbc2.JdbcDynamicIndexTransactionalPartitionedNearSelfTest.class));
        suite.addTest(new TestSuite(org.apache.ignite.internal.jdbc2.JdbcDynamicIndexTransactionalPartitionedSelfTest.class));
        suite.addTest(new TestSuite(org.apache.ignite.internal.jdbc2.JdbcDynamicIndexTransactionalReplicatedSelfTest.class));
>>>>>>> b0e49ad9

        // New thin JDBC
        suite.addTest(new TestSuite(org.apache.ignite.jdbc.thin.JdbcConnectionSelfTest.class));
        suite.addTest(new TestSuite(org.apache.ignite.jdbc.thin.JdbcStatementSelfTest.class));
        suite.addTest(new TestSuite(org.apache.ignite.jdbc.thin.JdbcResultSetSelfTest.class));
        suite.addTest(new TestSuite(org.apache.ignite.jdbc.thin.JdbcComplexQuerySelfTest.class));
        suite.addTest(new TestSuite(org.apache.ignite.jdbc.thin.JdbcPreparedStatementSelfTest.class));
        suite.addTest(new TestSuite(org.apache.ignite.jdbc.thin.JdbcNoDefaultSchemaTest.class));
        suite.addTest(new TestSuite(org.apache.ignite.jdbc.thin.JdbcEmptyCacheSelfTest.class));
        suite.addTest(new TestSuite(org.apache.ignite.jdbc.thin.JdbcMetadataSelfTest.class));

        return suite;
    }
}<|MERGE_RESOLUTION|>--- conflicted
+++ resolved
@@ -43,47 +43,6 @@
     public static TestSuite suite() throws Exception {
         TestSuite suite = new TestSuite("Ignite JDBC Driver Test Suite");
 
-<<<<<<< HEAD
-        // Thin client based driver tests
-//        suite.addTest(new TestSuite(JdbcConnectionSelfTest.class));
-//        suite.addTest(new TestSuite(JdbcStatementSelfTest.class));
-//        suite.addTest(new TestSuite(JdbcPreparedStatementSelfTest.class));
-//        suite.addTest(new TestSuite(JdbcResultSetSelfTest.class));
-//        suite.addTest(new TestSuite(JdbcComplexQuerySelfTest.class));
-//        suite.addTest(new TestSuite(JdbcMetadataSelfTest.class));
-//        suite.addTest(new TestSuite(JdbcEmptyCacheSelfTest.class));
-//        suite.addTest(new TestSuite(JdbcLocalCachesSelfTest.class));
-//        suite.addTest(new TestSuite(JdbcNoDefaultCacheTest.class));
-//        suite.addTest(new TestSuite(JdbcPojoQuerySelfTest.class));
-//        suite.addTest(new TestSuite(JdbcPojoLegacyQuerySelfTest.class));
-//
-//        // Ignite client node based driver tests
-//        suite.addTest(new TestSuite(org.apache.ignite.internal.jdbc2.JdbcConnectionSelfTest.class));
-//        suite.addTest(new TestSuite(org.apache.ignite.internal.jdbc2.JdbcSpringSelfTest.class));
-//        suite.addTest(new TestSuite(org.apache.ignite.internal.jdbc2.JdbcStatementSelfTest.class));
-//        suite.addTest(new TestSuite(org.apache.ignite.internal.jdbc2.JdbcPreparedStatementSelfTest.class));
-//        suite.addTest(new TestSuite(org.apache.ignite.internal.jdbc2.JdbcResultSetSelfTest.class));
-//        suite.addTest(new TestSuite(org.apache.ignite.internal.jdbc2.JdbcComplexQuerySelfTest.class));
-//        suite.addTest(new TestSuite(org.apache.ignite.internal.jdbc2.JdbcDistributedJoinsQueryTest.class));
-//        suite.addTest(new TestSuite(org.apache.ignite.internal.jdbc2.JdbcMetadataSelfTest.class));
-//        suite.addTest(new TestSuite(org.apache.ignite.internal.jdbc2.JdbcEmptyCacheSelfTest.class));
-//        suite.addTest(new TestSuite(org.apache.ignite.internal.jdbc2.JdbcLocalCachesSelfTest.class));
-//        suite.addTest(new TestSuite(org.apache.ignite.internal.jdbc2.JdbcNoDefaultCacheTest.class));
-//        suite.addTest(new TestSuite(org.apache.ignite.internal.jdbc2.JdbcMergeStatementSelfTest.class));
-//        suite.addTest(new TestSuite(org.apache.ignite.internal.jdbc2.JdbcBinaryMarshallerMergeStatementSelfTest.class));
-//        suite.addTest(new TestSuite(org.apache.ignite.internal.jdbc2.JdbcInsertStatementSelfTest.class));
-//        suite.addTest(new TestSuite(org.apache.ignite.internal.jdbc2.JdbcBinaryMarshallerInsertStatementSelfTest.class));
-//        suite.addTest(new TestSuite(org.apache.ignite.internal.jdbc2.JdbcDeleteStatementSelfTest.class));
-//        suite.addTest(new TestSuite(org.apache.ignite.internal.jdbc2.JdbcStreamingSelfTest.class));
-//
-//        // DDL tests.
-//        suite.addTest(new TestSuite(org.apache.ignite.internal.jdbc2.JdbcDynamicIndexAtomicPartitionedNearSelfTest.class));
-//        suite.addTest(new TestSuite(org.apache.ignite.internal.jdbc2.JdbcDynamicIndexAtomicPartitionedSelfTest.class));
-//        suite.addTest(new TestSuite(org.apache.ignite.internal.jdbc2.JdbcDynamicIndexAtomicReplicatedSelfTest.class));
-//        suite.addTest(new TestSuite(org.apache.ignite.internal.jdbc2.JdbcDynamicIndexTransactionalPartitionedNearSelfTest.class));
-//        suite.addTest(new TestSuite(org.apache.ignite.internal.jdbc2.JdbcDynamicIndexTransactionalPartitionedSelfTest.class));
-//        suite.addTest(new TestSuite(org.apache.ignite.internal.jdbc2.JdbcDynamicIndexTransactionalReplicatedSelfTest.class));
-=======
         // Thin client based driver tests.
         suite.addTest(new TestSuite(JdbcConnectionSelfTest.class));
         suite.addTest(new TestSuite(JdbcStatementSelfTest.class));
@@ -124,7 +83,6 @@
         suite.addTest(new TestSuite(org.apache.ignite.internal.jdbc2.JdbcDynamicIndexTransactionalPartitionedNearSelfTest.class));
         suite.addTest(new TestSuite(org.apache.ignite.internal.jdbc2.JdbcDynamicIndexTransactionalPartitionedSelfTest.class));
         suite.addTest(new TestSuite(org.apache.ignite.internal.jdbc2.JdbcDynamicIndexTransactionalReplicatedSelfTest.class));
->>>>>>> b0e49ad9
 
         // New thin JDBC
         suite.addTest(new TestSuite(org.apache.ignite.jdbc.thin.JdbcConnectionSelfTest.class));
