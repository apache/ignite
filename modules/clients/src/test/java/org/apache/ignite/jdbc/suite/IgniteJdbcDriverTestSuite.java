--- conflicted
+++ resolved
@@ -136,11 +136,8 @@
 
         // New thin JDBC
         suite.addTest(new TestSuite(JdbcThinConnectionSelfTest.class));
-<<<<<<< HEAD
+        suite.addTest(new TestSuite(JdbcThinConnectionSSLTest.class));
         suite.addTest(new TestSuite(JdbcThinDataSourceSelfTest.class));
-=======
-        suite.addTest(new TestSuite(JdbcThinConnectionSSLTest.class));
->>>>>>> 210ad201
         suite.addTest(new TestSuite(JdbcThinPreparedStatementSelfTest.class));
         suite.addTest(new TestSuite(JdbcThinResultSetSelfTest.class));
 
