--- conflicted
+++ resolved
@@ -128,6 +128,7 @@
 
         // New thin JDBC
         suite.addTest(new TestSuite(JdbcThinConnectionSelfTest.class));
+        suite.addTest(new TestSuite(JdbcThinConnectionSSLTest.class));
         suite.addTest(new TestSuite(JdbcThinPreparedStatementSelfTest.class));
         suite.addTest(new TestSuite(JdbcThinResultSetSelfTest.class));
 
@@ -166,14 +167,10 @@
         suite.addTest(new TestSuite(JdbcThinMergeStatementSkipReducerOnUpdateSelfTest.class));
         suite.addTest(new TestSuite(JdbcThinComplexDmlDdlSkipReducerOnUpdateSelfTest.class));
 
-<<<<<<< HEAD
-        suite.addTest(new TestSuite(JdbcThinConnectionSSLTest.class));
-=======
         suite.addTest(new TestSuite(JdbcThinLocalQueriesSelfTest.class));
 
         // Various commands.
         suite.addTest(new TestSuite(JdbcThinWalModeChangeSelfTest.class));
->>>>>>> 8f2045e3
 
         return suite;
     }
