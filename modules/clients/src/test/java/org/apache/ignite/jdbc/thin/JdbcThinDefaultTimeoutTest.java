--- conflicted
+++ resolved
@@ -115,17 +115,6 @@
             Statement stmt = conn.createStatement();
 
             GridTestUtils.assertThrows(log, () -> {
-<<<<<<< HEAD
-                    ResultSet rs = stmt.executeQuery("select _key, _val, delay(5) from Integer");
-
-                    int cnt = 0;
-                    while (rs.next())
-                        cnt++;
-
-                    return null;
-                },
-                SQLException.class, "The query was cancelled while executing");
-=======
                 ResultSet rs = stmt.executeQuery("select _key, _val, delay(5) from Integer");
 
                 int cnt = 0;
@@ -134,7 +123,6 @@
 
                 return null;
             }, SQLException.class, "The query was cancelled while executing");
->>>>>>> 9cf06362
         }
     }
 }