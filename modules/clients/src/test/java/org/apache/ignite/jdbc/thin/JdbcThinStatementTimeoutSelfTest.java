/*
 * Licensed to the Apache Software Foundation (ASF) under one or more
 * contributor license agreements.  See the NOTICE file distributed with
 * this work for additional information regarding copyright ownership.
 * The ASF licenses this file to You under the Apache License, Version 2.0
 * (the "License"); you may not use this file except in compliance with
 * the License.  You may obtain a copy of the License at
 *
 *      http://www.apache.org/licenses/LICENSE-2.0
 *
 * Unless required by applicable law or agreed to in writing, software
 * distributed under the License is distributed on an "AS IS" BASIS,
 * WITHOUT WARRANTIES OR CONDITIONS OF ANY KIND, either express or implied.
 * See the License for the specific language governing permissions and
 * limitations under the License.
 */

package org.apache.ignite.jdbc.thin;

import java.io.File;
import java.io.FileWriter;
import java.sql.Connection;
import java.sql.DriverManager;
import java.sql.SQLException;
import java.sql.SQLTimeoutException;
import java.sql.Statement;
import org.apache.ignite.cache.query.annotations.QuerySqlFunction;
import org.apache.ignite.configuration.CacheConfiguration;
import org.apache.ignite.configuration.ClientConnectorConfiguration;
import org.apache.ignite.configuration.IgniteConfiguration;
import org.apache.ignite.spi.discovery.tcp.TcpDiscoverySpi;
import org.apache.ignite.spi.discovery.tcp.ipfinder.TcpDiscoveryIpFinder;
import org.apache.ignite.spi.discovery.tcp.ipfinder.vm.TcpDiscoveryVmIpFinder;
import org.apache.ignite.testframework.GridTestUtils;
import org.junit.After;
import org.junit.Before;
import org.junit.Test;

import static org.apache.ignite.cache.CacheMode.PARTITIONED;
import static org.apache.ignite.cache.CacheWriteSynchronizationMode.FULL_SYNC;

/**
 * Statement timeout test.
 */
@SuppressWarnings("ThrowableNotThrown")
public class JdbcThinStatementTimeoutSelfTest extends JdbcThinAbstractSelfTest {
    /** IP finder. */
    private static final TcpDiscoveryIpFinder IP_FINDER = new TcpDiscoveryVmIpFinder(true);

    /** URL. */
    private static final String URL = "jdbc:ignite:thin://127.0.0.1/";

    /** Server thread pull size. */
    private static final int SERVER_THREAD_POOL_SIZE = 4;

    /** Connection. */
    private Connection conn;

    /** Statement. */
    private Statement stmt;

    /** {@inheritDoc} */
    @Override protected IgniteConfiguration getConfiguration(String igniteInstanceName) throws Exception {
        IgniteConfiguration cfg = super.getConfiguration(igniteInstanceName);

        CacheConfiguration<?,?> cache = defaultCacheConfiguration();

        cache.setCacheMode(PARTITIONED);
        cache.setBackups(1);
        cache.setWriteSynchronizationMode(FULL_SYNC);
        cache.setSqlFunctionClasses(TestSQLFunctions.class);
        cache.setIndexedTypes(Integer.class, Integer.class, Long.class, Long.class, String.class,
            JdbcThinAbstractDmlStatementSelfTest.Person.class);

        cfg.setCacheConfiguration(cache);

        TcpDiscoverySpi disco = new TcpDiscoverySpi();

        disco.setIpFinder(IP_FINDER);

        cfg.setDiscoverySpi(disco);

        cfg.setClientConnectorConfiguration(new ClientConnectorConfiguration().setThreadPoolSize(SERVER_THREAD_POOL_SIZE));

        return cfg;
    }

    /** {@inheritDoc} */
    @Override protected void beforeTestsStarted() throws Exception {
        super.beforeTestsStarted();

        startGridsMultiThreaded(3);

        for (int i = 0; i < 10000; ++i)
            grid(0).cache(DEFAULT_CACHE_NAME).put(i, i);

        for (int i = 0; i < 10000; ++i)
            grid(0).cache(DEFAULT_CACHE_NAME).put((long)i, (long)i);
    }

    /**
     * Called before execution of every test method in class.
     *
     * @throws Exception If failed.
     */
    @Before
    public void before() throws Exception {
        conn = DriverManager.getConnection(URL);

        conn.setSchema('"' + DEFAULT_CACHE_NAME + '"');

        stmt = conn.createStatement();

        assert stmt != null;
        assert !stmt.isClosed();
    }

    /**
     * Called after execution of every test method in class.
     *
     * @throws Exception If failed.
     */
    @After
    public void after() throws Exception {
        if (stmt != null && !stmt.isClosed()) {
            stmt.close();

            assert stmt.isClosed();
        }

        conn.close();

        assert stmt.isClosed();
        assert conn.isClosed();
    }

    /**
     * Trying to set negative timeout. <code>SQLException</> with message "Invalid timeout value." is expected.
     */
    @Test
    public void testSettingNegativeQueryTimeout() {
        GridTestUtils.assertThrows(log, () -> {
            stmt.setQueryTimeout(-1);

            return null;
        }, SQLException.class, "Invalid timeout value.");
    }

    /**
     * Trying to set negative timeout. <code>SQLException</> with message "Invalid timeout value." is expected.
     * @throws SQLException If failed.
     */
    @Test
    public void testNegativeQueryTimeout() throws SQLException {
        GridTestUtils.assertThrows(log, () -> {
            try (final Connection conn = DriverManager.getConnection(URL + "?queryTimeout=-1")) {
                try (final Statement stmt = conn.createStatement()) {
                    return null;
                }
            }
        }, SQLException.class, "Property cannot be lower than 0 [name=queryTimeout, value=-1]");
    }

    /**
     * Trying to set zero timeout. Zero timeout means no timeout, so no exception is expected.
     *
     * @throws Exception If failed.
     */
    @Test
    public void testSettingZeroQueryTimeout() throws Exception {
        stmt.setQueryTimeout(0);

        stmt.executeQuery("select sleep_func(1000);");
    }

    /**
     * Trying to set zero timeout. Zero timeout means no timeout, so no exception is expected.
     *
     * @throws Exception If failed.
     */
    @Test
    public void testZeroQueryTimeout() throws Exception {
<<<<<<< HEAD
        try(final Connection conn = DriverManager.getConnection(URL+"?queryTimeout=0")) {
=======
        try (final Connection conn = DriverManager.getConnection(URL + "?queryTimeout=0")) {
>>>>>>> 1e84d448
            conn.setSchema('"' + DEFAULT_CACHE_NAME + '"');

            try (final Statement stmt = conn.createStatement()) {
                stmt.executeQuery("select sleep_func(1000);");
            }
        }
    }

    /**
     * Setting timeout that is greater than query execution time. <code>SQLTimeoutException</code> is expected.
     *
     * @throws Exception If failed.
     */
    @Test
    public void testQueryTimeout() throws Exception {
        stmt.setQueryTimeout(2);

        GridTestUtils.assertThrows(log, () -> {
            stmt.executeQuery("select sleep_func(10) from Integer;");

            return null;
        }, SQLTimeoutException.class, "The query was cancelled while executing.");
    }

    /**
     * @throws Exception If failed.
     */
    @Test
    public void testQueryTimeoutRetrival() throws Exception {
<<<<<<< HEAD
        try(final Connection conn = DriverManager.getConnection(URL+"?queryTimeout=5")) {
=======
        try (final Connection conn = DriverManager.getConnection(URL + "?queryTimeout=5")) {
>>>>>>> 1e84d448
            conn.setSchema('"' + DEFAULT_CACHE_NAME + '"');

            try (final Statement stmt = conn.createStatement()) {
                stmt.executeQuery("select sleep_func(2);");
            }

            try (final Statement stmt = conn.createStatement()) {
                stmt.setQueryTimeout(1);

                GridTestUtils.assertThrows(log, () -> {
                    // This takes 10_000 ms.
                    stmt.executeQuery("select sleep_func(2) from Integer;");

                    return null;
                }, SQLTimeoutException.class, "The query was cancelled while executing.");
            }
        }
    }

    /**
     * Setting timeout that is greater than query execution time. Running same query multiple times.
     * <code>SQLTimeoutException</code> is expected in all cases.
     *
     * @throws Exception If failed.
     */
    @SuppressWarnings("unchecked")
    @Test
    public void testQueryTimeoutRepeatable() throws Exception {
        stmt.setQueryTimeout(2);

        GridTestUtils.assertThrows(log, () -> {
            stmt.executeQuery("select sleep_func(5) from Integer;");

            return null;
        }, SQLTimeoutException.class, "The query was cancelled while executing.");

        GridTestUtils.assertThrows(log, () -> {
            stmt.executeQuery("select sleep_func(5) from Integer;");

            return null;
        }, SQLTimeoutException.class, "The query was cancelled while executing.");

        stmt.executeQuery("select sleep_func(50)");
    }

    /**
     * Setting timeout that is greater than file uploading execution time.
     * <code>SQLTimeoutException</code> is expected.
     *
     * @throws Exception If failed.
     */
    @SuppressWarnings("unchecked")
    @Test
    public void testFileUploadingTimeout() throws Exception {

        File file = File.createTempFile("bulkload", "csv");

        FileWriter writer = new FileWriter(file);

        for (int i = 1; i <= 1_000_000; i++)
            writer.write(String.format("%d,%d,\"FirstName%d MiddleName%d\",LastName%d", i, i, i, i, i));

        writer.close();

        stmt.setQueryTimeout(1);

        GridTestUtils.assertThrows(log, () -> {
            stmt.executeUpdate(
                "copy from '" + file.getAbsolutePath() + "' into Person" +
                    " (_key, age, firstName, lastName)" +
                    " format csv");

            return null;
        }, SQLTimeoutException.class, "The query was cancelled while executing.");
    }

    /**
     * Setting timeout that is greater than batch query execution time.
     * <code>SQLTimeoutException</code> is expected.
     *
     * @throws Exception If failed.
     */
    @Test
    public void testBatchQuery() throws Exception {
        stmt.setQueryTimeout(1);

        GridTestUtils.assertThrows(log, () -> {
            stmt.addBatch("update Long set _val = _val + 1 where _key < sleep_func (30)");
            stmt.addBatch("update Long set _val = _val + 1 where _key > sleep_func (10)");

            stmt.executeBatch();

            return null;
        }, SQLTimeoutException.class, "The query was cancelled while executing.");
    }

    /**
     * Setting timeout that is greater than multiple statements query execution time.
     * <code>SQLTimeoutException</code> is expected.
     *
     * @throws Exception If failed.
     */
    @Test
    public void testMultipleStatementsQuery() throws Exception {
        stmt.setQueryTimeout(1);

        GridTestUtils.assertThrows(log, () -> {
            stmt.execute(
                "update Long set _val = _val + 1 where _key > sleep_func (10);"
                    + "update Long set _val = _val + 1 where _key > sleep_func (10);"
                    + "update Long set _val = _val + 1 where _key > sleep_func (10);"
                    + "update Long set _val = _val + 1 where _key > sleep_func (10);"
                    + "select _val, sleep_func(10) as s from Integer limit 10");

            return null;
        }, SQLTimeoutException.class, "The query was cancelled while executing.");
    }

    /**
     * Setting timeout that is greater than update query execution time.
     * <code>SQLTimeoutException</code> is expected.
     *
     * @throws Exception If failed.
     */
    @Test
    public void testExecuteUpdateTimeout() throws Exception {
        stmt.setQueryTimeout(1);

        GridTestUtils.assertThrows(log, () ->
                stmt.executeUpdate("update Integer set _val=1 where _key > sleep_func(10)"),
            SQLTimeoutException.class, "The query was cancelled while executing.");
    }

    /**
     * Utility class with custom SQL functions.
     */
    public static class TestSQLFunctions {
        /**
         * @param v amount of milliseconds to sleep
         * @return amount of milliseconds to sleep
         */
        @SuppressWarnings("unused")
        @QuerySqlFunction
        public static int sleep_func(int v) {
            try {
                Thread.sleep(v);
            }
            catch (InterruptedException ignored) {
                // No-op
            }
            return v;
        }
    }
}<|MERGE_RESOLUTION|>--- conflicted
+++ resolved
@@ -180,11 +180,7 @@
      */
     @Test
     public void testZeroQueryTimeout() throws Exception {
-<<<<<<< HEAD
-        try(final Connection conn = DriverManager.getConnection(URL+"?queryTimeout=0")) {
-=======
         try (final Connection conn = DriverManager.getConnection(URL + "?queryTimeout=0")) {
->>>>>>> 1e84d448
             conn.setSchema('"' + DEFAULT_CACHE_NAME + '"');
 
             try (final Statement stmt = conn.createStatement()) {
@@ -214,11 +210,7 @@
      */
     @Test
     public void testQueryTimeoutRetrival() throws Exception {
-<<<<<<< HEAD
-        try(final Connection conn = DriverManager.getConnection(URL+"?queryTimeout=5")) {
-=======
         try (final Connection conn = DriverManager.getConnection(URL + "?queryTimeout=5")) {
->>>>>>> 1e84d448
             conn.setSchema('"' + DEFAULT_CACHE_NAME + '"');
 
             try (final Statement stmt = conn.createStatement()) {
