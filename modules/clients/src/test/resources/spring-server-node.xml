<<<<<<< HEAD
<?xml version="1.0" encoding="UTF-8"?>

<!--
  Licensed to the Apache Software Foundation (ASF) under one or more
  contributor license agreements.  See the NOTICE file distributed with
  this work for additional information regarding copyright ownership.
  The ASF licenses this file to You under the Apache License, Version 2.0
  (the "License"); you may not use this file except in compliance with
  the License.  You may obtain a copy of the License at

       http://www.apache.org/licenses/LICENSE-2.0

  Unless required by applicable law or agreed to in writing, software
  distributed under the License is distributed on an "AS IS" BASIS,
  WITHOUT WARRANTIES OR CONDITIONS OF ANY KIND, either express or implied.
  See the License for the specific language governing permissions and
  limitations under the License.
-->

<!--
    Ignite Spring configuration file to startup grid cache.

    When starting a standalone Ignite node, you need to execute the following command:
    {IGNITE_HOME}/bin/ignite.{bat|sh} path-to-this-file/example-cache.xml

    When starting Ignite from Java IDE, pass path to this file into Ignition:
    Ignition.start("path-to-this-file/example-benchmark.xml");
-->
<beans xmlns="http://www.springframework.org/schema/beans"
       xmlns:xsi="http://www.w3.org/2001/XMLSchema-instance"
       xmlns:util="http://www.springframework.org/schema/util"
       xsi:schemaLocation="
       http://www.springframework.org/schema/beans
       http://www.springframework.org/schema/beans/spring-beans.xsd
       http://www.springframework.org/schema/util
       http://www.springframework.org/schema/util/spring-util.xsd">

    <!--
        Optional description.
    -->
    <description>
        Spring file for grid configuration with client available endpoints.
    </description>

    <!--
        Initialize property configurer so we can reference environment variables.
    -->
    <bean id="propertyConfigurer" class="org.springframework.beans.factory.config.PropertyPlaceholderConfigurer">
        <property name="systemPropertiesModeName" value="SYSTEM_PROPERTIES_MODE_FALLBACK"/>
        <property name="searchSystemEnvironment" value="true"/>
    </bean>

    <!--
        Configuration below demonstrates how to setup a collision and failover SPI's
        to enable work stealing from overloaded nodes to underloaded nodes.

        Note that for job stealing to work, you must always use both,
        GridJobStealingCollisionSpi and GridJobStealingFailoverSPI.
    -->
    <bean id="grid.cfg" class="org.apache.ignite.configuration.IgniteConfiguration">
        <property name="igniteInstanceName" value="node"/>

        <!-- Set to local host address. -->
        <property name="localHost" value="127.0.0.1"/>

        <!-- Configure to skip all events for better performance. -->
        <property name="includeEventTypes">
            <list>
                <util:constant static-field="org.apache.ignite.events.EventType.EVT_TASK_FAILED"/>
                <util:constant static-field="org.apache.ignite.events.EventType.EVT_TASK_FINISHED"/>
                <util:constant static-field="org.apache.ignite.events.EventType.EVT_JOB_MAPPED"/>
            </list>
        </property>

        <!-- Client configuration. -->
        <property name="connectorConfiguration">
            <bean class="org.apache.ignite.configuration.ConnectorConfiguration">
                <!-- Configure TCP rest protocol. -->
                <property name="port" value="10080"/>
            </bean>
        </property>

        <property name="cacheConfiguration">
            <!--
                Specify list of cache configurations here. Any property from
                CacheConfiguration interface can be configured here.
            -->
            <list>
                <!--
                    Local cache example configuration.
                -->
                <bean class="org.apache.ignite.configuration.CacheConfiguration">
                    <!-- Cache name is null. -->
                    <!--<property name="name"><null/></property>-->

                    <!-- LOCAL cache mode. -->
                    <property name="cacheMode" value="LOCAL"/>
                </bean>

                <!--
                    Partitioned cache example configuration.
                -->
                <bean class="org.apache.ignite.configuration.CacheConfiguration">
                    <!-- Cache name is 'partitioned'. -->
                    <property name="name" value="partitioned"/>

                    <!-- PARTITIONED cache mode. -->
                    <property name="cacheMode" value="PARTITIONED"/>

                    <!-- Transactional updates supported. -->
                    <property name="atomicityMode" value="TRANSACTIONAL"/>

                    <!-- Enable near cache to cache recently accessed data. -->
                    <property name="nearConfiguration">
                        <bean class="org.apache.ignite.configuration.NearCacheConfiguration" />
                    </property>

                    <property name="writeSynchronizationMode" value="FULL_SYNC"/>

                    <property name="affinity">
                        <bean class="org.apache.ignite.cache.affinity.rendezvous.RendezvousAffinityFunction">
                            <constructor-arg value="1"/>
                        </bean>
                    </property>

                    <!--<property name="binaryEnabled" value="true"/>-->

                    <property name="queryEntities">
                        <list>
                            <bean class="org.apache.ignite.cache.QueryEntity">
                                <property name="valueType" value="GridBinaryPerson"/>
                                <property name="fields">
                                    <map>
                                        <entry key="name" value="java.lang.String"/>
                                        <entry key="address" value="java.lang.String"/>
                                        <entry key="age" value="java.lang.Integer"/>
                                    </map>
                                </property>
                                <property name="indexes">
                                    <list>
                                        <bean class="org.apache.ignite.cache.QueryIndex">
                                            <property name="fields">
                                                <map>
                                                    <entry key="age" value="true"/>
                                                </map>
                                            </property>
                                        </bean>
                                        <bean class="org.apache.ignite.cache.QueryIndex">
                                            <property name="indexType" value="FULLTEXT"/>
                                            <property name="fields">
                                                <map>
                                                    <entry key="address" value="false"/>
                                                </map>
                                            </property>
                                        </bean>
                                    </list>
                                </property>
                            </bean>
                            <bean class="org.apache.ignite.cache.QueryEntity">
                                <property name="valueType" value="GridImplicitBinaryPerson"/>
                                <property name="fields">
                                    <map>
                                        <entry key="name" value="java.lang.String"/>
                                        <entry key="age" value="java.lang.Integer"/>
                                    </map>
                                </property>
                                <property name="indexes">
                                    <list>
                                        <bean class="org.apache.ignite.cache.QueryIndex">
                                            <property name="fields">
                                                <map>
                                                    <entry key="age" value="true"/>
                                                </map>
                                            </property>
                                        </bean>
                                    </list>
                                </property>
                            </bean>
                            <bean class="org.apache.ignite.cache.QueryEntity">
                                <property name="valueType" value="GridNoDefBinaryPerson"/>
                                <property name="fields">
                                    <map>
                                        <entry key="name" value="java.lang.String"/>
                                        <entry key="age" value="java.lang.Integer"/>
                                    </map>
                                </property>
                                <property name="indexes">
                                    <list>
                                        <bean class="org.apache.ignite.cache.QueryIndex">
                                            <property name="fields">
                                                <map>
                                                    <entry key="age" value="true"/>
                                                </map>
                                            </property>
                                        </bean>
                                    </list>
                                </property>
                            </bean>
                        </list>
                    </property>
                </bean>

                <!--
                    Local cache with store.
                -->
                <bean class="org.apache.ignite.configuration.CacheConfiguration">
                    <property name="name" value="local.store"/>

                    <property name="cacheMode" value="LOCAL"/>

                    <property name="writeSynchronizationMode" value="FULL_SYNC"/>

                    <property name="store">
                        <bean class="org.apache.ignite.internal.client.HashMapStore"/>
                    </property>
                </bean>

                <!--
                    Replicated cache example configuration.
                -->
                <bean class="org.apache.ignite.configuration.CacheConfiguration">
                    <!-- Cache name is 'replicated'. -->
                    <property name="name" value="replicated"/>

                    <property name="writeSynchronizationMode" value="FULL_SYNC"/>

                    <!-- REPLICATED cache mode. -->
                    <property name="cacheMode" value="REPLICATED"/>

                    <property name="atomicityMode" value="TRANSACTIONAL"/>
                </bean>

                <!--
                    Replicated cache with in-memory store enabled.
                -->
                <bean class="org.apache.ignite.configuration.CacheConfiguration">
                    <!-- Cache name is 'replicated.store'. -->
                    <property name="name" value="replicated.store"/>

                    <property name="writeSynchronizationMode" value="FULL_SYNC"/>

                    <property name="atomicityMode" value="TRANSACTIONAL"/>

                    <!-- REPLICATED cache mode. -->
                    <property name="cacheMode" value="REPLICATED"/>

                    <!-- Store.-->
                    <property name="store">
                        <bean class="org.apache.ignite.internal.client.HashMapStore"/>
                    </property>
                </bean>
            </list>
        </property>


        <!--
            TCP discovery SPI (uses VM-shared IP-finder).
        -->
        <property name="discoverySpi">
            <bean class="org.apache.ignite.spi.discovery.tcp.TcpDiscoverySpi">
                <!-- Make sure both servers (unsecured and SSL-protected) can start as independent grids. -->
                <property name="localPort" value="49500"/>

                <!-- Override default IP-finder.-->
                <property name="ipFinder">
                    <bean class="org.apache.ignite.spi.discovery.tcp.ipfinder.vm.TcpDiscoveryVmIpFinder">
                        <property name="addresses">
                            <list>
                                <!--
                                    List all IP/port configurations that potentially
                                    can be started first in examples. We are assuming
                                    grid of size 10 or less.
                                -->
                                <value>127.0.0.1:49500</value>
                                <value>127.0.0.1:49501</value>
                            </list>
                        </property>
                    </bean>
                </property>
            </bean>
        </property>

        <!--
            Logger to use.
        -->
        <property name="gridLogger">
            <bean class="org.apache.ignite.logger.log4j.Log4JLogger">
                <constructor-arg type="java.lang.String" value="modules/clients/src/test/resources/log4j.xml"/>
            </bean>
        </property>

        <!--
            Explicitly set custom public and system thread pools to increase
            possible started nodes count in one VM.
        -->
        <property name="publicThreadPoolSize" value="15"/>

        <property name="systemThreadPoolSize" value="15"/>
    </bean>
</beans>
=======
<?xml version="1.0" encoding="UTF-8"?>

<!--
  Licensed to the Apache Software Foundation (ASF) under one or more
  contributor license agreements.  See the NOTICE file distributed with
  this work for additional information regarding copyright ownership.
  The ASF licenses this file to You under the Apache License, Version 2.0
  (the "License"); you may not use this file except in compliance with
  the License.  You may obtain a copy of the License at

       http://www.apache.org/licenses/LICENSE-2.0

  Unless required by applicable law or agreed to in writing, software
  distributed under the License is distributed on an "AS IS" BASIS,
  WITHOUT WARRANTIES OR CONDITIONS OF ANY KIND, either express or implied.
  See the License for the specific language governing permissions and
  limitations under the License.
-->

<!--
    Ignite Spring configuration file to startup grid cache.

    When starting a standalone Ignite node, you need to execute the following command:
    {IGNITE_HOME}/bin/ignite.{bat|sh} path-to-this-file/example-cache.xml

    When starting Ignite from Java IDE, pass path to this file into Ignition:
    Ignition.start("path-to-this-file/example-benchmark.xml");
-->
<beans xmlns="http://www.springframework.org/schema/beans"
       xmlns:xsi="http://www.w3.org/2001/XMLSchema-instance"
       xmlns:util="http://www.springframework.org/schema/util"
       xsi:schemaLocation="
       http://www.springframework.org/schema/beans
       http://www.springframework.org/schema/beans/spring-beans.xsd
       http://www.springframework.org/schema/util
       http://www.springframework.org/schema/util/spring-util.xsd">

    <!--
        Optional description.
    -->
    <description>
        Spring file for grid configuration with client available endpoints.
    </description>

    <!--
        Initialize property configurer so we can reference environment variables.
    -->
    <bean id="propertyConfigurer" class="org.springframework.beans.factory.config.PropertyPlaceholderConfigurer">
        <property name="systemPropertiesModeName" value="SYSTEM_PROPERTIES_MODE_FALLBACK"/>
        <property name="searchSystemEnvironment" value="true"/>
    </bean>

    <!--
        Configuration below demonstrates how to setup a collision and failover SPI's
        to enable work stealing from overloaded nodes to underloaded nodes.

        Note that for job stealing to work, you must always use both,
        GridJobStealingCollisionSpi and GridJobStealingFailoverSPI.
    -->
    <bean id="grid.cfg" class="org.apache.ignite.configuration.IgniteConfiguration">
        <property name="igniteInstanceName" value="node"/>

        <!-- Set to local host address. -->
        <property name="localHost" value="127.0.0.1"/>

        <!-- Configure to skip all events for better performance. -->
        <property name="includeEventTypes">
            <list>
                <util:constant static-field="org.apache.ignite.events.EventType.EVT_TASK_FAILED"/>
                <util:constant static-field="org.apache.ignite.events.EventType.EVT_TASK_FINISHED"/>
                <util:constant static-field="org.apache.ignite.events.EventType.EVT_JOB_MAPPED"/>
            </list>
        </property>

        <!-- Client configuration. -->
        <property name="connectorConfiguration">
            <bean class="org.apache.ignite.configuration.ConnectorConfiguration">
                <!-- Configure TCP rest protocol. -->
                <property name="port" value="10080"/>
            </bean>
        </property>

        <property name="cacheConfiguration">
            <!--
                Specify list of cache configurations here. Any property from
                CacheConfiguration interface can be configured here.
            -->
            <list>
                <!--
                    Partitioned cache example configuration.
                -->
                <bean class="org.apache.ignite.configuration.CacheConfiguration">
                    <!-- Cache name is 'partitioned'. -->
                    <property name="name" value="partitioned"/>

                    <!-- PARTITIONED cache mode. -->
                    <property name="cacheMode" value="PARTITIONED"/>

                    <!-- Transactional updates supported. -->
                    <property name="atomicityMode" value="TRANSACTIONAL"/>

                    <!-- Enable near cache to cache recently accessed data. -->
                    <property name="nearConfiguration">
                        <bean class="org.apache.ignite.configuration.NearCacheConfiguration" />
                    </property>

                    <property name="writeSynchronizationMode" value="FULL_SYNC"/>

                    <property name="affinity">
                        <bean class="org.apache.ignite.cache.affinity.rendezvous.RendezvousAffinityFunction">
                            <constructor-arg value="1"/>
                        </bean>
                    </property>

                    <!--<property name="binaryEnabled" value="true"/>-->

                    <property name="queryEntities">
                        <list>
                            <bean class="org.apache.ignite.cache.QueryEntity">
                                <property name="valueType" value="GridBinaryPerson"/>
                                <property name="fields">
                                    <map>
                                        <entry key="name" value="java.lang.String"/>
                                        <entry key="address" value="java.lang.String"/>
                                        <entry key="age" value="java.lang.Integer"/>
                                    </map>
                                </property>
                                <property name="indexes">
                                    <list>
                                        <bean class="org.apache.ignite.cache.QueryIndex">
                                            <property name="fields">
                                                <map>
                                                    <entry key="age" value="true"/>
                                                </map>
                                            </property>
                                        </bean>
                                        <bean class="org.apache.ignite.cache.QueryIndex">
                                            <property name="indexType" value="FULLTEXT"/>
                                            <property name="fields">
                                                <map>
                                                    <entry key="address" value="false"/>
                                                </map>
                                            </property>
                                        </bean>
                                    </list>
                                </property>
                            </bean>
                            <bean class="org.apache.ignite.cache.QueryEntity">
                                <property name="valueType" value="GridImplicitBinaryPerson"/>
                                <property name="fields">
                                    <map>
                                        <entry key="name" value="java.lang.String"/>
                                        <entry key="age" value="java.lang.Integer"/>
                                    </map>
                                </property>
                                <property name="indexes">
                                    <list>
                                        <bean class="org.apache.ignite.cache.QueryIndex">
                                            <property name="fields">
                                                <map>
                                                    <entry key="age" value="true"/>
                                                </map>
                                            </property>
                                        </bean>
                                    </list>
                                </property>
                            </bean>
                            <bean class="org.apache.ignite.cache.QueryEntity">
                                <property name="valueType" value="GridNoDefBinaryPerson"/>
                                <property name="fields">
                                    <map>
                                        <entry key="name" value="java.lang.String"/>
                                        <entry key="age" value="java.lang.Integer"/>
                                    </map>
                                </property>
                                <property name="indexes">
                                    <list>
                                        <bean class="org.apache.ignite.cache.QueryIndex">
                                            <property name="fields">
                                                <map>
                                                    <entry key="age" value="true"/>
                                                </map>
                                            </property>
                                        </bean>
                                    </list>
                                </property>
                            </bean>
                        </list>
                    </property>
                </bean>

                <!--
                    Replicated cache example configuration.
                -->
                <bean class="org.apache.ignite.configuration.CacheConfiguration">
                    <!-- Cache name is 'replicated'. -->
                    <property name="name" value="replicated"/>

                    <property name="writeSynchronizationMode" value="FULL_SYNC"/>

                    <!-- REPLICATED cache mode. -->
                    <property name="cacheMode" value="REPLICATED"/>

                    <property name="atomicityMode" value="TRANSACTIONAL"/>
                </bean>

                <!--
                    Replicated cache with in-memory store enabled.
                -->
                <bean class="org.apache.ignite.configuration.CacheConfiguration">
                    <!-- Cache name is 'replicated.store'. -->
                    <property name="name" value="replicated.store"/>

                    <property name="writeSynchronizationMode" value="FULL_SYNC"/>

                    <property name="atomicityMode" value="TRANSACTIONAL"/>

                    <!-- REPLICATED cache mode. -->
                    <property name="cacheMode" value="REPLICATED"/>

                    <!-- Store.-->
                    <property name="store">
                        <bean class="org.apache.ignite.internal.client.HashMapStore"/>
                    </property>
                </bean>
            </list>
        </property>


        <!--
            TCP discovery SPI (uses VM-shared IP-finder).
        -->
        <property name="discoverySpi">
            <bean class="org.apache.ignite.spi.discovery.tcp.TcpDiscoverySpi">
                <!-- Make sure both servers (unsecured and SSL-protected) can start as independent grids. -->
                <property name="localPort" value="49500"/>

                <!-- Override default IP-finder.-->
                <property name="ipFinder">
                    <bean class="org.apache.ignite.spi.discovery.tcp.ipfinder.vm.TcpDiscoveryVmIpFinder">
                        <property name="addresses">
                            <list>
                                <!--
                                    List all IP/port configurations that potentially
                                    can be started first in examples. We are assuming
                                    grid of size 10 or less.
                                -->
                                <value>127.0.0.1:49500</value>
                                <value>127.0.0.1:49501</value>
                            </list>
                        </property>
                    </bean>
                </property>
            </bean>
        </property>

        <!--
            Logger to use.
        -->
        <property name="gridLogger">
            <bean class="org.apache.ignite.logger.log4j2.Log4J2Logger">
                <constructor-arg type="java.lang.String" value="modules/clients/src/test/resources/log4j2.xml"/>
            </bean>
        </property>

        <!--
            Explicitly set custom public and system thread pools to increase
            possible started nodes count in one VM.
        -->
        <property name="publicThreadPoolSize" value="15"/>

        <property name="systemThreadPoolSize" value="15"/>
    </bean>
</beans>
>>>>>>> 8baf97ad
<|MERGE_RESOLUTION|>--- conflicted
+++ resolved
@@ -1,4 +1,3 @@
-<<<<<<< HEAD
 <?xml version="1.0" encoding="UTF-8"?>
 
 <!--
@@ -88,17 +87,6 @@
             -->
             <list>
                 <!--
-                    Local cache example configuration.
-                -->
-                <bean class="org.apache.ignite.configuration.CacheConfiguration">
-                    <!-- Cache name is null. -->
-                    <!--<property name="name"><null/></property>-->
-
-                    <!-- LOCAL cache mode. -->
-                    <property name="cacheMode" value="LOCAL"/>
-                </bean>
-
-                <!--
                     Partitioned cache example configuration.
                 -->
                 <bean class="org.apache.ignite.configuration.CacheConfiguration">
@@ -198,21 +186,6 @@
                                 </property>
                             </bean>
                         </list>
-                    </property>
-                </bean>
-
-                <!--
-                    Local cache with store.
-                -->
-                <bean class="org.apache.ignite.configuration.CacheConfiguration">
-                    <property name="name" value="local.store"/>
-
-                    <property name="cacheMode" value="LOCAL"/>
-
-                    <property name="writeSynchronizationMode" value="FULL_SYNC"/>
-
-                    <property name="store">
-                        <bean class="org.apache.ignite.internal.client.HashMapStore"/>
                     </property>
                 </bean>
 
@@ -285,8 +258,8 @@
             Logger to use.
         -->
         <property name="gridLogger">
-            <bean class="org.apache.ignite.logger.log4j.Log4JLogger">
-                <constructor-arg type="java.lang.String" value="modules/clients/src/test/resources/log4j.xml"/>
+            <bean class="org.apache.ignite.logger.log4j2.Log4J2Logger">
+                <constructor-arg type="java.lang.String" value="modules/clients/src/test/resources/log4j2.xml"/>
             </bean>
         </property>
 
@@ -298,280 +271,4 @@
 
         <property name="systemThreadPoolSize" value="15"/>
     </bean>
-</beans>
-=======
-<?xml version="1.0" encoding="UTF-8"?>
-
-<!--
-  Licensed to the Apache Software Foundation (ASF) under one or more
-  contributor license agreements.  See the NOTICE file distributed with
-  this work for additional information regarding copyright ownership.
-  The ASF licenses this file to You under the Apache License, Version 2.0
-  (the "License"); you may not use this file except in compliance with
-  the License.  You may obtain a copy of the License at
-
-       http://www.apache.org/licenses/LICENSE-2.0
-
-  Unless required by applicable law or agreed to in writing, software
-  distributed under the License is distributed on an "AS IS" BASIS,
-  WITHOUT WARRANTIES OR CONDITIONS OF ANY KIND, either express or implied.
-  See the License for the specific language governing permissions and
-  limitations under the License.
--->
-
-<!--
-    Ignite Spring configuration file to startup grid cache.
-
-    When starting a standalone Ignite node, you need to execute the following command:
-    {IGNITE_HOME}/bin/ignite.{bat|sh} path-to-this-file/example-cache.xml
-
-    When starting Ignite from Java IDE, pass path to this file into Ignition:
-    Ignition.start("path-to-this-file/example-benchmark.xml");
--->
-<beans xmlns="http://www.springframework.org/schema/beans"
-       xmlns:xsi="http://www.w3.org/2001/XMLSchema-instance"
-       xmlns:util="http://www.springframework.org/schema/util"
-       xsi:schemaLocation="
-       http://www.springframework.org/schema/beans
-       http://www.springframework.org/schema/beans/spring-beans.xsd
-       http://www.springframework.org/schema/util
-       http://www.springframework.org/schema/util/spring-util.xsd">
-
-    <!--
-        Optional description.
-    -->
-    <description>
-        Spring file for grid configuration with client available endpoints.
-    </description>
-
-    <!--
-        Initialize property configurer so we can reference environment variables.
-    -->
-    <bean id="propertyConfigurer" class="org.springframework.beans.factory.config.PropertyPlaceholderConfigurer">
-        <property name="systemPropertiesModeName" value="SYSTEM_PROPERTIES_MODE_FALLBACK"/>
-        <property name="searchSystemEnvironment" value="true"/>
-    </bean>
-
-    <!--
-        Configuration below demonstrates how to setup a collision and failover SPI's
-        to enable work stealing from overloaded nodes to underloaded nodes.
-
-        Note that for job stealing to work, you must always use both,
-        GridJobStealingCollisionSpi and GridJobStealingFailoverSPI.
-    -->
-    <bean id="grid.cfg" class="org.apache.ignite.configuration.IgniteConfiguration">
-        <property name="igniteInstanceName" value="node"/>
-
-        <!-- Set to local host address. -->
-        <property name="localHost" value="127.0.0.1"/>
-
-        <!-- Configure to skip all events for better performance. -->
-        <property name="includeEventTypes">
-            <list>
-                <util:constant static-field="org.apache.ignite.events.EventType.EVT_TASK_FAILED"/>
-                <util:constant static-field="org.apache.ignite.events.EventType.EVT_TASK_FINISHED"/>
-                <util:constant static-field="org.apache.ignite.events.EventType.EVT_JOB_MAPPED"/>
-            </list>
-        </property>
-
-        <!-- Client configuration. -->
-        <property name="connectorConfiguration">
-            <bean class="org.apache.ignite.configuration.ConnectorConfiguration">
-                <!-- Configure TCP rest protocol. -->
-                <property name="port" value="10080"/>
-            </bean>
-        </property>
-
-        <property name="cacheConfiguration">
-            <!--
-                Specify list of cache configurations here. Any property from
-                CacheConfiguration interface can be configured here.
-            -->
-            <list>
-                <!--
-                    Partitioned cache example configuration.
-                -->
-                <bean class="org.apache.ignite.configuration.CacheConfiguration">
-                    <!-- Cache name is 'partitioned'. -->
-                    <property name="name" value="partitioned"/>
-
-                    <!-- PARTITIONED cache mode. -->
-                    <property name="cacheMode" value="PARTITIONED"/>
-
-                    <!-- Transactional updates supported. -->
-                    <property name="atomicityMode" value="TRANSACTIONAL"/>
-
-                    <!-- Enable near cache to cache recently accessed data. -->
-                    <property name="nearConfiguration">
-                        <bean class="org.apache.ignite.configuration.NearCacheConfiguration" />
-                    </property>
-
-                    <property name="writeSynchronizationMode" value="FULL_SYNC"/>
-
-                    <property name="affinity">
-                        <bean class="org.apache.ignite.cache.affinity.rendezvous.RendezvousAffinityFunction">
-                            <constructor-arg value="1"/>
-                        </bean>
-                    </property>
-
-                    <!--<property name="binaryEnabled" value="true"/>-->
-
-                    <property name="queryEntities">
-                        <list>
-                            <bean class="org.apache.ignite.cache.QueryEntity">
-                                <property name="valueType" value="GridBinaryPerson"/>
-                                <property name="fields">
-                                    <map>
-                                        <entry key="name" value="java.lang.String"/>
-                                        <entry key="address" value="java.lang.String"/>
-                                        <entry key="age" value="java.lang.Integer"/>
-                                    </map>
-                                </property>
-                                <property name="indexes">
-                                    <list>
-                                        <bean class="org.apache.ignite.cache.QueryIndex">
-                                            <property name="fields">
-                                                <map>
-                                                    <entry key="age" value="true"/>
-                                                </map>
-                                            </property>
-                                        </bean>
-                                        <bean class="org.apache.ignite.cache.QueryIndex">
-                                            <property name="indexType" value="FULLTEXT"/>
-                                            <property name="fields">
-                                                <map>
-                                                    <entry key="address" value="false"/>
-                                                </map>
-                                            </property>
-                                        </bean>
-                                    </list>
-                                </property>
-                            </bean>
-                            <bean class="org.apache.ignite.cache.QueryEntity">
-                                <property name="valueType" value="GridImplicitBinaryPerson"/>
-                                <property name="fields">
-                                    <map>
-                                        <entry key="name" value="java.lang.String"/>
-                                        <entry key="age" value="java.lang.Integer"/>
-                                    </map>
-                                </property>
-                                <property name="indexes">
-                                    <list>
-                                        <bean class="org.apache.ignite.cache.QueryIndex">
-                                            <property name="fields">
-                                                <map>
-                                                    <entry key="age" value="true"/>
-                                                </map>
-                                            </property>
-                                        </bean>
-                                    </list>
-                                </property>
-                            </bean>
-                            <bean class="org.apache.ignite.cache.QueryEntity">
-                                <property name="valueType" value="GridNoDefBinaryPerson"/>
-                                <property name="fields">
-                                    <map>
-                                        <entry key="name" value="java.lang.String"/>
-                                        <entry key="age" value="java.lang.Integer"/>
-                                    </map>
-                                </property>
-                                <property name="indexes">
-                                    <list>
-                                        <bean class="org.apache.ignite.cache.QueryIndex">
-                                            <property name="fields">
-                                                <map>
-                                                    <entry key="age" value="true"/>
-                                                </map>
-                                            </property>
-                                        </bean>
-                                    </list>
-                                </property>
-                            </bean>
-                        </list>
-                    </property>
-                </bean>
-
-                <!--
-                    Replicated cache example configuration.
-                -->
-                <bean class="org.apache.ignite.configuration.CacheConfiguration">
-                    <!-- Cache name is 'replicated'. -->
-                    <property name="name" value="replicated"/>
-
-                    <property name="writeSynchronizationMode" value="FULL_SYNC"/>
-
-                    <!-- REPLICATED cache mode. -->
-                    <property name="cacheMode" value="REPLICATED"/>
-
-                    <property name="atomicityMode" value="TRANSACTIONAL"/>
-                </bean>
-
-                <!--
-                    Replicated cache with in-memory store enabled.
-                -->
-                <bean class="org.apache.ignite.configuration.CacheConfiguration">
-                    <!-- Cache name is 'replicated.store'. -->
-                    <property name="name" value="replicated.store"/>
-
-                    <property name="writeSynchronizationMode" value="FULL_SYNC"/>
-
-                    <property name="atomicityMode" value="TRANSACTIONAL"/>
-
-                    <!-- REPLICATED cache mode. -->
-                    <property name="cacheMode" value="REPLICATED"/>
-
-                    <!-- Store.-->
-                    <property name="store">
-                        <bean class="org.apache.ignite.internal.client.HashMapStore"/>
-                    </property>
-                </bean>
-            </list>
-        </property>
-
-
-        <!--
-            TCP discovery SPI (uses VM-shared IP-finder).
-        -->
-        <property name="discoverySpi">
-            <bean class="org.apache.ignite.spi.discovery.tcp.TcpDiscoverySpi">
-                <!-- Make sure both servers (unsecured and SSL-protected) can start as independent grids. -->
-                <property name="localPort" value="49500"/>
-
-                <!-- Override default IP-finder.-->
-                <property name="ipFinder">
-                    <bean class="org.apache.ignite.spi.discovery.tcp.ipfinder.vm.TcpDiscoveryVmIpFinder">
-                        <property name="addresses">
-                            <list>
-                                <!--
-                                    List all IP/port configurations that potentially
-                                    can be started first in examples. We are assuming
-                                    grid of size 10 or less.
-                                -->
-                                <value>127.0.0.1:49500</value>
-                                <value>127.0.0.1:49501</value>
-                            </list>
-                        </property>
-                    </bean>
-                </property>
-            </bean>
-        </property>
-
-        <!--
-            Logger to use.
-        -->
-        <property name="gridLogger">
-            <bean class="org.apache.ignite.logger.log4j2.Log4J2Logger">
-                <constructor-arg type="java.lang.String" value="modules/clients/src/test/resources/log4j2.xml"/>
-            </bean>
-        </property>
-
-        <!--
-            Explicitly set custom public and system thread pools to increase
-            possible started nodes count in one VM.
-        -->
-        <property name="publicThreadPoolSize" value="15"/>
-
-        <property name="systemThreadPoolSize" value="15"/>
-    </bean>
-</beans>
->>>>>>> 8baf97ad
+</beans>