--- conflicted
+++ resolved
@@ -31,11 +31,7 @@
     </parent>
 
     <artifactId>ignite-log4j2</artifactId>
-<<<<<<< HEAD
-    <version>${revision}</version>
-=======
 
->>>>>>> 9cf06362
     <url>http://ignite.apache.org</url>
 
     <dependencies>
@@ -54,10 +50,6 @@
         <dependency>
             <groupId>${project.groupId}</groupId>
             <artifactId>ignite-tools</artifactId>
-<<<<<<< HEAD
-            <version>${project.version}</version>
-=======
->>>>>>> 9cf06362
             <scope>test</scope>
         </dependency>
 
