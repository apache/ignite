/*
 * Licensed to the Apache Software Foundation (ASF) under one or more
 * contributor license agreements.  See the NOTICE file distributed with
 * this work for additional information regarding copyright ownership.
 * The ASF licenses this file to You under the Apache License, Version 2.0
 * (the "License"); you may not use this file except in compliance with
 * the License.  You may obtain a copy of the License at
 *
 *      http://www.apache.org/licenses/LICENSE-2.0
 *
 * Unless required by applicable law or agreed to in writing, software
 * distributed under the License is distributed on an "AS IS" BASIS,
 * WITHOUT WARRANTIES OR CONDITIONS OF ANY KIND, either express or implied.
 * See the License for the specific language governing permissions and
 * limitations under the License.
 */

package org.apache.ignite.logger.log4j2;

import java.io.ByteArrayOutputStream;
import java.io.File;
import java.io.PrintStream;
import java.util.Collections;
import org.apache.ignite.Ignite;
import org.apache.ignite.configuration.IgniteConfiguration;
import org.apache.ignite.internal.util.typedef.G;
import org.apache.ignite.spi.discovery.tcp.TcpDiscoverySpi;
import org.apache.ignite.spi.discovery.tcp.ipfinder.vm.TcpDiscoveryVmIpFinder;
import org.apache.ignite.testframework.GridTestUtils;
import org.apache.logging.log4j.Level;
import org.junit.Before;
import org.junit.Test;
<<<<<<< HEAD

import static org.junit.Assert.assertTrue;
=======
import org.junit.runner.RunWith;
import org.junit.runners.JUnit4;
>>>>>>> 5310d373

/**
 * Grid Log4j2 SPI test.
 */
<<<<<<< HEAD
public class Log4j2LoggerVerboseModeSelfTest {
=======
@RunWith(JUnit4.class)
public class Log4j2LoggerVerboseModeSelfTest extends TestCase {
>>>>>>> 5310d373
    /** */
    private static final String LOG_PATH_VERBOSE_TEST = "modules/core/src/test/config/log4j2-verbose-test.xml";

    /**
     * @throws Exception If failed.
     */
    @Before
<<<<<<< HEAD
    public void setUp() throws Exception {
=======
    @Override public void setUp() throws Exception {
>>>>>>> 5310d373
        Log4J2Logger.cleanup();

    }

    /**
     * Test works fine after other tests. Please do not forget to call Log4J2Logger.cleanup()
     *
     * @throws Exception If failed.
     */
    @Test
    public void testVerboseMode() throws Exception {
        final PrintStream backupSysOut = System.out;
        final PrintStream backupSysErr = System.err;

        final ByteArrayOutputStream testOut = new ByteArrayOutputStream();
        final ByteArrayOutputStream testErr = new ByteArrayOutputStream();

        String consoleOut = "Empty";
        String consoleErr = "Empty";
        String testMsg = "******* Hello Tester! ******* ";

        try {
            System.setOut(new PrintStream(testOut));
            System.setErr(new PrintStream(testErr));


            System.setProperty("IGNITE_QUIET", "false");


            try (Ignite ignite = G.start(getConfiguration("verboseLogGrid", LOG_PATH_VERBOSE_TEST))) {

                ignite.log().error(testMsg + Level.ERROR);
                ignite.log().warning(testMsg + Level.WARN);
                ignite.log().info(testMsg + Level.INFO);
                ignite.log().debug(testMsg + Level.DEBUG);
                ignite.log().trace(testMsg + Level.TRACE);
            }

        }
        finally {
            System.setProperty("IGNITE_QUIET", "true");

            System.setOut(backupSysOut);
            System.setErr(backupSysErr);
        }

        testOut.flush();
        testErr.flush();

        consoleOut = testOut.toString();
        consoleErr = testErr.toString();

        System.out.println("**************** Out Console content ***************");
        System.out.println(consoleOut);

        System.out.println("**************** Err Console content ***************");
        System.out.println(consoleErr);

        assertTrue(consoleOut.contains(testMsg + Level.INFO));
        assertTrue(consoleOut.contains(testMsg + Level.DEBUG));
        assertTrue(consoleOut.contains(testMsg + Level.TRACE));
        assertTrue(consoleOut.contains(testMsg + Level.ERROR));
        assertTrue(consoleOut.contains(testMsg + Level.WARN));

        assertTrue(consoleErr.contains(testMsg + Level.ERROR));
        assertTrue(consoleErr.contains(testMsg + Level.WARN));
        assertTrue(!consoleErr.contains(testMsg + Level.INFO));
        assertTrue(consoleErr.contains(testMsg + Level.DEBUG));
        assertTrue(consoleErr.contains(testMsg + Level.TRACE));
    }

    /**
     * Creates grid configuration.
     *
     * @param igniteInstanceName Ignite instance name.
     * @param logPath Logger configuration path.
     * @return Grid configuration.
     * @throws Exception If error occurred.
     */
    private static IgniteConfiguration getConfiguration(String igniteInstanceName, String logPath)
        throws Exception {
        TcpDiscoverySpi disco = new TcpDiscoverySpi();

        disco.setIpFinder(new TcpDiscoveryVmIpFinder(false) {{
            setAddresses(Collections.singleton("127.0.0.1:47500..47509"));
        }});

        File xml = GridTestUtils.resolveIgnitePath(LOG_PATH_VERBOSE_TEST);

        Log4J2Logger logger = new Log4J2Logger(xml);

        return new IgniteConfiguration()
            .setIgniteInstanceName(igniteInstanceName)
            .setGridLogger(logger)
            .setConnectorConfiguration(null)
            .setDiscoverySpi(disco);
    }
}<|MERGE_RESOLUTION|>--- conflicted
+++ resolved
@@ -21,6 +21,7 @@
 import java.io.File;
 import java.io.PrintStream;
 import java.util.Collections;
+import junit.framework.TestCase;
 import org.apache.ignite.Ignite;
 import org.apache.ignite.configuration.IgniteConfiguration;
 import org.apache.ignite.internal.util.typedef.G;
@@ -30,23 +31,14 @@
 import org.apache.logging.log4j.Level;
 import org.junit.Before;
 import org.junit.Test;
-<<<<<<< HEAD
-
-import static org.junit.Assert.assertTrue;
-=======
 import org.junit.runner.RunWith;
 import org.junit.runners.JUnit4;
->>>>>>> 5310d373
 
 /**
  * Grid Log4j2 SPI test.
  */
-<<<<<<< HEAD
-public class Log4j2LoggerVerboseModeSelfTest {
-=======
 @RunWith(JUnit4.class)
 public class Log4j2LoggerVerboseModeSelfTest extends TestCase {
->>>>>>> 5310d373
     /** */
     private static final String LOG_PATH_VERBOSE_TEST = "modules/core/src/test/config/log4j2-verbose-test.xml";
 
@@ -54,11 +46,7 @@
      * @throws Exception If failed.
      */
     @Before
-<<<<<<< HEAD
-    public void setUp() throws Exception {
-=======
     @Override public void setUp() throws Exception {
->>>>>>> 5310d373
         Log4J2Logger.cleanup();
 
     }
