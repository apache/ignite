/*
 * Licensed to the Apache Software Foundation (ASF) under one or more
 * contributor license agreements.  See the NOTICE file distributed with
 * this work for additional information regarding copyright ownership.
 * The ASF licenses this file to You under the Apache License, Version 2.0
 * (the "License"); you may not use this file except in compliance with
 * the License.  You may obtain a copy of the License at
 *
 *      http://www.apache.org/licenses/LICENSE-2.0
 *
 * Unless required by applicable law or agreed to in writing, software
 * distributed under the License is distributed on an "AS IS" BASIS,
 * WITHOUT WARRANTIES OR CONDITIONS OF ANY KIND, either express or implied.
 * See the License for the specific language governing permissions and
 * limitations under the License.
 */

package org.apache.ignite.logger.log4j2;

import java.io.File;
import java.nio.file.Files;
import java.nio.file.StandardCopyOption;
import java.util.Date;
import org.apache.ignite.internal.util.typedef.internal.U;
import org.junit.Test;
<<<<<<< HEAD

import static org.junit.Assert.assertFalse;
import static org.junit.Assert.assertTrue;
=======
import org.junit.runner.RunWith;
import org.junit.runners.JUnit4;
>>>>>>> 5310d373

/**
 * Checking that Log4j2 configuration is updated when its source file is changed.
 */
<<<<<<< HEAD
public class Log4j2ConfigUpdateTest {
=======
@RunWith(JUnit4.class)
public class Log4j2ConfigUpdateTest extends TestCase {
>>>>>>> 5310d373
    /** Path to log4j2 configuration with INFO enabled. */
    private static final String LOG_CONFIG_INFO = "modules/log4j2/src/test/config/log4j2-info.xml";

    /** Path to log4j2 configuration with DEBUG enabled. */
    private static final String LOG_CONFIG_DEBUG = "modules/log4j2/src/test/config/log4j2-debug.xml";

    /** Path to log4j2 configuration with DEBUG enabled. */
    private static final String LOG_CONFIG_MAIN = "work/log/log4j2-Log4j2ConfigUpdateTest.xml";

    /** Path to log file. */
    private static final String LOG_DEST = "work/log/Log4j2ConfigUpdateTest.log";

    /**
     * Time to wait before logger configuration changes.
     * This value is made greater than the `monitorInterval` in the config files to avoid relying on exact timing.
     */
    private static final long UPDATE_DELAY = 10000;

    /**
     * Time to wait before updating the configuration file.
     * Should be large enough to be recorded on different file systems.
     */
    private static final int DELAY_BEFORE_MODIFICATION = 5000;

    /**
     * Check that changing log4j2 config file causes the logger configuration to be updated.
     * String-accepting constructor is used.
     */
    @Test
    public void testConfigChangeStringConstructor() throws Exception {
        checkConfigUpdate(new Log4J2LoggerSupplier() {
            @Override public Log4J2Logger get(File cfgFile) throws Exception {
                return new Log4J2Logger(cfgFile.getPath());
            }
        }); // use larger delay to avoid relying on exact timing
    }

    /**
     * Check that changing log4j config file causes the logger configuration to be updated.
     * File-accepting constructor is used.
     */
    @Test
    public void testConfigChangeFileConstructor() throws Exception {
        checkConfigUpdate(new Log4J2LoggerSupplier() {
            @Override public Log4J2Logger get(File cfgFile) throws Exception {
                return new Log4J2Logger(cfgFile);
            }
        }); // use larger delay to avoid relying on exact timing
    }

    /**
     * Check that changing log4j config file causes the logger configuration to be updated.
     * File-accepting constructor is used.
     */
    @Test
    public void testConfigChangeUrlConstructor() throws Exception {
        checkConfigUpdate(new Log4J2LoggerSupplier() {
            @Override public Log4J2Logger get(File cfgFile) throws Exception {
                return new Log4J2Logger(cfgFile.toURI().toURL());
            }
        }); // use larger delay to avoid relying on exact timing
    }

    /**
     * Checks that Log4JLogger is updated after configuration file is changed.
     *  @param logSupplier Function returning a logger instance to be tested.
     */
    @SuppressWarnings("ResultOfMethodCallIgnored")
    private void checkConfigUpdate(Log4J2LoggerSupplier logSupplier) throws Exception {
        Log4J2Logger.cleanup();

        File infoCfgFile = new File(U.getIgniteHome(), LOG_CONFIG_INFO);
        File debugCfgFile = new File(U.getIgniteHome(), LOG_CONFIG_DEBUG);
        File mainCfgFile = new File(U.getIgniteHome(), LOG_CONFIG_MAIN);
        File logFile = new File(U.getIgniteHome(), LOG_DEST);

        System.out.println("INFO config: " + infoCfgFile);
        System.out.println("DEBUG config: " + debugCfgFile);
        System.out.println("Main config: " + mainCfgFile);
        System.out.println("Log file: " + logFile);

        if (logFile.delete())
            System.out.println("Old log file was deleted.");

        // Install INFO config.
        mainCfgFile.getParentFile().mkdirs();
        Files.copy(infoCfgFile.toPath(), mainCfgFile.toPath(), StandardCopyOption.REPLACE_EXISTING);
        mainCfgFile.setLastModified(new Date().getTime());

        Log4J2Logger log = logSupplier.get(mainCfgFile);

        log.info("Accepted info");
        log.debug("Ignored debug");

        // Wait a bit before copying the file so that new modification date is guaranteed to be different.
        Thread.sleep(DELAY_BEFORE_MODIFICATION);

        // Replace current config with DEBUG config.
        Files.copy(debugCfgFile.toPath(), mainCfgFile.toPath(), StandardCopyOption.REPLACE_EXISTING);
        mainCfgFile.setLastModified(new Date().getTime());

        // Wait for the update to happen.
        Thread.sleep(UPDATE_DELAY);

        log.debug("Accepted debug");

        String logContent = U.readFileToString(logFile.getPath(), "UTF-8");

        assertTrue(logContent.contains("[INFO] Accepted info"));
        assertFalse(logContent.contains("[DEBUG] Ignored debug"));
        assertTrue(logContent.contains("[DEBUG] Accepted debug"));

        mainCfgFile.delete();
        Log4J2Logger.cleanup();
    }

    /** Creates Log4J2Logger instance for testing. */
    private interface Log4J2LoggerSupplier {
        /** Creates Log4J2Logger instance for testing. */
        Log4J2Logger get(File cfgFile) throws Exception;
    }
}<|MERGE_RESOLUTION|>--- conflicted
+++ resolved
@@ -21,26 +21,17 @@
 import java.nio.file.Files;
 import java.nio.file.StandardCopyOption;
 import java.util.Date;
+import junit.framework.TestCase;
 import org.apache.ignite.internal.util.typedef.internal.U;
 import org.junit.Test;
-<<<<<<< HEAD
-
-import static org.junit.Assert.assertFalse;
-import static org.junit.Assert.assertTrue;
-=======
 import org.junit.runner.RunWith;
 import org.junit.runners.JUnit4;
->>>>>>> 5310d373
 
 /**
  * Checking that Log4j2 configuration is updated when its source file is changed.
  */
-<<<<<<< HEAD
-public class Log4j2ConfigUpdateTest {
-=======
 @RunWith(JUnit4.class)
 public class Log4j2ConfigUpdateTest extends TestCase {
->>>>>>> 5310d373
     /** Path to log4j2 configuration with INFO enabled. */
     private static final String LOG_CONFIG_INFO = "modules/log4j2/src/test/config/log4j2-info.xml";
 
