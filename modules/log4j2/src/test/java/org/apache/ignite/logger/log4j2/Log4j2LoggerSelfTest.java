/*
 * Licensed to the Apache Software Foundation (ASF) under one or more
 * contributor license agreements.  See the NOTICE file distributed with
 * this work for additional information regarding copyright ownership.
 * The ASF licenses this file to You under the Apache License, Version 2.0
 * (the "License"); you may not use this file except in compliance with
 * the License.  You may obtain a copy of the License at
 *
 *      http://www.apache.org/licenses/LICENSE-2.0
 *
 * Unless required by applicable law or agreed to in writing, software
 * distributed under the License is distributed on an "AS IS" BASIS,
 * WITHOUT WARRANTIES OR CONDITIONS OF ANY KIND, either express or implied.
 * See the License for the specific language governing permissions and
 * limitations under the License.
 */

package org.apache.ignite.logger.log4j2;

import java.io.File;
import java.net.URL;
import java.util.Collections;
import java.util.UUID;
import org.apache.ignite.Ignite;
import org.apache.ignite.IgniteLogger;
import org.apache.ignite.configuration.IgniteConfiguration;
import org.apache.ignite.internal.util.typedef.G;
import org.apache.ignite.internal.util.typedef.internal.U;
import org.apache.ignite.logger.LoggerNodeIdAware;
import org.apache.ignite.spi.discovery.tcp.TcpDiscoverySpi;
import org.apache.ignite.spi.discovery.tcp.ipfinder.vm.TcpDiscoveryVmIpFinder;
import org.apache.ignite.testframework.GridTestUtils;
import org.junit.Before;
import org.junit.Test;
<<<<<<< HEAD
=======
import org.junit.runner.RunWith;
import org.junit.runners.JUnit4;
>>>>>>> 5310d373

import static org.junit.Assert.assertEquals;
import static org.junit.Assert.assertNotNull;
import static org.junit.Assert.assertTrue;

/**
 * Grid Log4j2 SPI test.
 */
<<<<<<< HEAD
=======
@RunWith(JUnit4.class)
>>>>>>> 5310d373
public class Log4j2LoggerSelfTest {
    /** */
    private static final String LOG_PATH_TEST = "modules/core/src/test/config/log4j2-test.xml";

    /** */
    private static final String LOG_PATH_MAIN = "config/ignite-log4j2.xml";

<<<<<<< HEAD
    /**
     * @throws Exception If failed.
     */
    @Before
    public void setUp() throws Exception {
=======
    /** */
    @Before
    public void setUp() {
>>>>>>> 5310d373
        Log4J2Logger.cleanup();
    }

    /**
     * @throws Exception If failed.
     */
    @Test
    public void testFileConstructor() throws Exception {
        File xml = GridTestUtils.resolveIgnitePath(LOG_PATH_TEST);

        assert xml != null;
        assert xml.exists();

        IgniteLogger log = new Log4J2Logger(xml).getLogger(getClass());

        System.out.println(log.toString());

        assertTrue(log.toString().contains("Log4J2Logger"));
        assertTrue(log.toString().contains(xml.getPath()));

        ((LoggerNodeIdAware)log).setNodeId(UUID.randomUUID());

        checkLog(log);
    }

    /**
     * @throws Exception If failed.
     */
    @Test
    public void testUrlConstructor() throws Exception {
        File xml = GridTestUtils.resolveIgnitePath(LOG_PATH_TEST);

        assert xml != null;
        assert xml.exists();

        URL url = xml.toURI().toURL();
        IgniteLogger log = new Log4J2Logger(url).getLogger(getClass());

        System.out.println(log.toString());

        assertTrue(log.toString().contains("Log4J2Logger"));
        assertTrue(log.toString().contains(url.getPath()));

        ((LoggerNodeIdAware)log).setNodeId(UUID.randomUUID());

        checkLog(log);
    }

    /**
     * @throws Exception If failed.
     */
    @Test
    public void testPathConstructor() throws Exception {
        IgniteLogger log = new Log4J2Logger(LOG_PATH_TEST).getLogger(getClass());

        System.out.println(log.toString());

        assertTrue(log.toString().contains("Log4J2Logger"));
        assertTrue(log.toString().contains(LOG_PATH_TEST));

        ((LoggerNodeIdAware)log).setNodeId(UUID.randomUUID());

        checkLog(log);
    }

    /**
     * Tests log4j logging SPI.
     */
    private void checkLog(IgniteLogger log) {
        assert !log.isDebugEnabled();
        assert log.isInfoEnabled();

        log.debug("This is 'debug' message.");
        log.info("This is 'info' message.");
        log.warning("This is 'warning' message.");
        log.warning("This is 'warning' message.", new Exception("It's a test warning exception"));
        log.error("This is 'error' message.");
        log.error("This is 'error' message.", new Exception("It's a test error exception"));
    }

    /**
     * @throws Exception If failed.
     */
    @Test
    public void testSystemNodeId() throws Exception {
        UUID id = UUID.randomUUID();

        new Log4J2Logger(LOG_PATH_TEST).setNodeId(id);

        assertEquals(U.id8(id), System.getProperty("nodeId"));
    }

    /**
     * Tests correct behaviour in case 2 local nodes are started.
     *
     * @throws Exception If error occurs.
     */
    @Test
    public void testLogFilesTwoNodes() throws Exception {
        checkOneNode(0);
        checkOneNode(1);
    }

    /**
     * Starts the local node and checks for presence of log file.
     * Also checks that this is really a log of a started node.
     *
     * @param id Test-local node ID.
     * @throws Exception If error occurred.
     */
    private void checkOneNode(int id) throws Exception {
        String id8;
        File logFile;

        try (Ignite ignite = G.start(getConfiguration("grid" + id, LOG_PATH_MAIN))) {
            id8 = U.id8(ignite.cluster().localNode().id());

            String logPath = "work/log/ignite-" + id8 + ".log";

            logFile = U.resolveIgnitePath(logPath);
            assertNotNull("Failed to resolve path: " + logPath, logFile);
            assertTrue("Log file does not exist: " + logFile, logFile.exists());

            assertEquals(logFile.getAbsolutePath(), ignite.log().fileName());
        }

        String logContent = U.readFileToString(logFile.getAbsolutePath(), "UTF-8");

        assertTrue("Log file does not contain it's node ID: " + logFile,
            logContent.contains(">>> Local node [ID="+ id8.toUpperCase()));

    }

    /**
     * Creates grid configuration.
     *
     * @param igniteInstanceName Ignite instance name.
     * @param logPath Logger configuration path.
     * @return Grid configuration.
     * @throws Exception If error occurred.
     */
    private static IgniteConfiguration getConfiguration(String igniteInstanceName, String logPath)
        throws Exception {
        TcpDiscoverySpi disco = new TcpDiscoverySpi();

        disco.setIpFinder(new TcpDiscoveryVmIpFinder(false) {{
            setAddresses(Collections.singleton("127.0.0.1:47500..47509"));
        }});

        return new IgniteConfiguration()
            .setIgniteInstanceName(igniteInstanceName)
            .setGridLogger(new Log4J2Logger(logPath))
            .setConnectorConfiguration(null)
            .setDiscoverySpi(disco);
    }
}<|MERGE_RESOLUTION|>--- conflicted
+++ resolved
@@ -32,11 +32,8 @@
 import org.apache.ignite.testframework.GridTestUtils;
 import org.junit.Before;
 import org.junit.Test;
-<<<<<<< HEAD
-=======
 import org.junit.runner.RunWith;
 import org.junit.runners.JUnit4;
->>>>>>> 5310d373
 
 import static org.junit.Assert.assertEquals;
 import static org.junit.Assert.assertNotNull;
@@ -45,10 +42,7 @@
 /**
  * Grid Log4j2 SPI test.
  */
-<<<<<<< HEAD
-=======
 @RunWith(JUnit4.class)
->>>>>>> 5310d373
 public class Log4j2LoggerSelfTest {
     /** */
     private static final String LOG_PATH_TEST = "modules/core/src/test/config/log4j2-test.xml";
@@ -56,17 +50,9 @@
     /** */
     private static final String LOG_PATH_MAIN = "config/ignite-log4j2.xml";
 
-<<<<<<< HEAD
-    /**
-     * @throws Exception If failed.
-     */
-    @Before
-    public void setUp() throws Exception {
-=======
     /** */
     @Before
     public void setUp() {
->>>>>>> 5310d373
         Log4J2Logger.cleanup();
     }
 
