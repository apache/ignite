/*
 * Licensed to the Apache Software Foundation (ASF) under one or more
 * contributor license agreements.  See the NOTICE file distributed with
 * this work for additional information regarding copyright ownership.
 * The ASF licenses this file to You under the Apache License, Version 2.0
 * (the "License"); you may not use this file except in compliance with
 * the License.  You may obtain a copy of the License at
 *
 *      http://www.apache.org/licenses/LICENSE-2.0
 *
 * Unless required by applicable law or agreed to in writing, software
 * distributed under the License is distributed on an "AS IS" BASIS,
 * WITHOUT WARRANTIES OR CONDITIONS OF ANY KIND, either express or implied.
 * See the License for the specific language governing permissions and
 * limitations under the License.
 */

package org.apache.ignite.spi.deployment.uri;

import java.io.File;
import java.util.Arrays;
import java.util.Collections;
import org.apache.ignite.configuration.IgniteConfiguration;
import org.apache.ignite.testframework.config.GridTestProperties;
import org.apache.ignite.testframework.junits.spi.GridSpiAbstractConfigTest;
import org.apache.ignite.testframework.junits.spi.GridSpiTest;
import org.junit.Test;

<<<<<<< HEAD
=======
import java.io.File;
import java.util.Collections;
>>>>>>> 7902be40
/**
 *
 */
@GridSpiTest(spi = UriDeploymentSpi.class, group = "Deployment SPI")
public class GridUriDeploymentConfigSelfTest extends GridSpiAbstractConfigTest<UriDeploymentSpi> {
    /**
     * @throws Exception If failed.
     */
    @Test
    public void testNegativeConfig() throws Exception {
        checkNegativeSpiProperty(new UriDeploymentSpi(), "uriList", null);
        checkNegativeSpiProperty(new UriDeploymentSpi(), "uriList", Collections.singletonList("qwertyuiop"), false);
        checkNegativeSpiProperty(new UriDeploymentSpi(), "uriList", Collections.singletonList(null), false);
    }

    /**
     * Verifies that mixing LocalDeploymentSpi and UriDeploymentSpi doesn't violate configuration consistency rules.
     *
     * @throws Exception If failed.
     */
    @Test
    public void testClientSpiConsistencyChecked() throws Exception {
        String srvName = "server";
        String clientName = "client";

        IgniteConfiguration srvCfg = getConfiguration();

        UriDeploymentSpi deploymentSpi = new UriDeploymentSpi();
        String tmpDir = GridTestProperties.getProperty("deploy.uri.tmpdir");
        File tmp = new File(tmpDir);
<<<<<<< HEAD
        if (!tmp.exists()) {
            tmp.mkdir();
        }
        deploymentSpi.setUriList(Arrays.asList("file://" + tmpDir));
        scfg.setDeploymentSpi(deploymentSpi);
        startGrid("server", scfg);

        IgniteConfiguration ccfg = super.getConfiguration();
        startClientGrid("client", ccfg);
=======

        if (!tmp.exists())
            tmp.mkdir();

        deploymentSpi.setUriList(Collections.singletonList("file://" + tmpDir));
        srvCfg.setDeploymentSpi(deploymentSpi);

        try {
            startGrid(srvName, srvCfg);
>>>>>>> 7902be40

            IgniteConfiguration clientCfg = getConfiguration();
            startClientGrid(clientName, clientCfg);
        } finally {
            stopGrid(srvName);
            stopGrid(clientName);
        }
    }
}<|MERGE_RESOLUTION|>--- conflicted
+++ resolved
@@ -26,11 +26,6 @@
 import org.apache.ignite.testframework.junits.spi.GridSpiTest;
 import org.junit.Test;
 
-<<<<<<< HEAD
-=======
-import java.io.File;
-import java.util.Collections;
->>>>>>> 7902be40
 /**
  *
  */
@@ -61,17 +56,6 @@
         UriDeploymentSpi deploymentSpi = new UriDeploymentSpi();
         String tmpDir = GridTestProperties.getProperty("deploy.uri.tmpdir");
         File tmp = new File(tmpDir);
-<<<<<<< HEAD
-        if (!tmp.exists()) {
-            tmp.mkdir();
-        }
-        deploymentSpi.setUriList(Arrays.asList("file://" + tmpDir));
-        scfg.setDeploymentSpi(deploymentSpi);
-        startGrid("server", scfg);
-
-        IgniteConfiguration ccfg = super.getConfiguration();
-        startClientGrid("client", ccfg);
-=======
 
         if (!tmp.exists())
             tmp.mkdir();
@@ -81,7 +65,6 @@
 
         try {
             startGrid(srvName, srvCfg);
->>>>>>> 7902be40
 
             IgniteConfiguration clientCfg = getConfiguration();
             startClientGrid(clientName, clientCfg);
