/*
 * Licensed to the Apache Software Foundation (ASF) under one or more
 * contributor license agreements.  See the NOTICE file distributed with
 * this work for additional information regarding copyright ownership.
 * The ASF licenses this file to You under the Apache License, Version 2.0
 * (the "License"); you may not use this file except in compliance with
 * the License.  You may obtain a copy of the License at
 *
 *      http://www.apache.org/licenses/LICENSE-2.0
 *
 * Unless required by applicable law or agreed to in writing, software
 * distributed under the License is distributed on an "AS IS" BASIS,
 * WITHOUT WARRANTIES OR CONDITIONS OF ANY KIND, either express or implied.
 * See the License for the specific language governing permissions and
 * limitations under the License.
 */

package org.apache.ignite.spi.deployment.uri;

import java.io.File;
import java.io.FilenameFilter;
import java.io.InputStream;
import java.io.Serializable;
import java.net.URI;
import java.net.URISyntaxException;
import java.util.ArrayList;
import java.util.Collection;
import java.util.Collections;
import java.util.Comparator;
import java.util.HashMap;
import java.util.HashSet;
import java.util.Iterator;
import java.util.LinkedList;
import java.util.List;
import java.util.ListIterator;
import java.util.Map;
import java.util.Map.Entry;
import java.util.Set;
import org.apache.ignite.IgniteCheckedException;
import org.apache.ignite.IgniteLogger;
import org.apache.ignite.compute.ComputeTask;
import org.apache.ignite.compute.ComputeTaskName;
import org.apache.ignite.internal.IgniteInterruptedCheckedException;
import org.apache.ignite.internal.util.typedef.F;
import org.apache.ignite.internal.util.typedef.internal.A;
import org.apache.ignite.internal.util.typedef.internal.LT;
import org.apache.ignite.internal.util.typedef.internal.S;
import org.apache.ignite.internal.util.typedef.internal.U;
import org.apache.ignite.lang.IgniteBiTuple;
import org.apache.ignite.resources.LoggerResource;
import org.apache.ignite.spi.IgniteSpiAdapter;
import org.apache.ignite.spi.IgniteSpiConfiguration;
import org.apache.ignite.spi.IgniteSpiConsistencyChecked;
import org.apache.ignite.spi.IgniteSpiException;
import org.apache.ignite.spi.IgniteSpiMBeanAdapter;
import org.apache.ignite.spi.IgniteSpiMultipleInstancesSupport;
import org.apache.ignite.spi.deployment.DeploymentListener;
import org.apache.ignite.spi.deployment.DeploymentResource;
import org.apache.ignite.spi.deployment.DeploymentResourceAdapter;
import org.apache.ignite.spi.deployment.DeploymentSpi;
import org.apache.ignite.spi.deployment.uri.scanners.GridUriDeploymentScannerListener;
import org.apache.ignite.spi.deployment.uri.scanners.UriDeploymentScanner;
import org.apache.ignite.spi.deployment.uri.scanners.UriDeploymentScannerManager;
import org.apache.ignite.spi.deployment.uri.scanners.file.UriDeploymentFileScanner;
import org.apache.ignite.spi.deployment.uri.scanners.http.UriDeploymentHttpScanner;
import org.jetbrains.annotations.Nullable;

/**
 * Implementation of {@link org.apache.ignite.spi.deployment.DeploymentSpi} which can deploy tasks from
 * different sources like file system folders, email and HTTP.
 * There are different ways to deploy tasks in grid and every deploy method
 * depends on selected source protocol. This SPI is configured to work
 * with a list of URI's. Every URI contains all data about protocol/transport
 * plus configuration parameters like credentials, scan frequency, and others.
 * <p>
 * When SPI establishes a connection with an URI, it downloads deployable units
 * to the temporary directory in order to prevent it from any changes while
 * scanning. Use method {@link #setTemporaryDirectoryPath(String) setTemporaryDirectoryPath(String)})
 * to set custom temporary folder for downloaded deployment units. SPI will
 * create folder under the path with name identical to local node ID.
 * <p>
 * SPI tracks all changes of every given URI. This means that if any file is
 * changed or deleted, SPI will re-deploy or delete corresponding tasks.
 * Note that the very first apply to {@link #findResource(String)}
 * is blocked until SPI finishes scanning all URI's at least once.
 * <p>
 * There are several deployable unit types supported:
 * <ul>
 * <li>GAR file.</li>
 * <li>Local disk folder with structure of unpacked GAR file.</li>
 * <li>Local disk folder containing only compiled Java classes.</li>
 * </ul>
 * <h1 class="header">GAR file</h1>
 * GAR file is a deployable unit. GAR file is based on <a href="http://www.gzip.org/zlib/">ZLIB</a>
 * compression format like simple JAR file and its structure is similar to WAR archive.
 * GAR file has {@code '.gar'} extension.
 * <p>
 * GAR file structure (file or directory ending with {@code '.gar'}):
 *   <pre class="snippet">
 *      META-INF/
 *              |
 *               - ignite.xml
 *               - ...
 *      lib/
 *         |
 *          -some-lib.jar
 *          - ...
 *      xyz.class
 *      ...</pre>
 * <ul>
 * <li>
 * {@code META-INF/} entry may contain {@code ignite.xml} file which is a
 * task descriptor file. The purpose of task descriptor XML file is to specify
 * all tasks to be deployed. This file is a regular
 * <a href="https://spring.io/docs">Spring</a> XML
 * definition file.  {@code META-INF/} entry may also contain any other file
 * specified by JAR format.
 * </li>
 * <li>
 * {@code lib/} entry contains all library dependencies.
 * </li>
 * <li>Compiled Java classes must be placed in the root of a GAR file.</li>
 * </ul>
 * GAR file may be deployed without descriptor file. If there is no descriptor file, SPI
 * will scan all classes in archive and instantiate those that implement
 * {@link org.apache.ignite.compute.ComputeTask} interface. In that case, all grid task classes must have a
 * public no-argument constructor. Use {@link org.apache.ignite.compute.ComputeTaskAdapter} adapter for
 * convenience when creating grid tasks.
 * <p>
 * By default, all downloaded GAR files that have digital signature in {@code META-INF}
 * folder will be verified and deployed only if signature is valid.
 * <p>
 * <h1 class="header">URI</h1>
 * This SPI uses a hierarchical URI definition. For more information about standard URI
 * syntax refer to {@link URI java.net.URI} documentation.
 * <blockquote class="snippet">
 * [<i>scheme</i><tt><b>:</b></tt>][<tt><b>//</b></tt><i>authority</i>][<i>path</i>][<tt><b>?</b></tt><i>query</i>][<tt><b>#</b></tt><i>fragment</i>]
 * </blockquote>
 * <p>
 * Every URI defines its own deployment repository which will be scanned for any changes.
 * URI itself has all information about protocol, connectivity, scan intervals and other
 * parameters.
 * <p>
 * URI's may contain special characters, like spaces. If {@code encodeUri}
 * flag is set to {@code true} (see {@link #setEncodeUri(boolean)}), then
 * URI 'path' field will be automatically encoded. By default this flag is
 * set to {@code true}.
 * <p>
 * <h1 class="header">Code Example</h1>
 * The following example demonstrates how the deployment SPI can be used. It expects that you have a GAR file
 * in 'home/username/ignite/work/my_deployment/file' folder which contains 'myproject.HelloWorldTask' class.
 * <pre name="code" class="java">
 * IgniteConfiguration cfg = new IgniteConfiguration();
 *
 * DeploymentSpi deploymentSpi = new UriDeploymentSpi();
 *
 * deploymentSpi.setUriList(Arrays.asList("file:///home/username/ignite/work/my_deployment/file"));
 *
 * cfg.setDeploymentSpi(deploymentSpi);
 *
 * try (Ignite ignite = Ignition.start(cfg)) {
 *     ignite.compute().execute("myproject.HelloWorldTask", "my args");
 * }
 * </pre>
 * <h1 class="header">Configuration</h1>
 * {@code UriDeploymentSpi} has the following optional configuration
 * parameters (there are no mandatory parameters):
 * <ul>
 * <li>
 * Array of {@link UriDeploymentScanner}-s which will be used to deploy resources
 * (see {@link #setScanners(UriDeploymentScanner...)}). If not specified, preconfigured {@link UriDeploymentFileScanner}
 * and {@link UriDeploymentHttpScanner} are used. You can implement your own scanner
 * by implementing {@link UriDeploymentScanner} interface.
 * </li>
 * <li>
 * Temporary directory path where scanned GAR files and directories are
 * copied to (see {@link #setTemporaryDirectoryPath(String) setTemporaryDirectoryPath(String)}).
 * </li>
 * <li>
 * List of URIs to scan (see {@link #setUriList(List)}). If not
 * specified, then URI specified by {@link #DFLT_DEPLOY_DIR DFLT_DEPLOY_DIR} is used.
 * </li>
 * <li>
 * Flag to control encoding of the {@code 'path'} portion of URI
 * (see {@link #setEncodeUri(boolean) setEncodeUri(boolean)}).
 * </li>
 * </ul>
 * <h1 class="header">Protocols</h1>
 * Following protocols are supported by this SPI out of the box:
 * <ul>
 * <li><a href="#file">file://</a> - File protocol</li>
 * <li><a href="#http">http://</a> - HTTP protocol</li>
 * <li><a href="#http">https://</a> - Secure HTTP protocol</li>
 * </ul>
 * <strong>Custom Protocols.</strong>
 * <p>
 * You can add support for additional protocols if needed. To do this implement UriDeploymentScanner interface and
 * plug your implementation into the SPI via {@link #setScanners(UriDeploymentScanner...)} method.
 * <p>
 * In addition to SPI configuration parameters, all necessary configuration
 * parameters for selected URI should be defined in URI. Different protocols
 * have different configuration parameters described below. Parameters are
 * separated by '{@code ;}' character.
 * <p>
 * <h1 class="header">File</h1>
 * For this protocol SPI will scan folder specified by URI on file system and
 * download any GAR files or directories that end with .gar from source
 * directory defined in URI. For file system URI must have scheme equal to {@code file}.
 * <p>
 * Following parameters are supported:
 * <table class="doctable">
 *  <tr>
 *      <th>Parameter</th>
 *      <th>Description</th>
 *      <th>Optional</th>
 *      <th>Default</th>
 *  </tr>
 *  <tr>
 *      <td>freq</td>
 *      <td>Scanning frequency in milliseconds.</td>
 *      <td>Yes</td>
 *      <td>{@code 5000} ms specified in {@link UriDeploymentFileScanner#DFLT_SCAN_FREQ}.</td>
 *  </tr>
 * </table>
 * <h2 class="header">File URI Example</h2>
 * The following example will scan {@code 'c:/Program files/ignite/deployment'}
 * folder on local box every {@code '1000'} milliseconds. Note that since path
 * has spaces, {@link #setEncodeUri(boolean) setEncodeUri(boolean)} parameter must
 * be set to {@code true} (which is default behavior).
 * <blockquote class="snippet">
 * {@code file://freq=2000@localhost/c:/Program files/ignite/deployment}
 * </blockquote>
 * <a name="classes"></a>
 * <h2 class="header">HTTP/HTTPS</h2>
 * URI deployment scanner tries to read DOM of the html it points to and parses out href attributes of all &lt;a&gt; tags
 * - this becomes the collection of URLs to GAR files that should be deployed. It's important that HTTP scanner
 * uses {@code URLConnection.getLastModified()} method to check if there were any changes since last iteration
 * for each GAR-file before redeploying.
 * <p>
 * Following parameters are supported:
 * <table class="doctable">
 *  <tr>
 *      <th>Parameter</th>
 *      <th>Description</th>
 *      <th>Optional</th>
 *      <th>Default</th>
 *  </tr>
 *  <tr>
 *      <td>freq</td>
 *      <td>Scanning frequency in milliseconds.</td>
 *      <td>Yes</td>
 *      <td>{@code 300000} ms specified in {@link UriDeploymentHttpScanner#DFLT_SCAN_FREQ}.</td>
 *  </tr>
 * </table>
 * <h2 class="header">HTTP URI Example</h2>
 * The following example will download the page `www.mysite.com/ignite/deployment`, parse it and download and deploy
 * all GAR files specified by href attributes of &lt;a&gt; elements on the page using authentication
 * {@code 'username:password'} every '10000' milliseconds (only new/updated GAR-s).
 * <blockquote class="snippet">
 * {@code http://username:password;freq=10000@www.mysite.com:110/ignite/deployment}
 * </blockquote>
 * <h2 class="header">Java Example</h2>
 * UriDeploymentSpi needs to be explicitly configured to override default local deployment SPI.
 * <pre name="code" class="java">
 * UriDeploymentSpi deploySpi = new UriDeploymentSpi();
 *
 * IgniteConfiguration cfg = new IgniteConfiguration();
 *
 * // Set URIs.
 * deploySpi.setUriList(Arrays.asList("http://www.site.com/tasks",
 *     "file://freq=20000@localhost/c:/Program files/gg-deployment"));
 *
 * // Override temporary directory path.
 * deploySpi.setTemporaryDirectoryPath("c:/tmp/grid");
 *
 * //  Override default deployment SPI.
 * cfg.setDeploymentSpi(deploySpi);
 *
 * //  Start grid.
 * Ignition.start(cfg);
 * </pre>
 * <p>
 * <h2 class="header">Spring Example</h2>
 * UriDeploymentSpi can be configured from Spring XML configuration file:
 * <pre name="code" class="xml">
 * &lt;bean id="grid.custom.cfg" class="org.apache.ignite.configuration.IgniteConfiguration" singleton="true"&gt;
 *         ...
 *         &lt;property name="deploymentSpi"&gt;
 *             &lt;bean class="org.apache.ignite.grid.spi.deployment.uri.UriDeploymentSpi"&gt;
 *                 &lt;property name="temporaryDirectoryPath" value="c:/tmp/grid"/&gt;
 *                 &lt;property name="uriList"&gt;
 *                     &lt;list&gt;
 *                         &lt;value&gt;http://www.site.com/tasks&lt;/value&gt;
 *                         &lt;value&gt;file://freq=20000@localhost/c:/Program files/gg-deployment&lt;/value&gt;
 *                     &lt;/list&gt;
 *                 &lt;/property&gt;
 *             &lt;/bean&gt;
 *         &lt;/property&gt;
 *         ...
 * &lt;/bean&gt;
 * </pre>
 * <p>
 * <img src="http://ignite.apache.org/images/spring-small.png">
 * <br>
 * For information about Spring framework visit <a href="http://www.springframework.org/">www.springframework.org</a>
 * @see org.apache.ignite.spi.deployment.DeploymentSpi
 */
@IgniteSpiMultipleInstancesSupport(true)
@IgniteSpiConsistencyChecked(optional = false)
@SuppressWarnings({"FieldAccessedSynchronizedAndUnsynchronized"})
public class UriDeploymentSpi extends IgniteSpiAdapter implements DeploymentSpi {
    /**
     * Default deployment directory where SPI will pick up GAR files. Note that this path is relative to
     * {@code IGNITE_HOME/work} folder if {@code IGNITE_HOME} system or environment variable specified,
     * otherwise it is relative to {@code work} folder under system {@code java.io.tmpdir} folder.
     *
     * @see org.apache.ignite.configuration.IgniteConfiguration#getWorkDirectory()
     */
    public static final String DFLT_DEPLOY_DIR = "deployment/file";

    /** Default task description file path and name (value is {@code META-INF/ignite.xml}). */
    public static final String XML_DESCRIPTOR_PATH = "META-INF/ignite.xml";

    /**
     * Default temporary directory name relative to file path
     * {@link #setTemporaryDirectoryPath(String)}} (value is {@code gg.uri.deployment.tmp}).
     */
    public static final String DEPLOY_TMP_ROOT_NAME = "gg.uri.deployment.tmp";

    /** Temporary directory name. */
    private String tmpDirPath;

    /** Sub-folder of 'tmpDirPath'. */
    private String deployTmpDirPath;

    /** List of URIs to be scanned. */
    private List<String> uriList = new ArrayList<>();

    /** List of encoded URIs. */
    private Collection<URI> uriEncodedList = new ArrayList<>();

    /** Indicates whether md5 digest should be checked by this SPI before file deployment. */
    private boolean checkMd5;

    /** */
    @SuppressWarnings({"CollectionDeclaredAsConcreteClass"})
    private final LinkedList<GridUriDeploymentUnitDescriptor> unitLoaders = new LinkedList<>();

    /** */
    @SuppressWarnings({"TypeMayBeWeakened"})
    private final LastTimeUnitDescriptorComparator unitComp = new LastTimeUnitDescriptorComparator();

    /** List of scanner managers. Every URI has it's own manager. */
    private final Collection<UriDeploymentScannerManager> mgrs = new ArrayList<>();

    /** Whether URIs should be encoded or not. */
    private boolean encodeUri = true;

    /** Whether first scan cycle is completed or not. */
    private int firstScanCntr;

    /** Deployment listener which processes all notifications from scanners. */
    private volatile DeploymentListener lsnr;

    /** */
    private final Object mux = new Object();

    /** */
    @LoggerResource
    private IgniteLogger log;

    /** NOTE: flag for test purposes only. */
    @SuppressWarnings("UnusedDeclaration")
    private boolean delayOnNewOrUpdatedFile;

    /** Configured scanners. */
    private UriDeploymentScanner[] scanners;

    /**
     * Sets absolute path to temporary directory which will be used by
     * deployment SPI to keep all deployed classes in.
     * <p>
     * If not provided, default value is {@code java.io.tmpdir} system property value.
     *
     * @param tmpDirPath Temporary directory path.
     * @return {@code this} for chaining.
     */
    @IgniteSpiConfiguration(optional = true)
    public UriDeploymentSpi setTemporaryDirectoryPath(String tmpDirPath) {
        this.tmpDirPath = tmpDirPath;

        return this;
    }

    /**
     * Sets list of URI which point to GAR file and which should be
     * scanned by SPI for the new tasks.
     * <p>
     * If not provided, default value is list with
     * {@code file://${IGNITE_HOME}/work/deployment/file} element.
     * Note that system property {@code IGNITE_HOME} must be set.
     * For unknown {@code IGNITE_HOME} list of URI must be provided explicitly.
     *
     * @param uriList GAR file URIs.
     * @return {@code this} for chaining.
     */
    @IgniteSpiConfiguration(optional = true)
    public UriDeploymentSpi setUriList(List<String> uriList) {
        this.uriList = uriList;

        return this;
    }

    /**
     * If set to {@code true} then SPI should exclude files with same md5s from deployment.
     * Otherwise it should try to load new unit regardless to possible file duplication.
     *
     * @param checkMd5 new value for the property
     * @return {@code this} for chaining.
     */
    @IgniteSpiConfiguration(optional = true)
    public UriDeploymentSpi setCheckMd5(boolean checkMd5) {
        this.checkMd5 = checkMd5;

        return this;
    }

    /**
     * Gets {@code checkMd5} property.
     *
     * @return value of the {@code checkMd5} property.
     */
    public boolean isCheckMd5() {
        return checkMd5;
    }

    /**
     * Indicates that URI must be encoded before usage. Encoding means replacing
     * all occurrences of space with '%20', percent sign with '%25'
     * and semicolon with '%3B'.
     * <p>
     * If not provided, default value is {@code true}.
     *
     * @param encodeUri {@code true} if every URI should be encoded and
     *      {@code false} otherwise.
     * @return {@code this} for chaining.
     */
    @IgniteSpiConfiguration(optional = true)
    public UriDeploymentSpi setEncodeUri(boolean encodeUri) {
        this.encodeUri = encodeUri;

        return this;
    }

    /**
     * Gets temporary directory path.
     *
     * @return Temporary directory path.
     */
    public String getTemporaryDirectoryPath() {
        return tmpDirPath;
    }

    /**
     * Gets list of URIs that are processed by SPI.
     *
     * @return List of URIs.
     */
    public List<String> getUriList() {
        return Collections.unmodifiableList(uriList);
    }

    /** {@inheritDoc} */
    @Override public void setListener(@Nullable DeploymentListener lsnr) {
        this.lsnr = lsnr;
    }

    /**
     * Gets scanners.
     *
     * @return Scanners.
     */
    public UriDeploymentScanner[] getScanners() {
        return scanners;
    }

    /**
     * Sets scanners.
     *
     * @param scanners Scanners.
     * @return {@code this} for chaining.
     */
    @IgniteSpiConfiguration(optional = true)
    public UriDeploymentSpi setScanners(UriDeploymentScanner... scanners) {
        this.scanners = scanners;

        return this;
    }

    /** {@inheritDoc} */
    @Override public void spiStop() throws IgniteSpiException {
        for (UriDeploymentScannerManager mgr : mgrs)
            mgr.cancel();

        for (UriDeploymentScannerManager mgr : mgrs)
            mgr.join();

        // Clear inner collections.
        uriEncodedList.clear();
        mgrs.clear();

        List<ClassLoader> tmpClsLdrs;

        // Release all class loaders.
        synchronized (mux) {
            tmpClsLdrs = new ArrayList<>(unitLoaders.size());

            for (GridUriDeploymentUnitDescriptor desc : unitLoaders)
                tmpClsLdrs.add(desc.getClassLoader());
        }

        for (ClassLoader ldr : tmpClsLdrs)
            onUnitReleased(ldr);

        // Delete temp directory.
        if (deployTmpDirPath != null)
            U.delete(new File(deployTmpDirPath));

        unregisterMBean();

        // Ack ok stop.
        if (log.isDebugEnabled())
            log.debug(stopInfo());
    }

    /** {@inheritDoc} */
    @Override public void spiStart(String igniteInstanceName) throws IgniteSpiException {
        // Start SPI start stopwatch.
        startStopwatch();

        assertParameter(uriList != null, "uriList != null");

        initializeUriList();

        if (uriEncodedList.isEmpty())
            addDefaultUri();

        initializeTemporaryDirectoryPath();

<<<<<<< HEAD
        registerMBean(gridName, new UriDeploymentSpiMBeanImpl(this), UriDeploymentSpiMBean.class);
=======
        registerMBean(igniteInstanceName, this, UriDeploymentSpiMBean.class);
>>>>>>> 87477e08

        FilenameFilter filter = new FilenameFilter() {
            @Override public boolean accept(File dir, String name) {
                assert name != null;

                return name.toLowerCase().endsWith(".gar");
            }
        };

        firstScanCntr = 0;

        GridUriDeploymentScannerListener lsnr = new GridUriDeploymentScannerListener() {
            @Override public void onNewOrUpdatedFile(File file, String uri, long tstamp) {
                if (log.isInfoEnabled())
                    log.info("Found new or updated GAR units [uri=" + U.hidePassword(uri) +
                        ", file=" + file.getAbsolutePath() + ", tstamp=" + tstamp + ']');

                if (delayOnNewOrUpdatedFile) {
                    U.warn(log, "Delaying onNewOrUpdatedFile() by 10000 ms since 'delayOnNewOrUpdatedFile' " +
                        "is set to true (is this intentional?).");

                    try {
                        U.sleep(10000);
                    }
                    catch (IgniteInterruptedCheckedException ignored) {
                        // No-op
                    }

                    U.warn(log, "Delay finished.");
                }

                try {
                    GridUriDeploymentFileProcessorResult fileRes = GridUriDeploymentFileProcessor.processFile(file, uri,
                        new File(deployTmpDirPath), log);

                    if (fileRes != null)
                        newUnitReceived(uri, fileRes.getFile(), tstamp, fileRes.getClassLoader(),
                            fileRes.getTaskClasses(), fileRes.getMd5());
                }
                catch (IgniteSpiException e) {
                    U.error(log, "Error when processing file: " + file.getAbsolutePath(), e);
                }
            }

            /** {@inheritDoc} */
            @Override public void onDeletedFiles(List<String> uris) {
                if (log.isInfoEnabled()) {
                    List<String> uriList = null;

                    if (uris != null) {
                        uriList = new ArrayList<>();

                        for (String uri : uris)
                            uriList.add(U.hidePassword(uri));
                    }

                    log.info("Found deleted GAR units [uris=" + uriList + ']');
                }

                processDeletedFiles(uris);
            }

            /** {@inheritDoc} */
            @Override public void onFirstScanFinished() {
                synchronized (mux) {
                    firstScanCntr++;

                    if (isFirstScanFinished(firstScanCntr))
                        mux.notifyAll();
                }
            }
        };

        // Set default scanners if none are configured.
        if (scanners == null) {
            scanners = new UriDeploymentScanner[2];

            scanners[0] = new UriDeploymentFileScanner();
            scanners[1] = new UriDeploymentHttpScanner();
        }

        for (URI uri : uriEncodedList) {
            File file = new File(deployTmpDirPath);

            long freq = -1;

            try {
                freq = getFrequencyFromUri(uri);
            }
            catch (NumberFormatException e) {
                U.error(log, "Error parsing parameter value for frequency.", e);
            }

            UriDeploymentScannerManager mgr = null;

            for (UriDeploymentScanner scanner : scanners) {
                if (scanner.acceptsURI(uri)) {
                    mgr = new UriDeploymentScannerManager(igniteInstanceName, uri, file, freq > 0 ? freq :
                        scanner.getDefaultScanFrequency(), filter, lsnr, log, scanner);

                    break;
                }
            }

            if (mgr == null)
                throw new IgniteSpiException("Unsupported URI (please configure appropriate scanner): " + uri);

            mgrs.add(mgr);

            mgr.start();
        }

        // Ack parameters.
        if (log.isDebugEnabled()) {
            log.debug(configInfo("tmpDirPath", tmpDirPath));
            log.debug(configInfo("uriList", uriList));
            log.debug(configInfo("encodeUri", encodeUri));
            log.debug(configInfo("scanners", mgrs));
        }

        // Ack ok start.
        if (log.isDebugEnabled())
            log.debug(startInfo());
    }

    /**
     * Gets URI refresh frequency.
     * URI is parsed and {@code freq} parameter value returned.
     *
     * @param uri URI to be parsed.
     * @return {@code -1} if there if no {@code freq} parameter otherwise
     *      returns frequency.
     * @throws NumberFormatException Thrown if {@code freq} parameter value
     *      is not a number.
     */
    private long getFrequencyFromUri(URI uri) throws NumberFormatException {
        assert uri != null;

        String userInfo = uri.getUserInfo();

        if (userInfo != null) {
            String[] arr = userInfo.split(";");

            if (arr.length > 0)
                for (String el : arr)
                    if (el.startsWith("freq="))
                        return Long.parseLong(el.substring(5));
        }

        return -1;
    }

    /** {@inheritDoc} */
    @Nullable
    @Override public DeploymentResource findResource(String rsrcName) {
        assert rsrcName != null;

        // Wait until all scanner managers finish their first scanning.
        try {
            synchronized (mux) {
                while (!isFirstScanFinished(firstScanCntr))
                    mux.wait(5000);
            }
        }
        catch (InterruptedException e) {
            U.error(log, "Failed to wait while all scanner managers finish their first scanning.", e);

            Thread.currentThread().interrupt();

            return null;
        }

        synchronized (mux) {
            // Last updated class loader has highest priority in search.
            for (GridUriDeploymentUnitDescriptor unitDesc : unitLoaders) {
                // Try to find resource for current class loader.
                String clsName = rsrcName;
                Class<?> clsByAlias = unitDesc.getResourcesByAlias().get(rsrcName);

                if (clsByAlias != null)
                    clsName = clsByAlias.getName();

                try {
                    ClassLoader ldr = unitDesc.getClassLoader();

                    Class<?> cls = ldr instanceof GridUriDeploymentClassLoader ?
                        ((GridUriDeploymentClassLoader)ldr).loadClassGarOnly(clsName) :
                        ldr.loadClass(clsName);

                    assert cls != null;

                    IgniteBiTuple<Class<?>, String> rsrc = unitDesc.findResource(rsrcName);

                    if (rsrc != null) {
                        // Recalculate resource name in case if access is performed by
                        // class name and not the resource name.
                        String alias = rsrc.get2();

                        return new DeploymentResourceAdapter(
                            alias != null ? alias : rsrcName,
                            cls,
                            unitDesc.getClassLoader());
                    }
                    // Ignore invalid tasks.
                    else if (!ComputeTask.class.isAssignableFrom(cls)) {
                        unitDesc.addResource(cls);

                        return new DeploymentResourceAdapter(rsrcName, cls, unitDesc.getClassLoader());
                    }
                }
                catch (ClassNotFoundException ignored) {
                    // No-op.
                }
            }

            return null;
        }
    }

    /** {@inheritDoc} */
    @Override public boolean register(ClassLoader ldr, Class<?> rsrc) throws IgniteSpiException {
        A.notNull(ldr, "ldr");
        A.notNull(rsrc, "rsrc");

        long tstamp = U.currentTimeMillis();

        Collection<ClassLoader> rmvClsLdrs = new ArrayList<>();

        Map<String, String> newRsrcs;

        synchronized (mux) {
            GridUriDeploymentUnitDescriptor desc = null;

            // Find existing class loader.
            for (GridUriDeploymentUnitDescriptor unitDesc : unitLoaders)
                if (unitDesc.getClassLoader().equals(ldr)) {
                    desc = unitDesc;

                    break;
                }

            if (desc == null) {
                desc = new GridUriDeploymentUnitDescriptor(tstamp, ldr);

                // New unit has largest timestamp.
                assert unitLoaders.size() <= 0 || unitComp.compare(desc, unitLoaders.getFirst()) <= 0;

                unitLoaders.addFirst(desc);
            }

            newRsrcs = addResources(ldr, desc, new Class<?>[]{rsrc});

            if (!F.isEmpty(newRsrcs))
                removeResources(ldr, newRsrcs, rmvClsLdrs);
        }

        for (ClassLoader cldLdr : rmvClsLdrs)
            onUnitReleased(cldLdr);

        return !F.isEmpty(newRsrcs);
    }

    /** {@inheritDoc} */
    @Override public boolean unregister(String rsrcName) {
        assert rsrcName != null;

        Collection<ClassLoader> rmvClsLdrs = new ArrayList<>();

        boolean rmv;

        synchronized (mux) {
            Map<String, String> rsrcs = U.newHashMap(1);

            rsrcs.put(rsrcName, rsrcName);

            rmv = removeResources(null, rsrcs, rmvClsLdrs);
        }

        for (ClassLoader cldLdr : rmvClsLdrs)
            onUnitReleased(cldLdr);

        return rmv;
    }

    /**
     * Add new classes in class loader resource map.
     * Note that resource map may contain two entries for one added class:
     * task name -> class name and class name -> class name.
     *
     * @param ldr Registered class loader.
     * @param desc Deployment descriptor.
     * @param clss Registered classes array.
     * @return Map of new resources added for registered class loader.
     * @throws org.apache.ignite.spi.IgniteSpiException If resource already registered. Exception thrown
     * if registered resources conflicts with rule when all task classes must be
     * annotated with different task names.
     */
    @Nullable
    private Map<String, String> addResources(ClassLoader ldr, GridUriDeploymentUnitDescriptor desc, Class<?>[] clss)
        throws IgniteSpiException {
        assert ldr != null;
        assert desc != null;
        assert clss != null;

        // Maps resources to classes.
        // Map may contain 2 entries for one class.
        Map<String, Class<?>> alias2Cls = new HashMap<>(clss.length * 2, 1.0f);

        // Check alias collision between added classes.
        for (Class<?> cls : clss) {
            String alias = null;

            if (ComputeTask.class.isAssignableFrom(cls)) {
                ComputeTaskName nameAnn = U.getAnnotation(cls, ComputeTaskName.class);

                if (nameAnn != null)
                    alias = nameAnn.value();
            }

            // If added classes maps to one alias.
            if (alias != null && alias2Cls.containsKey(alias) && !alias2Cls.get(alias).equals(cls))
                throw new IgniteSpiException("Failed to register resources with given task name " +
                    "(found another class with same task name) [taskName=" + alias +
                    ", cls1=" + cls.getName() + ", cls2=" + alias2Cls.get(alias).getName() + ", ldr=" + ldr + ']');

            if (alias != null) {
                alias2Cls.put(alias, cls);

                desc.addResource(alias, cls);
            }
            else
                desc.addResource(cls);
        }

        Map<String, String> newRsrcs = null;

        // Check collisions between added and exist classes.
        for (Entry<String, Class<?>> entry : alias2Cls.entrySet()) {
            String newAlias = entry.getKey();
            String newName = entry.getValue().getName();
            Class<?> cls = desc.getResourceByAlias(newAlias);

            if (cls != null) {
                // Different classes for the same resource name.
                if (!cls.getName().equals(newName))
                    throw new IgniteSpiException("Failed to register resources with given task name " +
                        "(found another class with same task name in the same class loader) [taskName=" + newAlias +
                        ", existingCls=" + cls.getName() + ", newCls=" + newName + ", ldr=" + ldr + ']');
            }
            // Add resources that should be removed for another class loaders.
            else {
                if (newRsrcs == null)
                    newRsrcs = U.newHashMap(alias2Cls.size() + clss.length);

                newRsrcs.put(newAlias, newName);
                newRsrcs.put(newName, newName);
            }
        }

        return newRsrcs;
    }

    /**
     * Remove resources for all class loaders except {@code ignoreClsLdr}.
     *
     * @param ignoreClsLdr Ignored class loader or {@code null} to remove for all class loaders.
     * @param rsrcs Resources that should be used in search for class loader to remove.
     * @param rmvClsLdrs Class loaders to remove.
     * @return {@code True} if resource was removed.
     */
    private boolean removeResources(@Nullable ClassLoader ignoreClsLdr, Map<String, String> rsrcs,
        Collection<ClassLoader> rmvClsLdrs) {
        assert Thread.holdsLock(mux);
        assert rsrcs != null;

        boolean res = false;

        for (Iterator<GridUriDeploymentUnitDescriptor> iter = unitLoaders.iterator(); iter.hasNext();) {
            GridUriDeploymentUnitDescriptor desc = iter.next();
            ClassLoader ldr = desc.getClassLoader();

            if (ignoreClsLdr == null || !ldr.equals(ignoreClsLdr)) {
                boolean isRmv = false;

                // Check class loader's registered resources.
                for (String rsrcName : rsrcs.keySet()) {
                    IgniteBiTuple<Class<?>, String> rsrc = desc.findResource(rsrcName);

                    // Remove class loader if resource found.
                    if (rsrc != null) {
                        iter.remove();

                        // Add class loaders in collection to notify listener outside synchronization block.
                        rmvClsLdrs.add(ldr);

                        isRmv = true;
                        res = true;

                        break;
                    }
                }

                if (isRmv)
                    continue;

                // Check is possible to load resources with classloader.
                for (Entry<String, String> entry : rsrcs.entrySet()) {
                    // Check classes with class loader only when classes points to classes to avoid redundant check.
                    // Resources map contains two entries for class with task name(alias).
                    if (entry.getKey().equals(entry.getValue()) && isResourceExist(ldr, entry.getKey())) {
                        iter.remove();

                        // Add class loaders in collection to notify listener outside synchronization block.
                        rmvClsLdrs.add(ldr);

                        res = true;

                        break;
                    }
                }
            }
        }

        return res;
    }

    /**
     * Check is class can be reached.
     *
     * @param ldr Class loader.
     * @param clsName Class name.
     * @return {@code true} if class can be loaded.
     */
    private boolean isResourceExist(ClassLoader ldr, String clsName) {
        String rsrc = clsName.replaceAll("\\.", "/") + ".class";

        InputStream in = null;

        try {
            in = ldr instanceof GridUriDeploymentClassLoader ?
                ((GridUriDeploymentClassLoader)ldr).getResourceAsStreamGarOnly(rsrc) :
                ldr.getResourceAsStream(rsrc);

            return in != null;
        }
        finally {
            U.close(in, log);
        }
    }

    /**
     * Tests whether first scan is finished or not.
     *
     * @param cntr Number of already scanned URIs.
     * @return {@code true} if all URIs have been scanned at least once and
     *      {@code false} otherwise.
     */
    private boolean isFirstScanFinished(int cntr) {
        assert uriEncodedList != null;

        return cntr >= uriEncodedList.size();
    }

    /**
     * Fills in list of URIs with all available URIs and encodes them if
     * encoding is enabled.
     *
     * @throws org.apache.ignite.spi.IgniteSpiException Thrown if at least one URI has incorrect syntax.
     */
    private void initializeUriList() throws IgniteSpiException {
        for (String uri : uriList) {
            assertParameter(uri != null, "uriList.get(X) != null");

            String encUri = encodeUri(uri.replaceAll("\\\\", "/"));

            URI uriObj;

            try {
                uriObj = new URI(encUri);
            }
            catch (URISyntaxException e) {
                throw new IgniteSpiException("Failed to parse URI [uri=" + U.hidePassword(uri) +
                    ", encodedUri=" + U.hidePassword(encUri) + ']', e);
            }

            if (uriObj.getScheme() == null || uriObj.getScheme().trim().isEmpty())
                throw new IgniteSpiException("Failed to get 'scheme' from URI [uri=" +
                    U.hidePassword(uri) +
                    ", encodedUri=" + U.hidePassword(encUri) + ']');

            uriEncodedList.add(uriObj);
        }
    }

    /**
     * Add configuration for file scanner.
     *
     * @throws org.apache.ignite.spi.IgniteSpiException Thrown if default URI syntax is incorrect.
     */
    private void addDefaultUri() throws IgniteSpiException {
        assert uriEncodedList != null;

        URI uri;

        try {
            uri = U.resolveWorkDirectory(ignite.configuration().getWorkDirectory(), DFLT_DEPLOY_DIR, false).toURI();
        }
        catch (IgniteCheckedException e) {
            throw new IgniteSpiException("Failed to initialize default file scanner", e);
        }

        uriEncodedList.add(uri);
    }

    /**
     * Encode URI path if encoding is enabled. Set of encoded characters
     * in path is (' ', ';', '%').
     *
     * @param path URI which should be encoded.
     * @return Either encoded URI if encoding is enabled or given one
     *      if encoding is disabled.
     */
    private String encodeUri(String path) {
        return encodeUri ? new GridUriDeploymentUriParser(path).parse() : path;
    }

    /**
     * Initializes temporary directory path. Path consists of base path
     * (either {@link #tmpDirPath} value or {@code java.io.tmpdir}
     * system property value if first is {@code null}) and path relative
     * to base one - {@link #DEPLOY_TMP_ROOT_NAME}/{@code local node ID}.
     *
     * @throws org.apache.ignite.spi.IgniteSpiException Thrown if temporary directory could not be created.
     */
    private void initializeTemporaryDirectoryPath() throws IgniteSpiException {
        String tmpDirPath = this.tmpDirPath == null ? System.getProperty("java.io.tmpdir") : this.tmpDirPath;

        if (tmpDirPath == null)
            throw new IgniteSpiException("Error initializing temporary deployment directory.");

        File dir = new File(tmpDirPath + File.separator + DEPLOY_TMP_ROOT_NAME + File.separator +
            ignite.configuration().getNodeId());

        if (!U.mkdirs(dir))
            throw new IgniteSpiException("Error initializing temporary deployment directory: " + dir);

        if (!dir.isDirectory())
            throw new IgniteSpiException("Temporary deployment directory path is not a valid directory: " + dir);

        if (!dir.canRead() || !dir.canWrite())
            throw new IgniteSpiException("Can not write to or read from temporary deployment directory: " + dir);

        this.tmpDirPath = tmpDirPath;

        deployTmpDirPath = dir.getPath();
    }

    /**
     * Deploys all tasks that correspond to given descriptor.
     * First method checks tasks versions and stops processing tasks that
     * have both versioned and unversioned instances.
     * <p>
     * Than it deletes tasks with lower version and deploys newest tasks.
     *
     * @param newDesc Tasks deployment descriptor.
     * @param clss Registered classes.
     */
    private void newUnitReceived(GridUriDeploymentUnitDescriptor newDesc, Collection<Class<?>> clss) {
        assert newDesc != null;
        assert newDesc.getType() == GridUriDeploymentUnitDescriptor.Type.FILE;

        if (clss != null && !clss.isEmpty()) {
            try {
                addResources(newDesc.getClassLoader(), newDesc, clss.toArray(new Class<?>[clss.size()]));
            }
            catch (IgniteSpiException e) {
                U.warn(log, "Failed to register GAR class loader [newDesc=" + newDesc +
                    ", msg=" + e.getMessage() + ']');
            }
        }

        Collection<ClassLoader> rmvClsLdrs = new ArrayList<>();

        synchronized (mux) {
            if (checkMd5 && unitDeployed(newDesc.getMd5())) {
                if (log.isInfoEnabled())
                    LT.info(log, "Skipping new deployment unit because of md5 match " +
                        "[uri='" + U.hidePassword(newDesc.getUri()) +
                        "', file=" + (newDesc.getFile() == null ? "N/A" : newDesc.getFile()) + ']');

                return;
            }

            boolean isAdded = false;
            boolean ignoreNewUnit = false;

            for (ListIterator<GridUriDeploymentUnitDescriptor> iter = unitLoaders.listIterator();
                 iter.hasNext();) {
                GridUriDeploymentUnitDescriptor desc = iter.next();

                assert !newDesc.getClassLoader().equals(desc.getClassLoader()) :
                    "URI scanners always create new class loader for every GAR file: " + newDesc;

                // Only for GAR files. Undeploy all for overwritten GAR files.
                if (desc.getType() == GridUriDeploymentUnitDescriptor.Type.FILE &&
                    newDesc.getUri().equals(desc.getUri()) && !newDesc.getFile().equals(desc.getFile())) {
                    // Remove descriptor.
                    iter.remove();

                    // Add class loaders in collection to notify listener outside synchronization block.
                    rmvClsLdrs.add(desc.getClassLoader());

                    // Last descriptor.
                    if (!iter.hasNext())
                        // New descriptor will be added after loop.
                        break;

                    continue;
                }

                if (!isAdded) {
                    // Unit with largest timestamp win.
                    // Insert it before current element.
                    if (unitComp.compare(newDesc, desc) <= 0) {
                        // Remove current class loader if found collisions.
                        if (checkUnitCollision(desc, newDesc)) {
                            iter.remove();
                            iter.add(newDesc);

                            // Add class loaders in collection to notify listener outside synchronization block.
                            rmvClsLdrs.add(desc.getClassLoader());
                        }
                        // Or add new class loader before current class loader.
                        else {
                            iter.set(newDesc);
                            iter.add(desc);
                        }

                        isAdded = true;
                    }
                    else if (checkUnitCollision(newDesc, desc)) {
                        // Don't add new unit if found collisions with latest class loader.
                        ignoreNewUnit = true;
                        break;
                    }
                }
                // New descriptor already added and we need to check other class loaders for collisions.
                else if (checkUnitCollision(newDesc, desc)) {
                    iter.remove();

                    // Add class loaders in collection to notify listener outside synchronization block.
                    rmvClsLdrs.add(desc.getClassLoader());
                }
            }

            if (!ignoreNewUnit) {
                if (!isAdded)
                    unitLoaders.add(newDesc);

                if (log.isDebugEnabled())
                    LT.info(log, "Class loader (re)registered [clsLdr=" + newDesc.getClassLoader() +
                        ", tstamp=" + newDesc.getTimestamp() +
                        ", uri='" + U.hidePassword(newDesc.getUri()) +
                        "', file=" + (newDesc.getFile() == null ? "N/A" : newDesc.getFile()) + ']');
            }
        }

        for (ClassLoader cldLdr : rmvClsLdrs)
            onUnitReleased(cldLdr);
    }

    /**
     * Check task resource collisions in added descriptor {@code newDesc} with another
     * descriptor {@code existDesc}.
     *
     * @param newDesc New added descriptor.
     * @param existDesc Exist descriptor.
     * @return {@code True} if collisions found.
     */
    private boolean checkUnitCollision(GridUriDeploymentUnitDescriptor newDesc,
        GridUriDeploymentUnitDescriptor existDesc) {
        assert newDesc != null;
        assert existDesc != null;

        Map<String, Class<?>> rsrcsByAlias = newDesc.getResourcesByAlias();

        for (Entry<String, Class<?>> entry : existDesc.getResourcesByAlias().entrySet()) {
            String rsrcName = entry.getKey();

            if (rsrcsByAlias.containsKey(rsrcName)) {
                U.warn(log, "Found collision with task name in different GAR files. " +
                    "Class loader will be removed [taskName=" + rsrcName + ", cls1=" + rsrcsByAlias.get(rsrcName) +
                    ", cls2=" + entry.getValue() + ", newDesc=" + newDesc + ", existDesc=" + existDesc + ']');

                return true;
            }
        }

        for (Class<?> rsrcCls : existDesc.getResources()) {
            if (!ComputeTask.class.isAssignableFrom(rsrcCls) &&
                isResourceExist(newDesc.getClassLoader(), rsrcCls.getName())) {
                U.warn(log, "Found collision with task class in different GAR files. " +
                    "Class loader will be removed [taskCls=" + rsrcCls +
                    ", removedDesc=" + newDesc + ", existDesc=" + existDesc + ']');

                return true;
            }
        }

        return false;
    }

    /**
     * Deploys or redeploys given tasks.
     *
     * @param uri GAR file deployment URI.
     * @param file GAR file.
     * @param tstamp File modification date.
     * @param ldr Class loader.
     * @param clss List of tasks which were found in GAR file.
     * @param md5 md5 of the new unit.
     */
    private void newUnitReceived(String uri, File file, long tstamp, ClassLoader ldr,
        Collection<Class<? extends ComputeTask<?, ?>>> clss, @Nullable String md5) {
        assert uri != null;
        assert file != null;
        assert tstamp > 0;

        // To avoid units with incorrect timestamp.
        tstamp = Math.min(tstamp, U.currentTimeMillis());

        // Create descriptor.
        GridUriDeploymentUnitDescriptor desc = new GridUriDeploymentUnitDescriptor(uri, file, tstamp, ldr, md5);

        newUnitReceived(desc, clss != null && !clss.isEmpty() ? new ArrayList<Class<?>>(clss) : null);
    }

    /**
     * Removes all tasks that belong to GAR files which are on list
     * of removed files.
     *
     * @param uris List of removed files.
     */
    @SuppressWarnings({"TypeMayBeWeakened"})
    private void processDeletedFiles(List<String> uris) {
        assert uris != null;

        if (uris.isEmpty())
            return;

        synchronized (mux) {
            Set<String> uriSet = new HashSet<>(uris);

            for (Iterator<GridUriDeploymentUnitDescriptor> iter = unitLoaders.iterator(); iter.hasNext();) {
                GridUriDeploymentUnitDescriptor desc = iter.next();

                if (desc.getType() == GridUriDeploymentUnitDescriptor.Type.FILE && uriSet.contains(desc.getUri())) {
                    // Remove descriptor.
                    iter.remove();

                    onUnitReleased(desc.getClassLoader());
                }
            }
        }
    }

    /**
     * Notifies listener about released class loader.
     *
     * @param clsLdr Released class loader.
     */
    private void onUnitReleased(ClassLoader clsLdr) {
        // Make sure we don't remove system class loader.
        if (!clsLdr.equals(getClass().getClassLoader()))
            GridUriDeploymentFileProcessor.cleanupUnit(clsLdr, log);

        DeploymentListener tmp = lsnr;

        if (tmp != null)
            tmp.onUnregistered(clsLdr);
    }

    /**
     * Checks if a nut with the same md5 ai already deployed with this SPI.
     *
     * @param md5 md5 of a new unit.
     * @return {@code true} if this unit deployed, {@code false} otherwise.
     */
    private boolean unitDeployed(String md5) {
        assert Thread.holdsLock(mux);

        if (md5 != null) {
            for (GridUriDeploymentUnitDescriptor d: unitLoaders)
                if (md5.equals(d.getMd5()))
                    return true;
        }

        return false;
    }

    /**
     * Task deployment descriptor comparator.
     * The greater descriptor is those one that has less timestamp.
     */
    private static class LastTimeUnitDescriptorComparator implements Comparator<GridUriDeploymentUnitDescriptor>,
        Serializable {
        /** */
        private static final long serialVersionUID = 0L;

        /** {@inheritDoc} */
        @Override public int compare(GridUriDeploymentUnitDescriptor o1, GridUriDeploymentUnitDescriptor o2) {
            if (o1.getTimestamp() < o2.getTimestamp())
                return 1;

            return o1.getTimestamp() == o2.getTimestamp() ? 0 : -1;
        }
    }

    /** {@inheritDoc} */
    public IgniteSpiAdapter setName(String name) {
        super.setName(name);

        return this;
    }

    /** {@inheritDoc} */
    @Override public String toString() {
        return S.toString(UriDeploymentSpi.class, this);
    }

    /**
     * MBean implementation for UriDeploymentSpi.
     */
    private class UriDeploymentSpiMBeanImpl extends IgniteSpiMBeanAdapter implements UriDeploymentSpiMBean {
        /** {@inheritDoc} */
        UriDeploymentSpiMBeanImpl(IgniteSpiAdapter spiAdapter) {
            super(spiAdapter);
        }

        /** {@inheritDoc} */
        @Override public String getTemporaryDirectoryPath() {
            return UriDeploymentSpi.this.getTemporaryDirectoryPath();
        }

        /** {@inheritDoc} */
        @Override public List<String> getUriList() {
            return  UriDeploymentSpi.this.getUriList();
        }

        /** {@inheritDoc} */
        @Override public boolean isCheckMd5() {
            return  UriDeploymentSpi.this.isCheckMd5();
        }
    }
}<|MERGE_RESOLUTION|>--- conflicted
+++ resolved
@@ -547,11 +547,7 @@
 
         initializeTemporaryDirectoryPath();
 
-<<<<<<< HEAD
-        registerMBean(gridName, new UriDeploymentSpiMBeanImpl(this), UriDeploymentSpiMBean.class);
-=======
-        registerMBean(igniteInstanceName, this, UriDeploymentSpiMBean.class);
->>>>>>> 87477e08
+        registerMBean(igniteInstanceName, new UriDeploymentSpiMBeanImpl(this), UriDeploymentSpiMBean.class);
 
         FilenameFilter filter = new FilenameFilter() {
             @Override public boolean accept(File dir, String name) {
