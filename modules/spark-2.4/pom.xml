--- conflicted
+++ resolved
@@ -159,13 +159,6 @@
         <dependency>
             <groupId>${project.groupId}</groupId>
             <artifactId>ignite-tools</artifactId>
-<<<<<<< HEAD
-<<<<<<< HEAD
-            <version>${project.version}</version>
-=======
->>>>>>> upstream/master
-=======
->>>>>>> 9cf06362
             <scope>test</scope>
         </dependency>
     </dependencies>
