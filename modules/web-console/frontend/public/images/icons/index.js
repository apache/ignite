--- conflicted
+++ resolved
@@ -26,15 +26,10 @@
 export refresh from './refresh.svg';
 export sort from './sort.svg';
 export info from './info.svg';
-<<<<<<< HEAD
-export connectedClusters from './connectedClusters.svg';
-export attention from './attention.svg';
-export plus from './plus.svg';
-export copy from './copy.svg';
-export home from './home.svg';
-=======
 export checkmark from './checkmark.svg';
 export alert from './alert.svg';
 export attention from './attention.svg';
 export connectedClusters from './connectedClusters.svg';
->>>>>>> da782958
+export plus from './plus.svg';
+export copy from './copy.svg';
+export home from './home.svg';