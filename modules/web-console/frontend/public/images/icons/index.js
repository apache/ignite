/*
 * Licensed to the Apache Software Foundation (ASF) under one or more
 * contributor license agreements.  See the NOTICE file distributed with
 * this work for additional information regarding copyright ownership.
 * The ASF licenses this file to You under the Apache License, Version 2.0
 * (the "License"); you may not use this file except in compliance with
 * the License.  You may obtain a copy of the License at
 *
 *      http://www.apache.org/licenses/LICENSE-2.0
 *
 * Unless required by applicable law or agreed to in writing, software
 * distributed under the License is distributed on an "AS IS" BASIS,
 * WITHOUT WARRANTIES OR CONDITIONS OF ANY KIND, either express or implied.
 * See the License for the specific language governing permissions and
 * limitations under the License.
 */

<<<<<<< HEAD
export {default as alert} from './alert.svg';
export {default as attention} from './attention.svg';
export {default as check} from './check.svg';
export {default as checkmark} from './checkmark.svg';
export {default as clock} from './clock.svg';
export {default as collapse} from './collapse.svg';
export {default as connectedClusters} from './connectedClusters.svg';
export {default as copy} from './copy.svg';
export {default as cross} from './cross.svg';
export {default as csv} from './csv.svg';
export {default as download} from './download.svg';
export {default as exclamation} from './exclamation.svg';
export {default as exit} from './exit.svg';
export {default as expand} from './expand.svg';
export {default as eyeClosed} from './eyeClosed.svg';
export {default as eyeOpened} from './eyeOpened.svg';
export {default as filter} from './filter.svg';
export {default as gear} from './gear.svg';
export {default as home} from './home.svg';
export {default as info} from './info.svg';
export {default as lockClosed} from './lockClosed.svg';
export {default as lockOpened} from './lockOpened.svg';
export {default as manual} from './manual.svg';
export {default as plus} from './plus.svg';
export {default as refresh} from './refresh.svg';
export {default as search} from './search.svg';
export {default as sort} from './sort.svg';
export {default as structure} from './structure.svg';
=======
export alert from './alert.icon.svg';
export attention from './attention.icon.svg';
export check from './check.icon.svg';
export checkmark from './checkmark.icon.svg';
export clock from './clock.icon.svg';
export collapse from './collapse.icon.svg';
export connectedClusters from './connectedClusters.icon.svg';
export copy from './copy.icon.svg';
export cross from './cross.icon.svg';
export csv from './csv.icon.svg';
export download from './download.icon.svg';
export exclamation from './exclamation.icon.svg';
export exit from './exit.icon.svg';
export expand from './expand.icon.svg';
export eyeClosed from './eyeClosed.icon.svg';
export eyeOpened from './eyeOpened.icon.svg';
export filter from './filter.icon.svg';
export gear from './gear.icon.svg';
export home from './home.icon.svg';
export info from './info.icon.svg';
export lockClosed from './lockClosed.icon.svg';
export lockOpened from './lockOpened.icon.svg';
export manual from './manual.icon.svg';
export plus from './plus.icon.svg';
export refresh from './refresh.icon.svg';
export search from './search.icon.svg';
export sort from './sort.icon.svg';
export structure from './structure.icon.svg';
>>>>>>> 187fc7eb
<|MERGE_RESOLUTION|>--- conflicted
+++ resolved
@@ -15,62 +15,31 @@
  * limitations under the License.
  */
 
-<<<<<<< HEAD
-export {default as alert} from './alert.svg';
-export {default as attention} from './attention.svg';
-export {default as check} from './check.svg';
-export {default as checkmark} from './checkmark.svg';
-export {default as clock} from './clock.svg';
-export {default as collapse} from './collapse.svg';
-export {default as connectedClusters} from './connectedClusters.svg';
-export {default as copy} from './copy.svg';
-export {default as cross} from './cross.svg';
-export {default as csv} from './csv.svg';
-export {default as download} from './download.svg';
-export {default as exclamation} from './exclamation.svg';
-export {default as exit} from './exit.svg';
-export {default as expand} from './expand.svg';
-export {default as eyeClosed} from './eyeClosed.svg';
-export {default as eyeOpened} from './eyeOpened.svg';
-export {default as filter} from './filter.svg';
-export {default as gear} from './gear.svg';
-export {default as home} from './home.svg';
-export {default as info} from './info.svg';
-export {default as lockClosed} from './lockClosed.svg';
-export {default as lockOpened} from './lockOpened.svg';
-export {default as manual} from './manual.svg';
-export {default as plus} from './plus.svg';
-export {default as refresh} from './refresh.svg';
-export {default as search} from './search.svg';
-export {default as sort} from './sort.svg';
-export {default as structure} from './structure.svg';
-=======
-export alert from './alert.icon.svg';
-export attention from './attention.icon.svg';
-export check from './check.icon.svg';
-export checkmark from './checkmark.icon.svg';
-export clock from './clock.icon.svg';
-export collapse from './collapse.icon.svg';
-export connectedClusters from './connectedClusters.icon.svg';
-export copy from './copy.icon.svg';
-export cross from './cross.icon.svg';
-export csv from './csv.icon.svg';
-export download from './download.icon.svg';
-export exclamation from './exclamation.icon.svg';
-export exit from './exit.icon.svg';
-export expand from './expand.icon.svg';
-export eyeClosed from './eyeClosed.icon.svg';
-export eyeOpened from './eyeOpened.icon.svg';
-export filter from './filter.icon.svg';
-export gear from './gear.icon.svg';
-export home from './home.icon.svg';
-export info from './info.icon.svg';
-export lockClosed from './lockClosed.icon.svg';
-export lockOpened from './lockOpened.icon.svg';
-export manual from './manual.icon.svg';
-export plus from './plus.icon.svg';
-export refresh from './refresh.icon.svg';
-export search from './search.icon.svg';
-export sort from './sort.icon.svg';
-export structure from './structure.icon.svg';
->>>>>>> 187fc7eb
+export {default as alert} from './alert.icon.svg';
+export {default as attention} from './attention.icon.svg';
+export {default as check} from './check.icon.svg';
+export {default as checkmark} from './checkmark.icon.svg';
+export {default as clock} from './clock.icon.svg';
+export {default as collapse} from './collapse.icon.svg';
+export {default as connectedClusters} from './connectedClusters.icon.svg';
+export {default as copy} from './copy.icon.svg';
+export {default as cross} from './cross.icon.svg';
+export {default as csv} from './csv.icon.svg';
+export {default as download} from './download.icon.svg';
+export {default as exclamation} from './exclamation.icon.svg';
+export {default as exit} from './exit.icon.svg';
+export {default as expand} from './expand.icon.svg';
+export {default as eyeClosed} from './eyeClosed.icon.svg';
+export {default as eyeOpened} from './eyeOpened.icon.svg';
+export {default as filter} from './filter.icon.svg';
+export {default as gear} from './gear.icon.svg';
+export {default as home} from './home.icon.svg';
+export {default as info} from './info.icon.svg';
+export {default as lockClosed} from './lockClosed.icon.svg';
+export {default as lockOpened} from './lockOpened.icon.svg';
+export {default as manual} from './manual.icon.svg';
+export {default as plus} from './plus.icon.svg';
+export {default as refresh} from './refresh.icon.svg';
+export {default as search} from './search.icon.svg';
+export {default as sort} from './sort.icon.svg';
+export {default as structure} from './structure.icon.svg';