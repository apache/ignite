--- conflicted
+++ resolved
@@ -1927,11 +1927,7 @@
     }
 }
 
-<<<<<<< HEAD
-html,body,.splash-screen {
-=======
 html, body {
->>>>>>> 5f568790
     width: 100%;
     min-height: 100vh;
 }
