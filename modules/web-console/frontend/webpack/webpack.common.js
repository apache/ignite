--- conflicted
+++ resolved
@@ -128,11 +128,7 @@
                 loader: 'file?name=assets/fonts/[name].[ext]'
             },
             {
-<<<<<<< HEAD
                 test: /^(?:(?!url\.svg$).)*\.svg$/,
-=======
-                test: /.*\.svg$/,
->>>>>>> 5f568790
                 include: [contentBase, IgniteModules],
                 use: ['svg-sprite-loader']
             },
