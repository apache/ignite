--- conflicted
+++ resolved
@@ -61,17 +61,11 @@
             // Exclude tpl.pug files to import in bundle.
             {
                 test: /^(?:(?!tpl\.pug$).)*\.pug$/, // TODO: check this regexp for correct.
-<<<<<<< HEAD
-                loader: 'pug-html-loader',
-                query: {
-                    basedir
-=======
                 use: {
                     loader: 'pug-html-loader',
                     options: {
                         basedir
                     }
->>>>>>> 7cafac50
                 }
             },
 
@@ -99,20 +93,12 @@
             {
                 test: /\.js$/,
                 exclude: /node_modules/,
-<<<<<<< HEAD
-                loader: 'babel-loader'
-=======
                 use: 'babel-loader'
->>>>>>> 7cafac50
             },
             {
                 test: /\.(ttf|eot|svg|woff(2)?)(\?v=[\d.]+)?(\?[a-z0-9#-]+)?$/,
                 exclude: [contentBase, /\.icon\.svg$/],
-<<<<<<< HEAD
-                loader: 'file-loader?name=assets/fonts/[name].[ext]'
-=======
                 use: 'file-loader?name=assets/fonts/[name].[ext]'
->>>>>>> 7cafac50
             },
             {
                 test: /\.icon\.svg$/,
@@ -127,19 +113,11 @@
             {
                 test: /.*\.url\.svg$/,
                 include: [contentBase],
-<<<<<<< HEAD
-                loader: 'file-loader?name=assets/fonts/[name].[ext]'
-            },
-            {
-                test: /\.(jpe?g|png|gif)$/i,
-                loader: 'file-loader?name=assets/images/[name].[hash].[ext]'
-=======
                 use: 'file-loader?name=assets/fonts/[name].[ext]'
             },
             {
                 test: /\.(jpe?g|png|gif)$/i,
                 use: 'file-loader?name=assets/images/[name].[hash].[ext]'
->>>>>>> 7cafac50
             },
             {
                 test: require.resolve('jquery'),
