--- conflicted
+++ resolved
@@ -61,17 +61,9 @@
             // Exclude tpl.pug files to import in bundle.
             {
                 test: /^(?:(?!tpl\.pug$).)*\.pug$/, // TODO: check this regexp for correct.
-<<<<<<< HEAD
                 loader: 'pug-html-loader',
                 query: {
                     basedir
-=======
-                use: {
-                    loader: 'pug-html',
-                    options: {
-                        basedir
-                    }
->>>>>>> 187fc7eb
                 }
             },
 
@@ -103,13 +95,8 @@
             },
             {
                 test: /\.(ttf|eot|svg|woff(2)?)(\?v=[\d.]+)?(\?[a-z0-9#-]+)?$/,
-<<<<<<< HEAD
-                exclude: [contentBase],
+                exclude: [contentBase, /\.icon\.svg$/],
                 loader: 'file-loader?name=assets/fonts/[name].[ext]'
-=======
-                exclude: [contentBase, /\.icon\.svg$/],
-                use: 'file?name=assets/fonts/[name].[ext]'
->>>>>>> 187fc7eb
             },
             {
                 test: /\.icon\.svg$/,
@@ -124,19 +111,11 @@
             {
                 test: /.*\.url\.svg$/,
                 include: [contentBase],
-<<<<<<< HEAD
                 loader: 'file-loader?name=assets/fonts/[name].[ext]'
             },
             {
                 test: /\.(jpe?g|png|gif)$/i,
                 loader: 'file-loader?name=assets/images/[name].[hash].[ext]'
-=======
-                use: 'file?name=assets/fonts/[name].[ext]'
-            },
-            {
-                test: /\.(jpe?g|png|gif)$/i,
-                use: 'file?name=assets/images/[name].[hash].[ext]'
->>>>>>> 187fc7eb
             },
             {
                 test: require.resolve('jquery'),
