--- conflicted
+++ resolved
@@ -63,16 +63,14 @@
 
 export type NavigationMenu = Array<NavigationMenuItem>;
 
-<<<<<<< HEAD
-export type MenuItem < T > = {
+export type MenuItem <T> = {
     label: string,
     value: T
 };
 
-export type Menu < T > = MenuItem<T>[];
-=======
+export type Menu <T> = MenuItem<T>[];
+
 export interface IInputErrorNotifier {
     notifyAboutError(): void
     hideError(): void
-}
->>>>>>> 13b81f01
+}