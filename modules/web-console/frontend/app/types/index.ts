--- conflicted
+++ resolved
@@ -63,14 +63,13 @@
 
 export type NavigationMenu = Array<NavigationMenuItem>;
 
-<<<<<<< HEAD
+export interface IInputErrorNotifier {
+    notifyAboutError(): void
+    hideError(): void
+}
+
 export enum WellKnownOperationStatus {
     WAITING = 'WAITING',
     ERROR = 'ERROR',
     DONE = 'DONE'
-=======
-export interface IInputErrorNotifier {
-    notifyAboutError(): void
-    hideError(): void
->>>>>>> 9543ece0
 }