/*
 * Licensed to the Apache Software Foundation (ASF) under one or more
 * contributor license agreements.  See the NOTICE file distributed with
 * this work for additional information regarding copyright ownership.
 * The ASF licenses this file to You under the Apache License, Version 2.0
 * (the "License"); you may not use this file except in compliance with
 * the License.  You may obtain a copy of the License at
 *
 *      http://www.apache.org/licenses/LICENSE-2.0
 *
 * Unless required by applicable law or agreed to in writing, software
 * distributed under the License is distributed on an "AS IS" BASIS,
 * WITHOUT WARRANTIES OR CONDITIONS OF ANY KIND, either express or implied.
 * See the License for the specific language governing permissions and
 * limitations under the License.
 */

<<<<<<< HEAD
import _ from 'lodash';
=======
import {ListEditableColsController} from './cols.directive';
>>>>>>> 5f568790

/** @returns {ng.IDirective} */
export default function() {
    return {
        require: '?^listEditableCols',
        /** @param {ListEditableColsController} ctrl */
        link(scope, el, attr, ctrl) {
            if (!ctrl || !ctrl.colDefs.length)
                return;

            const children = el.children();

            if (children.length !== ctrl.colDefs.length)
                return;

            if (ctrl.rowClass)
                el.addClass(ctrl.rowClass);

            ctrl.colDefs.forEach(({ cellClass }, index) => {
                if (_.nonEmpty(cellClass))
                    children[index].classList.add(...(Array.isArray(cellClass) ? cellClass : cellClass.split(' ')));
            });
        }
    };
}<|MERGE_RESOLUTION|>--- conflicted
+++ resolved
@@ -15,11 +15,9 @@
  * limitations under the License.
  */
 
-<<<<<<< HEAD
 import _ from 'lodash';
-=======
+
 import {ListEditableColsController} from './cols.directive';
->>>>>>> 5f568790
 
 /** @returns {ng.IDirective} */
 export default function() {
