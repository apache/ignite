--- conflicted
+++ resolved
@@ -102,13 +102,8 @@
         // ng-model-option, then it will always save. Be careful and pay extra attention to validation
         // when doing so, it's an easy way to miss invalid values this way.
 
-<<<<<<< HEAD
-        if (!form || form.$pristine)
-            return;
-=======
         // Dont close if form is invalid and allowInvalid is turned off (which is default value)
         if (!form.$valid && !this.ngModel.$options.getOption('allowInvalid')) return;
->>>>>>> 5f568790
 
         delete this._cache[idx];
         this.save(data, idx);
