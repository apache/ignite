--- conflicted
+++ resolved
@@ -75,26 +75,13 @@
         }
     }
 
-<<<<<<< HEAD
-    .bssm-click-overlay {
-        position: fixed;
-        top: 0;
-        right: 0;
-        bottom: 0;
-        left: 0;
-        z-index: -1;
-    }
-    
-    [class*='bssm-multiple'] {
-=======
     &.bssm-multiple {
->>>>>>> b2a35676
         .bssm-active-indicator {
             display: initial;
         }
     }
 
-    &:not([class*='bssm-multiple']) {
+    &:not(.bssm-multiple) {
         .bssm-active-indicator {
             display: none;
         }
