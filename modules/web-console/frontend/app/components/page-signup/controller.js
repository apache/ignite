/*
 * Licensed to the Apache Software Foundation (ASF) under one or more
 * contributor license agreements.  See the NOTICE file distributed with
 * this work for additional information regarding copyright ownership.
 * The ASF licenses this file to You under the Apache License, Version 2.0
 * (the "License"); you may not use this file except in compliance with
 * the License.  You may obtain a copy of the License at
 *
 *      http://www.apache.org/licenses/LICENSE-2.0
 *
 * Unless required by applicable law or agreed to in writing, software
 * distributed under the License is distributed on an "AS IS" BASIS,
 * WITHOUT WARRANTIES OR CONDITIONS OF ANY KIND, either express or implied.
 * See the License for the specific language governing permissions and
 * limitations under the License.
 */

export default class PageSignup {
    /** @type {import('./types').ISignupFormController} */
    form;
    /** @type {import('./types').ISignupData} */
    data = {
        email: null,
        password: null,
        firstName: null,
        lastName: null,
        company: null,
        country: null
    };
    /** @type {string} */
    serverError = null;

    static $inject = ['IgniteCountries', 'Auth', 'IgniteMessages', 'IgniteFormUtils'];

    /**
     * @param {import('app/modules/user/Auth.service').default} Auth
     */
    constructor(Countries, Auth, IgniteMessages, IgniteFormUtils) {
        this.Auth = Auth;
        this.IgniteMessages = IgniteMessages;
        this.countries = Countries.getAll();
        this.IgniteFormUtils = IgniteFormUtils;
    }

    /** @param {import('./types').ISignupFormController} form */
    canSubmitForm(form) {
        return form.$error.server ? true : !form.$invalid;
    }

    $postLink() {
        this.form.email.$validators.server = () => !this.serverError;
    }

    /** @param {string} error */
    setServerError(error) {
        this.serverError = error;
        this.form.email.$validate();
    }

    signup() {
        this.IgniteFormUtils.triggerValidation(this.form);
<<<<<<< HEAD
        this.setServerError(null);
        if (!this.canSubmitForm(this.form)) return;
=======

        this.setServerError(null);

        if (!this.canSubmitForm(this.form))
            return;

>>>>>>> a9eac55d
        return this.Auth.signnup(this.data).catch((res) => {
            this.IgniteMessages.showError(null, res.data);
            this.setServerError(res.data);
        });
    }
}<|MERGE_RESOLUTION|>--- conflicted
+++ resolved
@@ -59,17 +59,12 @@
 
     signup() {
         this.IgniteFormUtils.triggerValidation(this.form);
-<<<<<<< HEAD
-        this.setServerError(null);
-        if (!this.canSubmitForm(this.form)) return;
-=======
 
         this.setServerError(null);
 
         if (!this.canSubmitForm(this.form))
             return;
 
->>>>>>> a9eac55d
         return this.Auth.signnup(this.data).catch((res) => {
             this.IgniteMessages.showError(null, res.data);
             this.setServerError(res.data);
