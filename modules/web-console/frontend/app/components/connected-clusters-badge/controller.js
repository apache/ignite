--- conflicted
+++ resolved
@@ -40,21 +40,14 @@
     }
 
     $onInit() {
-<<<<<<< HEAD
-        this.connectedClusters$ = this.agentMgr.connectionSbj
-            .do(({ clusters }) => this.connectedClusters = clusters.length)
-            .do(({ clusters }) => {
+        this.connectedClusters$ = this.agentMgr.connectionSbj.pipe(
+            tap(({ clusters }) => this.connectedClusters = clusters.length),
+            tap(({ clusters }) => {
                 this.clusters = clusters;
                 this.$scope.$applyAsync();
             })
-            .subscribe();
-=======
-        this.connectedClusters$ = this.agentMgr.connectionSbj.pipe(
-            tap(({ clusters }) => this.connectedClusters = clusters.length),
-            tap(({ clusters }) => this.clusters = clusters)
         )
         .subscribe();
->>>>>>> 7d4e1fd1
     }
 
     $onDestroy() {
