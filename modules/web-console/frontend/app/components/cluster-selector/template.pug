--- conflicted
+++ resolved
@@ -26,25 +26,6 @@
 )
     | No clusters available
 
-<<<<<<< HEAD
-div.btn-ignite.btn-ignite--primary(
-    data-ng-if='!$ctrl.isDemo && $ctrl.clusters.length > 0'
-
-    data-ng-model='$ctrl.cluster'
-
-    bs-select=''
-    bs-options='item as item.name for item in $ctrl.clusters'
-    data-trigger='click'
-    data-container='body'
-
-    data-ng-change='$ctrl.change()'
-
-    protect-from-bs-select-render
-)
-    span(ng-if='!$ctrl.cluster') No clusters available
-    span(ng-if='$ctrl.cluster') {{ $ctrl.cluster.name }}
-        span.icon-right.fa.fa-caret-down
-=======
 button.btn-ignite.btn-ignite--primary(
     data-ng-if='!$ctrl.isDemo && $ctrl.clusters.length == 1'
 )
@@ -64,7 +45,7 @@
         aria-expanded='false'
     )
         span(ng-if='!$ctrl.cluster') No clusters available
-        
+
         span(ng-if='$ctrl.cluster')
             cluster-security-icon(secured='$ctrl.cluster.secured')
             | {{ $ctrl.cluster.name }}
@@ -76,7 +57,6 @@
                 span.icon-left
                     svg(ignite-icon='{{ item.secured ? "lockClosed" : "lockOpened" }}')
                 | {{ item.name }}
->>>>>>> 9c57baac
 
 svg(
     ng-if='!$ctrl.isDemo'
