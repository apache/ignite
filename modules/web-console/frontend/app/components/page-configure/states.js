/*
 * Licensed to the Apache Software Foundation (ASF) under one or more
 * contributor license agreements.  See the NOTICE file distributed with
 * this work for additional information regarding copyright ownership.
 * The ASF licenses this file to You under the Apache License, Version 2.0
 * (the "License"); you may not use this file except in compliance with
 * the License.  You may obtain a copy of the License at
 *
 *      http://www.apache.org/licenses/LICENSE-2.0
 *
 * Unless required by applicable law or agreed to in writing, software
 * distributed under the License is distributed on an "AS IS" BASIS,
 * WITHOUT WARRANTIES OR CONDITIONS OF ANY KIND, either express or implied.
 * See the License for the specific language governing permissions and
 * limitations under the License.
 */

import pageConfigureAdvancedClusterComponent from '../page-configure-advanced/components/page-configure-advanced-cluster/component';
import pageConfigureAdvancedModelsComponent from '../page-configure-advanced/components/page-configure-advanced-models/component';
import pageConfigureAdvancedCachesComponent from '../page-configure-advanced/components/page-configure-advanced-caches/component';
import pageConfigureAdvancedIGFSComponent from '../page-configure-advanced/components/page-configure-advanced-igfs/component';

import {Observable} from 'rxjs/Observable';

const idRegex = `new|[a-z0-9]+`;

<<<<<<< HEAD
const shortCachesResolve = ['ConfigSelectors', 'ConfigureState', 'ConfigEffects', '$transition$', function(ConfigSelectors, ConfigureState, {etp}, $transition$) {
    if ($transition$.params().clusterID === 'new') return Promise.resolve();
=======
const shortCachesResolve = ['ConfigSelectors', 'ConfigureState', 'ConfigEffects', '$transition$', (ConfigSelectors, ConfigureState, {etp}, $transition$) => {
    if ($transition$.params().clusterID === 'new')
        return Promise.resolve();

>>>>>>> d3760ed7
    return Observable.fromPromise($transition$.injector().getAsync('_cluster'))
        .switchMap(() => ConfigureState.state$.let(ConfigSelectors.selectCluster($transition$.params().clusterID)).take(1))
        .switchMap((cluster) => {
            return etp('LOAD_SHORT_CACHES', {ids: cluster.caches, clusterID: cluster._id});
        })
        .toPromise();
}];

function registerStates($stateProvider) {
    // Setup the states.
    $stateProvider
    .state('base.configuration', {
        abstract: true,
        permission: 'configuration',
        url: '/configuration',
        onEnter: ['ConfigureState', (ConfigureState) => ConfigureState.dispatchAction({type: 'PRELOAD_STATE', state: {}})],
        resolve: {
            _shortClusters: ['ConfigEffects', ({etp}) => {
                return etp('LOAD_USER_CLUSTERS');
            }]
        },
        resolvePolicy: {
            async: 'NOWAIT'
        }
    })
    .state('base.configuration.overview', {
        url: '/overview',
        component: 'pageConfigureOverview',
        permission: 'configuration',
        tfMetaTags: {
            title: 'Configuration'
        }
    })
    .state('base.configuration.edit', {
        url: `/{clusterID:${idRegex}}`,
        permission: 'configuration',
        component: 'pageConfigure',
        resolve: {
            _cluster: ['ConfigEffects', '$transition$', ({etp}, $transition$) => {
                return $transition$.injector().getAsync('_shortClusters').then(() => {
                    return etp('LOAD_AND_EDIT_CLUSTER', {clusterID: $transition$.params().clusterID});
                });
            }]
        },
        data: {
            errorState: 'base.configuration.overview'
        },
        redirectTo: ($transition$) => {
            const [ConfigureState, ConfigSelectors] = ['ConfigureState', 'ConfigSelectors'].map((t) => $transition$.injector().get(t));
            const waitFor = ['_cluster', '_shortClusters'].map((t) => $transition$.injector().getAsync(t));
            return Observable.fromPromise(Promise.all(waitFor)).switchMap(() => {
                return Observable.combineLatest(
                    ConfigureState.state$.let(ConfigSelectors.selectCluster($transition$.params().clusterID)).take(1),
                    ConfigureState.state$.let(ConfigSelectors.selectShortClusters()).take(1)
                );
            })
            .map(([cluster = {caches: []}, clusters]) => {
                return (clusters.value.size > 10 || cluster.caches.length > 5)
                    ? 'base.configuration.edit.advanced'
                    : 'base.configuration.edit.basic';
            })
            .toPromise();
        },
        failState: 'signin',
        tfMetaTags: {
            title: 'Configuration'
        }
    })
    .state('base.configuration.edit.basic', {
        url: '/basic',
        component: 'pageConfigureBasic',
        permission: 'configuration',
        resolve: {
            _shortCaches: shortCachesResolve
        },
        resolvePolicy: {
            async: 'NOWAIT'
        },
        tfMetaTags: {
            title: 'Basic Configuration'
        }
    })
    .state('base.configuration.edit.advanced', {
        url: '/advanced',
        component: 'pageConfigureAdvanced',
        permission: 'configuration',
        redirectTo: 'base.configuration.edit.advanced.cluster'
    })
    .state('base.configuration.edit.advanced.cluster', {
        url: '/cluster',
        component: pageConfigureAdvancedClusterComponent.name,
        permission: 'configuration',
        resolve: {
            _shortCaches: shortCachesResolve
        },
        resolvePolicy: {
            async: 'NOWAIT'
        },
        tfMetaTags: {
            title: 'Configure Cluster'
        }
    })
    .state('base.configuration.edit.advanced.caches', {
        url: '/caches',
        permission: 'configuration',
        component: pageConfigureAdvancedCachesComponent.name,
        resolve: {
            _shortCachesAndModels: ['ConfigSelectors', 'ConfigureState', 'ConfigEffects', '$transition$', (ConfigSelectors, ConfigureState, {etp}, $transition$) => {
                if ($transition$.params().clusterID === 'new')
                    return Promise.resolve();

                return Observable.fromPromise($transition$.injector().getAsync('_cluster'))
                    .switchMap(() => ConfigureState.state$.let(ConfigSelectors.selectCluster($transition$.params().clusterID)).take(1))
                    .map((cluster) => {
                        return Promise.all([
                            etp('LOAD_SHORT_CACHES', {ids: cluster.caches, clusterID: cluster._id}),
                            etp('LOAD_SHORT_MODELS', {ids: cluster.models, clusterID: cluster._id}),
                            etp('LOAD_SHORT_IGFSS', {ids: cluster.igfss, clusterID: cluster._id})
                        ]);
                    })
                    .toPromise();
            }]
        },
        resolvePolicy: {
            async: 'NOWAIT'
        },
        tfMetaTags: {
            title: 'Configure Caches'
        }
    })
    .state('base.configuration.edit.advanced.caches.cache', {
        url: `/{cacheID:${idRegex}}`,
        permission: 'configuration',
        resolve: {
            _cache: ['ConfigEffects', '$transition$', ({etp}, $transition$) => {
                const {clusterID, cacheID} = $transition$.params();
                if (cacheID === 'new')
                    return Promise.resolve();

                return etp('LOAD_CACHE', {cacheID});
            }]
        },
        data: {
            errorState: 'base.configuration.edit.advanced.caches'
        },
        resolvePolicy: {
            async: 'NOWAIT'
        },
        tfMetaTags: {
            title: 'Configure Caches'
        }
    })
    .state('base.configuration.edit.advanced.models', {
        url: '/models',
        component: pageConfigureAdvancedModelsComponent.name,
        permission: 'configuration',
        resolve: {
            _shortCachesAndModels: ['ConfigSelectors', 'ConfigureState', 'ConfigEffects', '$transition$', (ConfigSelectors, ConfigureState, {etp}, $transition$) => {
                if ($transition$.params().clusterID === 'new')
                    return Promise.resolve();

                return Observable.fromPromise($transition$.injector().getAsync('_cluster'))
                    .switchMap(() => ConfigureState.state$.let(ConfigSelectors.selectCluster($transition$.params().clusterID)).take(1))
                    .map((cluster) => {
                        return Promise.all([
                            etp('LOAD_SHORT_CACHES', {ids: cluster.caches, clusterID: cluster._id}),
                            etp('LOAD_SHORT_MODELS', {ids: cluster.models, clusterID: cluster._id})
                        ]);
                    })
                    .toPromise();
            }]
        },
        resolvePolicy: {
            async: 'NOWAIT'
        },
        tfMetaTags: {
            title: 'Configure SQL Schemes'
        }
    })
    .state('base.configuration.edit.advanced.models.model', {
        url: `/{modelID:${idRegex}}`,
        resolve: {
            _cache: ['ConfigEffects', '$transition$', ({etp}, $transition$) => {
                const {clusterID, modelID} = $transition$.params();

                if (modelID === 'new')
                    return Promise.resolve();

                return etp('LOAD_MODEL', {modelID});
            }]
        },
        data: {
            errorState: 'base.configuration.edit.advanced.models'
        },
        permission: 'configuration',
        resolvePolicy: {
            async: 'NOWAIT'
        }
    })
    .state('base.configuration.edit.advanced.igfs', {
        url: '/igfs',
        component: pageConfigureAdvancedIGFSComponent.name,
        permission: 'configuration',
        resolve: {
            _shortIGFSs: ['ConfigSelectors', 'ConfigureState', 'ConfigEffects', '$transition$', (ConfigSelectors, ConfigureState, {etp}, $transition$) => {
                if ($transition$.params().clusterID === 'new')
                    return Promise.resolve();

                return Observable.fromPromise($transition$.injector().getAsync('_cluster'))
                    .switchMap(() => ConfigureState.state$.let(ConfigSelectors.selectCluster($transition$.params().clusterID)).take(1))
                    .map((cluster) => {
                        return Promise.all([
                            etp('LOAD_SHORT_IGFSS', {ids: cluster.igfss, clusterID: cluster._id})
                        ]);
                    })
                    .toPromise();
            }]
        },
        resolvePolicy: {
            async: 'NOWAIT'
        },
        tfMetaTags: {
            title: 'Configure IGFS'
        }
    })
    .state('base.configuration.edit.advanced.igfs.igfs', {
        url: `/{igfsID:${idRegex}}`,
        permission: 'configuration',
        resolve: {
            _igfs: ['ConfigEffects', '$transition$', ({etp}, $transition$) => {
                const {clusterID, igfsID} = $transition$.params();

                if (igfsID === 'new')
                    return Promise.resolve();

                return etp('LOAD_IGFS', {igfsID});
            }]
        },
        data: {
            errorState: 'base.configuration.edit.advanced.igfs'
        },
        resolvePolicy: {
            async: 'NOWAIT'
        }
    });
}

registerStates.$inject = ['$stateProvider'];

export {registerStates};<|MERGE_RESOLUTION|>--- conflicted
+++ resolved
@@ -24,15 +24,10 @@
 
 const idRegex = `new|[a-z0-9]+`;
 
-<<<<<<< HEAD
 const shortCachesResolve = ['ConfigSelectors', 'ConfigureState', 'ConfigEffects', '$transition$', function(ConfigSelectors, ConfigureState, {etp}, $transition$) {
-    if ($transition$.params().clusterID === 'new') return Promise.resolve();
-=======
-const shortCachesResolve = ['ConfigSelectors', 'ConfigureState', 'ConfigEffects', '$transition$', (ConfigSelectors, ConfigureState, {etp}, $transition$) => {
     if ($transition$.params().clusterID === 'new')
         return Promise.resolve();
 
->>>>>>> d3760ed7
     return Observable.fromPromise($transition$.injector().getAsync('_cluster'))
         .switchMap(() => ConfigureState.state$.let(ConfigSelectors.selectCluster($transition$.params().clusterID)).take(1))
         .switchMap((cluster) => {
