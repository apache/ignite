/*
 * Licensed to the Apache Software Foundation (ASF) under one or more
 * contributor license agreements.  See the NOTICE file distributed with
 * this work for additional information regarding copyright ownership.
 * The ASF licenses this file to You under the Apache License, Version 2.0
 * (the "License"); you may not use this file except in compliance with
 * the License.  You may obtain a copy of the License at
 *
 *      http://www.apache.org/licenses/LICENSE-2.0
 *
 * Unless required by applicable law or agreed to in writing, software
 * distributed under the License is distributed on an "AS IS" BASIS,
 * WITHOUT WARRANTIES OR CONDITIONS OF ANY KIND, either express or implied.
 * See the License for the specific language governing permissions and
 * limitations under the License.
 */

import _ from 'lodash';

import columnDefs from './column-defs';
import categories from './categories';

import headerTemplate from 'app/primitives/ui-grid-header/index.tpl.pug';

const rowTemplate = `<div
  ng-repeat="(colRenderIndex, col) in colContainer.renderedColumns track by col.uid"
  ui-grid-one-bind-id-grid="rowRenderIndex + '-' + col.uid + '-cell'"
  class="ui-grid-cell"
  ng-class="{ 'ui-grid-row-header-cell': col.isRowHeader }"
  role="{{col.isRowHeader ? 'rowheader' : 'gridcell'}}"
  ui-grid-cell/>`;

const treeAggregationFinalizerFn = function(agg) {
    return agg.rendered = agg.value;
};

export default class IgniteListOfRegisteredUsersCtrl {
    static $inject = ['$scope', '$state', '$filter', 'User', 'uiGridGroupingConstants', 'uiGridPinningConstants', 'IgniteAdminData', 'IgniteNotebookData', 'IgniteConfirm', 'IgniteActivitiesUserDialog'];

    constructor($scope, $state, $filter, User, uiGridGroupingConstants, uiGridPinningConstants, AdminData, NotebookData, Confirm, ActivitiesUserDialog) {
        this.$state = $state;
        this.AdminData = AdminData;
        this.ActivitiesDialogFactory = ActivitiesUserDialog;
        this.Confirm = Confirm;
        this.User = User;
        this.NotebookData = NotebookData;

        const dtFilter = $filter('date');

        this.groupBy = 'user';

        this.selected = [];

        this.params = {
            startDate: new Date(),
            endDate: new Date()
        };

        this.uiGridPinningConstants = uiGridPinningConstants;
        this.uiGridGroupingConstants = uiGridGroupingConstants;

        User.read().then((user) => this.user = user);

        const companiesExcludeFilter = (renderableRows) => {
            if (_.isNil(this.params.companiesExclude))
                return renderableRows;

            _.forEach(renderableRows, (row) => {
                row.visible = _.isEmpty(this.params.companiesExclude) ||
                    row.entity.company.toLowerCase().indexOf(this.params.companiesExclude.toLowerCase()) === -1;
            });

            return renderableRows;
        };

        this.actionOptions = [
            {
                action: 'Become this user',
                click: () => this.becomeUser(),
                available: true
            },
            {
                action: 'Revoke admin',
                click: () => this.toggleAdmin(),
                available: true
            },
            {
                action: 'Grant admin',
                click: () => this.toggleAdmin(),
                available: false
            },
            {
                action: 'Add user',
                click: () => this.addUser(),
                available: true
            },
            {
                action: 'Remove user',
                click: () => this.removeUser(),
                available: true
            },
            {
                action: 'Activity detail',
                click: () => this.showActivities(),
                available: true
            }
        ];

        this._userGridOptions = {
            columnDefs,
            categories
        };

        this.gridOptions = {
            data: [],

            columnDefs,
            categories,

            treeRowHeaderAlwaysVisible: true,
            headerTemplate,
            columnVirtualizationThreshold: 30,
            rowTemplate,
            rowHeight: 46,
            selectWithCheckboxOnly: true,
            suppressRemoveSort: false,
            enableFiltering: true,
            enableSelectAll: true,
            enableRowSelection: true,
            enableFullRowSelection: true,
            enableColumnMenus: false,
            multiSelect: false,
            modifierKeysToMultiSelect: true,
            noUnselect: false,
            fastWatch: true,
            exporterSuppressColumns: ['actions'],
            exporterCsvColumnSeparator: ';',
            rowIdentity: (row) => row._id,
            getRowIdentity: (row) => row._id,
            onRegisterApi: (api) => {
                this.gridApi = api;

                api.selection.on.rowSelectionChanged($scope, this._updateSelected.bind(this));
                api.selection.on.rowSelectionChangedBatch($scope, this._updateSelected.bind(this));

                api.core.on.filterChanged($scope, this._filteredRows.bind(this));
                api.core.on.rowsVisibleChanged($scope, this._filteredRows.bind(this));

                api.grid.registerRowsProcessor(companiesExcludeFilter, 50);

                $scope.$watch(() => this.gridApi.grid.getVisibleRows().length, (rows) => this.adjustHeight(rows));
                $scope.$watch(() => this.params.companiesExclude, () => this.gridApi.grid.refreshRows());
            }
        };

        /**
         * @param {{startDate: number, endDate: number}} params
         */
        const reloadUsers = (params) => {
            AdminData.loadUsers(params)
                .then((data) => {
                    this.gridOptions.data = data;

                    this.companies = _.values(_.groupBy(data, 'company'));
                    this.countries = _.values(_.groupBy(data, 'countryCode'));

                    this._refreshRows();
                });
        };

        const filterDates = _.debounce(() => {
            const sdt = this.params.startDate;
            const edt = this.params.endDate;

            this.exporterCsvFilename = `web_console_users_${dtFilter(sdt, 'yyyy_MM')}.csv`;

            const startDate = Date.UTC(sdt.getFullYear(), sdt.getMonth(), 1);
            const endDate = Date.UTC(edt.getFullYear(), edt.getMonth() + 1, 1);

            reloadUsers({ startDate, endDate });
        }, 250);

<<<<<<< HEAD
        $scope.$watch(() => this.params.startDate, filterDates);
        $scope.$watch(() => this.params.endDate, filterDates);
=======
        $scope.$on('userCreated', filterDates);
        $scope.$watch(() => $ctrl.params.startDate, filterDates);
        $scope.$watch(() => $ctrl.params.endDate, filterDates);
>>>>>>> c705b57e
    }

    adjustHeight(rows) {
        // Add header height.
        const height = Math.min(rows, 11) * 48 + 78;

        this.gridApi.grid.element.css('height', height + 'px');

        this.gridApi.core.handleWindowResize();
    }

    _filteredRows() {
        const filtered = _.filter(this.gridApi.grid.rows, ({ visible}) => visible);

        this.filteredRows = _.map(filtered, 'entity');
    }

    _updateSelected() {
        const ids = this.gridApi.selection.legacyGetSelectedRows().map(({ _id }) => _id).sort();

        if (!_.isEqual(ids, this.selected))
            this.selected = ids;

        if (ids.length) {
            const user = this.gridApi.selection.legacyGetSelectedRows()[0];
            const other = this.user._id !== user._id;

            this.actionOptions[0].available = other; // Become this user.
            this.actionOptions[1].available = other && user.admin; // Revoke admin.
            this.actionOptions[2].available = other && !user.admin; // Grant admin.
            this.actionOptions[4].available = other; // Remove user.
            this.actionOptions[5].available = true; // Activity detail.
        }
        else {
            this.actionOptions[0].available = false; // Become this user.
            this.actionOptions[1].available = false; // Revoke admin.
            this.actionOptions[2].available = false; // Grant admin.
            this.actionOptions[4].available = false; // Remove user.
            this.actionOptions[5].available = false; // Activity detail.
        }
    }

    _refreshRows() {
        if (this.gridApi) {
            this.gridApi.grid.refreshRows()
                .then(() => this._updateSelected());
        }
    }

    becomeUser() {
        const user = this.gridApi.selection.legacyGetSelectedRows()[0];

        this.AdminData.becomeUser(user._id)
            .then(() => this.User.load())
            .then(() => this.$state.go('default-state'))
            .then(() => this.NotebookData.load());
    }

    toggleAdmin() {
        if (!this.gridApi)
            return;

        const user = this.gridApi.selection.legacyGetSelectedRows()[0];

        if (user.adminChanging)
            return;

        user.adminChanging = true;

        this.AdminData.toggleAdmin(user)
            .finally(() => {
                this._updateSelected();

                user.adminChanging = false;
            });
    }

    addUser() {
        console.log('TODO add user');
    }

    removeUser() {
        const user = this.gridApi.selection.legacyGetSelectedRows()[0];

        this.Confirm.confirm(`Are you sure you want to remove user: "${user.userName}"?`)
            .then(() => this.AdminData.removeUser(user))
            .then(() => {
                const i = _.findIndex(this.gridOptions.data, (u) => u._id === user._id);

                if (i >= 0) {
                    this.gridOptions.data.splice(i, 1);
                    this.gridApi.selection.clearSelectedRows();
                }

                this.adjustHeight(this.gridOptions.data.length);

                return this._refreshRows();
            });
    }

    showActivities() {
        const user = this.gridApi.selection.legacyGetSelectedRows()[0];

        return new this.ActivitiesDialogFactory({ user });
    }

    groupByUser() {
        this.groupBy = 'user';

        this.gridApi.grouping.clearGrouping();
        this.gridApi.selection.clearSelectedRows();

        _.forEach(_.filter(this.gridApi.grid.columns, {name: 'company'}), (col) => {
            this.gridApi.pinning.pinColumn(col, this.uiGridPinningConstants.container.NONE);
        });

        _.forEach(_.filter(this.gridApi.grid.columns, {name: 'country'}), (col) => {
            this.gridApi.pinning.pinColumn(col, this.uiGridPinningConstants.container.NONE);
        });

        this.gridOptions.categories = categories;
    }

    groupByCompany() {
        this.groupBy = 'company';

        this.gridApi.grouping.clearGrouping();
        this.gridApi.selection.clearSelectedRows();

        _.forEach(this.gridApi.grid.columns, (col) => {
            col.enableSorting = true;

            if (col.colDef.type !== 'number')
                return;

            this.gridApi.grouping.aggregateColumn(col.colDef.name, this.uiGridGroupingConstants.aggregation.SUM);
            col.customTreeAggregationFinalizerFn = treeAggregationFinalizerFn;
        });

        this.gridApi.grouping.aggregateColumn('user', this.uiGridGroupingConstants.aggregation.COUNT);
        _.forEach(_.filter(this.gridApi.grid.columns, {name: 'user'}), (col) => {
            col.customTreeAggregationFinalizerFn = treeAggregationFinalizerFn;
        });

        this.gridApi.grouping.aggregateColumn('lastactivity', this.uiGridGroupingConstants.aggregation.MAX);
        _.forEach(_.filter(this.gridApi.grid.columns, {name: 'lastactivity'}), (col) => {
            col.customTreeAggregationFinalizerFn = treeAggregationFinalizerFn;
        });

        this.gridApi.grouping.groupColumn('company');
        _.forEach(_.filter(this.gridApi.grid.columns, {name: 'company'}), (col) => {
            col.customTreeAggregationFinalizerFn = (agg) => agg.rendered = agg.groupVal;
        });

        // Pinning left company.
        _.forEach(_.filter(this.gridApi.grid.columns, {name: 'company'}), (col) => {
            this.gridApi.pinning.pinColumn(col, this.uiGridPinningConstants.container.LEFT);
        });

        // Unpinning country.
        _.forEach(_.filter(this.gridApi.grid.columns, {name: 'country'}), (col) => {
            this.gridApi.pinning.pinColumn(col, this.uiGridPinningConstants.container.NONE);
        });

        const _categories = _.cloneDeep(categories);
        // Cut company category.
        const company = _categories.splice(3, 1)[0];
        company.selectable = false;

        // Add company as first column.
        _categories.unshift(company);
        this.gridOptions.categories = _categories;
    }

    groupByCountry() {
        this.groupBy = 'country';

        this.gridApi.grouping.clearGrouping();
        this.gridApi.selection.clearSelectedRows();

        _.forEach(this.gridApi.grid.columns, (col) => {
            col.enableSorting = true;

            if (col.colDef.type !== 'number')
                return;

            this.gridApi.grouping.aggregateColumn(col.colDef.name, this.uiGridGroupingConstants.aggregation.SUM);
            col.customTreeAggregationFinalizerFn = treeAggregationFinalizerFn;
        });

        this.gridApi.grouping.aggregateColumn('user', this.uiGridGroupingConstants.aggregation.COUNT);
        _.forEach(_.filter(this.gridApi.grid.columns, {name: 'user'}), (col) => {
            col.customTreeAggregationFinalizerFn = treeAggregationFinalizerFn;
        });

        this.gridApi.grouping.aggregateColumn('lastactivity', this.uiGridGroupingConstants.aggregation.MAX);
        _.forEach(_.filter(this.gridApi.grid.columns, {name: 'lastactivity'}), (col) => {
            col.customTreeAggregationFinalizerFn = treeAggregationFinalizerFn;
        });

        this.gridApi.grouping.groupColumn('country');
        _.forEach(_.filter(this.gridApi.grid.columns, {name: 'country'}), (col) => {
            col.customTreeAggregationFinalizerFn = (agg) => agg.rendered = agg.groupVal;
        });

        // Pinning left country.
        _.forEach(_.filter(this.gridApi.grid.columns, {name: 'country'}), (col) => {
            this.gridApi.pinning.pinColumn(col, this.uiGridPinningConstants.container.LEFT);
        });

        // Unpinning country.
        _.forEach(_.filter(this.gridApi.grid.columns, {name: 'company'}), (col) => {
            this.gridApi.pinning.pinColumn(col, this.uiGridPinningConstants.container.NONE);
        });

        const _categories = _.cloneDeep(categories);
        // Cut company category.
        const country = _categories.splice(4, 1)[0];
        country.selectable = false;

        // Add company as first column.
        _categories.unshift(country);
        this.gridOptions.categories = _categories;
    }
}<|MERGE_RESOLUTION|>--- conflicted
+++ resolved
@@ -180,14 +180,9 @@
             reloadUsers({ startDate, endDate });
         }, 250);
 
-<<<<<<< HEAD
+        $scope.$on('userCreated', filterDates);
         $scope.$watch(() => this.params.startDate, filterDates);
         $scope.$watch(() => this.params.endDate, filterDates);
-=======
-        $scope.$on('userCreated', filterDates);
-        $scope.$watch(() => $ctrl.params.startDate, filterDates);
-        $scope.$watch(() => $ctrl.params.endDate, filterDates);
->>>>>>> c705b57e
     }
 
     adjustHeight(rows) {
