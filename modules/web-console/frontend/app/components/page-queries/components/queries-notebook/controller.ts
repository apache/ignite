/*
 * Licensed to the Apache Software Foundation (ASF) under one or more
 * contributor license agreements.  See the NOTICE file distributed with
 * this work for additional information regarding copyright ownership.
 * The ASF licenses this file to You under the Apache License, Version 2.0
 * (the "License"); you may not use this file except in compliance with
 * the License.  You may obtain a copy of the License at
 *
 *      http://www.apache.org/licenses/LICENSE-2.0
 *
 * Unless required by applicable law or agreed to in writing, software
 * distributed under the License is distributed on an "AS IS" BASIS,
 * WITHOUT WARRANTIES OR CONDITIONS OF ANY KIND, either express or implied.
 * See the License for the specific language governing permissions and
 * limitations under the License.
 */

import _ from 'lodash';
import {nonEmpty, nonNil} from 'app/utils/lodashMixins';
import id8 from 'app/utils/id8';
<<<<<<< HEAD
import {timer, merge, defer, of} from 'rxjs';
import {tap, switchMap, exhaustMap, take, pluck, distinctUntilChanged} from 'rxjs/operators';
=======
import {timer, merge, defer, from, of} from 'rxjs';
import {mergeMap, tap, switchMap, exhaustMap, take, filter, map, catchError} from 'rxjs/operators';
>>>>>>> 951ebba6

import {CSV} from 'app/services/CSV';

import paragraphRateTemplateUrl from 'views/sql/paragraph-rate.tpl.pug';
import cacheMetadataTemplateUrl from 'views/sql/cache-metadata.tpl.pug';
import chartSettingsTemplateUrl from 'views/sql/chart-settings.tpl.pug';
import messageTemplateUrl from 'views/templates/message.tpl.pug';

import {default as Notebook} from '../../notebook.service';
import {default as MessagesServiceFactory} from 'app/services/Messages.service';
import {default as LegacyConfirmServiceFactory} from 'app/services/Confirm.service';
import {default as InputDialog} from 'app/components/input-dialog/input-dialog.service';
import {QueryActions} from './components/query-actions-button/controller';

// Time line X axis descriptor.
const TIME_LINE = {value: -1, type: 'java.sql.Date', label: 'TIME_LINE'};

// Row index X axis descriptor.
const ROW_IDX = {value: -2, type: 'java.lang.Integer', label: 'ROW_IDX'};

const NON_COLLOCATED_JOINS_SINCE = '1.7.0';

const COLLOCATED_QUERY_SINCE = [['2.3.5', '2.4.0'], ['2.4.6', '2.5.0'], ['2.5.1-p13', '2.6.0'], '2.7.0'];

const ENFORCE_JOIN_SINCE = [['1.7.9', '1.8.0'], ['1.8.4', '1.9.0'], '1.9.1'];

const LAZY_QUERY_SINCE = [['2.1.4-p1', '2.2.0'], '2.2.1'];

const DDL_SINCE = [['2.1.6', '2.2.0'], '2.3.0'];

const _fullColName = (col) => {
    const res = [];

    if (col.schemaName)
        res.push(col.schemaName);

    if (col.typeName)
        res.push(col.typeName);

    res.push(col.fieldName);

    return res.join('.');
};

let paragraphId = 0;

class Paragraph {
    name: string;
    qryType: 'scan' | 'query';

    constructor($animate, $timeout, JavaTypes, errorParser, paragraph) {
        const self = this;

        self.id = 'paragraph-' + paragraphId++;
        self.qryType = paragraph.qryType || 'query';
        self.maxPages = 0;
        self.filter = '';
        self.useAsDefaultSchema = false;
        self.localQueryMode = false;
        self.csvIsPreparing = false;
        self.scanningInProgress = false;

        _.assign(this, paragraph);

        Object.defineProperty(this, 'gridOptions', {value: {
            enableGridMenu: false,
            enableColumnMenus: false,
            flatEntityAccess: true,
            fastWatch: true,
            categories: [],
            rebuildColumns() {
                if (_.isNil(this.api))
                    return;

                this.categories.length = 0;

                this.columnDefs = _.reduce(self.meta, (cols, col, idx) => {
                    cols.push({
                        displayName: col.fieldName,
                        headerTooltip: _fullColName(col),
                        field: idx.toString(),
                        minWidth: 50,
                        cellClass: 'cell-left',
                        visible: self.columnFilter(col)
                    });

                    this.categories.push({
                        name: col.fieldName,
                        visible: self.columnFilter(col),
                        enableHiding: true
                    });

                    return cols;
                }, []);

                $timeout(() => this.api.core.notifyDataChange('column'));
            },
            adjustHeight() {
                if (_.isNil(this.api))
                    return;

                this.data = self.rows;

                const height = Math.min(self.rows.length, 15) * 30 + 47;

                // Remove header height.
                this.api.grid.element.css('height', height + 'px');

                $timeout(() => this.api.core.handleWindowResize());
            },
            onRegisterApi(api) {
                $animate.enabled(api.grid.element, false);

                this.api = api;

                this.rebuildColumns();

                this.adjustHeight();
            }
        }});

        Object.defineProperty(this, 'chartHistory', {value: []});

        Object.defineProperty(this, 'error', {value: {
            root: {},
            message: ''
        }});

        this.setError = (err) => {
            this.error.root = err;
            this.error.message = errorParser.extractMessage(err);

            let cause = err;

            while (nonNil(cause)) {
                if (nonEmpty(cause.className) &&
                    _.includes(['SQLException', 'JdbcSQLException', 'QueryCancelledException'], JavaTypes.shortClassName(cause.className))) {
                    this.error.message = errorParser.extractMessage(cause.message || cause.className);

                    break;
                }

                cause = cause.cause;
            }

            if (_.isEmpty(this.error.message) && nonEmpty(err.className)) {
                this.error.message = 'Internal cluster error';

                if (nonEmpty(err.className))
                    this.error.message += ': ' + err.className;
            }
        };
    }

    resultType() {
        if (_.isNil(this.queryArgs))
            return null;

        if (nonEmpty(this.error.message))
            return 'error';

        if (_.isEmpty(this.rows))
            return 'empty';

        return this.result === 'table' ? 'table' : 'chart';
    }

    nonRefresh() {
        return _.isNil(this.rate) || _.isNil(this.rate.stopTime);
    }

    table() {
        return this.result === 'table';
    }

    chart() {
        return this.result !== 'table' && this.result !== 'none';
    }

    nonEmpty() {
        return this.rows && this.rows.length > 0;
    }

    queryExecuted() {
        return nonEmpty(this.meta) || nonEmpty(this.error.message);
    }

    scanExplain() {
        return this.queryExecuted() && this.queryArgs.type !== 'QUERY';
    }

    timeLineSupported() {
        return this.result !== 'pie';
    }

    chartColumnsConfigured() {
        return nonEmpty(this.chartKeyCols) && nonEmpty(this.chartValCols);
    }

    chartTimeLineEnabled() {
        return nonEmpty(this.chartKeyCols) && _.eq(this.chartKeyCols[0], TIME_LINE);
    }

    executionInProgress(showLocal = false) {
        return this.loading && (this.localQueryMode === showLocal);
    }

    checkScanInProgress(showLocal = false) {
        return this.scanningInProgress && (this.localQueryMode === showLocal);
    }

    cancelRefresh($interval) {
        if (this.rate && this.rate.stopTime) {
            $interval.cancel(this.rate.stopTime);

            delete this.rate.stopTime;
        }
    }

    reset($interval) {
        this.meta = [];
        this.chartColumns = [];
        this.chartKeyCols = [];
        this.chartValCols = [];
        this.error.root = {};
        this.error.message = '';
        this.rows = [];
        this.duration = 0;

        this.cancelRefresh($interval);
    }
}

// Controller for SQL notebook screen.
export class NotebookCtrl {
    static $inject = ['IgniteInput', '$rootScope', '$scope', '$http', '$q', '$timeout', '$interval', '$animate', '$location', '$anchorScroll', '$state', '$filter', '$modal', '$popover', '$window', 'IgniteLoading', 'IgniteLegacyUtils', 'IgniteMessages', 'IgniteConfirm', 'AgentManager', 'IgniteChartColors', 'IgniteNotebook', 'IgniteNodes', 'uiGridExporterConstants', 'IgniteVersion', 'IgniteActivitiesData', 'JavaTypes', 'IgniteCopyToClipboard', 'CSV', 'IgniteErrorParser', 'DemoInfo'];

    /**
     * @param {CSV} CSV
     */
    constructor(private IgniteInput: InputDialog, $root, private $scope, $http, $q, $timeout, $interval, $animate, $location, $anchorScroll, $state, $filter, $modal, $popover, $window, Loading, LegacyUtils, private Messages: ReturnType<typeof MessagesServiceFactory>, private Confirm: ReturnType<typeof LegacyConfirmServiceFactory>, agentMgr, IgniteChartColors, private Notebook: Notebook, Nodes, uiGridExporterConstants, Version, ActivitiesData, JavaTypes, IgniteCopyToClipboard, CSV, errorParser, DemoInfo) {
        const $ctrl = this;

        this.CSV = CSV;
        Object.assign(this, { $root, $scope, $http, $q, $timeout, $interval, $animate, $location, $anchorScroll, $state, $filter, $modal, $popover, $window, Loading, LegacyUtils, Messages, Confirm, agentMgr, IgniteChartColors, Notebook, Nodes, uiGridExporterConstants, Version, ActivitiesData, JavaTypes, errorParser, DemoInfo });

        // Define template urls.
        $ctrl.paragraphRateTemplateUrl = paragraphRateTemplateUrl;
        $ctrl.cacheMetadataTemplateUrl = cacheMetadataTemplateUrl;
        $ctrl.chartSettingsTemplateUrl = chartSettingsTemplateUrl;
        $ctrl.demoStarted = false;

        this.isDemo = $root.IgniteDemoMode;

        const _tryStopRefresh = function(paragraph) {
            paragraph.cancelRefresh($interval);
        };

        const _stopTopologyRefresh = () => {
            if ($scope.notebook && $scope.notebook.paragraphs)
                $scope.notebook.paragraphs.forEach((paragraph) => _tryStopRefresh(paragraph));
        };

        $scope.$on('$stateChangeStart', _stopTopologyRefresh);

        $scope.caches = [];

        $scope.pageSizesOptions = [
            {value: 50, label: '50'},
            {value: 100, label: '100'},
            {value: 200, label: '200'},
            {value: 400, label: '400'},
            {value: 800, label: '800'},
            {value: 1000, label: '1000'}
        ];

        $scope.maxPages = [
            {label: 'Unlimited', value: 0},
            {label: '1', value: 1},
            {label: '5', value: 5},
            {label: '10', value: 10},
            {label: '20', value: 20},
            {label: '50', value: 50},
            {label: '100', value: 100}
        ];

        $scope.timeLineSpans = ['1', '5', '10', '15', '30'];

        $scope.aggregateFxs = ['FIRST', 'LAST', 'MIN', 'MAX', 'SUM', 'AVG', 'COUNT'];

        $scope.modes = LegacyUtils.mkOptions(['PARTITIONED', 'REPLICATED', 'LOCAL']);

        $scope.loadingText = $root.IgniteDemoMode ? 'Demo grid is starting. Please wait...' : 'Loading query notebook screen...';

        $scope.timeUnit = [
            {value: 1000, label: 'seconds', short: 's'},
            {value: 60000, label: 'minutes', short: 'm'},
            {value: 3600000, label: 'hours', short: 'h'}
        ];

        $scope.metadata = [];

        $scope.metaFilter = '';

        $scope.metaOptions = {
            nodeChildren: 'children',
            dirSelectable: true,
            injectClasses: {
                iExpanded: 'fa fa-minus-square-o',
                iCollapsed: 'fa fa-plus-square-o'
            }
        };

        const maskCacheName = $filter('defaultName');

        // We need max 1800 items to hold history for 30 mins in case of refresh every second.
        const HISTORY_LENGTH = 1800;

        const MAX_VAL_COLS = IgniteChartColors.length;

        $anchorScroll.yOffset = 55;

        $scope.chartColor = function(index) {
            return {color: 'white', 'background-color': IgniteChartColors[index]};
        };

        function _chartNumber(arr, idx, dflt) {
            if (idx >= 0 && arr && arr.length > idx && _.isNumber(arr[idx]))
                return arr[idx];

            return dflt;
        }

        function _min(rows, idx, dflt) {
            let min = _chartNumber(rows[0], idx, dflt);

            _.forEach(rows, (row) => {
                const v = _chartNumber(row, idx, dflt);

                if (v < min)
                    min = v;
            });

            return min;
        }

        function _max(rows, idx, dflt) {
            let max = _chartNumber(rows[0], idx, dflt);

            _.forEach(rows, (row) => {
                const v = _chartNumber(row, idx, dflt);

                if (v > max)
                    max = v;
            });

            return max;
        }

        function _sum(rows, idx) {
            let sum = 0;

            _.forEach(rows, (row) => sum += _chartNumber(row, idx, 0));

            return sum;
        }

        function _aggregate(rows, aggFx, idx, dflt) {
            const len = rows.length;

            switch (aggFx) {
                case 'FIRST':
                    return _chartNumber(rows[0], idx, dflt);

                case 'LAST':
                    return _chartNumber(rows[len - 1], idx, dflt);

                case 'MIN':
                    return _min(rows, idx, dflt);

                case 'MAX':
                    return _max(rows, idx, dflt);

                case 'SUM':
                    return _sum(rows, idx);

                case 'AVG':
                    return len > 0 ? _sum(rows, idx) / len : 0;

                case 'COUNT':
                    return len;

                default:
            }

            return 0;
        }

        function _chartLabel(arr, idx, dflt) {
            if (arr && arr.length > idx && _.isString(arr[idx]))
                return arr[idx];

            return dflt;
        }

        function _chartDatum(paragraph) {
            let datum = [];

            if (paragraph.chartColumnsConfigured()) {
                paragraph.chartValCols.forEach(function(valCol) {
                    let index = 0;
                    let values = [];
                    const colIdx = valCol.value;

                    if (paragraph.chartTimeLineEnabled()) {
                        const aggFx = valCol.aggFx;
                        const colLbl = valCol.label + ' [' + aggFx + ']';

                        if (paragraph.charts && paragraph.charts.length === 1)
                            datum = paragraph.charts[0].data;

                        const chartData = _.find(datum, {series: valCol.label});

                        const leftBound = new Date();
                        leftBound.setMinutes(leftBound.getMinutes() - parseInt(paragraph.timeLineSpan, 10));

                        if (chartData) {
                            const lastItem = _.last(paragraph.chartHistory);

                            values = chartData.values;

                            values.push({
                                x: lastItem.tm,
                                y: _aggregate(lastItem.rows, aggFx, colIdx, index++)
                            });

                            while (values.length > 0 && values[0].x < leftBound)
                                values.shift();
                        }
                        else {
                            _.forEach(paragraph.chartHistory, (history) => {
                                if (history.tm >= leftBound) {
                                    values.push({
                                        x: history.tm,
                                        y: _aggregate(history.rows, aggFx, colIdx, index++)
                                    });
                                }
                            });

                            datum.push({series: valCol.label, key: colLbl, values});
                        }
                    }
                    else {
                        index = paragraph.total;

                        values = _.map(paragraph.rows, function(row) {
                            const xCol = paragraph.chartKeyCols[0].value;

                            const v = {
                                x: _chartNumber(row, xCol, index),
                                xLbl: _chartLabel(row, xCol, null),
                                y: _chartNumber(row, colIdx, index)
                            };

                            index++;

                            return v;
                        });

                        datum.push({series: valCol.label, key: valCol.label, values});
                    }
                });
            }

            return datum;
        }

        function _xX(d) {
            return d.x;
        }

        function _yY(d) {
            return d.y;
        }

        function _xAxisTimeFormat(d) {
            return d3.time.format('%X')(new Date(d));
        }

        const _intClasses = ['java.lang.Byte', 'java.lang.Integer', 'java.lang.Long', 'java.lang.Short'];

        function _intType(cls) {
            return _.includes(_intClasses, cls);
        }

        const _xAxisWithLabelFormat = function(paragraph) {
            return function(d) {
                const values = paragraph.charts[0].data[0].values;

                const fmt = _intType(paragraph.chartKeyCols[0].type) ? 'd' : ',.2f';

                const dx = values[d];

                if (!dx)
                    return d3.format(fmt)(d);

                const lbl = dx.xLbl;

                return lbl ? lbl : d3.format(fmt)(d);
            };
        };

        function _xAxisLabel(paragraph) {
            return _.isEmpty(paragraph.chartKeyCols) ? 'X' : paragraph.chartKeyCols[0].label;
        }

        const _yAxisFormat = function(d) {
            const fmt = d < 1000 ? ',.2f' : '.3s';

            return d3.format(fmt)(d);
        };

        function _updateCharts(paragraph) {
            $timeout(() => _.forEach(paragraph.charts, (chart) => chart.api.update()), 100);
        }

        function _updateChartsWithData(paragraph, newDatum) {
            $timeout(() => {
                if (!paragraph.chartTimeLineEnabled()) {
                    const chartDatum = paragraph.charts[0].data;

                    chartDatum.length = 0;

                    _.forEach(newDatum, (series) => chartDatum.push(series));
                }

                paragraph.charts[0].api.update();
            });
        }

        function _yAxisLabel(paragraph) {
            const cols = paragraph.chartValCols;

            const tml = paragraph.chartTimeLineEnabled();

            return _.isEmpty(cols) ? 'Y' : _.map(cols, function(col) {
                let lbl = col.label;

                if (tml)
                    lbl += ' [' + col.aggFx + ']';

                return lbl;
            }).join(', ');
        }

        function _barChart(paragraph) {
            const datum = _chartDatum(paragraph);

            if (_.isEmpty(paragraph.charts)) {
                const stacked = paragraph.chartsOptions && paragraph.chartsOptions.barChart
                    ? paragraph.chartsOptions.barChart.stacked
                    : true;

                const options = {
                    chart: {
                        type: 'multiBarChart',
                        height: 400,
                        margin: {left: 70},
                        duration: 0,
                        x: _xX,
                        y: _yY,
                        xAxis: {
                            axisLabel: _xAxisLabel(paragraph),
                            tickFormat: paragraph.chartTimeLineEnabled() ? _xAxisTimeFormat : _xAxisWithLabelFormat(paragraph),
                            showMaxMin: false
                        },
                        yAxis: {
                            axisLabel: _yAxisLabel(paragraph),
                            tickFormat: _yAxisFormat
                        },
                        color: IgniteChartColors,
                        stacked,
                        showControls: true,
                        legend: {
                            vers: 'furious',
                            margin: {right: -15}
                        }
                    }
                };

                paragraph.charts = [{options, data: datum}];

                _updateCharts(paragraph);
            }
            else
                _updateChartsWithData(paragraph, datum);
        }

        function _pieChartDatum(paragraph) {
            const datum = [];

            if (paragraph.chartColumnsConfigured() && !paragraph.chartTimeLineEnabled()) {
                paragraph.chartValCols.forEach(function(valCol) {
                    let index = paragraph.total;

                    const values = _.map(paragraph.rows, (row) => {
                        const xCol = paragraph.chartKeyCols[0].value;

                        const v = {
                            x: xCol < 0 ? index : row[xCol],
                            y: _chartNumber(row, valCol.value, index)
                        };

                        // Workaround for known problem with zero values on Pie chart.
                        if (v.y === 0)
                            v.y = 0.0001;

                        index++;

                        return v;
                    });

                    datum.push({series: paragraph.chartKeyCols[0].label, key: valCol.label, values});
                });
            }

            return datum;
        }

        function _pieChart(paragraph) {
            let datum = _pieChartDatum(paragraph);

            if (datum.length === 0)
                datum = [{values: []}];

            paragraph.charts = _.map(datum, function(data) {
                return {
                    options: {
                        chart: {
                            type: 'pieChart',
                            height: 400,
                            duration: 0,
                            x: _xX,
                            y: _yY,
                            showLabels: true,
                            labelThreshold: 0.05,
                            labelType: 'percent',
                            donut: true,
                            donutRatio: 0.35,
                            legend: {
                                vers: 'furious',
                                margin: {right: -15}
                            }
                        },
                        title: {
                            enable: true,
                            text: data.key
                        }
                    },
                    data: data.values
                };
            });

            _updateCharts(paragraph);
        }

        function _lineChart(paragraph) {
            const datum = _chartDatum(paragraph);

            if (_.isEmpty(paragraph.charts)) {
                const options = {
                    chart: {
                        type: 'lineChart',
                        height: 400,
                        margin: { left: 70 },
                        duration: 0,
                        x: _xX,
                        y: _yY,
                        xAxis: {
                            axisLabel: _xAxisLabel(paragraph),
                            tickFormat: paragraph.chartTimeLineEnabled() ? _xAxisTimeFormat : _xAxisWithLabelFormat(paragraph),
                            showMaxMin: false
                        },
                        yAxis: {
                            axisLabel: _yAxisLabel(paragraph),
                            tickFormat: _yAxisFormat
                        },
                        color: IgniteChartColors,
                        useInteractiveGuideline: true,
                        legend: {
                            vers: 'furious',
                            margin: {right: -15}
                        }
                    }
                };

                paragraph.charts = [{options, data: datum}];

                _updateCharts(paragraph);
            }
            else
                _updateChartsWithData(paragraph, datum);
        }

        function _areaChart(paragraph) {
            const datum = _chartDatum(paragraph);

            if (_.isEmpty(paragraph.charts)) {
                const style = paragraph.chartsOptions && paragraph.chartsOptions.areaChart
                    ? paragraph.chartsOptions.areaChart.style
                    : 'stack';

                const options = {
                    chart: {
                        type: 'stackedAreaChart',
                        height: 400,
                        margin: {left: 70},
                        duration: 0,
                        x: _xX,
                        y: _yY,
                        xAxis: {
                            axisLabel: _xAxisLabel(paragraph),
                            tickFormat: paragraph.chartTimeLineEnabled() ? _xAxisTimeFormat : _xAxisWithLabelFormat(paragraph),
                            showMaxMin: false
                        },
                        yAxis: {
                            axisLabel: _yAxisLabel(paragraph),
                            tickFormat: _yAxisFormat
                        },
                        color: IgniteChartColors,
                        style,
                        legend: {
                            vers: 'furious',
                            margin: {right: -15}
                        }
                    }
                };

                paragraph.charts = [{options, data: datum}];

                _updateCharts(paragraph);
            }
            else
                _updateChartsWithData(paragraph, datum);
        }

        function _chartApplySettings(paragraph, resetCharts) {
            if (resetCharts)
                paragraph.charts = [];

            if (paragraph.chart() && paragraph.nonEmpty()) {
                switch (paragraph.result) {
                    case 'bar':
                        _barChart(paragraph);
                        break;

                    case 'pie':
                        _pieChart(paragraph);
                        break;

                    case 'line':
                        _lineChart(paragraph);
                        break;

                    case 'area':
                        _areaChart(paragraph);
                        break;

                    default:
                }
            }
        }

        $scope.chartRemoveKeyColumn = function(paragraph, index) {
            paragraph.chartKeyCols.splice(index, 1);

            _chartApplySettings(paragraph, true);
        };

        $scope.chartRemoveValColumn = function(paragraph, index) {
            paragraph.chartValCols.splice(index, 1);

            _chartApplySettings(paragraph, true);
        };

        $scope.chartAcceptKeyColumn = function(paragraph, item) {
            const accepted = _.findIndex(paragraph.chartKeyCols, item) < 0;

            if (accepted) {
                paragraph.chartKeyCols = [item];

                _chartApplySettings(paragraph, true);
            }

            return false;
        };

        const _numberClasses = ['java.math.BigDecimal', 'java.lang.Byte', 'java.lang.Double',
            'java.lang.Float', 'java.lang.Integer', 'java.lang.Long', 'java.lang.Short'];

        const _numberType = function(cls) {
            return _.includes(_numberClasses, cls);
        };

        $scope.chartAcceptValColumn = function(paragraph, item) {
            const valCols = paragraph.chartValCols;

            const accepted = _.findIndex(valCols, item) < 0 && item.value >= 0 && _numberType(item.type);

            if (accepted) {
                if (valCols.length === MAX_VAL_COLS - 1)
                    valCols.shift();

                valCols.push(item);

                _chartApplySettings(paragraph, true);
            }

            return false;
        };

        $scope.scrollParagraphs = [];

        $scope.rebuildScrollParagraphs = function() {
            $scope.scrollParagraphs = $scope.notebook.paragraphs.map(function(paragraph) {
                return {
                    text: paragraph.name,
                    click: 'scrollToParagraph("' + paragraph.id + '")'
                };
            });
        };

        $scope.scrollToParagraph = (id) => {
            const idx = _.findIndex($scope.notebook.paragraphs, {id});

            if (idx >= 0) {
                if (!_.includes($scope.notebook.expandedParagraphs, idx))
                    $scope.notebook.expandedParagraphs = $scope.notebook.expandedParagraphs.concat([idx]);

                if ($scope.notebook.paragraphs[idx].ace)
                    setTimeout(() => $scope.notebook.paragraphs[idx].ace.focus());
            }

            $location.hash(id);

            $anchorScroll();
        };

        const _hideColumn = (col) => col.fieldName !== '_KEY' && col.fieldName !== '_VAL';

        const _allColumn = () => true;

        $scope.aceInit = function(paragraph) {
            return function(editor) {
                editor.setAutoScrollEditorIntoView(true);
                editor.$blockScrolling = Infinity;

                const renderer = editor.renderer;

                renderer.setHighlightGutterLine(false);
                renderer.setShowPrintMargin(false);
                renderer.setOption('fontFamily', 'monospace');
                renderer.setOption('fontSize', '14px');
                renderer.setOption('minLines', '5');
                renderer.setOption('maxLines', '15');

                editor.setTheme('ace/theme/chrome');

                Object.defineProperty(paragraph, 'ace', { value: editor });
            };
        };

        /**
         * Update caches list.
         */
        const _refreshCaches = () => {
            return agentMgr.publicCacheNames()
                .then((cacheNames) => {
                    $scope.caches = _.sortBy(_.map(cacheNames, (name) => ({
                        label: maskCacheName(name, true),
                        value: name
                    })), (cache) => cache.label.toLowerCase());

                    _.forEach($scope.notebook.paragraphs, (paragraph) => {
                        if (!_.includes(cacheNames, paragraph.cacheName))
                            paragraph.cacheName = _.head(cacheNames);
                    });

                    // Await for demo caches.
                    if (!$ctrl.demoStarted && $root.IgniteDemoMode && nonEmpty(cacheNames)) {
                        $ctrl.demoStarted = true;

                        Loading.finish('sqlLoading');

                        _.forEach($scope.notebook.paragraphs, (paragraph) => $scope.execute(paragraph));
                    }

                    $scope.$applyAsync();
                })
                .catch((err) => Messages.showError(err));
        };

        const _startWatch = () => {
            const finishLoading$ = defer(() => {
                if (!$root.IgniteDemoMode)
                    Loading.finish('sqlLoading');
            }).pipe(take(1));

            const refreshCaches = (period) => {
                return merge(timer(0, period).pipe(exhaustMap(() => _refreshCaches())), finishLoading$);
            };

            const cluster$ = agentMgr.connectionSbj.pipe(
                pluck('cluster'),
                distinctUntilChanged(),
                tap((cluster) => {
                    this.clusterIsAvailable = !_.isNil(cluster) && cluster.active === true;
                })
            );

            this.refresh$ = cluster$.pipe(
                switchMap((cluster) => {
                    if (_.isNil(cluster))
                        return of(null);

                    return of(cluster).pipe(
                        tap(() => Loading.start('sqlLoading')),
                        tap(() => {
                            _.forEach($scope.notebook.paragraphs, (paragraph) => {
                                paragraph.reset($interval);
                            });
                        }),
                        switchMap(() => refreshCaches(5000))
                    );
                })
            );

            this.subscribers$ = merge(this.refresh$).subscribe();
        };

        const _newParagraph = (paragraph) => {
            return new Paragraph($animate, $timeout, JavaTypes, errorParser, paragraph);
        };

        Notebook.find($state.params.noteId)
            .then((notebook) => {
                $scope.notebook = _.cloneDeep(notebook);

                $scope.notebook_name = $scope.notebook.name;

                if (!$scope.notebook.expandedParagraphs)
                    $scope.notebook.expandedParagraphs = [];

                if (!$scope.notebook.paragraphs)
                    $scope.notebook.paragraphs = [];

                $scope.notebook.paragraphs = _.map($scope.notebook.paragraphs, (p) => _newParagraph(p));

                if (_.isEmpty($scope.notebook.paragraphs))
                    $scope.addQuery();
                else
                    $scope.rebuildScrollParagraphs();
            })
            .then(() => {
                if ($root.IgniteDemoMode && sessionStorage.showDemoInfo !== 'true') {
                    sessionStorage.showDemoInfo = 'true';

                    this.DemoInfo.show().then(_startWatch);
                } else
                    _startWatch();
            })
            .catch(() => {
                $scope.notebookLoadFailed = true;

                Loading.finish('sqlLoading');
            });

        $scope.renameNotebook = (name) => {
            if (!name)
                return;

            if ($scope.notebook.name !== name) {
                const prevName = $scope.notebook.name;

                $scope.notebook.name = name;

                Notebook.save($scope.notebook)
                    .then(() => $scope.notebook.edit = false)
                    .catch((err) => {
                        $scope.notebook.name = prevName;

                        Messages.showError(err);
                    });
            }
            else
                $scope.notebook.edit = false;
        };

        $scope.removeNotebook = (notebook) => Notebook.remove(notebook);

        $scope.addParagraph = (paragraph, sz) => {
            if ($scope.caches && $scope.caches.length > 0)
                paragraph.cacheName = _.head($scope.caches).value;

            $scope.notebook.paragraphs.push(paragraph);

            $scope.notebook.expandedParagraphs.push(sz);

            $scope.rebuildScrollParagraphs();

            $location.hash(paragraph.id);
        };

        $scope.addQuery = function() {
            const sz = $scope.notebook.paragraphs.length;

            ActivitiesData.post({ group: 'sql', action: '/queries/add/query' });

            const paragraph = _newParagraph({
                name: 'Query' + (sz === 0 ? '' : sz),
                query: '',
                pageSize: $scope.pageSizesOptions[1].value,
                timeLineSpan: $scope.timeLineSpans[0],
                result: 'none',
                rate: {
                    value: 1,
                    unit: 60000,
                    installed: false
                },
                qryType: 'query',
                lazy: true
            });

            $scope.addParagraph(paragraph, sz);

            $timeout(() => {
                $anchorScroll();

                paragraph.ace.focus();
            });
        };

        $scope.addScan = function() {
            const sz = $scope.notebook.paragraphs.length;

            ActivitiesData.post({ group: 'sql', action: '/queries/add/scan' });

            const paragraph = _newParagraph({
                name: 'Scan' + (sz === 0 ? '' : sz),
                query: '',
                pageSize: $scope.pageSizesOptions[1].value,
                timeLineSpan: $scope.timeLineSpans[0],
                result: 'none',
                rate: {
                    value: 1,
                    unit: 60000,
                    installed: false
                },
                qryType: 'scan'
            });

            $scope.addParagraph(paragraph, sz);
        };

        function _saveChartSettings(paragraph) {
            if (!_.isEmpty(paragraph.charts)) {
                const chart = paragraph.charts[0].api.getScope().chart;

                if (!LegacyUtils.isDefined(paragraph.chartsOptions))
                    paragraph.chartsOptions = {barChart: {stacked: true}, areaChart: {style: 'stack'}};

                switch (paragraph.result) {
                    case 'bar':
                        paragraph.chartsOptions.barChart.stacked = chart.stacked();

                        break;

                    case 'area':
                        paragraph.chartsOptions.areaChart.style = chart.style();

                        break;

                    default:
                }
            }
        }

        $scope.setResult = function(paragraph, new_result) {
            if (paragraph.result === new_result)
                return;

            _saveChartSettings(paragraph);

            paragraph.result = new_result;

            if (paragraph.chart())
                _chartApplySettings(paragraph, true);
        };

        $scope.resultEq = function(paragraph, result) {
            return (paragraph.result === result);
        };

        $scope.paragraphExpanded = function(paragraph) {
            const paragraph_idx = _.findIndex($scope.notebook.paragraphs, function(item) {
                return paragraph === item;
            });

            const panel_idx = _.findIndex($scope.notebook.expandedParagraphs, function(item) {
                return paragraph_idx === item;
            });

            return panel_idx >= 0;
        };

        const _columnFilter = function(paragraph) {
            return paragraph.disabledSystemColumns || paragraph.systemColumns ? _allColumn : _hideColumn;
        };

        const _notObjectType = function(cls) {
            return LegacyUtils.isJavaBuiltInClass(cls);
        };

        function _retainColumns(allCols, curCols, acceptableType, xAxis, unwantedCols) {
            const retainedCols = [];

            const availableCols = xAxis ? allCols : _.filter(allCols, function(col) {
                return col.value >= 0;
            });

            if (availableCols.length > 0) {
                curCols.forEach(function(curCol) {
                    const col = _.find(availableCols, {label: curCol.label});

                    if (col && acceptableType(col.type)) {
                        col.aggFx = curCol.aggFx;

                        retainedCols.push(col);
                    }
                });

                // If nothing was restored, add first acceptable column.
                if (_.isEmpty(retainedCols)) {
                    let col;

                    if (unwantedCols)
                        col = _.find(availableCols, (avCol) => !_.find(unwantedCols, {label: avCol.label}) && acceptableType(avCol.type));

                    if (!col)
                        col = _.find(availableCols, (avCol) => acceptableType(avCol.type));

                    if (col)
                        retainedCols.push(col);
                }
            }

            return retainedCols;
        }

        const _rebuildColumns = function(paragraph) {
            _.forEach(_.groupBy(paragraph.meta, 'fieldName'), function(colsByName, fieldName) {
                const colsByTypes = _.groupBy(colsByName, 'typeName');

                const needType = _.keys(colsByTypes).length > 1;

                _.forEach(colsByTypes, function(colsByType, typeName) {
                    _.forEach(colsByType, function(col, ix) {
                        col.fieldName = (needType && !LegacyUtils.isEmptyString(typeName) ? typeName + '.' : '') + fieldName + (ix > 0 ? ix : '');
                    });
                });
            });

            paragraph.gridOptions.rebuildColumns();

            paragraph.chartColumns = _.reduce(paragraph.meta, (acc, col, idx) => {
                if (_notObjectType(col.fieldTypeName)) {
                    acc.push({
                        label: col.fieldName,
                        type: col.fieldTypeName,
                        aggFx: $scope.aggregateFxs[0],
                        value: idx.toString()
                    });
                }

                return acc;
            }, []);

            if (paragraph.chartColumns.length > 0) {
                paragraph.chartColumns.push(TIME_LINE);
                paragraph.chartColumns.push(ROW_IDX);
            }

            // We could accept onl not object columns for X axis.
            paragraph.chartKeyCols = _retainColumns(paragraph.chartColumns, paragraph.chartKeyCols, _notObjectType, true);

            // We could accept only numeric columns for Y axis.
            paragraph.chartValCols = _retainColumns(paragraph.chartColumns, paragraph.chartValCols, _numberType, false, paragraph.chartKeyCols);
        };

        $scope.toggleSystemColumns = function(paragraph) {
            if (paragraph.disabledSystemColumns)
                return;

            paragraph.columnFilter = _columnFilter(paragraph);

            paragraph.chartColumns = [];

            _rebuildColumns(paragraph);
        };

        const _showLoading = (paragraph, enable) => {
            if (paragraph.qryType === 'scan')
                paragraph.scanningInProgress = enable;

            paragraph.loading = enable;
        };

        const _fetchQueryResult = (paragraph, clearChart, res, qryArg) => {
            if (!_.isNil(res.rows)) {
                _processQueryResult(paragraph, clearChart, res);
                _tryStartRefresh(paragraph);

                $scope.$applyAsync();

                return;
            }

            const subscription = timer(100, 500).pipe(
                exhaustMap(() => agentMgr.queryFetchFistsPage(qryArg.nid, res.queryId, qryArg.pageSize)),
                filter((res) => !_.isNil(res.rows)),
                take(1),
                map((res) => _fetchQueryResult(paragraph, false, res, qryArg)),
                catchError((err) => {
                    if (paragraph.subscription) {
                        paragraph.subscription.unsubscribe();
                        paragraph.setError(err);

                        _showLoading(paragraph, false);
                        delete paragraph.subscription;

                        $scope.$applyAsync();
                    }

                    return of(err);
                })
            ).subscribe();

            Object.defineProperty(paragraph, 'subscription', {value: subscription, configurable: true});

            return subscription;
        };

        /**
         * @param {Object} paragraph Query
         * @param {Boolean} clearChart Flag is need clear chart model.
         * @param {{columns: Array, rows: Array, responseNodeId: String, queryId: int, hasMore: Boolean}} res Query results.
         * @private
         */
        const _processQueryResult = (paragraph, clearChart, res) => {
            const prevKeyCols = paragraph.chartKeyCols;
            const prevValCols = paragraph.chartValCols;

            if (paragraph.subscription) {
                paragraph.subscription.unsubscribe();
                delete paragraph.subscription;
            }

            if (!_.eq(paragraph.meta, res.columns)) {
                paragraph.meta = [];

                paragraph.chartColumns = [];

                if (!LegacyUtils.isDefined(paragraph.chartKeyCols))
                    paragraph.chartKeyCols = [];

                if (!LegacyUtils.isDefined(paragraph.chartValCols))
                    paragraph.chartValCols = [];

                if (res.columns.length) {
                    const _key = _.find(res.columns, {fieldName: '_KEY'});
                    const _val = _.find(res.columns, {fieldName: '_VAL'});

                    paragraph.disabledSystemColumns = !(_key && _val) ||
                        (res.columns.length === 2 && _key && _val) ||
                        (res.columns.length === 1 && (_key || _val));
                }

                paragraph.columnFilter = _columnFilter(paragraph);

                paragraph.meta = res.columns;

                _rebuildColumns(paragraph);
            }

            paragraph.page = 1;

            paragraph.total = 0;

            paragraph.duration = res.duration;

            paragraph.queryId = res.hasMore ? res.queryId : null;

            paragraph.resNodeId = res.responseNodeId;

            paragraph.setError({message: ''});

            // Prepare explain results for display in table.
            if (paragraph.queryArgs.query && paragraph.queryArgs.query.startsWith('EXPLAIN') && res.rows) {
                paragraph.rows = [];

                res.rows.forEach((row, i) => {
                    const line = res.rows.length - 1 === i ? row[0] : row[0] + '\n';

                    line.replace(/\"/g, '').split('\n').forEach((ln) => paragraph.rows.push([ln]));
                });
            }
            else
                paragraph.rows = res.rows;

            paragraph.gridOptions.adjustHeight(paragraph.rows.length);

            const chartHistory = paragraph.chartHistory;

            // Clear history on query change.
            if (clearChart) {
                chartHistory.length = 0;

                _.forEach(paragraph.charts, (chart) => chart.data.length = 0);
            }

            // Add results to history.
            chartHistory.push({tm: new Date(), rows: paragraph.rows});

            // Keep history size no more than max length.
            while (chartHistory.length > HISTORY_LENGTH)
                chartHistory.shift();

            _showLoading(paragraph, false);

            if (_.isNil(paragraph.result) || paragraph.result === 'none' || paragraph.scanExplain())
                paragraph.result = 'table';
            else if (paragraph.chart()) {
                let resetCharts = clearChart;

                if (!resetCharts) {
                    const curKeyCols = paragraph.chartKeyCols;
                    const curValCols = paragraph.chartValCols;

                    resetCharts = !prevKeyCols || !prevValCols ||
                        prevKeyCols.length !== curKeyCols.length ||
                        prevValCols.length !== curValCols.length;
                }

                _chartApplySettings(paragraph, resetCharts);
            }
        };

        const _closeOldQuery = (paragraph) => {
            const nid = paragraph.resNodeId;

            if (paragraph.queryId) {
                const qryId = paragraph.queryId;
                delete paragraph.queryId;

                return agentMgr.queryClose(nid, qryId);
            }

            return $q.when();
        };

        $scope.cancelQuery = (paragraph) => {
            if (paragraph.subscription) {
                paragraph.subscription.unsubscribe();
                delete paragraph.subscription;
            }

            _showLoading(paragraph, false);
            this.$scope.stopRefresh(paragraph);

            _closeOldQuery(paragraph)
                .then(() => _showLoading(paragraph, false))
                .catch((err) => {
                    _showLoading(paragraph, false);
                    paragraph.setError(err);
                });
        };

        $scope.cancelQueryAvailable = (paragraph) => {
            return !!paragraph.subscription;
        };

        /**
         * @param {String} name Cache name.
         * @param {Array.<String>} nids Cache name.
         * @return {Promise<Array.<{nid: string, ip: string, version:string, gridName: string, os: string, client: boolean}>>}
         */
        const cacheNodesModel = (name, nids) => {
            return agentMgr.topology(true)
                .then((nodes) =>
                    _.reduce(nodes, (acc, node) => {
                        if (_.includes(nids, node.nodeId)) {
                            acc.push({
                                nid: node.nodeId.toUpperCase(),
                                ip: _.head(node.attributes['org.apache.ignite.ips'].split(', ')),
                                version: node.attributes['org.apache.ignite.build.ver'],
                                gridName: node.attributes['org.apache.ignite.ignite.name'],
                                os: `${node.attributes['os.name']} ${node.attributes['os.arch']} ${node.attributes['os.version']}`,
                                client: node.attributes['org.apache.ignite.cache.client']
                            });
                        }

                        return acc;
                    }, [])
                );
        };

        /**
         * @param {string} name Cache name.
         * @param {boolean} local Local query.
         * @return {Promise<string>} Nid
         */
        const _chooseNode = (name, local) => {
            if (_.isEmpty(name))
                return Promise.resolve(null);

            return agentMgr.cacheNodes(name)
                .then((nids) => {
                    if (local) {
                        return cacheNodesModel(name, nids)
                            .then((nodes) => Nodes.selectNode(nodes, name).catch(() => {}))
                            .then((selectedNids) => _.head(selectedNids));
                    }

                    return nids[_.random(0, nids.length - 1)];
                });
        };

        const _executeRefresh = (paragraph) => {
            const args = paragraph.queryArgs;

            agentMgr.awaitCluster()
                .then(() => _closeOldQuery(paragraph))
                .then(() => args.localNid || _chooseNode(args.cacheName, false))
                .then((nid) => {
                    const qryArg = {
                        nid,
                        cacheName: args.cacheName,
                        query: args.query,
                        nonCollocatedJoins: args.nonCollocatedJoins,
                        enforceJoinOrder: args.enforceJoinOrder,
                        replicatedOnly: false,
                        local: !!args.localNid,
                        pageSize: args.pageSize,
                        lazy: args.lazy,
                        collocated: args.collocated
                    };

                    return agentMgr.querySql(qryArg)
                        .then((res) => _fetchQueryResult(paragraph, false, res, qryArg));
                })
                .catch((err) => paragraph.setError(err));
        };

        const _tryStartRefresh = function(paragraph) {
            _tryStopRefresh(paragraph);

            if (_.get(paragraph, 'rate.installed') && paragraph.queryExecuted()) {
                $scope.chartAcceptKeyColumn(paragraph, TIME_LINE);

                const delay = paragraph.rate.value * paragraph.rate.unit;

                paragraph.rate.stopTime = $interval(_executeRefresh, delay, 0, false, paragraph);
            }
        };

        const addLimit = (query, limitSize) =>
            `SELECT * FROM (
            ${query} 
            ) LIMIT ${limitSize}`;

        $scope.nonCollocatedJoinsAvailable = () => {
            return Version.since(this.agentMgr.clusterVersion, NON_COLLOCATED_JOINS_SINCE);
        };

        $scope.collocatedJoinsAvailable = () => {
            return Version.since(this.agentMgr.clusterVersion, ...COLLOCATED_QUERY_SINCE);
        };

        $scope.enforceJoinOrderAvailable = () => {
            return Version.since(this.agentMgr.clusterVersion, ...ENFORCE_JOIN_SINCE);
        };

        $scope.lazyQueryAvailable = () => {
            return Version.since(this.agentMgr.clusterVersion, ...LAZY_QUERY_SINCE);
        };

        $scope.ddlAvailable = () => {
            return Version.since(this.agentMgr.clusterVersion, ...DDL_SINCE);
        };

        $scope.cacheNameForSql = (paragraph) => {
            return $scope.ddlAvailable() && !paragraph.useAsDefaultSchema ? null : paragraph.cacheName;
        };

        const _initQueryResult = (paragraph, res) => {
            paragraph.resNodeId = res.responseNodeId;
            paragraph.queryId = res.queryId;

            paragraph.rows = [];
            paragraph.gridOptions.adjustHeight(paragraph.rows.length);

            paragraph.meta = [];
            paragraph.setError({message: ''});

            paragraph.hasNext = false;
        };

        $scope.execute = (paragraph, local = false) => {
            const nonCollocatedJoins = !!paragraph.nonCollocatedJoins;
            const enforceJoinOrder = !!paragraph.enforceJoinOrder;
            const lazy = !!paragraph.lazy;
            const collocated = !!paragraph.collocated;

            $scope.queryAvailable(paragraph) && _chooseNode(paragraph.cacheName, local)
                .then((nid) => {
                    // If we are executing only selected part of query then Notebook shouldn't be saved.
                    if (!paragraph.partialQuery)
                        Notebook.save($scope.notebook).catch(Messages.showError);

                    paragraph.localQueryMode = local;
                    paragraph.prevQuery = paragraph.queryArgs ? paragraph.queryArgs.query : paragraph.query;

                    _showLoading(paragraph, true);

                    return _closeOldQuery(paragraph)
                        .then(() => {
                            const query = paragraph.partialQuery || paragraph.query;

                            const args = paragraph.queryArgs = {
                                type: 'QUERY',
                                cacheName: $scope.cacheNameForSql(paragraph),
                                query,
                                pageSize: paragraph.pageSize,
                                maxPages: paragraph.maxPages,
                                nonCollocatedJoins,
                                enforceJoinOrder,
                                localNid: local ? nid : null,
                                lazy,
                                collocated
                            };

                            ActivitiesData.post({ group: 'sql', action: '/queries/execute' });

                            const qry = args.maxPages ? addLimit(args.query, args.pageSize * args.maxPages) : query;
                            const qryArg = {
                                nid,
                                cacheName: args.cacheName,
                                query: qry,
                                nonCollocatedJoins,
                                enforceJoinOrder,
                                replicatedOnly: false,
                                local,
                                pageSize: args.pageSize,
                                lazy,
                                collocated
                            };

                            return agentMgr.querySql(qryArg)
                                .then((res) => {
                                    _initQueryResult(paragraph, res);

                                    return _fetchQueryResult(paragraph, true, res, qryArg);
                                });
                        })
                        .catch((err) => {
                            paragraph.setError(err);

                            _showLoading(paragraph, false);

                            $scope.stopRefresh(paragraph);

                            Messages.showError(err);
                        })
                        .then(() => paragraph.ace.focus());
                });
        };

        const _cancelRefresh = (paragraph) => {
            if (paragraph.rate && paragraph.rate.stopTime) {
                delete paragraph.queryArgs;

                paragraph.rate.installed = false;

                $interval.cancel(paragraph.rate.stopTime);

                delete paragraph.rate.stopTime;
            }
        };

        $scope.explain = (paragraph) => {
            const nonCollocatedJoins = !!paragraph.nonCollocatedJoins;
            const enforceJoinOrder = !!paragraph.enforceJoinOrder;
            const collocated = !!paragraph.collocated;

            if (!$scope.queryAvailable(paragraph))
                return;

            if (!paragraph.partialQuery)
                Notebook.save($scope.notebook).catch(Messages.showError);

            _cancelRefresh(paragraph);

            _showLoading(paragraph, true);

            _closeOldQuery(paragraph)
                .then(() => _chooseNode(paragraph.cacheName, false))
                .then((nid) => {
                    const args = paragraph.queryArgs = {
                        type: 'EXPLAIN',
                        cacheName: $scope.cacheNameForSql(paragraph),
                        query: 'EXPLAIN ' + (paragraph.partialQuery || paragraph.query),
                        pageSize: paragraph.pageSize
                    };

                    ActivitiesData.post({ group: 'sql', action: '/queries/explain' });

                    const qryArg = {
                        nid,
                        cacheName: args.cacheName,
                        query: args.query,
                        nonCollocatedJoins,
                        enforceJoinOrder,
                        replicatedOnly: false,
                        local: false,
                        pageSize: args.pageSize,
                        lazy: false, collocated
                    };

                    return agentMgr.querySql(qryArg)
                        .then((res) => {
                            _initQueryResult(paragraph, res);

                            return _fetchQueryResult(paragraph, true, res, qryArg);
                        });
                })
                .catch((err) => {
                    paragraph.setError(err);

                    _showLoading(paragraph, false);
                })
                .then(() => paragraph.ace.focus());
        };

        $scope.scan = (paragraph, local = false) => {
            const cacheName = paragraph.cacheName;
            const caseSensitive = !!paragraph.caseSensitive;
            const filter = paragraph.filter;
            const pageSize = paragraph.pageSize;

            $scope.scanAvailable(paragraph) && _chooseNode(cacheName, local)
                .then((nid) => {
                    paragraph.localQueryMode = local;

                    Notebook.save($scope.notebook)
                        .catch(Messages.showError);

                    _cancelRefresh(paragraph);

                    _showLoading(paragraph, true);

                    _closeOldQuery(paragraph)
                        .then(() => {
                            paragraph.queryArgs = {
                                type: 'SCAN',
                                cacheName,
                                filter,
                                regEx: false,
                                caseSensitive,
                                near: false,
                                pageSize,
                                localNid: local ? nid : null
                            };

                            ActivitiesData.post({ group: 'sql', action: '/queries/scan' });

                            const qryArg = {
                                nid,
                                cacheName,
                                filter,
                                regEx: false,
                                caseSensitive,
                                near: false,
                                local,
                                pageSize
                            };

                            return agentMgr.queryScan(qryArg).then((res) => {
                                _initQueryResult(paragraph, res);

                                return _fetchQueryResult(paragraph, true, res, qryArg);
                            });
                        })
                        .catch((err) => {
                            paragraph.setError(err);

                            _showLoading(paragraph, false);
                        });
                });
        };

        function _updatePieChartsWithData(paragraph, newDatum) {
            $timeout(() => {
                _.forEach(paragraph.charts, function(chart) {
                    const chartDatum = chart.data;

                    chartDatum.length = 0;

                    _.forEach(newDatum, function(series) {
                        if (chart.options.title.text === series.key)
                            _.forEach(series.values, (v) => chartDatum.push(v));
                    });
                });

                _.forEach(paragraph.charts, (chart) => chart.api.update());
            });
        }

        $scope.nextPage = (paragraph) => {
            _showLoading(paragraph, true);

            paragraph.queryArgs.pageSize = paragraph.pageSize;

            agentMgr.queryNextPage(paragraph.resNodeId, paragraph.queryId, paragraph.pageSize)
                .then((res) => {
                    paragraph.page++;

                    paragraph.total += paragraph.rows.length;

                    paragraph.duration = res.duration;

                    paragraph.rows = res.rows;

                    if (paragraph.chart()) {
                        if (paragraph.result === 'pie')
                            _updatePieChartsWithData(paragraph, _pieChartDatum(paragraph));
                        else
                            _updateChartsWithData(paragraph, _chartDatum(paragraph));
                    }

                    paragraph.gridOptions.adjustHeight(paragraph.rows.length);

                    _showLoading(paragraph, false);

                    if (!res.hasMore)
                        delete paragraph.queryId;
                })
                .catch((err) => {
                    paragraph.setError(err);

                    _showLoading(paragraph, false);
                })
                .then(() => paragraph.ace && paragraph.ace.focus());
        };

        const _export = (fileName, columnDefs, meta, rows, toClipBoard = false) => {
            const csvSeparator = this.CSV.getSeparator();
            let csvContent = '';

            const cols = [];
            const excludedCols = [];

            _.forEach(meta, (col, idx) => {
                if (columnDefs[idx].visible)
                    cols.push(_fullColName(col));
                else
                    excludedCols.push(idx);
            });

            csvContent += cols.join(csvSeparator) + '\n';

            _.forEach(rows, (row) => {
                cols.length = 0;

                if (Array.isArray(row)) {
                    _.forEach(row, (elem, idx) => {
                        if (_.includes(excludedCols, idx))
                            return;

                        cols.push(_.isUndefined(elem) ? '' : JSON.stringify(elem));
                    });
                }
                else {
                    _.forEach(columnDefs, (col) => {
                        if (col.visible) {
                            const elem = row[col.fieldName];

                            cols.push(_.isUndefined(elem) ? '' : JSON.stringify(elem));
                        }
                    });
                }

                csvContent += cols.join(csvSeparator) + '\n';
            });

            if (toClipBoard)
                IgniteCopyToClipboard.copy(csvContent);
            else
                LegacyUtils.download('text/csv', fileName, csvContent);
        };

        /**
         * Generate file name with query results.
         *
         * @param paragraph {Object} Query paragraph .
         * @param all {Boolean} All result export flag.
         * @returns {string}
         */
        const exportFileName = (paragraph, all) => {
            const args = paragraph.queryArgs;

            if (args.type === 'SCAN')
                return `export-scan-${args.cacheName}-${paragraph.name}${all ? '-all' : ''}.csv`;

            return `export-query-${paragraph.name}${all ? '-all' : ''}.csv`;
        };

        $scope.exportCsvToClipBoard = (paragraph) => {
            _export(exportFileName(paragraph, false), paragraph.gridOptions.columnDefs, paragraph.meta, paragraph.rows, true);
        };

        $scope.exportCsv = function(paragraph) {
            _export(exportFileName(paragraph, false), paragraph.gridOptions.columnDefs, paragraph.meta, paragraph.rows);

            // paragraph.gridOptions.api.exporter.csvExport(uiGridExporterConstants.ALL, uiGridExporterConstants.VISIBLE);
        };

        $scope.exportPdf = function(paragraph) {
            paragraph.gridOptions.api.exporter.pdfExport(uiGridExporterConstants.ALL, uiGridExporterConstants.VISIBLE);
        };

        $scope.exportCsvAll = (paragraph) => {
            paragraph.csvIsPreparing = true;

            const args = paragraph.queryArgs;

            return Promise.resolve(args.localNid || _chooseNode(args.cacheName, false))
                .then((nid) => args.type === 'SCAN'
                    ? agentMgr.queryScanGetAll({
                        nid,
                        cacheName: args.cacheName,
                        filter: args.query,
                        regEx: !!args.regEx,
                        caseSensitive: !!args.caseSensitive,
                        near: !!args.near,
                        local: !!args.localNid
                    })
                    : agentMgr.querySqlGetAll({
                        nid,
                        cacheName: args.cacheName,
                        query: args.query,
                        nonCollocatedJoins: !!args.nonCollocatedJoins,
                        enforceJoinOrder: !!args.enforceJoinOrder,
                        replicatedOnly: false,
                        local: !!args.localNid,
                        lazy: !!args.lazy,
                        collocated: !!args.collocated
                    }))
                .then((res) => _export(exportFileName(paragraph, true), paragraph.gridOptions.columnDefs, res.columns, res.rows))
                .catch(Messages.showError)
                .then(() => {
                    paragraph.csvIsPreparing = false;

                    return paragraph.ace && paragraph.ace.focus();
                });
        };

        // $scope.exportPdfAll = function(paragraph) {
        //    $http.post('/api/v1/agent/query/getAll', {query: paragraph.query, cacheName: paragraph.cacheName})
        //    .then(({data}) {
        //        _export(paragraph.name + '-all.csv', data.meta, data.rows);
        //    })
        //    .catch(Messages.showError);
        // };

        $scope.rateAsString = function(paragraph) {
            if (paragraph.rate && paragraph.rate.installed) {
                const idx = _.findIndex($scope.timeUnit, function(unit) {
                    return unit.value === paragraph.rate.unit;
                });

                if (idx >= 0)
                    return ' ' + paragraph.rate.value + $scope.timeUnit[idx].short;

                paragraph.rate.installed = false;
            }

            return '';
        };

        $scope.startRefresh = function(paragraph, value, unit) {
            paragraph.rate.value = value;
            paragraph.rate.unit = unit;
            paragraph.rate.installed = true;

            if (paragraph.queryExecuted() && !paragraph.scanExplain())
                _executeRefresh(paragraph);
        };

        $scope.stopRefresh = function(paragraph) {
            paragraph.rate.installed = false;

            _tryStopRefresh(paragraph);
        };

        $scope.paragraphTimeSpanVisible = function(paragraph) {
            return paragraph.timeLineSupported() && paragraph.chartTimeLineEnabled();
        };

        $scope.paragraphTimeLineSpan = function(paragraph) {
            if (paragraph && paragraph.timeLineSpan)
                return paragraph.timeLineSpan.toString();

            return '1';
        };

        $scope.applyChartSettings = function(paragraph) {
            _chartApplySettings(paragraph, true);
        };

        $scope.queryAvailable = function(paragraph) {
            return paragraph.query && !paragraph.loading;
        };

        $scope.queryTooltip = function(paragraph, action) {
            if ($scope.queryAvailable(paragraph))
                return;

            if (paragraph.loading)
                return 'Waiting for server response';

            return 'Input text to ' + action;
        };

        $scope.scanAvailable = function(paragraph) {
            return $scope.caches.length && !(paragraph.loading || paragraph.csvIsPreparing);
        };

        $scope.scanTooltip = function(paragraph) {
            if ($scope.scanAvailable(paragraph))
                return;

            if (paragraph.loading)
                return 'Waiting for server response';

            return 'Select cache to export scan results';
        };

        $scope.clickableMetadata = function(node) {
            return node.type.slice(0, 5) !== 'index';
        };

        $scope.dblclickMetadata = function(paragraph, node) {
            paragraph.ace.insert(node.name);

            setTimeout(() => paragraph.ace.focus(), 100);
        };

        $scope.importMetadata = function() {
            Loading.start('loadingCacheMetadata');

            $scope.metadata = [];

            agentMgr.metadata()
                .then((metadata) => {
                    $scope.metadata = _.sortBy(_.filter(metadata, (meta) => {
                        const cache = _.find($scope.caches, { value: meta.cacheName });

                        if (cache) {
                            meta.name = (cache.sqlSchema || '"' + meta.cacheName + '"') + '.' + meta.typeName;
                            meta.displayName = (cache.sqlSchema || meta.maskedName) + '.' + meta.typeName;

                            if (cache.sqlSchema)
                                meta.children.unshift({type: 'plain', name: 'cacheName: ' + meta.maskedName, maskedName: meta.maskedName});

                            meta.children.unshift({type: 'plain', name: 'mode: ' + cache.mode, maskedName: meta.maskedName});
                        }

                        return cache;
                    }), 'name');
                })
                .catch(Messages.showError)
                .then(() => Loading.finish('loadingCacheMetadata'));
        };

        $scope.showResultQuery = function(paragraph) {
            if (!_.isNil(paragraph)) {
                const scope = $scope.$new();

                if (paragraph.queryArgs.type === 'SCAN') {
                    scope.title = 'SCAN query';

                    const filter = paragraph.queryArgs.filter;

                    if (_.isEmpty(filter))
                        scope.content = [`SCAN query for cache: <b>${maskCacheName(paragraph.queryArgs.cacheName, true)}</b>`];
                    else
                        scope.content = [`SCAN query for cache: <b>${maskCacheName(paragraph.queryArgs.cacheName, true)}</b> with filter: <b>${filter}</b>`];
                }
                else if (paragraph.queryArgs.query .startsWith('EXPLAIN ')) {
                    scope.title = 'Explain query';
                    scope.content = paragraph.queryArgs.query.split(/\r?\n/);
                }
                else {
                    scope.title = 'SQL query';
                    scope.content = paragraph.queryArgs.query.split(/\r?\n/);
                }

                // Attach duration and selected node info
                scope.meta = `Duration: ${$filter('duration')(paragraph.duration)}.`;
                scope.meta += paragraph.localQueryMode ? ` Node ID8: ${id8(paragraph.resNodeId)}` : '';

                // Show a basic modal from a controller
                $modal({scope, templateUrl: messageTemplateUrl, show: true});
            }
        };

        $scope.showStackTrace = function(paragraph) {
            if (!_.isNil(paragraph)) {
                const scope = $scope.$new();

                scope.title = 'Error details';
                scope.content = [];

                const tab = '&nbsp;&nbsp;&nbsp;&nbsp;';

                const addToTrace = (item) => {
                    if (nonNil(item)) {
                        scope.content.push((scope.content.length > 0 ? tab : '') + errorParser.extractFullMessage(item));

                        addToTrace(item.cause);

                        _.forEach(item.suppressed, (sup) => addToTrace(sup));
                    }
                };

                addToTrace(paragraph.error.root);

                // Show a basic modal from a controller
                $modal({scope, templateUrl: messageTemplateUrl, show: true});
            }
        };

        $window.addEventListener('beforeunload', () => {
            this._closeOpenedQueries(this.$scope.notebook.paragraphs);
        });
    }

    _closeOpenedQueries(paragraphs) {
        _.forEach(paragraphs, ({queryId, subscription, resNodeId}) => {
            if (subscription)
                subscription.unsubscribe();

            if (queryId) {
                this.agentMgr.queryClose(resNodeId, queryId)
                    .catch(() => { /* No-op. */ });
            }
        });
    }

    scanActions: QueryActions<Paragraph & {type: 'scan'}> = [
        {
            text: 'Scan',
            click: (p) => this.$scope.scan(p),
            available: (p) => this.$scope.scanAvailable(p)
        },
        {
            text: 'Scan on selected node',
            click: (p) => this.$scope.scan(p, true),
            available: (p) => this.$scope.scanAvailable(p)
        },
        {text: 'Rename', click: (p) => this.renameParagraph(p), available: () => true},
        {text: 'Remove', click: (p) => this.removeParagraph(p), available: () => true}
    ];

    queryActions: QueryActions<Paragraph & {type: 'query'}> = [
        {
            text: 'Execute',
            click: (p) => this.$scope.execute(p),
            available: (p) => this.$scope.queryAvailable(p)
        },
        {
            text: 'Execute on selected node',
            click: (p) => this.$scope.execute(p, true),
            available: (p) => this.$scope.queryAvailable(p)
        },
        {
            text: 'Explain',
            click: (p) => this.$scope.explain(p),
            available: (p) => this.$scope.queryAvailable(p)
        },
        {text: 'Rename', click: (p) => this.renameParagraph(p), available: () => true},
        {text: 'Remove', click: (p) => this.removeParagraph(p), available: () => true}
    ];

    async renameParagraph(paragraph: Paragraph) {
        try {
            const newName = await this.IgniteInput.input('Rename Query', 'New query name:', paragraph.name);

            if (paragraph.name !== newName) {
                paragraph.name = newName;

                this.$scope.rebuildScrollParagraphs();

                await this.Notebook.save(this.$scope.notebook)
                    .catch(this.Messages.showError);
            }
        }
        catch (ignored) {
            // No-op.
        }
    }

    async removeParagraph(paragraph: Paragraph) {
        try {
            await this.Confirm.confirm('Are you sure you want to remove query: "' + paragraph.name + '"?');
            this.$scope.stopRefresh(paragraph);

            this._closeOpenedQueries([paragraph]);

            const paragraph_idx = _.findIndex(this.$scope.notebook.paragraphs, (item) => paragraph === item);
            const panel_idx = _.findIndex(this.$scope.expandedParagraphs, (item) => paragraph_idx === item);

            if (panel_idx >= 0)
                this.$scope.expandedParagraphs.splice(panel_idx, 1);

            this.$scope.notebook.paragraphs.splice(paragraph_idx, 1);
            this.$scope.rebuildScrollParagraphs();

            await this.Notebook.save(this.$scope.notebook)
                .catch(this.Messages.showError);
        }
        catch (ignored) {
            // No-op.
        }
    }

    isParagraphOpened(index: number) {
        return this.$scope.notebook.expandedParagraphs.includes(index);
    }

    onParagraphClose(index: number) {
        const expanded = this.$scope.notebook.expandedParagraphs;
        expanded.splice(expanded.indexOf(index), 1);
    }

    onParagraphOpen(index: number) {
        this.$scope.notebook.expandedParagraphs.push(index);
    }

    $onDestroy() {
<<<<<<< HEAD
        if (this.subscribers$)
            this.subscribers$.unsubscribe();
=======
        this._closeOpenedQueries(this.$scope.notebook.paragraphs);

        if (this.refresh$)
            this.refresh$.unsubscribe();
>>>>>>> 951ebba6
    }
}<|MERGE_RESOLUTION|>--- conflicted
+++ resolved
@@ -18,13 +18,8 @@
 import _ from 'lodash';
 import {nonEmpty, nonNil} from 'app/utils/lodashMixins';
 import id8 from 'app/utils/id8';
-<<<<<<< HEAD
-import {timer, merge, defer, of} from 'rxjs';
-import {tap, switchMap, exhaustMap, take, pluck, distinctUntilChanged} from 'rxjs/operators';
-=======
-import {timer, merge, defer, from, of} from 'rxjs';
-import {mergeMap, tap, switchMap, exhaustMap, take, filter, map, catchError} from 'rxjs/operators';
->>>>>>> 951ebba6
+import {timer, merge, defer, of, from} from 'rxjs';
+import {tap, switchMap, exhaustMap, take, pluck, distinctUntilChanged, filter, map, catchError} from 'rxjs/operators';
 
 import {CSV} from 'app/services/CSV';
 
@@ -2185,14 +2180,9 @@
     }
 
     $onDestroy() {
-<<<<<<< HEAD
+        this._closeOpenedQueries(this.$scope.notebook.paragraphs);
+
         if (this.subscribers$)
             this.subscribers$.unsubscribe();
-=======
-        this._closeOpenedQueries(this.$scope.notebook.paragraphs);
-
-        if (this.refresh$)
-            this.refresh$.unsubscribe();
->>>>>>> 951ebba6
     }
 }