--- conflicted
+++ resolved
@@ -96,82 +96,7 @@
                             +form-field__label({ label: 'Configured policies:', name: '"configuredPolicies"' })
                                 +form-field__tooltip({ title: `List of configured policies` })
 
-<<<<<<< HEAD
                             -let items = memoryPolicies
-=======
-                                list-editable.pc-list-editable-with-form-grid(ng-model=items name='memoryPolicies')
-                                    list-editable-item-edit.pc-form-grid-row
-                                        - form = '$parent.form'
-                                        .pc-form-grid-col-60
-                                            +sane-ignite-form-field-text({
-                                                label: 'Name:',
-                                                model: '$item.name',
-                                                name: '"MemoryPolicyName"',
-                                                placeholder: '{{ ::$ctrl.Clusters.memoryPolicy.name.default }}',
-                                                tip: 'Memory policy name'
-                                            })(
-                                                ui-validate=`{
-                                                    uniqueMemoryPolicyName: '$ctrl.Clusters.memoryPolicy.customValidators.uniqueMemoryPolicyName($item, ${items})'
-                                                }`
-                                                ui-validate-watch=`"${items}"`
-                                                ui-validate-watch-object-equality='true'
-                                                pc-not-in-collection='::$ctrl.Clusters.memoryPolicy.name.invalidValues'
-                                                ng-model-options='{allowInvalid: true}'
-                                            )
-                                                +form-field-feedback('"MemoryPolicyName', 'uniqueMemoryPolicyName', 'Memory policy with that name is already configured')
-                                                +form-field-feedback('"MemoryPolicyName', 'notInCollection', '{{::$ctrl.Clusters.memoryPolicy.name.invalidValues[0]}} is reserved for internal use')
-                                        .pc-form-grid-col-60
-                                            pc-form-field-size(
-                                                label='Initial size:'
-                                                ng-model='$item.initialSize'
-                                                ng-model-options='{allowInvalid: true}'
-                                                name='MemoryPolicyInitialSize'
-                                                placeholder='{{ $ctrl.Clusters.memoryPolicy.initialSize.default / scale.value }}'
-                                                min='{{ ::$ctrl.Clusters.memoryPolicy.initialSize.min }}'
-                                                tip='Initial memory region size defined by this memory policy'
-                                                on-scale-change='scale = $event'
-                                            )
-                                        .pc-form-grid-col-60
-                                            pc-form-field-size(
-                                                ng-model='$item.maxSize'
-                                                ng-model-options='{allowInvalid: true}'
-                                                name='MemoryPolicyMaxSize'
-                                                label='Maximum size:'
-                                                placeholder='{{ ::$ctrl.Clusters.memoryPolicy.maxSize.default }}'
-                                                min='{{ $ctrl.Clusters.memoryPolicy.maxSize.min($item) }}'
-                                                tip='Maximum memory region size defined by this memory policy'
-                                            )
-                                        .pc-form-grid-col-60
-                                            +text('Swap file path:', '$item.swapFilePath', '"MemoryPolicySwapFilePath"', 'false',
-                                            'Input swap file path', 'An optional path to a memory mapped file for this memory policy')
-                                        .pc-form-grid-col-60
-                                            +dropdown('Eviction mode:', '$item.pageEvictionMode', '"MemoryPolicyPageEvictionMode"', 'true', 'DISABLED',
-                                            '[\
-                                                {value: "DISABLED", label: "DISABLED"},\
-                                                {value: "RANDOM_LRU", label: "RANDOM_LRU"},\
-                                                {value: "RANDOM_2_LRU", label: "RANDOM_2_LRU"}\
-                                            ]',
-                                            'An algorithm for memory pages eviction\
-                                            <ul>\
-                                                <li>DISABLED - Eviction is disabled</li>\
-                                                <li>RANDOM_LRU - Once a memory region defined by a memory policy is configured, an off - heap array is allocated to track last usage timestamp for every individual data page</li>\
-                                                <li>RANDOM_2_LRU - Differs from Random - LRU only in a way that two latest access timestamps are stored for every data page</li>\
-                                            </ul>')
-                                        .pc-form-grid-col-30
-                                            +number-min-max-step('Eviction threshold:', '$item.evictionThreshold', '"MemoryPolicyEvictionThreshold"',
-                                            'true', '0.9', '0.5', '0.999', '0.001', 'A threshold for memory pages eviction initiation')
-                                        .pc-form-grid-col-30
-                                            +sane-ignite-form-field-number({
-                                                label: 'Empty pages pool size:',
-                                                model: '$item.emptyPagesPoolSize',
-                                                name: '"MemoryPolicyEmptyPagesPoolSize"',
-                                                placeholder: '{{ ::$ctrl.Clusters.memoryPolicy.emptyPagesPoolSize.default }}',
-                                                min: '{{ ::$ctrl.Clusters.memoryPolicy.emptyPagesPoolSize.min }}',
-                                                max: '{{ $ctrl.Clusters.memoryPolicy.emptyPagesPoolSize.max($ctrl.clonedCluster, $item) }}',
-                                                tip: 'The minimal number of empty pages to be present in reuse lists for this memory policy'
-                                            })
->>>>>>> bcda7a1f
-
                             list-editable.pc-list-editable-with-form-grid(ng-model=items name='memoryPolicies')
                                 list-editable-item-edit.pc-form-grid-row
                                     - form = '$parent.form'
