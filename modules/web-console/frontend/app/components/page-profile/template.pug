//-
    Licensed to the Apache Software Foundation (ASF) under one or more
    contributor license agreements.  See the NOTICE file distributed with
    this work for additional information regarding copyright ownership.
    The ASF licenses this file to You under the Apache License, Version 2.0
    (the "License"); you may not use this file except in compliance with
    the License.  You may obtain a copy of the License at

         http://www.apache.org/licenses/LICENSE-2.0

    Unless required by applicable law or agreed to in writing, software
    distributed under the License is distributed on an "AS IS" BASIS,
    WITHOUT WARRANTIES OR CONDITIONS OF ANY KIND, either express or implied.
    See the License for the specific language governing permissions and
    limitations under the License.

mixin lbl(txt)
    label.col-sm-2.required.labelFormField #{txt}

mixin lbl-not-required(txt)
    label.col-sm-2.labelFormField #{txt}

.row.page-profile
    header.header-with-selector
        div
            h1 User profile
<<<<<<< HEAD

        div
            button.btn-ignite.btn-ignite--primary(ng-click='$ctrl.saveUser()' ng-disabled='$ctrl.form.$invalid') Save

    .row.theme--ignite.theme--ignite-2
        ul.tabs.tabs--blue
        .panel--ignite
            -var form = '$ctrl.form'
            form.form-horizontal(name='$ctrl.form' novalidate)
                .row
                    .col-50
                        +form-field__text({
                            label: 'First name:',
                            model: '$ctrl.ui.user.firstName',
                            name: '"firstName"',
                            required: true,
                            placeholder: 'Input first name' 
                        })(
                            ignite-auto-focus
                            ignite-on-enter-focus-move='lastNameInput' 
                        )
                .row
                    .col-50
                        +form-field__text({
                            label: 'Last name:',
                            model: '$ctrl.ui.user.lastName',
                            name: '"lastName"',
                            required: true,
                            placeholder: 'Input last name'
                        })(
                            ignite-on-enter-focus-move='emailInput'
                        )
                .row
                    .col-50
                        +form-field__email({
                            label: 'Email:',
                            model: '$ctrl.ui.user.email',
                            name: '"email"',
                            required: true,
                            placeholder: 'Input email'
                        })(
                            ignite-on-enter-focus-move='phoneInput'
                        )
                .row
                    .col-50
                        +form-field__phone({
                            label: 'Phone (opt):',
                            model: '$ctrl.ui.user.phone',
                            name: '"phone"',
                            required: false,
                            placeholder: 'Input phone'
                        })(
                            ignite-on-enter-focus-move='companyInput'
                        )
                .row
                    .col-50
                        +form-field__text({
                            label: 'Company:',
                            model: '$ctrl.ui.user.company',
                            name: '"company"',
                            required: true,
                            placeholder: 'Input company name'
                        })(
                            ignite-on-enter-focus-move='countryInput' 
                        )
                .row
                    .col-50
                        +form-field__dropdown({
                            label: 'Country:',
                            model: '$ctrl.ui.user.country',
                            name: '"country"', 
                            required: true, 
                            placeholder: 'Choose your country', 
                            options: '$ctrl.ui.countries'
                        })
                
                .advanced-options
                    i.fa(
                    ng-click='$ctrl.toggleToken()'
                    ng-class='$ctrl.ui.expandedToken ? "fa-chevron-circle-down" : "fa-chevron-circle-right"')
                    a(ng-click='$ctrl.toggleToken()') {{$ctrl.ui.expandedToken ? 'Cancel security token changing...' : 'Show security token...'}}

                .detail-row(ng-if='$ctrl.ui.expandedToken')
                    +lbl('Security token:')
                    label#current-security-token {{$ctrl.ui.user.token || 'No security token. Regenerate please.'}}
                    i.tipLabel.fa.fa-refresh(ng-click='$ctrl.generateToken()' bs-tooltip='' data-title='Generate random security token')
                    i.tipLabel.fa.fa-clipboard(ignite-copy-to-clipboard='{{$ctrl.ui.user.token}}' bs-tooltip='' data-title='Copy security token to clipboard')
                    i.tipLabel.icon-help(ng-if=lines bs-tooltip='' data-title='The security token is used for authorization of web agent')

                .advanced-options
                    i.fa(
                    ng-click='$ctrl.togglePassword()'
                    ng-class='$ctrl.ui.expandedPassword ? "fa-chevron-circle-down" : "fa-chevron-circle-right"')
                    a(ng-click='$ctrl.togglePassword()') {{$ctrl.ui.expandedPassword ? 'Cancel password changing...' : 'Change password...'}}
                
                .row(ng-if='$ctrl.ui.expandedPassword')
                    .col-50
                        +form-field__password({
                            label: 'New password:',
                            model: '$ctrl.ui.user.password',
                            name: '"password"',
                            require: true,
                            placeholder: 'New password'
                        })(
                            ignite-auto-focus
                            ignite-on-enter-focus-move='passwordConfirmInput' 
                        )

                .row(ng-if='$ctrl.ui.expandedPassword')
                    .col-50
                        +form-field__password({
                            label: 'Confirm password:',
                            model: 'user.confirm',
                            name: '"passwordConfirm"',
                            require: true,
                            placeholder: 'Confirm new password'
                        })(
                            ignite-on-enter-focus-move='passwordConfirmInput'
                            ignite-match='$ctrl.ui.user.password'
                        )
=======
            hr
        .docs-body
            form.form-horizontal(name='$ctrl.form' novalidate)
                .col-sm-10(style='padding: 0')
                    .details-row
                        +lbl('First name:')
                        .col-xs-5.col-sm-4
                            input#profile-firstname.form-control(ignite-on-enter-focus-move='profile-lastname' type='text' ng-model='$ctrl.ui.user.firstName' placeholder='Input first name' required ignite-auto-focus)
                    .details-row
                        +lbl('Last name:')
                        .col-xs-5.col-sm-4
                            input#profile-lastname.form-control(ignite-on-enter-focus-move='profile-email' type='text' ng-model='$ctrl.ui.user.lastName' placeholder='Input last name' required)
                    .details-row
                        +lbl('Email:')
                        .col-xs-5.col-sm-4
                            input#profile-email.form-control(ignite-on-enter-focus-move='profile-company' type='email' ng-model='$ctrl.ui.user.email' placeholder='Input email' required)
                    .details-row
                        +lbl-not-required('Phone:')
                        .col-xs-5.col-sm-4
                            input#profile-phone.form-control(ignite-on-enter-focus-move='profile-company' type='tel' ng-model='$ctrl.ui.user.phone' placeholder='Input phone')
                    .details-row
                        +lbl('Company:')
                        .col-xs-5.col-sm-4
                            input#profile-company.form-control(ignite-on-enter-focus-move='profile-country' type='text' ng-model='$ctrl.ui.user.company' placeholder='Input company name' required)
                    .details-row
                        +lbl('Country:')
                        .col-xs-5.col-sm-4
                            button#profile-country.select-toggle.form-control(bs-select bs-options='item.name as item.name for item in $ctrl.ui.countries' type='text' ng-model='$ctrl.ui.user.country' placeholder='Choose your country' ng-required='true')
                    .details-row#security-token-section
                        .advanced-options
                            i.fa(
                            ng-click='$ctrl.toggleToken()'
                            ng-class='$ctrl.ui.expandedToken ? "fa-chevron-circle-down" : "fa-chevron-circle-right"')
                            a(ng-click='$ctrl.toggleToken()') {{$ctrl.ui.expandedToken ? 'Cancel security token changing...' : 'Show security token...'}}
                        div(ng-if='$ctrl.ui.expandedToken')
                            +lbl('Security token:')
                            label#current-security-token {{$ctrl.ui.user.token || 'No security token. Regenerate please.'}}
                            i.tipLabel.fa.fa-refresh(ng-click='$ctrl.generateToken()' bs-tooltip='' data-title='Generate random security token')
                            i.tipLabel.fa.fa-clipboard(ignite-copy-to-clipboard='{{$ctrl.ui.user.token}}' bs-tooltip='' data-title='Copy security token to clipboard')
                            i.tipLabel.icon-help(ng-if=lines bs-tooltip='' data-title='The security token is used for authorization of web agent')
                    .details-row#change-password-section
                        .advanced-options
                            i.fa(
                            ng-click='$ctrl.togglePassword()'
                            ng-class='$ctrl.ui.expandedPassword ? "fa-chevron-circle-down" : "fa-chevron-circle-right"')
                            a(ng-click='$ctrl.togglePassword()') {{$ctrl.ui.expandedPassword ? 'Cancel password changing...' : 'Change password...'}}
                        div(ng-if='$ctrl.ui.expandedPassword')
                            .details-row
                                +lbl('New password:')
                                .col-xs-5.col-sm-4
                                    input#profile_password.form-control(ignite-on-enter-focus-move='profile_confirm' type='password' ng-model='$ctrl.ui.user.password' placeholder='New password' required)
                            .details-row
                                +lbl('Confirm:')
                                .col-xs-5.col-sm-4
                                    input#profile_confirm.form-control(type='password' ng-model='user.confirm' ignite-match='$ctrl.ui.user.password' placeholder='Confirm new password' required)
                .col-xs-12.col-sm-12.details-row
                    button.btn.btn-primary(ng-click='$ctrl.saveUser()' ng-disabled='$ctrl.form.$invalid') Save
>>>>>>> f3070c41
<|MERGE_RESOLUTION|>--- conflicted
+++ resolved
@@ -14,18 +14,15 @@
     See the License for the specific language governing permissions and
     limitations under the License.
 
+include /app/helpers/jade/mixins
+
 mixin lbl(txt)
     label.col-sm-2.required.labelFormField #{txt}
-
-mixin lbl-not-required(txt)
-    label.col-sm-2.labelFormField #{txt}
 
 .row.page-profile
     header.header-with-selector
         div
             h1 User profile
-<<<<<<< HEAD
-
         div
             button.btn-ignite.btn-ignite--primary(ng-click='$ctrl.saveUser()' ng-disabled='$ctrl.form.$invalid') Save
 
@@ -144,63 +141,4 @@
                         })(
                             ignite-on-enter-focus-move='passwordConfirmInput'
                             ignite-match='$ctrl.ui.user.password'
-                        )
-=======
-            hr
-        .docs-body
-            form.form-horizontal(name='$ctrl.form' novalidate)
-                .col-sm-10(style='padding: 0')
-                    .details-row
-                        +lbl('First name:')
-                        .col-xs-5.col-sm-4
-                            input#profile-firstname.form-control(ignite-on-enter-focus-move='profile-lastname' type='text' ng-model='$ctrl.ui.user.firstName' placeholder='Input first name' required ignite-auto-focus)
-                    .details-row
-                        +lbl('Last name:')
-                        .col-xs-5.col-sm-4
-                            input#profile-lastname.form-control(ignite-on-enter-focus-move='profile-email' type='text' ng-model='$ctrl.ui.user.lastName' placeholder='Input last name' required)
-                    .details-row
-                        +lbl('Email:')
-                        .col-xs-5.col-sm-4
-                            input#profile-email.form-control(ignite-on-enter-focus-move='profile-company' type='email' ng-model='$ctrl.ui.user.email' placeholder='Input email' required)
-                    .details-row
-                        +lbl-not-required('Phone:')
-                        .col-xs-5.col-sm-4
-                            input#profile-phone.form-control(ignite-on-enter-focus-move='profile-company' type='tel' ng-model='$ctrl.ui.user.phone' placeholder='Input phone')
-                    .details-row
-                        +lbl('Company:')
-                        .col-xs-5.col-sm-4
-                            input#profile-company.form-control(ignite-on-enter-focus-move='profile-country' type='text' ng-model='$ctrl.ui.user.company' placeholder='Input company name' required)
-                    .details-row
-                        +lbl('Country:')
-                        .col-xs-5.col-sm-4
-                            button#profile-country.select-toggle.form-control(bs-select bs-options='item.name as item.name for item in $ctrl.ui.countries' type='text' ng-model='$ctrl.ui.user.country' placeholder='Choose your country' ng-required='true')
-                    .details-row#security-token-section
-                        .advanced-options
-                            i.fa(
-                            ng-click='$ctrl.toggleToken()'
-                            ng-class='$ctrl.ui.expandedToken ? "fa-chevron-circle-down" : "fa-chevron-circle-right"')
-                            a(ng-click='$ctrl.toggleToken()') {{$ctrl.ui.expandedToken ? 'Cancel security token changing...' : 'Show security token...'}}
-                        div(ng-if='$ctrl.ui.expandedToken')
-                            +lbl('Security token:')
-                            label#current-security-token {{$ctrl.ui.user.token || 'No security token. Regenerate please.'}}
-                            i.tipLabel.fa.fa-refresh(ng-click='$ctrl.generateToken()' bs-tooltip='' data-title='Generate random security token')
-                            i.tipLabel.fa.fa-clipboard(ignite-copy-to-clipboard='{{$ctrl.ui.user.token}}' bs-tooltip='' data-title='Copy security token to clipboard')
-                            i.tipLabel.icon-help(ng-if=lines bs-tooltip='' data-title='The security token is used for authorization of web agent')
-                    .details-row#change-password-section
-                        .advanced-options
-                            i.fa(
-                            ng-click='$ctrl.togglePassword()'
-                            ng-class='$ctrl.ui.expandedPassword ? "fa-chevron-circle-down" : "fa-chevron-circle-right"')
-                            a(ng-click='$ctrl.togglePassword()') {{$ctrl.ui.expandedPassword ? 'Cancel password changing...' : 'Change password...'}}
-                        div(ng-if='$ctrl.ui.expandedPassword')
-                            .details-row
-                                +lbl('New password:')
-                                .col-xs-5.col-sm-4
-                                    input#profile_password.form-control(ignite-on-enter-focus-move='profile_confirm' type='password' ng-model='$ctrl.ui.user.password' placeholder='New password' required)
-                            .details-row
-                                +lbl('Confirm:')
-                                .col-xs-5.col-sm-4
-                                    input#profile_confirm.form-control(type='password' ng-model='user.confirm' ignite-match='$ctrl.ui.user.password' placeholder='Confirm new password' required)
-                .col-xs-12.col-sm-12.details-row
-                    button.btn.btn-primary(ng-click='$ctrl.saveUser()' ng-disabled='$ctrl.form.$invalid') Save
->>>>>>> f3070c41
+                        )