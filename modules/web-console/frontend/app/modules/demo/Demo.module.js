--- conflicted
+++ resolved
@@ -174,21 +174,9 @@
 config.$inject = ['$stateProvider'];
 
 angular
-<<<<<<< HEAD
     .module('ignite-console.demo', [])
     .config(config)
     .provider('Demo', DemoProvider)
     .factory('demoInterceptor', demoInterceptor)
-    .controller('demoController', demoController)
     .provider('igniteDemoInfo', igniteDemoInfoProvider)
-    .service('DemoInfo', DemoInfo);
-=======
-.module('ignite-console.demo', [
-    'ignite-console.socket'
-])
-.config(config)
-.provider('Demo', DemoProvider)
-.factory('demoInterceptor', demoInterceptor)
-.provider('igniteDemoInfo', igniteDemoInfoProvider)
-.service('DemoInfo', DemoInfo);
->>>>>>> 9dc251cd
+    .service('DemoInfo', DemoInfo);