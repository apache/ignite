--- conflicted
+++ resolved
@@ -886,23 +886,15 @@
      * Build Java startup class with configuration.
      *
      * @param {Bean} cfg
-<<<<<<< HEAD
-     * @param available Function to check target version of generated source to appropriate for generation.
-=======
      * @param {Object} targetVer Version of Ignite for generated project.
->>>>>>> 7994de48
      * @param pkg Package name.
      * @param {String} clsName Class name for generate factory class otherwise generate code snippet.
      * @param {Array.<Object>} clientNearCaches Is client node.
      * @returns {StringBuilder}
      */
-<<<<<<< HEAD
-    static igniteConfiguration(cfg, available, pkg, clsName, clientNearCaches) {
-=======
     static igniteConfiguration(cfg, targetVer, pkg, clsName, clientNearCaches) {
         const available = versionService.since.bind(versionService, targetVer.ignite);
 
->>>>>>> 7994de48
         const sb = new StringBuilder();
 
         sb.append(`package ${pkg};`);
@@ -1058,13 +1050,7 @@
         const clientNearCaches = client ? _.filter(cluster.caches, (cache) =>
             cache.cacheMode === 'PARTITIONED' && _.get(cache, 'clientNearConfiguration.enabled')) : [];
 
-<<<<<<< HEAD
-        const available = versionService.since.bind(versionService, targetVer.ignite);
-
-        return this.igniteConfiguration(cfg, available, pkg, clsName, clientNearCaches);
-=======
         return this.igniteConfiguration(cfg, targetVer, pkg, clsName, clientNearCaches);
->>>>>>> 7994de48
     }
 
     /**
