/*
 * Licensed to the Apache Software Foundation (ASF) under one or more
 * contributor license agreements.  See the NOTICE file distributed with
 * this work for additional information regarding copyright ownership.
 * The ASF licenses this file to You under the Apache License, Version 2.0
 * (the "License"); you may not use this file except in compliance with
 * the License.  You may obtain a copy of the License at
 *
 *      http://www.apache.org/licenses/LICENSE-2.0
 *
 * Unless required by applicable law or agreed to in writing, software
 * distributed under the License is distributed on an "AS IS" BASIS,
 * WITHOUT WARRANTIES OR CONDITIONS OF ANY KIND, either express or implied.
 * See the License for the specific language governing permissions and
 * limitations under the License.
 */

import io from 'socket.io-client'; // eslint-disable-line no-unused-vars
import maskNull from 'app/core/utils/maskNull';

<<<<<<< HEAD
=======
import { BehaviorSubject } from 'rxjs/BehaviorSubject';

>>>>>>> 9d75ff8c
const State = {
    INIT: 'INIT',
    AGENT_DISCONNECTED: 'AGENT_DISCONNECTED',
    CLUSTER_DISCONNECTED: 'CLUSTER_DISCONNECTED',
    CONNECTED: 'CONNECTED'
};

export default class IgniteAgentManager {
    static $inject = ['$rootScope', '$q', 'igniteSocketFactory', 'AgentModal'];

    constructor($root, $q, socketFactory, AgentModal) {
        this.$root = $root;
        this.$q = $q;
        this.socketFactory = socketFactory;

        /**
         * @type {AgentModal}
         */
        this.AgentModal = AgentModal;

        this.promises = new Set();

        $root.$on('$stateChangeSuccess', () => this.stopWatch());

        this.ignite2x = false;

        $root.$watch(() => _.get(this, 'cluster.clusterVersion'), (ver) => {
            if (_.isEmpty(ver))
                return;

            this.ignite2x = ver.startsWith('2.');
        }, true);

        /**
         * Connection to backend.
         * @type {Socket}
         */
        this.socket = null;

        this.connectionState = new BehaviorSubject(State.INIT);

        /**
         * Has agent with enabled demo mode.
         * @type {boolean}
         */
        this.hasDemo = false;

        this.clusters = [];
    }

    connect() {
        const self = this;

        if (_.nonNil(self.socket))
            return;

        self.socket = self.socketFactory();

        const onDisconnect = () => {
            self.connected = false;
        };

        self.socket.on('connect_error', onDisconnect);
        self.socket.on('disconnect', onDisconnect);

        self.connected = null;

        try {
            self.cluster = JSON.parse(localStorage.cluster);

            localStorage.removeItem('cluster');
        }
        catch (ignore) {
            // No-op.
        }

        self.socket.on('agents:stat', ({count, hasDemo, clusters}) => {
            self.hasDemo = hasDemo;

            const removed = _.differenceBy(self.clusters, clusters, 'id');

            if (_.nonEmpty(removed)) {
                _.pullAll(self.clusters, removed);

                if (self.cluster && _.find(removed, {id: self.cluster.id}))
                    self.cluster.disconnect = true;
            }

            const added = _.differenceBy(clusters, self.clusters, 'id');

            if (_.nonEmpty(added)) {
                self.clusters.push(...added);

                if (_.isNil(self.cluster))
                    self.cluster = _.head(added);

                if (self.cluster && _.find(added, {id: self.cluster.id}))
                    self.cluster.disconnect = false;
            }

            if (count === 0)
                self.connectionState.next(State.AGENT_DISCONNECTED);
            else if (self.$root.IgniteDemoMode || _.get(self.cluster, 'disconnect') === false)
                self.connectionState.next(State.CONNECTED);
            else
                self.connectionState.next(State.CLUSTER_DISCONNECTED);
        });
    }

    saveToStorage(cluster = this.cluster) {
        try {
            localStorage.cluster = JSON.stringify(cluster);
        } catch (ignore) {
            // No-op.
        }
    }

    /**
     * @param states
     * @returns {Promise}
     */
    awaitConnectionState(...states) {
        const defer = this.$q.defer();

        this.promises.add(defer);

        const subscription = this.connectionState.subscribe({
            next: (state) => {
                if (_.includes(states, state))
                    defer.resolve();
            }
        });

        return defer.promise
            .finally(() => {
                subscription.unsubscribe();

                this.promises.delete(defer);
            });
    }

    awaitCluster() {
        return this.awaitConnectionState(State.CONNECTED);
    }

    awaitAgent() {
        return this.awaitConnectionState(State.CONNECTED, State.CLUSTER_DISCONNECTED);
    }

    /**
     * @param {String} backText
     * @param {String} [backState]
     * @returns {Promise}
     */
    startAgentWatch(backText, backState) {
        const self = this;

        self.backText = backText;
        self.backState = backState;

        if (_.nonEmpty(self.clusters) && _.get(self.cluster, 'disconnect') === true) {
            self.cluster = _.head(self.clusters);

            self.connectionState.next(State.CONNECTED);
        }

        self.modalSubscription = this.connectionState.subscribe({
            next: (state) => {
                switch (state) {
                    case State.CONNECTED:
                    case State.CLUSTER_DISCONNECTED:
                        this.AgentModal.hide();

                        break;

                    case State.AGENT_DISCONNECTED:
                        this.AgentModal.agentDisconnected(self.backText, self.backState);

                        break;

                    default:
                    // Connection to backend is not established yet.
                }
            }
        });

        return self.awaitAgent();
    }

    /**
     * @param {String} backText
     * @param {String} [backState]
     * @returns {Promise}
     */
    startClusterWatch(backText, backState) {
        const self = this;

        self.backText = backText;
        self.backState = backState;

        if (_.nonEmpty(self.clusters) && _.get(self.cluster, 'disconnect') === true) {
            self.cluster = _.head(self.clusters);

            self.connectionState.next(State.CONNECTED);
        }

        self.modalSubscription = this.connectionState.subscribe({
            next: (state) => {
                switch (state) {
                    case State.CONNECTED:
                        this.AgentModal.hide();

                        break;

                    case State.AGENT_DISCONNECTED:
                        this.AgentModal.agentDisconnected(self.backText, self.backState);

                        break;

                    case State.CLUSTER_DISCONNECTED:
                        self.AgentModal.clusterDisconnected(self.backText, self.backState);

                        break;

                    default:
                    // Connection to backend is not established yet.
                }
            }
        });

        return self.awaitCluster();
    }

    stopWatch() {
        this.modalSubscription && this.modalSubscription.unsubscribe();

        this.AgentModal.hide();

        this.promises.forEach((promise) => promise.reject('Agent watch stopped.'));
    }

    /**
     *
     * @param {String} event
     * @param {Object} [args]
     * @returns {Promise}
     * @private
     */
    _emit(event, ...args) {
        if (!this.socket)
            return this.$q.reject('Failed to connect to server');

        const latch = this.$q.defer();

        const onDisconnect = () => {
            this.socket.removeListener('disconnect', onDisconnect);

            latch.reject('Connection to server was closed');
        };

        this.socket.on('disconnect', onDisconnect);

        args.push((err, res) => {
            this.socket.removeListener('disconnect', onDisconnect);

            if (err)
                latch.reject(err);

            latch.resolve(res);
        });

        this.socket.emit(event, ...args);

        return latch.promise;
    }

    drivers() {
        return this._emit('schemaImport:drivers');
    }

    /**
     * @param {Object} jdbcDriverJar
     * @param {Object} jdbcDriverClass
     * @param {Object} jdbcUrl
     * @param {Object} user
     * @param {Object} password
     * @returns {Promise}
     */
    schemas({jdbcDriverJar, jdbcDriverClass, jdbcUrl, user, password}) {
        const info = {user, password};

        return this._emit('schemaImport:schemas', {jdbcDriverJar, jdbcDriverClass, jdbcUrl, info});
    }

    /**
     * @param {Object} jdbcDriverJar
     * @param {Object} jdbcDriverClass
     * @param {Object} jdbcUrl
     * @param {Object} user
     * @param {Object} password
     * @param {Object} schemas
     * @param {Object} tablesOnly
     * @returns {Promise} Promise on list of tables (see org.apache.ignite.schema.parser.DbTable java class)
     */
    tables({jdbcDriverJar, jdbcDriverClass, jdbcUrl, user, password, schemas, tablesOnly}) {
        const info = {user, password};

        return this._emit('schemaImport:metadata', {jdbcDriverJar, jdbcDriverClass, jdbcUrl, info, schemas, tablesOnly});
    }

    /**
     *
     * @param {String} event
     * @param {Object} [args]
     * @returns {Promise}
     * @private
     */
    _rest(event, ...args) {
        return this._emit(event, _.get(this, 'cluster.id'), ...args);
    }

    /**
     * @param {Boolean} [attr]
     * @param {Boolean} [mtr]
     * @returns {Promise}
     */
    topology(attr = false, mtr = false) {
        return this._rest('node:rest', {cmd: 'top', attr, mtr});
    }

    /**
     * @param {String} [cacheName] Cache name.
     * @returns {Promise}
     */
    metadata(cacheName) {
        return this._rest('node:rest', {cmd: 'metadata', cacheName: maskNull(cacheName)})
            .then((caches) => {
                let types = [];

                const _compact = (className) => {
                    return className.replace('java.lang.', '').replace('java.util.', '').replace('java.sql.', '');
                };

                const _typeMapper = (meta, typeName) => {
                    const maskedName = _.isEmpty(meta.cacheName) ? '<default>' : meta.cacheName;

                    let fields = meta.fields[typeName];

                    let columns = [];

                    for (const fieldName in fields) {
                        if (fields.hasOwnProperty(fieldName)) {
                            const fieldClass = _compact(fields[fieldName]);

                            columns.push({
                                type: 'field',
                                name: fieldName,
                                clazz: fieldClass,
                                system: fieldName === '_KEY' || fieldName === '_VAL',
                                cacheName: meta.cacheName,
                                typeName,
                                maskedName
                            });
                        }
                    }

                    const indexes = [];

                    for (const index of meta.indexes[typeName]) {
                        fields = [];

                        for (const field of index.fields) {
                            fields.push({
                                type: 'index-field',
                                name: field,
                                order: index.descendings.indexOf(field) < 0,
                                unique: index.unique,
                                cacheName: meta.cacheName,
                                typeName,
                                maskedName
                            });
                        }

                        if (fields.length > 0) {
                            indexes.push({
                                type: 'index',
                                name: index.name,
                                children: fields,
                                cacheName: meta.cacheName,
                                typeName,
                                maskedName
                            });
                        }
                    }

                    columns = _.sortBy(columns, 'name');

                    if (!_.isEmpty(indexes)) {
                        columns = columns.concat({
                            type: 'indexes',
                            name: 'Indexes',
                            cacheName: meta.cacheName,
                            typeName,
                            maskedName,
                            children: indexes
                        });
                    }

                    return {
                        type: 'type',
                        cacheName: meta.cacheName || '',
                        typeName,
                        maskedName,
                        children: columns
                    };
                };

                for (const meta of caches) {
                    const cacheTypes = meta.types.map(_typeMapper.bind(null, meta));

                    if (!_.isEmpty(cacheTypes))
                        types = types.concat(cacheTypes);
                }

                return types;
            });
    }

    /**
     * @param {String} taskId
     * @param {Array.<String>|String} nids
     * @param {Array.<Object>} args
     */
    visorTask(taskId, nids, ...args) {
        args = _.map(args, (arg) => maskNull(arg));

        nids = _.isArray(nids) ? nids.join(';') : maskNull(nids);

        return this._rest('node:visor', taskId, nids, ...args);
    }

    /**
     * @param {String} nid Node id.
     * @param {String} cacheName Cache name.
     * @param {String} [query] Query if null then scan query.
     * @param {Boolean} nonCollocatedJoins Flag whether to execute non collocated joins.
     * @param {Boolean} enforceJoinOrder Flag whether enforce join order is enabled.
     * @param {Boolean} replicatedOnly Flag whether query contains only replicated tables.
     * @param {Boolean} local Flag whether to execute query locally.
     * @param {int} pageSz
     * @returns {Promise}
     */
    querySql(nid, cacheName, query, nonCollocatedJoins, enforceJoinOrder, replicatedOnly, local, pageSz) {
        if (this.ignite2x) {
            return this.visorTask('querySqlX2', nid, cacheName, query, nonCollocatedJoins, enforceJoinOrder, replicatedOnly, local, pageSz)
                .then(({error, result}) => {
                    if (_.isEmpty(error))
                        return result;

                    return Promise.reject(error);
                });
        }

        cacheName = _.isEmpty(cacheName) ? null : cacheName;

        let queryPromise;

        if (enforceJoinOrder)
            queryPromise = this.visorTask('querySqlV3', nid, cacheName, query, nonCollocatedJoins, enforceJoinOrder, local, pageSz);
        else if (nonCollocatedJoins)
            queryPromise = this.visorTask('querySqlV2', nid, cacheName, query, nonCollocatedJoins, local, pageSz);
        else
            queryPromise = this.visorTask('querySql', nid, cacheName, query, local, pageSz);

        return queryPromise
            .then(({key, value}) => {
                if (_.isEmpty(key))
                    return value;

                return Promise.reject(key);
            });
    }

    /**
     * @param {String} nid Node id.
     * @param {int} queryId
     * @param {int} pageSize
     * @returns {Promise}
     */
    queryNextPage(nid, queryId, pageSize) {
        return this.visorTask('queryFetch', nid, queryId, pageSize);
    }

    /**
     * @param {String} nid Node id.
     * @param {String} cacheName Cache name.
     * @param {String} [query] Query if null then scan query.
     * @param {Boolean} nonCollocatedJoins Flag whether to execute non collocated joins.
     * @param {Boolean} enforceJoinOrder Flag whether enforce join order is enabled.
     * @param {Boolean} replicatedOnly Flag whether query contains only replicated tables.
     * @param {Boolean} local Flag whether to execute query locally.
     * @returns {Promise}
     */
    querySqlGetAll(nid, cacheName, query, nonCollocatedJoins, enforceJoinOrder, replicatedOnly, local) {
        // Page size for query.
        const pageSz = 1024;

        const fetchResult = (acc) => {
            if (!acc.hasMore)
                return acc;

            return this.queryNextPage(acc.responseNodeId, acc.queryId, pageSz)
                .then((res) => {
                    acc.rows = acc.rows.concat(res.rows);

                    acc.hasMore = res.hasMore;

                    return fetchResult(acc);
                });
        };

        return this.querySql(nid, cacheName, query, nonCollocatedJoins, enforceJoinOrder, replicatedOnly, local, pageSz)
            .then(fetchResult);
    }

    /**
     * @param {String} nid Node id.
     * @param {int} [queryId]
     * @returns {Promise}
     */
    queryClose(nid, queryId) {
        if (this.ignite2x) {
            return this.visorTask('queryClose', nid, 'java.util.Map', 'java.util.UUID', 'java.util.Collection',
                nid + '=' + queryId);
        }

        return this.visorTask('queryClose', nid, queryId);
    }

    /**
     * @param {String} nid Node id.
     * @param {String} cacheName Cache name.
     * @param {String} filter Filter text.
     * @param {Boolean} regEx Flag whether filter by regexp.
     * @param {Boolean} caseSensitive Case sensitive filtration.
     * @param {Boolean} near Scan near cache.
     * @param {Boolean} local Flag whether to execute query locally.
     * @param {int} pageSize Page size.
     * @returns {Promise}
     */
    queryScan(nid, cacheName, filter, regEx, caseSensitive, near, local, pageSize) {
        if (this.ignite2x) {
            return this.visorTask('queryScanX2', nid, cacheName, filter, regEx, caseSensitive, near, local, pageSize)
                .then(({error, result}) => {
                    if (_.isEmpty(error))
                        return result;

                    return Promise.reject(error);
                });
        }

        /** Prefix for node local key for SCAN near queries. */
        const SCAN_CACHE_WITH_FILTER = 'VISOR_SCAN_CACHE_WITH_FILTER';

        /** Prefix for node local key for SCAN near queries. */
        const SCAN_CACHE_WITH_FILTER_CASE_SENSITIVE = 'VISOR_SCAN_CACHE_WITH_FILTER_CASE_SENSITIVE';

        const prefix = caseSensitive ? SCAN_CACHE_WITH_FILTER_CASE_SENSITIVE : SCAN_CACHE_WITH_FILTER;
        const query = `${prefix}${filter}`;

        return this.querySql(nid, cacheName, query, false, false, false, local, pageSize);
    }

    /**
     /**
     * @param {String} nid Node id.
     * @param {String} cacheName Cache name.
     * @param {String} filter Filter text.
     * @param {Boolean} regEx Flag whether filter by regexp.
     * @param {Boolean} caseSensitive Case sensitive filtration.
     * @param {Boolean} near Scan near cache.
     * @param {Boolean} local Flag whether to execute query locally.
     * @returns {Promise}
     */
    queryScanGetAll(nid, cacheName, filter, regEx, caseSensitive, near, local) {
        // Page size for query.
        const pageSz = 1024;

        const fetchResult = (acc) => {
            if (!acc.hasMore)
                return acc;

            return this.queryNextPage(acc.responseNodeId, acc.queryId, pageSz)
                .then((res) => {
                    acc.rows = acc.rows.concat(res.rows);

                    acc.hasMore = res.hasMore;

                    return fetchResult(acc);
                });
        };

        return this.queryScan(nid, cacheName, filter, regEx, caseSensitive, near, local, pageSz)
            .then(fetchResult);
    }
}<|MERGE_RESOLUTION|>--- conflicted
+++ resolved
@@ -18,11 +18,8 @@
 import io from 'socket.io-client'; // eslint-disable-line no-unused-vars
 import maskNull from 'app/core/utils/maskNull';
 
-<<<<<<< HEAD
-=======
 import { BehaviorSubject } from 'rxjs/BehaviorSubject';
 
->>>>>>> 9d75ff8c
 const State = {
     INIT: 'INIT',
     AGENT_DISCONNECTED: 'AGENT_DISCONNECTED',
