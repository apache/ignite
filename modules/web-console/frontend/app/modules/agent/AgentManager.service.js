--- conflicted
+++ resolved
@@ -67,19 +67,6 @@
             this.state = State.CLUSTER_DISCONNECTED;
     }
 
-<<<<<<< HEAD
-=======
-    useConnectedCluster() {
-        if (nonEmpty(this.clusters) && !this.cluster.connected) {
-            this.cluster = _.head(this.clusters);
-
-            this.cluster.connected = true;
-
-            this.state = State.CONNECTED;
-        }
-    }
-
->>>>>>> 5f568790
     disconnect() {
         if (this.cluster)
             this.cluster.disconnect = true;
