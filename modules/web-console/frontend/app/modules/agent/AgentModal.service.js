/*
 * Licensed to the Apache Software Foundation (ASF) under one or more
 * contributor license agreements.  See the NOTICE file distributed with
 * this work for additional information regarding copyright ownership.
 * The ASF licenses this file to You under the Apache License, Version 2.0
 * (the "License"); you may not use this file except in compliance with
 * the License.  You may obtain a copy of the License at
 *
 *      http://www.apache.org/licenses/LICENSE-2.0
 *
 * Unless required by applicable law or agreed to in writing, software
 * distributed under the License is distributed on an "AS IS" BASIS,
 * WITHOUT WARRANTIES OR CONDITIONS OF ANY KIND, either express or implied.
 * See the License for the specific language governing permissions and
 * limitations under the License.
 */

import templateUrl from 'views/templates/agent-download.tpl.pug';

export default class AgentModal {
    static $inject = ['$rootScope', '$state', '$modal', 'IgniteMessages'];

    constructor($root, $state, $modal, Messages) {
<<<<<<< HEAD
        this.$state = $state;
        this.Messages = Messages;
=======
        const self = this;

        this.$root = $root;
        self.$state = $state;
        self.Messages = Messages;
>>>>>>> 9c57baac

        // Pre-fetch modal dialogs.
        this.modal = $modal({
            templateUrl,
            show: false,
            backdrop: 'static',
            keyboard: false,
            controller: () => this,
            controllerAs: 'ctrl'
        });

        $root.$on('user', (event, user) => this.user = user);
    }

    hide() {
        this.modal.hide();
    }

    /**
     * Close dialog and go by specified link.
     */
    back() {
        this.Messages.hideAlert();

        this.hide();

        _.forEach(angular.element('.modal'), (m) => angular.element(m).scope().$hide());

        if (this.backState)
            this.$state.go(this.backState);
    }

    /**
     * @param {String} backState
     * @param {String} [backText]
     */
    agentDisconnected(backText, backState) {
        this.backText = backText;
        this.backState = backState;

        this.status = 'agentMissing';

        this.modal.$promise.then(this.modal.show);
    }

    /**
     * @param {String} backState
     * @param {String} [backText]
     */
    clusterDisconnected(backText, backState) {
        this.backText = backText;
        this.backState = backState;

        this.status = 'nodeMissing';

        this.modal.$promise.then(this.modal.show);
    }

    get securityToken() {
        return this.$root.user.becameToken || this.$root.user.token;
    }
}<|MERGE_RESOLUTION|>--- conflicted
+++ resolved
@@ -21,16 +21,9 @@
     static $inject = ['$rootScope', '$state', '$modal', 'IgniteMessages'];
 
     constructor($root, $state, $modal, Messages) {
-<<<<<<< HEAD
+        this.$root = $root;
         this.$state = $state;
         this.Messages = Messages;
-=======
-        const self = this;
-
-        this.$root = $root;
-        self.$state = $state;
-        self.Messages = Messages;
->>>>>>> 9c57baac
 
         // Pre-fetch modal dialogs.
         this.modal = $modal({
