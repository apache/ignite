--- conflicted
+++ resolved
@@ -21,11 +21,7 @@
         password-visibility-root
         on-password-visibility-toggle=`${form}[${name}].$setTouched()`
     )
-<<<<<<< HEAD
-        +form-field__label({ label, name, required, optional})
-=======
-        +form-field__label({ label, name, required })
->>>>>>> 5f568790
+        +form-field__label({ label, name, required, optional })
             +form-field__tooltip({ title: tip, options: tipOpts })
 
         .form-field__control
