/*
 * Licensed to the Apache Software Foundation (ASF) under one or more
 * contributor license agreements.  See the NOTICE file distributed with
 * this work for additional information regarding copyright ownership.
 * The ASF licenses this file to You under the Apache License, Version 2.0
 * (the "License"); you may not use this file except in compliance with
 * the License.  You may obtain a copy of the License at
 *
 *      http://www.apache.org/licenses/LICENSE-2.0
 *
 * Unless required by applicable law or agreed to in writing, software
 * distributed under the License is distributed on an "AS IS" BASIS,
 * WITHOUT WARRANTIES OR CONDITIONS OF ANY KIND, either express or implied.
 * See the License for the specific language governing permissions and
 * limitations under the License.
 */

import '../public/stylesheets/style.scss';
import '../app/primitives';

import './app.config';

import './modules/form/form.module';
import './modules/agent/agent.module';
import './modules/nodes/nodes.module';
import './modules/demo/Demo.module';

import './modules/states/signin.state';
import './modules/states/logout.state';
import './modules/states/password.state';
import './modules/states/configuration.state';
// import './modules/states/profile.state';
import './modules/states/admin.state';
import './modules/states/errors.state';

// ignite:modules
import './core';
import './modules/user/user.module';
import './modules/branding/branding.module';
import './modules/navbar/navbar.module';
import './modules/configuration/configuration.module';
import './modules/getting-started/GettingStarted.provider';
import './modules/dialog/dialog.module';
import './modules/ace.module';
import './modules/socket.module';
import './modules/loading/loading.module';
// endignite

// Data
import i18n from './data/i18n';

// Directives.
import igniteAutoFocus from './directives/auto-focus.directive.js';
import igniteBsAffixUpdate from './directives/bs-affix-update.directive';
import igniteCentered from './directives/centered/centered.directive.js';
import igniteCopyToClipboard from './directives/copy-to-clipboard.directive.js';
import igniteHideOnStateChange from './directives/hide-on-state-change/hide-on-state-change.directive';
import igniteInformation from './directives/information/information.directive';
import igniteMatch from './directives/match.directive.js';
import igniteOnClickFocus from './directives/on-click-focus.directive.js';
import igniteOnEnter from './directives/on-enter.directive.js';
import igniteOnEnterFocusMove from './directives/on-enter-focus-move.directive.js';
import igniteOnEscape from './directives/on-escape.directive.js';
import igniteOnFocusOut from './directives/on-focus-out.directive.js';
import igniteRestoreInputFocus from './directives/restore-input-focus.directive.js';
import igniteUiAceJava from './directives/ui-ace-java/ui-ace-java.directive';
import igniteUiAceSpring from './directives/ui-ace-spring/ui-ace-spring.directive';
import igniteUiAceCSharp from './directives/ui-ace-sharp/ui-ace-sharp.directive';
import igniteUiAcePojos from './directives/ui-ace-pojos/ui-ace-pojos.directive';
import igniteUiAcePom from './directives/ui-ace-pom/ui-ace-pom.directive';
import igniteUiAceDocker from './directives/ui-ace-docker/ui-ace-docker.directive';
import igniteUiAceTabs from './directives/ui-ace-tabs.directive';
import igniteRetainSelection from './directives/retain-selection.directive';
import btnIgniteLink from './directives/btn-ignite-link';

// Services.
import ChartColors from './services/ChartColors.service';
import {default as IgniteConfirm, Confirm} from './services/Confirm.service.js';
import ConfirmBatch from './services/ConfirmBatch.service.js';
import CopyToClipboard from './services/CopyToClipboard.service';
import Countries from './services/Countries.service';
import ErrorPopover from './services/ErrorPopover.service';
import Focus from './services/Focus.service';
import FormUtils from './services/FormUtils.service';
import InetAddress from './services/InetAddress.service';
import JavaTypes from './services/JavaTypes.service';
import SqlTypes from './services/SqlTypes.service';
import LegacyTable from './services/LegacyTable.service';
import LegacyUtils from './services/LegacyUtils.service';
import Messages from './services/Messages.service';
import ModelNormalizer from './services/ModelNormalizer.service.js';
import UnsavedChangesGuard from './services/UnsavedChangesGuard.service';
import Clusters from './services/Clusters';
import Caches from './services/Caches';

import AngularStrapTooltip from './services/AngularStrapTooltip.decorator';
import AngularStrapSelect from './services/AngularStrapSelect.decorator';

// Filters.
import byName from './filters/byName.filter';
import defaultName from './filters/default-name.filter';
import domainsValidation from './filters/domainsValidation.filter';
import duration from './filters/duration.filter';
import hasPojo from './filters/hasPojo.filter';
import uiGridSubcategories from './filters/uiGridSubcategories.filter';
import id8 from './filters/id8.filter';

// Controllers
import resetPassword from './controllers/reset-password.controller';

// Components
import igniteListOfRegisteredUsers from './components/list-of-registered-users';
import IgniteActivitiesUserDialog from './components/activities-user-dialog';
import './components/input-dialog';
import webConsoleHeader from './components/web-console-header';
import webConsoleFooter from './components/web-console-footer';
import webConsoleNavbar from './components/web-console-navbar';
import igniteIcon from './components/ignite-icon';
import versionPicker from './components/version-picker';
import userNotifications from './components/user-notifications';
import pageConfigure from './components/page-configure';
import pageConfigureBasic from './components/page-configure-basic';
import pageConfigureAdvanced from './components/page-configure-advanced';
import pageQueries from './components/page-queries';
import gridColumnSelector from './components/grid-column-selector';
import gridItemSelected from './components/grid-item-selected';
import bsSelectMenu from './components/bs-select-menu';
import protectFromBsSelectRender from './components/protect-from-bs-select-render';
import uiGridHovering from './components/ui-grid-hovering';
import listEditable from './components/list-editable';
import breadcrumbs from './components/breadcrumbs';
import clusterSelector from './components/cluster-selector';
<<<<<<< HEAD
import igniteFormField from './components/ignite-form-field';

import pageProfile from './components/page-profile';
=======
import connectedClusters from './components/connected-clusters';
>>>>>>> 8dbd074f

import igniteServices from './services';

// Inject external modules.
import IgniteModules from 'IgniteModules/index';

import baseTemplate from 'views/base.pug';
import * as icons from '../public/images/icons';

angular.module('ignite-console', [
    // Optional AngularJS modules.
    'ngAnimate',
    'ngSanitize',
    'ngMessages',
    // Third party libs.
    'btford.socket-io',
    'dndLists',
    'gridster',
    'mgcrea.ngStrap',
    'ngRetina',
    'nvd3',
    'pascalprecht.translate',
    'smart-table',
    'treeControl',
    'ui.grid',
    'ui.grid.autoResize',
    'ui.grid.exporter',
    'ui.grid.resizeColumns',
    'ui.grid.saveState',
    'ui.grid.selection',
    'ui.router',
    'ui.router.state.events',
    // Base modules.
    'ignite-console.core',
    'ignite-console.ace',
    'ignite-console.Form',
    'ignite-console.input-dialog',
    'ignite-console.user',
    'ignite-console.branding',
    'ignite-console.socket',
    'ignite-console.agent',
    'ignite-console.nodes',
    'ignite-console.demo',
    // States.
    'ignite-console.states.login',
    'ignite-console.states.logout',
    'ignite-console.states.password',
    'ignite-console.states.configuration',
    'ignite-console.states.admin',
    'ignite-console.states.errors',
    // Common modules.
    'ignite-console.dialog',
    'ignite-console.navbar',
    'ignite-console.configuration',
    'ignite-console.getting-started',
    'ignite-console.loading',
    // Ignite configuration module.
    'ignite-console.config',
    // Components
    webConsoleHeader.name,
    webConsoleFooter.name,
    webConsoleNavbar.name,
    igniteIcon.name,
    igniteServices.name,
    versionPicker.name,
    userNotifications.name,
    pageConfigure.name,
    pageConfigureBasic.name,
    pageConfigureAdvanced.name,
    pageQueries.name,
    gridColumnSelector.name,
    gridItemSelected.name,
    bsSelectMenu.name,
    uiGridHovering.name,
    protectFromBsSelectRender.name,
    AngularStrapTooltip.name,
    AngularStrapSelect.name,
    listEditable.name,
    clusterSelector.name,
<<<<<<< HEAD
    pageProfile.name,
    breadcrumbs.name,
    igniteFormField.name,
=======
    connectedClusters.name,
>>>>>>> 8dbd074f
    // Ignite modules.
    IgniteModules.name
])
// Directives.
.directive(...igniteAutoFocus)
.directive(...igniteBsAffixUpdate)
.directive(...igniteCentered)
.directive(...igniteCopyToClipboard)
.directive(...igniteHideOnStateChange)
.directive(...igniteInformation)
.directive(...igniteMatch)
.directive(...igniteOnClickFocus)
.directive(...igniteOnEnter)
.directive(...igniteOnEnterFocusMove)
.directive(...igniteOnEscape)
.directive(...igniteUiAceSpring)
.directive(...igniteUiAceJava)
.directive(...igniteUiAceCSharp)
.directive(...igniteUiAcePojos)
.directive(...igniteUiAcePom)
.directive(...igniteUiAceDocker)
.directive(...igniteUiAceTabs)
.directive(...igniteRetainSelection)
.directive('igniteOnFocusOut', igniteOnFocusOut)
.directive('igniteRestoreInputFocus', igniteRestoreInputFocus)
.directive('igniteListOfRegisteredUsers', igniteListOfRegisteredUsers)
.directive('btnIgniteLinkDashedSuccess', btnIgniteLink)
.directive('btnIgniteLinkDashedSecondary', btnIgniteLink)
// Services.
.service('IgniteErrorPopover', ErrorPopover)
.service('JavaTypes', JavaTypes)
.service('SqlTypes', SqlTypes)
.service(...ChartColors)
.service(...IgniteConfirm)
.service(Confirm.name, Confirm)
.service(...ConfirmBatch)
.service(...CopyToClipboard)
.service(...Countries)
.service(...Focus)
.service(...InetAddress)
.service(...Messages)
.service(...ModelNormalizer)
.service(...LegacyTable)
.service(...FormUtils)
.service(...LegacyUtils)
.service(...UnsavedChangesGuard)
.service('IgniteActivitiesUserDialog', IgniteActivitiesUserDialog)
.service('Clusters', Clusters)
.service('Caches', Caches)
// Controllers.
.controller(...resetPassword)
// Filters.
.filter('byName', byName)
.filter('defaultName', defaultName)
.filter('domainsValidation', domainsValidation)
.filter('duration', duration)
.filter('hasPojo', hasPojo)
.filter('uiGridSubcategories', uiGridSubcategories)
.filter('id8', id8)
.config(['$translateProvider', '$stateProvider', '$locationProvider', '$urlRouterProvider', ($translateProvider, $stateProvider, $locationProvider, $urlRouterProvider) => {
    $translateProvider.translations('en', i18n);
    $translateProvider.preferredLanguage('en');

    // Set up the states.
    $stateProvider
        .state('base', {
            url: '',
            abstract: true,
            template: baseTemplate
        })
        .state('base.settings', {
            url: '/settings',
            abstract: true,
            template: '<ui-view></ui-view>'
        });

    $urlRouterProvider.otherwise('/404');
    $locationProvider.html5Mode(true);
}])
.run(['$rootScope', '$state', 'gettingStarted', ($root, $state, gettingStarted) => {
    $root._ = _;
    $root.$state = $state;
    $root.gettingStarted = gettingStarted;
}])
.run(['$rootScope', 'AgentManager', ($root, agentMgr) => {
    $root.$on('user', () => agentMgr.connect());
}])
.run(['$transitions', ($transitions) => {
    $transitions.onSuccess({ }, (trans) => {
        try {
            const {name, unsaved} = trans.$to();
            const params = trans.params();

            if (unsaved)
                localStorage.removeItem('lastStateChangeSuccess');
            else
                localStorage.setItem('lastStateChangeSuccess', JSON.stringify({name, params}));
        }
        catch (ignored) {
            // No-op.
        }
    });
}])
.run(['$rootScope', '$http', '$state', 'IgniteMessages', 'User', 'IgniteNotebookData',
    ($root, $http, $state, Messages, User, Notebook) => { // eslint-disable-line no-shadow
        $root.revertIdentity = () => {
            $http.get('/api/v1/admin/revert/identity')
                .then(() => User.load())
                .then((user) => {
                    $root.$broadcast('user', user);

                    $state.go('base.settings.admin');
                })
                .then(() => Notebook.load())
                .catch(Messages.showError);
        };
    }
])
.run(['IgniteIcon', (IgniteIcon) => IgniteIcon.registerIcons(icons)]);<|MERGE_RESOLUTION|>--- conflicted
+++ resolved
@@ -29,7 +29,6 @@
 import './modules/states/logout.state';
 import './modules/states/password.state';
 import './modules/states/configuration.state';
-// import './modules/states/profile.state';
 import './modules/states/admin.state';
 import './modules/states/errors.state';
 
@@ -130,13 +129,10 @@
 import listEditable from './components/list-editable';
 import breadcrumbs from './components/breadcrumbs';
 import clusterSelector from './components/cluster-selector';
-<<<<<<< HEAD
+import connectedClusters from './components/connected-clusters';
 import igniteFormField from './components/ignite-form-field';
 
 import pageProfile from './components/page-profile';
-=======
-import connectedClusters from './components/connected-clusters';
->>>>>>> 8dbd074f
 
 import igniteServices from './services';
 
@@ -216,13 +212,10 @@
     AngularStrapSelect.name,
     listEditable.name,
     clusterSelector.name,
-<<<<<<< HEAD
+    connectedClusters.name,
     pageProfile.name,
     breadcrumbs.name,
     igniteFormField.name,
-=======
-    connectedClusters.name,
->>>>>>> 8dbd074f
     // Ignite modules.
     IgniteModules.name
 ])
