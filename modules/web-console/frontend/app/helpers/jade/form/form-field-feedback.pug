--- conflicted
+++ resolved
@@ -15,22 +15,7 @@
     limitations under the License.
 
 mixin form-field-feedback(name, error, message)
-<<<<<<< HEAD
-    -var __field = `${form}[${name}]`
-    -var __error = `${__field}.$error.${error}`
-    -var __pristine = `${__field}.$pristine`
-
-    i.fa.fa-exclamation-triangle.form-field-feedback(
-        ng-if=`!${__pristine} && ${__error}`
-        name=`{{ ${name} }}`
-
-        bs-tooltip
-        data-title=message
-
-        ignite-error=error
-        ignite-error-message=message
-        ignite-restore-input-focus
-    )
+    div(ng-message=error) #{message}
 
 mixin form-field-feedback-2(name, error, message)
     -var __field = `${form}[${name}]`
@@ -55,7 +40,4 @@
                     <div class="tooltip-inner" ng-bind-html="title"></div>
                 </div>`
         )
-        svg(ignite-icon='exclamation')
-=======
-    div(ng-message=error) #{message}
->>>>>>> 5f568790
+        svg(ignite-icon='exclamation')