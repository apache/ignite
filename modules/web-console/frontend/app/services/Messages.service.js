/*
 * Licensed to the Apache Software Foundation (ASF) under one or more
 * contributor license agreements.  See the NOTICE file distributed with
 * this work for additional information regarding copyright ownership.
 * The ASF licenses this file to You under the Apache License, Version 2.0
 * (the "License"); you may not use this file except in compliance with
 * the License.  You may obtain a copy of the License at
 *
 *      http://www.apache.org/licenses/LICENSE-2.0
 *
 * Unless required by applicable law or agreed to in writing, software
 * distributed under the License is distributed on an "AS IS" BASIS,
 * WITHOUT WARRANTIES OR CONDITIONS OF ANY KIND, either express or implied.
 * See the License for the specific language governing permissions and
 * limitations under the License.
 */

import {CancellationError} from 'app/errors/CancellationError';

// Service to show various information and error messages.
<<<<<<< HEAD
export default ['IgniteMessages', ['$alert', function($alert) {
=======
export default ['IgniteMessages', ['$alert', 'IgniteErrorParser', ($alert, errorParser) => {
>>>>>>> d73211d2
    // Common instance of alert modal.
    let msgModal;

    const errorMessage = (prefix, err) => {
        return errorParser.extractMessage(err, prefix);
    };

    const hideAlert = () => {
        if (msgModal) {
            msgModal.hide();
            msgModal.destroy();
            msgModal = null;
        }
    };

    const _showMessage = (message, err, type, duration) => {
        hideAlert();

        const title = err ? errorMessage(message, err) : errorMessage(null, message);

        msgModal = $alert({type, title, duration});

        msgModal.$scope.icon = `icon-${type}`;
    };

    return {
        errorMessage,
        hideAlert,
        showError(message, err, duration = 10) {
            if (message instanceof CancellationError)
                return false;

            _showMessage(message, err, 'danger', duration);

            return false;
        },
        showInfo(message, duration = 5) {
            _showMessage(message, null, 'success', duration);
        }
    };
}]];<|MERGE_RESOLUTION|>--- conflicted
+++ resolved
@@ -18,11 +18,7 @@
 import {CancellationError} from 'app/errors/CancellationError';
 
 // Service to show various information and error messages.
-<<<<<<< HEAD
-export default ['IgniteMessages', ['$alert', function($alert) {
-=======
-export default ['IgniteMessages', ['$alert', 'IgniteErrorParser', ($alert, errorParser) => {
->>>>>>> d73211d2
+export default ['IgniteMessages', ['$alert', 'IgniteErrorParser', function($alert, errorParser) {
     // Common instance of alert modal.
     let msgModal;
 
