--- conflicted
+++ resolved
@@ -19,15 +19,13 @@
 
 export function $exceptionHandler($log) {
     return function(exception, cause) {
-<<<<<<< HEAD
-        if (exception instanceof CancellationError) return;
-        // From ui-grid
-        if (exception === 'Possibly unhandled rejection: canceled') return;
-=======
         if (exception instanceof CancellationError)
             return;
 
->>>>>>> d3760ed7
+        // From ui-grid
+        if (exception === 'Possibly unhandled rejection: canceled')
+            return;
+
         $log.error(exception, cause);
     };
 }
