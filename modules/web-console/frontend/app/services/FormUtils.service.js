--- conflicted
+++ resolved
@@ -326,11 +326,7 @@
     }
 
     // TODO: move somewhere else
-<<<<<<< HEAD
     function triggerValidation(form) {
-=======
-    function triggerValidation(form, $scope) {
->>>>>>> 5f568790
         const fe = (m) => Object.keys(m.$error)[0];
         const em = (e) => (m) => {
             if (!e) return;
@@ -342,11 +338,7 @@
             return walk(m);
         };
 
-<<<<<<< HEAD
         $rootScope.$broadcast('$showValidationError', em(fe(form))(form));
-=======
-        $scope.$broadcast('$showValidationError', em(fe(form))(form));
->>>>>>> 5f568790
     }
 
     return {
