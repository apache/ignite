/*
 * Licensed to the Apache Software Foundation (ASF) under one or more
 * contributor license agreements.  See the NOTICE file distributed with
 * this work for additional information regarding copyright ownership.
 * The ASF licenses this file to You under the Apache License, Version 2.0
 * (the "License"); you may not use this file except in compliance with
 * the License.  You may obtain a copy of the License at
 *
 *      http://www.apache.org/licenses/LICENSE-2.0
 *
 * Unless required by applicable law or agreed to in writing, software
 * distributed under the License is distributed on an "AS IS" BASIS,
 * WITHOUT WARRANTIES OR CONDITIONS OF ANY KIND, either express or implied.
 * See the License for the specific language governing permissions and
 * limitations under the License.
 */

'use strict';

const uuid = require('uuid/v4');

const fs = require('fs');
const path = require('path');
const JSZip = require('jszip');
const socketio = require('socket.io');
const _ = require('lodash');

// Fire me up!

/**
 * Module interaction with agents.
 */
module.exports = {
    implements: 'agents-handler',
    inject: ['settings', 'mongo', 'agent-socket']
};

/**
 * @param settings
 * @param mongo
 * @param {AgentSocket} AgentSocket
 * @returns {AgentsHandler}
 */
module.exports.factory = function(settings, mongo, AgentSocket) {
    class AgentSockets {
        constructor() {
            /**
             * @type {Map.<String, Array.<String>>}
             */
            this.sockets = new Map();
        }

        get(account) {
            let sockets = this.sockets.get(account._id.toString());

            if (_.isEmpty(sockets))
                this.sockets.set(account._id.toString(), sockets = []);

            return sockets;
        }

        /**
         * @param {AgentSocket} sock
         * @param {String} account
         * @return {Array.<AgentSocket>}
         */
        add(account, sock) {
            const sockets = this.get(account);

            sockets.push(sock);
        }

        /**
         * @param {Socket} browserSocket
         * @return {AgentSocket}
         */
        find(browserSocket) {
            const {_id} = browserSocket.request.user;

            const sockets = this.sockets.get(_id);

            return _.find(sockets, (sock) => _.includes(sock.demo.browserSockets, browserSocket));
        }
    }

    class Cluster {
        constructor(top) {
            const clusterName = top.clusterName;

            this.id = _.isEmpty(top.clusterId) ? uuid() : top.clusterId;
            this.name = _.isEmpty(clusterName) ? `Cluster ${this.id.substring(0, 8).toUpperCase()}` : clusterName;

            this.nids = top.nids;
            this.addresses = top.addresses;
            this.clients = top.clients;
            this.clusterVersion = top.clusterVersion;
            this.active = top.active;
            this.secured = top.secured;
        }

        isSameCluster(top) {
            return _.intersection(this.nids, top.nids).length > 0;
        }

        update(top) {
            this.clusterVersion = top.clusterVersion;
            this.nids = top.nids;
            this.addresses = top.addresses;
            this.clients = top.clients;
            this.clusterVersion = top.clusterVersion;
            this.active = top.active;
            this.secured = top.secured;
        }

        same(top) {
            return _.difference(this.nids, top.nids).length === 0 &&
                _.isEqual(this.addresses, top.addresses) &&
                this.clusterVersion === top.clusterVersion &&
                this.active === top.active;
        }
    }

    /**
     * Connected agents manager.
     */
    class AgentsHandler {
        /**
         * @constructor
         */
        constructor() {
            /**
             * Connected agents.
             * @type {AgentSockets}
             */
            this._agentSockets = new AgentSockets();

            this.clusters = [];
            this.topLsnrs = [];
        }

        /**
         * Collect supported agents list.
         * @private
         */
        _collectSupportedAgents() {
            const jarFilter = (file) => path.extname(file) === '.jar';

            const agentArchives = fs.readdirSync(settings.agent.dists)
                .filter((file) => path.extname(file) === '.zip');

            const agentsPromises = _.map(agentArchives, (fileName) => {
                const filePath = path.join(settings.agent.dists, fileName);

                return JSZip.loadAsync(fs.readFileSync(filePath))
                    .then((zip) => {
                        const jarPath = _.find(_.keys(zip.files), jarFilter);

                        return JSZip.loadAsync(zip.files[jarPath].async('nodebuffer'))
                            .then((jar) => jar.files['META-INF/MANIFEST.MF'].async('string'))
                            .then((lines) =>
                                _.reduce(lines.split(/\s*\n+\s*/), (acc, line) => {
                                    if (!_.isEmpty(line)) {
                                        const arr = line.split(/\s*:\s*/);

                                        acc[arr[0]] = arr[1];
                                    }

                                    return acc;
                                }, {}))
                            .then((manifest) => {
                                const ver = manifest['Implementation-Version'];
                                const buildTime = manifest['Build-Time'];

                                if (ver && buildTime)
                                    return { fileName, filePath, ver, buildTime };
                            });
                    });
            });

            return Promise.all(agentsPromises)
                .then((descs) => {
                    const agentDescs = _.keyBy(_.remove(descs, null), 'ver');

                    const latestVer = _.head(Object.keys(agentDescs).sort((a, b) => {
                        const aParts = a.split('.');
                        const bParts = b.split('.');

                        for (let i = 0; i < aParts.length; ++i) {
                            if (aParts[i] !== bParts[i])
                                return aParts[i] < bParts[i] ? 1 : -1;
                        }

                        if (aParts.length === bParts.length)
                            return 0;

                        return aParts.length < bParts.length ? 1 : -1;
                    }));

                    // Latest version of agent distribution.
                    if (latestVer)
                        agentDescs.current = agentDescs[latestVer];

                    return agentDescs;
                });
        }

        getOrCreateCluster(top) {
            let cluster = _.find(this.clusters, (c) => c.isSameCluster(top));

            if (_.isNil(cluster)) {
                cluster = new Cluster(top);

                this.clusters.push(cluster);
            }

            return cluster;
        }

        /**
         * Add topology listener.
         *
         * @param lsnr
         */
        addTopologyListener(lsnr) {
            this.topLsnrs.push(lsnr);
        }

        /**
         * Link agent with browsers by account.
         *
         * @param {Socket} sock
         * @param {Array.<mongo.Account>} accounts
         * @param {Array.<String>} tokens
         * @param {boolean} demoEnabled
         *
         * @private
         */
        onConnect(sock, accounts, tokens, demoEnabled) {
            const agentSocket = new AgentSocket(sock, accounts, tokens, demoEnabled);

            _.forEach(accounts, (account) => {
                this._agentSockets.add(account, agentSocket);

                this._browsersHnd.agentStats(account);
            });

            sock.on('disconnect', () => {
                _.forEach(accounts, (account) => {
                    _.pull(this._agentSockets.get(account), agentSocket);

                    this._browsersHnd.agentStats(account);
                });
            });

            sock.on('cluster:topology', (top) => {
                if (_.isNil(top)) {
                    console.log('Invalid format of message: "cluster:topology"');

                    return;
                }

                const cluster = this.getOrCreateCluster(top);

                _.forEach(this.topLsnrs, (lsnr) => lsnr(agentSocket, cluster, top));

                if (agentSocket.cluster !== cluster) {
                    agentSocket.cluster = cluster;

                    _.forEach(accounts, (account) => {
                        this._browsersHnd.agentStats(account);
                    });
                }
                else {
                    const changed = !cluster.same(top);

                    if (changed) {
                        cluster.update(top);

                        _.forEach(accounts, (account) => {
                            this._browsersHnd.clusterChanged(account, cluster);
                        });
                    }
                }
            });

            sock.on('cluster:disconnected', () => {
                const newTop = _.assign({}, agentSocket.cluster, {nids: []});

                _.forEach(this.topLsnrs, (lsnr) => lsnr(agentSocket, agentSocket.cluster, newTop));

                agentSocket.cluster = null;

                _.forEach(accounts, (account) => {
                    this._browsersHnd.agentStats(account);
                });
            });

<<<<<<< HEAD
            return agentSocket;
        }

        getAccounts(tokens) {
            return mongo.Account.find({token: {$in: tokens}}, '_id token').lean().exec()
                .then((accounts) => ({accounts, activeTokens: _.uniq(_.map(accounts, 'token'))}));
=======
            _.forEach(tokens, (token) => {
                this._agentSockets.add(token, agentSocket);

                this._browsersHnd.agentStats(token);
            });
>>>>>>> 2eb5d47a
        }

        /**
         * @param {http.Server|https.Server} srv Server instance that we want to attach agent handler.
         * @param {BrowsersHandler} browsersHnd
         */
        attach(srv, browsersHnd) {
            this._browsersHnd = browsersHnd;

            this._collectSupportedAgents()
                .then((supportedAgents) => {
                    this.currentAgent = _.get(supportedAgents, 'current');

                    if (this.io)
                        throw 'Agent server already started!';

                    this.io = socketio(srv, {path: '/agents'});

                    this.io.on('connection', (sock) => {
<<<<<<< HEAD
                        const sockId = sock.id;

                        console.log('Connected agent with socketId: ', sockId);

                        sock.on('disconnect', (reason) => {
                            console.log(`Agent disconnected with [socketId=${sockId}, reason=${reason}]`);
                        });

                        sock.on('agent:auth', ({ver, bt, tokens, disableDemo}, cb) => {
                            console.log(`Received authentication request [socketId=${sockId}, tokens=${tokens}, ver=${ver}].`);

=======
                        sock.on('agent:auth', ({ver, bt, tokens, disableDemo} = {}, cb) => {
>>>>>>> 2eb5d47a
                            if (_.isEmpty(tokens))
                                return cb('Tokens not set. Please reload agent archive or check settings');

                            if (ver && bt && !_.isEmpty(supportedAgents)) {
                                const btDistr = _.get(supportedAgents, [ver, 'buildTime']);

                                if (_.isEmpty(btDistr) || btDistr !== bt)
                                    return cb('You are using an older version of the agent. Please reload agent');
                            }

                            return this.getAccounts(tokens)
                                .then(({accounts, activeTokens}) => {
                                    if (_.isEmpty(activeTokens))
                                        return cb(`Failed to authenticate with token(s): ${tokens.join(',')}. Please reload agent archive or check settings`);

                                    cb(null, activeTokens);

                                    return this.onConnect(sock, accounts, activeTokens, disableDemo);
                                })
                                // TODO IGNITE-1379 send error to web master.
                                .catch(() => cb(`Invalid token(s): ${tokens.join(',')}. Please reload agent archive or check settings`));
                        });
                    });
                })
                .catch(() => {
                    // No-op.
                });
        }

        agent(account, demo, clusterId) {
            if (!this.io)
                return Promise.reject(new Error('Agent server not started yet!'));

            const socks = this._agentSockets.get(account);

            if (_.isEmpty(socks))
                return Promise.reject(new Error('Failed to find connected agent for this account'));

            if (demo || _.isNil(clusterId))
                return Promise.resolve(_.head(socks));

            const sock = _.find(socks, (agentSock) => _.get(agentSock, 'cluster.id') === clusterId);

            if (_.isEmpty(sock))
                return Promise.reject(new Error('Failed to find agent connected to cluster'));

            return Promise.resolve(sock);
        }

        agents(account) {
            if (!this.io)
                return Promise.reject(new Error('Agent server not started yet!'));

            const socks = this._agentSockets.get(account);

            if (_.isEmpty(socks))
                return Promise.reject(new Error('Failed to find connected agent for this token'));

            return Promise.resolve(socks);
        }

        /**
         * Try stop agent for token if not used by others.
         *
         * @param {mongo.Account} account
         */
        onTokenReset(account) {
            if (_.isNil(this.io))
                return;

            const agentSockets = this._agentSockets.get(account);

            _.forEach(agentSockets, (sock) => sock.resetToken(account.token));
        }
    }

    return new AgentsHandler();
};<|MERGE_RESOLUTION|>--- conflicted
+++ resolved
@@ -295,20 +295,12 @@
                 });
             });
 
-<<<<<<< HEAD
             return agentSocket;
         }
 
         getAccounts(tokens) {
             return mongo.Account.find({token: {$in: tokens}}, '_id token').lean().exec()
                 .then((accounts) => ({accounts, activeTokens: _.uniq(_.map(accounts, 'token'))}));
-=======
-            _.forEach(tokens, (token) => {
-                this._agentSockets.add(token, agentSocket);
-
-                this._browsersHnd.agentStats(token);
-            });
->>>>>>> 2eb5d47a
         }
 
         /**
@@ -328,7 +320,6 @@
                     this.io = socketio(srv, {path: '/agents'});
 
                     this.io.on('connection', (sock) => {
-<<<<<<< HEAD
                         const sockId = sock.id;
 
                         console.log('Connected agent with socketId: ', sockId);
@@ -337,12 +328,9 @@
                             console.log(`Agent disconnected with [socketId=${sockId}, reason=${reason}]`);
                         });
 
-                        sock.on('agent:auth', ({ver, bt, tokens, disableDemo}, cb) => {
+                        sock.on('agent:auth', ({ver, bt, tokens, disableDemo} = {}, cb) => {
                             console.log(`Received authentication request [socketId=${sockId}, tokens=${tokens}, ver=${ver}].`);
 
-=======
-                        sock.on('agent:auth', ({ver, bt, tokens, disableDemo} = {}, cb) => {
->>>>>>> 2eb5d47a
                             if (_.isEmpty(tokens))
                                 return cb('Tokens not set. Please reload agent archive or check settings');
 
