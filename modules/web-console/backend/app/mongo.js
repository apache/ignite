/*
 * Licensed to the Apache Software Foundation (ASF) under one or more
 * contributor license agreements.  See the NOTICE file distributed with
 * this work for additional information regarding copyright ownership.
 * The ASF licenses this file to You under the Apache License, Version 2.0
 * (the "License"); you may not use this file except in compliance with
 * the License.  You may obtain a copy of the License at
 *
 *      http://www.apache.org/licenses/LICENSE-2.0
 *
 * Unless required by applicable law or agreed to in writing, software
 * distributed under the License is distributed on an "AS IS" BASIS,
 * WITHOUT WARRANTIES OR CONDITIONS OF ANY KIND, either express or implied.
 * See the License for the specific language governing permissions and
 * limitations under the License.
 */

'use strict';

const _ = require('lodash');

// Fire me up!

/**
 * Module mongo schema.
 */
module.exports = {
    implements: 'mongo',
    inject: ['settings', 'mongoose', 'schemas']
};

const defineSchema = (mongoose, schemas) => {
    const ObjectId = mongoose.Schema.Types.ObjectId;
    const result = { connection: mongoose.connection };

    result.ObjectId = mongoose.Types.ObjectId;

<<<<<<< HEAD
    // Define Account schema.
    const AccountSchema = new Schema({
        firstName: String,
        lastName: String,
        email: String,
        phone: String,
        company: String,
        country: String,
        registered: Date,
        lastLogin: Date,
        lastActivity: Date,
        admin: Boolean,
        token: String,
        resetPasswordToken: String
    });

    // Install passport plugin.
    AccountSchema.plugin(passportMongo, {
        usernameField: 'email',
        limitAttempts: true,
        lastLoginField: 'lastLogin',
        usernameLowerCase: true
    });

    const transform = (doc, ret) => {
        return {
            _id: ret._id,
            email: ret.email,
            phone: ret.phone,
            firstName: ret.firstName,
            lastName: ret.lastName,
            company: ret.company,
            country: ret.country,
            admin: ret.admin,
            token: ret.token,
            registered: ret.registered,
            lastLogin: ret.lastLogin,
            lastActivity: ret.lastActivity
        };
    };

    // Configure transformation to JSON.
    AccountSchema.set('toJSON', { transform });

    // Configure transformation to JSON.
    AccountSchema.set('toObject', { transform });

=======
>>>>>>> 54bac750
    result.errCodes = {
        DUPLICATE_KEY_ERROR: 11000,
        DUPLICATE_KEY_UPDATE_ERROR: 11001
    };

    // Define models.
    _.forEach(schemas, (schema, name) => {
        result[name] = mongoose.model(name, schema);
    });

    result.handleError = function(res, err) {
        // TODO IGNITE-843 Send error to admin
        res.status(err.code || 500).send(err.message);
    };

    return result;
};

module.exports.factory = function(settings, mongoose, schemas) {
    // Use native promises
    mongoose.Promise = global.Promise;

    console.log('Trying to connect to local MongoDB...');

    // Connect to mongoDB database.
    return mongoose.connect(settings.mongoUrl, {server: {poolSize: 4}})
        .then(() => defineSchema(mongoose, schemas))
        .catch((err) => {
            console.log('Failed to connect to local MongoDB, will try to download and start embedded MongoDB', err);

            const {MongodHelper} = require('mongodb-prebuilt');
            const {MongoDBDownload} = require('mongodb-download');

            const helper = new MongodHelper(['--port', '27017', '--dbpath', `${process.cwd()}/user_data`]);

            helper.mongoBin.mongoDBPrebuilt.mongoDBDownload = new MongoDBDownload({
                downloadDir: `${process.cwd()}/libs/mongodb`,
                version: '3.4.7'
            });

            let mongodRun;

            if (settings.packaged) {
                mongodRun = new Promise((resolve, reject) => {
                    helper.resolveLink = resolve;
                    helper.rejectLink = reject;

                    helper.mongoBin.runCommand()
                        .then(() => {
                            helper.mongoBin.childProcess.removeAllListeners('close');

                            helper.mongoBin.childProcess.stderr.on('data', (data) => helper.stderrHandler(data));
                            helper.mongoBin.childProcess.stdout.on('data', (data) => helper.stdoutHandler(data));
                            helper.mongoBin.childProcess.on('close', (code) => helper.closeHandler(code));
                        });
                });
            }
            else
                mongodRun = helper.run();

            return mongodRun
                .catch((err) => {
                    console.log('Failed to start embedded MongoDB', err);

                    return Promise.reject(err);
                })
                .then(() => {
                    console.log('Embedded MongoDB successfully started');

                    return mongoose.connect(settings.mongoUrl, {server: {poolSize: 4}})
                        .catch((err) => {
                            console.log('Failed to connect to embedded MongoDB', err);

                            return Promise.reject(err);
                        });
                })
                .then(() => defineSchema(mongoose, schemas))
                .then((mongo) => {
                    if (settings.packaged) {
                        return mongo.Account.count()
                            .then((count) => {
                                if (count === 0) {
                                    return Promise.all([
                                        mongo.Account.create({
                                            _id: '59fc0c25e145c32be0f83b33',
                                            salt: '7b4ccb9e375508a8f87c8f347083ce98cb8785d857dd18208f9a480e992a26bb',
                                            hash: '909d5ed6e0b0a656ef542e2e8e851e9eb00cfb77984e0a6b4597c335d1436a577b3b289601eb8d1f3646e488cd5ea2bbb3e97fcc131cd6a9571407a45b1817bf1af1dd0ccdd070f07733da19e636ff9787369c5f38f86075f78c60809fe4a52288a68ca38aae0ad2bd0cc77b4cae310abf260e9523d361fd9be60e823a7d8e73954ddb18091e668acd3f57baf9fa7db4267e198d829761997a4741734335589ab62793ceb089e8fffe6e5b0e86f332b33a3011ba44e6efd29736f31cbd2b2023e5173baf517f337eb7a4321ea2b67ec827cffa271d26d3f2def93b5efa3ae7e6e327e55feb121ee96b8ff5016527cc7d854a9b49b44c993387c1093705cb26b1802a2e4c1d34508fb93d051d7e5e2e6cc65b6048a999f94c369973b46b204295f0b2f23f8e30723f9e984ddb2c53dcbf0a77a6d0795d44c3ad97a4ae49d6767db9630e2ef76c2069da87088f1400b1292df9bd787122b2cfef1f26a884a298a0bab3d6e6b689381cf6389d2f019e6cd19e82c84048bacfdd1bee946f9d40dda040be426e583abf92529a1c4f032d5058a9799a77e6642312b8d231d79300d5d0d3f74d62797f9d192e8581698e9539812a539ef1b9fbf718f44dd549896ea9449f6ea744586222e5fc29dfcd5eb79e7646ad3d37868f5073833c554853dee6b067bf2bbfab44c011f2de98a8570292f8109b6bde11e3be51075a656c32b521b7',
                                            email: 'admin@admin',
                                            firstName: 'admin',
                                            lastName: 'admin',
                                            company: 'admin',
                                            country: 'United States',
                                            admin: true,
                                            token: 'ruQvlWff09zqoVYyh6WJ',
                                            attempts: 0,
                                            resetPasswordToken: 'O2GWgOkKkhqpDcxjYnSP'
                                        }),
                                        mongo.Space.create({
                                            _id: '59fc0c26e145c32be0f83b34',
                                            name: 'Personal space',
                                            owner: '59fc0c25e145c32be0f83b33',
                                            usedBy: [],
                                            demo: false
                                        })
                                    ]);
                                }
                            })
                            .then(() => mongo)
                            .catch(() => mongo);
                    }

                    return mongo;
                });
        });
};<|MERGE_RESOLUTION|>--- conflicted
+++ resolved
@@ -30,61 +30,10 @@
 };
 
 const defineSchema = (mongoose, schemas) => {
-    const ObjectId = mongoose.Schema.Types.ObjectId;
     const result = { connection: mongoose.connection };
 
     result.ObjectId = mongoose.Types.ObjectId;
 
-<<<<<<< HEAD
-    // Define Account schema.
-    const AccountSchema = new Schema({
-        firstName: String,
-        lastName: String,
-        email: String,
-        phone: String,
-        company: String,
-        country: String,
-        registered: Date,
-        lastLogin: Date,
-        lastActivity: Date,
-        admin: Boolean,
-        token: String,
-        resetPasswordToken: String
-    });
-
-    // Install passport plugin.
-    AccountSchema.plugin(passportMongo, {
-        usernameField: 'email',
-        limitAttempts: true,
-        lastLoginField: 'lastLogin',
-        usernameLowerCase: true
-    });
-
-    const transform = (doc, ret) => {
-        return {
-            _id: ret._id,
-            email: ret.email,
-            phone: ret.phone,
-            firstName: ret.firstName,
-            lastName: ret.lastName,
-            company: ret.company,
-            country: ret.country,
-            admin: ret.admin,
-            token: ret.token,
-            registered: ret.registered,
-            lastLogin: ret.lastLogin,
-            lastActivity: ret.lastActivity
-        };
-    };
-
-    // Configure transformation to JSON.
-    AccountSchema.set('toJSON', { transform });
-
-    // Configure transformation to JSON.
-    AccountSchema.set('toObject', { transform });
-
-=======
->>>>>>> 54bac750
     result.errCodes = {
         DUPLICATE_KEY_ERROR: 11000,
         DUPLICATE_KEY_UPDATE_ERROR: 11001
