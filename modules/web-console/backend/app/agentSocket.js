/*
 * Licensed to the Apache Software Foundation (ASF) under one or more
 * contributor license agreements.  See the NOTICE file distributed with
 * this work for additional information regarding copyright ownership.
 * The ASF licenses this file to You under the Apache License, Version 2.0
 * (the "License"); you may not use this file except in compliance with
 * the License.  You may obtain a copy of the License at
 *
 *      http://www.apache.org/licenses/LICENSE-2.0
 *
 * Unless required by applicable law or agreed to in writing, software
 * distributed under the License is distributed on an "AS IS" BASIS,
 * WITHOUT WARRANTIES OR CONDITIONS OF ANY KIND, either express or implied.
 * See the License for the specific language governing permissions and
 * limitations under the License.
 */

'use strict';

// Fire me up!

/**
 * Module interaction with agents.
 */
module.exports = {
    implements: 'agent-socket',
    inject: ['require(lodash)']
};

/**
 * Helper class to contract REST command.
 */
class Command {
    /**
     * @param {Boolean} demo Is need run command on demo node.
     * @param {String} name Command name.
     */
    constructor(demo, name) {
        this.demo = demo;

        /**
         * Command name.
         * @type {String}
         */
        this._name = name;

        /**
         * Command parameters.
         * @type {Array.<Object.<String, String>>}
         */
        this._params = [];

        this._paramsLastIdx = 1;
    }

    /**
     * Add parameter to command.
     * @param {Object} value Parameter value.
     * @returns {Command}
     */
    addParam(value) {
        this._params.push({key: `p${this._paramsLastIdx++}`, value});

        return this;
    }

    /**
     * Add parameter to command.
     * @param {String} key Parameter key.
     * @param {Object} value Parameter value.
     * @returns {Command}
     */
    addNamedParam(key, value) {
        this._params.push({key, value});

        return this;
    }
}

/**
 * @param _
 * @returns {AgentSocket}
 */
module.exports.factory = function(_) {
    /**
     * Connected agent descriptor.
     */
    class AgentSocket {
        /**
         * @param {Socket} socket Socket for interaction.
<<<<<<< HEAD
         * @param {Object} accounts Active accounts.
         * @param {String} tokens Active tokens.
=======
         * @param {Array.<String>} tokens Agent tokens.
>>>>>>> 1367bc98
         * @param {String} demoEnabled Demo enabled.
         */
        constructor(socket, accounts, tokens, demoEnabled) {
            Object.assign(this, {
                accounts,
                cluster: null,
                demo: {
                    enabled: demoEnabled,
                    browserSockets: []
                },
                socket,
                tokens
            });
        }

        resetToken(oldToken) {
            _.pull(this.tokens, oldToken);

            this.emitEvent('agent:reset:token', oldToken)
                .then(() => {
                    if (_.isEmpty(this.tokens) && this.socket.connected)
                        this.socket.close();
                });
        }

        /**
         * Send event to agent.
         *
         * @this {AgentSocket}
         * @param {String} event Command name.
         * @param {Array.<Object>} args - Transmitted arguments.
         * @param {Function} [callback] on finish
         */
        _emit(event, args, callback) {
            if (!this.socket.connected) {
                if (callback)
                    callback('org.apache.ignite.agent.AgentException: Connection is closed');

                return;
            }

            this.socket.emit(event, ...args, callback);
        }

        /**
         * Send event to agent.
         *
         * @param {String} event - Event name.
         * @param {Object?} args - Transmitted arguments.
         * @returns {Promise}
         */
        emitEvent(event, ...args) {
            return new Promise((resolve, reject) =>
                this._emit(event, args, (resErr, res) => {
                    if (resErr)
                        return reject(resErr);

                    resolve(res);
                })
            );
        }

        restResultParse(res) {
            if (res.status === 0)
                return JSON.parse(res.data);

            if (res.status === 2)
                throw new Error('AgentSocket failed to authenticate in grid. Please check agent\'s login and password or node port.');

            throw new Error(res.error);
        }

        /**
         * @param {String} token
         * @param {Array.<Socket>} browserSockets
         */
        runDemoCluster(token, browserSockets) {
            this.emitEvent('demo:broadcast:start')
                .then(() => {
                    this.demo.tokens.push(token);
                    this.demo.browserSockets.push(...browserSockets);

                    this.socket.on('demo:topology', (res) => {
                        try {
                            const top = this.restResultParse(res);

                            _.forEach(this.demo.browserSockets, (sock) => sock.emit('topology', top));
                        } catch (err) {
                            _.forEach(this.demo.browserSockets, (sock) => sock.emit('topology:err', err));
                        }
                    });
                });
        }

        /**
         * @param {Socket} browserSocket
         */
        attachToDemoCluster(browserSocket) {
            this.demo.browserSockets.push(...browserSocket);
        }

        startCollectTopology(timeout) {
            return this.emitEvent('start:collect:topology', timeout);
        }

        stopCollectTopology(demo) {
            return this.emitEvent('stop:collect:topology', demo);
        }

        /**
         * Execute REST request on node.
         *
         * @param {Boolean} demo Is need run command on demo node.
         * @param {String} cmd REST command.
         * @param {Array.<String>} args - REST command arguments.
         * @return {Promise}
         */
        restCommand(demo, cmd, ...args) {
            const params = {cmd};

            _.forEach(args, (arg, idx) => {
                params[`p${idx + 1}`] = args[idx];
            });

            return this.emitEvent('node:rest', {uri: 'ignite', demo, params})
                .then(this.restResultParse);
        }

        gatewayCommand(demo, nids, taskCls, argCls, ...args) {
            const cmd = new Command(demo, 'exe')
                .addNamedParam('name', 'org.apache.ignite.internal.visor.compute.VisorGatewayTask')
                .addParam(nids)
                .addParam(taskCls)
                .addParam(argCls);

            _.forEach(args, (arg) => cmd.addParam(arg));

            return this.restCommand(cmd);
        }

        /**
         * @param {Boolean} demo Is need run command on demo node.
         * @param {Boolean} attr Get attributes, if this parameter has value true. Default value: true.
         * @param {Boolean} mtr Get metrics, if this parameter has value true. Default value: false.
         * @returns {Promise}
         */
        topology(demo, attr, mtr) {
            const cmd = new Command(demo, 'top')
                .addNamedParam('attr', attr !== false)
                .addNamedParam('mtr', !!mtr);

            return this.restCommand(cmd);
        }

        /**
         * @param {Boolean} demo Is need run command on demo node.
         * @param {String} cacheName Cache name.
         * @returns {Promise}
         */
        metadata(demo, cacheName) {
            const cmd = new Command(demo, 'metadata')
                .addNamedParam('cacheName', cacheName);

            return this.restCommand(cmd);
        }
    }

    return AgentSocket;
};<|MERGE_RESOLUTION|>--- conflicted
+++ resolved
@@ -88,12 +88,8 @@
     class AgentSocket {
         /**
          * @param {Socket} socket Socket for interaction.
-<<<<<<< HEAD
          * @param {Object} accounts Active accounts.
-         * @param {String} tokens Active tokens.
-=======
          * @param {Array.<String>} tokens Agent tokens.
->>>>>>> 1367bc98
          * @param {String} demoEnabled Demo enabled.
          */
         constructor(socket, accounts, tokens, demoEnabled) {
