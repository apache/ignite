/*
 * Licensed to the Apache Software Foundation (ASF) under one or more
 * contributor license agreements.  See the NOTICE file distributed with
 * this work for additional information regarding copyright ownership.
 * The ASF licenses this file to You under the Apache License, Version 2.0
 * (the "License"); you may not use this file except in compliance with
 * the License.  You may obtain a copy of the License at
 *
 *      http://www.apache.org/licenses/LICENSE-2.0
 *
 * Unless required by applicable law or agreed to in writing, software
 * distributed under the License is distributed on an "AS IS" BASIS,
 * WITHOUT WARRANTIES OR CONDITIONS OF ANY KIND, either express or implied.
 * See the License for the specific language governing permissions and
 * limitations under the License.
 */

'use strict';

// Fire me up!

/**
 * Module interaction with browsers.
 */
module.exports = {
    implements: 'browsers-handler',
    inject: ['require(lodash)', 'require(socket.io)', 'configure', 'errors', 'mongo'],
    factory: (_, socketio, configure, errors, mongo) => {
        class BrowserSockets {
            constructor() {
                this.sockets = new Map();
            }

            /**
             * @param {Socket} sock
             */
            add(sock) {
                const token = sock.request.user.token;

                if (this.sockets.has(token))
                    this.sockets.get(token).push(sock);
                else
                    this.sockets.set(token, [sock]);

                return this.sockets.get(token);
            }

            /**
             * @param {Socket} sock
             */
            remove(sock) {
                const token = sock.request.user.token;

                const sockets = this.sockets.get(token);

                _.pull(sockets, sock);

                return sockets;
            }

            get(token) {
                if (this.sockets.has(token))
                    return this.sockets.get(token);

                return [];
            }

            demo(token) {
                return _.filter(this.sockets.get(token), (sock) => sock.request._query.IgniteDemoMode === 'true');
            }
        }

        class BrowsersHandler {
            /**
             * @constructor
             */
            constructor() {
                /**
                 * Connected browsers.
                 * @type {BrowserSockets}
                 */
                this._browserSockets = new BrowserSockets();

                /**
                 * Registered Visor task.
                 * @type {Map}
                 */
                this._visorTasks = new Map();
            }

            /**
             * @param {Error} err
             * @return {{code: number, message: *}}
             */
            errorTransformer(err) {
                return {
                    code: err.code || 1,
                    message: err.message || err
                };
            }

            /**
             * @param {String} token
             * @param {Array.<Socket>} [socks]
             */
            agentStats(token, socks = this._browserSockets.get(token)) {
                return this._agentHnd.agents(token)
                    .then((agentSocks) => {
                        const stat = _.reduce(agentSocks, (acc, agentSock) => {
                            acc.count += 1;
                            acc.hasDemo |= _.get(agentSock, 'demo.enabled');

                            if (agentSock.cluster)
                                acc.clusters.push(agentSock.cluster);

<<<<<<< HEAD
        /**
         * @param {String} account
         * @param {Array.<Socket>} [socks]
         */
        agentStats(account, socks = this._browserSockets.get(account)) {
            return this._agentHnd.agents(account)
                .then((agentSocks) => {
                    const stat = _.reduce(agentSocks, (acc, agentSock) => {
                        acc.count += 1;
                        acc.hasDemo |= _.get(agentSock, 'demo.enabled');

                        if (agentSock.cluster)
                            acc.clusters.push(agentSock.cluster);

                        return acc;
                    }, {count: 0, hasDemo: false, clusters: []});

                    stat.clusters = _.uniqWith(stat.clusters, _.isEqual);

                    return stat;
                })
                .catch(() => ({count: 0, hasDemo: false, clusters: []}))
                .then((stat) => _.forEach(socks, (sock) => sock.emit('agents:stat', stat)));
        }
=======
                            return acc;
                        }, {count: 0, hasDemo: false, clusters: []});
>>>>>>> aca1ce37

                        stat.clusters = _.uniqWith(stat.clusters, _.isEqual);

                        return stat;
                    })
                    .catch(() => ({count: 0, hasDemo: false, clusters: []}))
                    .then((stat) => _.forEach(socks, (sock) => sock.emit('agents:stat', stat)));
            }

            emitNotification(sock) {
                sock.emit('user:notifications', this.notification);
            }

            /**
             * @param {String} notification Notification message.
             */
            updateNotification(notification) {
                this.notification = notification;

                for (const socks of this._browserSockets.sockets.values()) {
                    for (const sock of socks)
                        this.emitNotification(sock);
                }
            }

            executeOnAgent(token, demo, event, ...args) {
                const cb = _.last(args);

                return this._agentHnd.agent(token, demo)
                    .then((agentSock) => agentSock.emitEvent(event, ..._.dropRight(args)))
                    .then((res) => cb(null, res))
                    .catch((err) => cb(this.errorTransformer(err)));
            }

            agentListeners(sock) {
                const demo = sock.request._query.IgniteDemoMode === 'true';
                const token = () => sock.request.user.token;

                // Return available drivers to browser.
                sock.on('schemaImport:drivers', (...args) => {
                    this.executeOnAgent(token(), demo, 'schemaImport:drivers', ...args);
                });

                // Return schemas from database to browser.
                sock.on('schemaImport:schemas', (...args) => {
                    this.executeOnAgent(token(), demo, 'schemaImport:schemas', ...args);
                });

                // Return tables from database to browser.
                sock.on('schemaImport:metadata', (...args) => {
                    this.executeOnAgent(token(), demo, 'schemaImport:metadata', ...args);
                });
            }

            /**
             * @param {Promise.<AgentSocket>} agent
             * @param {Boolean} demo
             * @param {Object.<String, String>} params
             * @return {Promise.<T>}
             */
            executeOnNode(agent, demo, params) {
                return agent.then((agentSock) => agentSock.emitEvent('node:rest', {uri: 'ignite', demo, params}))
                    .then((res) => {
                        if (res.status === 0) {
                            if (res.zipped)
                                return res;

                            return JSON.parse(res.data);
                        }

                        throw new Error(res.error);
                    });
            }

            registerVisorTask(taskId, taskCls, ...argCls) {
                this._visorTasks.set(taskId, {
                    taskCls,
                    argCls
                });
            }

            nodeListeners(sock) {
                // Return command result from grid to browser.
                sock.on('node:rest', (clusterId, params, cb) => {
                    const demo = sock.request._query.IgniteDemoMode === 'true';
                    const token = sock.request.user.token;

                    const agent = this._agentHnd.agent(token, demo, clusterId);

                    this.executeOnNode(agent, demo, params)
                        .then((data) => cb(null, data))
                        .catch((err) => cb(this.errorTransformer(err)));
                });

                const internalVisor = (postfix) => `org.apache.ignite.internal.visor.${postfix}`;

                this.registerVisorTask('querySql', internalVisor('query.VisorQueryTask'), internalVisor('query.VisorQueryArg'));
                this.registerVisorTask('querySqlV2', internalVisor('query.VisorQueryTask'), internalVisor('query.VisorQueryArgV2'));
                this.registerVisorTask('querySqlV3', internalVisor('query.VisorQueryTask'), internalVisor('query.VisorQueryArgV3'));
                this.registerVisorTask('querySqlX2', internalVisor('query.VisorQueryTask'), internalVisor('query.VisorQueryTaskArg'));

                this.registerVisorTask('queryScanX2', internalVisor('query.VisorScanQueryTask'), internalVisor('query.VisorScanQueryTaskArg'));

                this.registerVisorTask('queryFetch', internalVisor('query.VisorQueryNextPageTask'), 'org.apache.ignite.lang.IgniteBiTuple', 'java.lang.String', 'java.lang.Integer');
                this.registerVisorTask('queryFetchX2', internalVisor('query.VisorQueryNextPageTask'), internalVisor('query.VisorQueryNextPageTaskArg'));

                this.registerVisorTask('queryClose', internalVisor('query.VisorQueryCleanupTask'), 'java.util.Map', 'java.util.UUID', 'java.util.Set');
                this.registerVisorTask('queryCloseX2', internalVisor('query.VisorQueryCleanupTask'), internalVisor('query.VisorQueryCleanupTaskArg'));


                // Return command result from grid to browser.
                sock.on('node:visor', (clusterId, taskId, nids, ...args) => {
                    const demo = sock.request._query.IgniteDemoMode === 'true';
                    const token = sock.request.user.token;

                    const cb = _.last(args);
                    args = _.dropRight(args);

                    const desc = this._visorTasks.get(taskId);

                    if (_.isNil(desc))
                        return cb(this.errorTransformer(new errors.IllegalArgumentException(`Failed to find Visor task for id: ${taskId}`)));

                    const params = {
                        cmd: 'exe',
                        name: 'org.apache.ignite.internal.visor.compute.VisorGatewayTask',
                        p1: nids,
                        p2: desc.taskCls
                    };

                    _.forEach(_.concat(desc.argCls, args), (param, idx) => { params[`p${idx + 3}`] = param; });

                    const agent = this._agentHnd.agent(token, demo, clusterId);

                    this.executeOnNode(agent, demo, params)
                        .then((data) => {
                            if (data.zipped)
                                return cb(null, data);

                            if (data.finished)
                                return cb(null, data.result);

                            cb(this.errorTransformer(data.error));
                        })
                        .catch((err) => cb(this.errorTransformer(err)));
                });
            }

            /**
             *
             * @param server
             * @param {AgentsHandler} agentHnd
             */
            attach(server, agentHnd) {
                this._agentHnd = agentHnd;

                if (this.io)
                    throw 'Browser server already started!';

                mongo.Notifications.findOne().sort('-date').exec()
                    .then((notification) => {
                        this.notification = notification;
                    })
                    .then(() => {
                        const io = socketio(server);

                        configure.socketio(io);

                        // Handle browser connect event.
                        io.sockets.on('connection', (sock) => {
                            this._browserSockets.add(sock);

                            // Handle browser disconnect event.
                            sock.on('disconnect', () => {
                                this._browserSockets.remove(sock);

<<<<<<< HEAD
                        this.agentStats(sock.request.user, [sock]);
                        this.emitNotification(sock);
=======
                                const demo = sock.request._query.IgniteDemoMode === 'true';

                                // Stop demo if latest demo tab for this token.
                                demo && agentHnd.tryStopDemo(sock);
                            });

                            this.agentListeners(sock);
                            this.nodeListeners(sock);

                            this.agentStats(sock.request.user.token, [sock]);
                            this.emitNotification(sock);
                        });
>>>>>>> aca1ce37
                    });
            }
        }

        return new BrowsersHandler();
    }
};<|MERGE_RESOLUTION|>--- conflicted
+++ resolved
@@ -100,11 +100,11 @@
             }
 
             /**
-             * @param {String} token
+             * @param {String} account
              * @param {Array.<Socket>} [socks]
              */
-            agentStats(token, socks = this._browserSockets.get(token)) {
-                return this._agentHnd.agents(token)
+            agentStats(account, socks = this._browserSockets.get(account)) {
+                return this._agentHnd.agents(account)
                     .then((agentSocks) => {
                         const stat = _.reduce(agentSocks, (acc, agentSock) => {
                             acc.count += 1;
@@ -113,35 +113,8 @@
                             if (agentSock.cluster)
                                 acc.clusters.push(agentSock.cluster);
 
-<<<<<<< HEAD
-        /**
-         * @param {String} account
-         * @param {Array.<Socket>} [socks]
-         */
-        agentStats(account, socks = this._browserSockets.get(account)) {
-            return this._agentHnd.agents(account)
-                .then((agentSocks) => {
-                    const stat = _.reduce(agentSocks, (acc, agentSock) => {
-                        acc.count += 1;
-                        acc.hasDemo |= _.get(agentSock, 'demo.enabled');
-
-                        if (agentSock.cluster)
-                            acc.clusters.push(agentSock.cluster);
-
-                        return acc;
-                    }, {count: 0, hasDemo: false, clusters: []});
-
-                    stat.clusters = _.uniqWith(stat.clusters, _.isEqual);
-
-                    return stat;
-                })
-                .catch(() => ({count: 0, hasDemo: false, clusters: []}))
-                .then((stat) => _.forEach(socks, (sock) => sock.emit('agents:stat', stat)));
-        }
-=======
                             return acc;
                         }, {count: 0, hasDemo: false, clusters: []});
->>>>>>> aca1ce37
 
                         stat.clusters = _.uniqWith(stat.clusters, _.isEqual);
 
@@ -318,10 +291,6 @@
                             sock.on('disconnect', () => {
                                 this._browserSockets.remove(sock);
 
-<<<<<<< HEAD
-                        this.agentStats(sock.request.user, [sock]);
-                        this.emitNotification(sock);
-=======
                                 const demo = sock.request._query.IgniteDemoMode === 'true';
 
                                 // Stop demo if latest demo tab for this token.
@@ -331,10 +300,9 @@
                             this.agentListeners(sock);
                             this.nodeListeners(sock);
 
-                            this.agentStats(sock.request.user.token, [sock]);
+                            this.agentStats(sock.request.user, [sock]);
                             this.emitNotification(sock);
                         });
->>>>>>> aca1ce37
                     });
             }
         }
