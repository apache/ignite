--- conflicted
+++ resolved
@@ -315,12 +315,8 @@
                             this.agentListeners(sock);
                             this.nodeListeners(sock);
 
-<<<<<<< HEAD
+                            this.pushInitialData(sock);
                             this.agentStats(sock.request.user, [sock]);
-=======
-                            this.pushInitialData(sock);
-                            this.agentStats(sock.request.user.token, [sock]);
->>>>>>> da782958
                             this.emitNotification(sock);
                         });
                     });
