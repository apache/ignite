/*
 * Licensed to the Apache Software Foundation (ASF) under one or more
 * contributor license agreements.  See the NOTICE file distributed with
 * this work for additional information regarding copyright ownership.
 * The ASF licenses this file to You under the Apache License, Version 2.0
 * (the "License"); you may not use this file except in compliance with
 * the License.  You may obtain a copy of the License at
 *
 *      http://www.apache.org/licenses/LICENSE-2.0
 *
 * Unless required by applicable law or agreed to in writing, software
 * distributed under the License is distributed on an "AS IS" BASIS,
 * WITHOUT WARRANTIES OR CONDITIONS OF ANY KIND, either express or implied.
 * See the License for the specific language governing permissions and
 * limitations under the License.
 */

package org.apache.ignite.console.agent.handlers;

import java.util.Map;
import java.util.concurrent.ExecutorService;
import java.util.concurrent.Executors;
import org.apache.ignite.console.agent.AgentConfiguration;
import org.apache.ignite.console.agent.rest.RestExecutor;
import org.apache.ignite.console.agent.rest.RestResult;
import org.apache.ignite.console.demo.AgentClusterDemo;
import org.apache.ignite.internal.util.typedef.internal.U;

/**
 * API to translate REST requests to Ignite cluster.
 */
public class RestListener extends AbstractListener {
    /** */
    private final AgentConfiguration cfg;

    /** */
    private final RestExecutor restExecutor;

    /**
     * @param cfg Config.
     * @param restExecutor Executor.
     */
    public RestListener(AgentConfiguration cfg, RestExecutor restExecutor) {
        this.cfg = cfg;
        this.restExecutor = restExecutor;
    }

    /** {@inheritDoc} */
    @Override protected ExecutorService newThreadPool() {
        return Executors.newCachedThreadPool();
    }

    /** {@inheritDoc} */
    @Override public Object execute(Map<String, Object> args) {
        if (log.isDebugEnabled())
            log.debug("Start parse REST command args: " + args);

        Map<String, Object> params = null;

        if (args.containsKey("params"))
            params = (Map<String, Object>)args.get("params");

        if (!args.containsKey("demo"))
            throw new IllegalArgumentException("Missing demo flag in arguments: " + args);

        boolean demo = (boolean)args.get("demo");

        Map<String, Object> headers = null;

        if (args.containsKey("headers"))
            headers = (Map<String, Object>)args.get("headers");

        try {
            if (demo) {
                if (AgentClusterDemo.getDemoUrl() == null) {
<<<<<<< HEAD
                    try {
                        AgentClusterDemo.tryStart().await();

                        if (AgentClusterDemo.getDemoUrl() == null)
                            throw new InterruptedException();
                    }
                    catch (InterruptedException ignore) {
                        return RestResult.fail(404, "Failed to send request because of embedded node for demo mode is not started yet.");
                    }
=======
                    AgentClusterDemo.tryStart().await();

                    if (AgentClusterDemo.getDemoUrl() == null)
                        return RestResult.fail(404, "Failed to send request because of embedded node for demo mode is not started yet.");
>>>>>>> 9c57baac
                }

                return restExecutor.sendRequest(AgentClusterDemo.getDemoUrl(), params, headers);
            }
<<<<<<< HEAD
            
=======

>>>>>>> 9c57baac
            return restExecutor.sendRequest(this.cfg.nodeURIs(), params, headers);
        }
        catch (Exception e) {
            U.error(log, "Failed to execute REST command with parameters: " + params, e);

            return RestResult.fail(404, e.getMessage());
        }
    }
}<|MERGE_RESOLUTION|>--- conflicted
+++ resolved
@@ -73,31 +73,15 @@
         try {
             if (demo) {
                 if (AgentClusterDemo.getDemoUrl() == null) {
-<<<<<<< HEAD
-                    try {
-                        AgentClusterDemo.tryStart().await();
-
-                        if (AgentClusterDemo.getDemoUrl() == null)
-                            throw new InterruptedException();
-                    }
-                    catch (InterruptedException ignore) {
-                        return RestResult.fail(404, "Failed to send request because of embedded node for demo mode is not started yet.");
-                    }
-=======
                     AgentClusterDemo.tryStart().await();
 
                     if (AgentClusterDemo.getDemoUrl() == null)
                         return RestResult.fail(404, "Failed to send request because of embedded node for demo mode is not started yet.");
->>>>>>> 9c57baac
                 }
 
                 return restExecutor.sendRequest(AgentClusterDemo.getDemoUrl(), params, headers);
             }
-<<<<<<< HEAD
-            
-=======
 
->>>>>>> 9c57baac
             return restExecutor.sendRequest(this.cfg.nodeURIs(), params, headers);
         }
         catch (Exception e) {
