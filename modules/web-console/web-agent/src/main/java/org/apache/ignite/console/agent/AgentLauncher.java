--- conflicted
+++ resolved
@@ -32,10 +32,7 @@
 import java.net.URISyntaxException;
 import java.net.URL;
 import java.net.UnknownHostException;
-<<<<<<< HEAD
-=======
 import java.util.ArrayList;
->>>>>>> 9c57baac
 import java.util.Arrays;
 import java.util.Collection;
 import java.util.List;
@@ -50,10 +47,6 @@
 import org.apache.ignite.console.agent.handlers.DatabaseListener;
 import org.apache.ignite.console.agent.handlers.RestListener;
 import org.apache.ignite.console.agent.rest.RestExecutor;
-<<<<<<< HEAD
-import org.apache.ignite.console.agent.rest.RestExecutorSecurity;
-=======
->>>>>>> 9c57baac
 import org.apache.ignite.internal.util.typedef.F;
 import org.apache.ignite.internal.util.typedef.X;
 import org.json.JSONArray;
@@ -135,7 +128,6 @@
 
                 System.exit(1);
             }
-<<<<<<< HEAD
 
             ignore = X.cause(e, IOException.class);
 
@@ -159,31 +151,6 @@
 
                 final PasswordAuthentication pwdAuth = new PasswordAuthentication(userName, pwd);
 
-=======
-
-            ignore = X.cause(e, IOException.class);
-
-            if (ignore != null && "404".equals(ignore.getMessage())) {
-                log.error("Failed to receive response from server (connection refused).");
-
-                return;
-            }
-
-            if (ignore != null && "407".equals(ignore.getMessage())) {
-                log.error("Failed to establish connection to server, due to proxy requires authentication.");
-
-                String userName = System.getProperty("https.proxyUsername", System.getProperty("http.proxyUsername"));
-
-                if (userName == null || userName.trim().isEmpty())
-                    userName = readLine("Enter proxy user name: ");
-                else
-                    System.out.println("Read username from system properties: " + userName);
-
-                char[] pwd = readPassword("Enter proxy password: ");
-
-                final PasswordAuthentication pwdAuth = new PasswordAuthentication(userName, pwd);
-
->>>>>>> 9c57baac
                 Authenticator.setDefault(new Authenticator() {
                     @Override protected PasswordAuthentication getPasswordAuthentication() {
                         return pwdAuth;
@@ -307,11 +274,7 @@
 
             cfg.tokens(new ArrayList<>(Arrays.asList(tokens.trim().split(","))));
         }
-<<<<<<< HEAD
-        
-=======
-
->>>>>>> 9c57baac
+
         // Create proxy authenticator using passed properties.
         switch (uri.getScheme()) {
             case "http":
@@ -370,29 +333,6 @@
 
         final Socket client = IO.socket(uri, opts);
 
-<<<<<<< HEAD
-        try (RestExecutor restExecutor = new RestExecutorSecurity(cfg.nodeLogin(), cfg.nodePassword());
-             ClusterListener clusterLsnr = new ClusterListener(cfg, client, restExecutor)) {
-            Emitter.Listener onConnect = connectRes -> {
-                log.info("Connection established.");
-
-                JSONObject authMsg = new JSONObject();
-
-                try {
-                    authMsg.put("tokens", toJSON(cfg.tokens()));
-                    authMsg.put("disableDemo", cfg.disableDemo());
-
-                    String clsName = AgentLauncher.class.getSimpleName() + ".class";
-
-                    String clsPath = AgentLauncher.class.getResource(clsName).toString();
-
-                    if (clsPath.startsWith("jar")) {
-                        String manifestPath = clsPath.substring(0, clsPath.lastIndexOf('!') + 1) +
-                            "/META-INF/MANIFEST.MF";
-
-                        Manifest manifest = new Manifest(new URL(manifestPath).openStream());
-
-=======
         try (RestExecutor restExecutor = new RestExecutor();
              ClusterListener clusterLsnr = new ClusterListener(cfg, client, restExecutor)) {
             Emitter.Listener onConnect = connectRes -> {
@@ -414,7 +354,6 @@
 
                         Manifest manifest = new Manifest(new URL(manifestPath).openStream());
 
->>>>>>> 9c57baac
                         Attributes attr = manifest.getMainAttributes();
 
                         authMsg.put("ver", attr.getValue("Implementation-Version"));
