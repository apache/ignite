--- conflicted
+++ resolved
@@ -17,17 +17,6 @@
 
 package org.apache.ignite.console.agent.rest;
 
-import java.io.IOException;
-import java.io.StringWriter;
-import java.net.ConnectException;
-import java.util.Collections;
-import java.util.HashMap;
-import java.util.Iterator;
-import java.util.LinkedHashSet;
-import java.util.Map;
-import java.util.Set;
-import java.util.UUID;
-import java.util.concurrent.TimeUnit;
 import com.fasterxml.jackson.core.JsonFactory;
 import com.fasterxml.jackson.core.JsonGenerator;
 import com.fasterxml.jackson.core.JsonParser;
@@ -36,7 +25,6 @@
 import com.fasterxml.jackson.databind.JsonDeserializer;
 import com.fasterxml.jackson.databind.ObjectMapper;
 import com.fasterxml.jackson.databind.annotation.JsonDeserialize;
-<<<<<<< HEAD
 import java.io.IOException;
 import java.io.StringWriter;
 import java.net.ConnectException;
@@ -44,8 +32,6 @@
 import java.util.concurrent.TimeUnit;
 import javax.net.ssl.SSLContext;
 import javax.net.ssl.TrustManager;
-=======
->>>>>>> 5f568790
 import okhttp3.Dispatcher;
 import okhttp3.FormBody;
 import okhttp3.HttpUrl;
@@ -54,7 +40,6 @@
 import okhttp3.Response;
 import org.apache.ignite.IgniteLogger;
 import org.apache.ignite.internal.processors.rest.protocols.http.jetty.GridJettyObjectMapper;
-import org.apache.ignite.internal.util.typedef.F;
 import org.apache.ignite.internal.util.typedef.internal.LT;
 import org.apache.ignite.logger.slf4j.Slf4jLogger;
 import org.slf4j.LoggerFactory;
@@ -80,30 +65,15 @@
     /** */
     private final OkHttpClient httpClient;
 
-<<<<<<< HEAD
     /**
      * Default constructor.
      */
     public RestExecutor() {
-=======
-    /** Node URLs. */
-    private Set<String> nodeUrls = new LinkedHashSet<>();
-
-    /** Latest alive node URL. */
-    private volatile String latestNodeUrl;
-
-    /**
-     * Default constructor.
-     */
-    public RestExecutor(String nodeUrl) {
-        Collections.addAll(nodeUrls, nodeUrl.split(","));
-
->>>>>>> 5f568790
         Dispatcher dispatcher = new Dispatcher();
         
         dispatcher.setMaxRequests(Integer.MAX_VALUE);
         dispatcher.setMaxRequestsPerHost(Integer.MAX_VALUE);
-        
+
         OkHttpClient.Builder builder = new OkHttpClient.Builder()
             .readTimeout(0, TimeUnit.MILLISECONDS)
             .dispatcher(dispatcher);
@@ -138,7 +108,6 @@
         }
     }
 
-<<<<<<< HEAD
     private RestResult parseResponse(Response res) throws IOException {
         if (res.isSuccessful()) {
             RestResponseHolder holder = MAPPER.readValue(res.body().byteStream(), RestResponseHolder.class);
@@ -151,17 +120,6 @@
 
                 default:
                     return RestResult.fail(status, holder.getError());
-=======
-    /** */
-    private RestResult sendRequest0(String nodeUrl, boolean demo, String path, Map<String, Object> params,
-        Map<String, Object> headers, String body) throws IOException {
-        if (demo && AgentClusterDemo.getDemoUrl() == null) {
-            try {
-                AgentClusterDemo.tryStart().await();
-            }
-            catch (InterruptedException ignore) {
-                throw new IllegalStateException("Failed to send request because of embedded node for demo mode is not started yet.");
->>>>>>> 5f568790
             }
         }
 
@@ -201,30 +159,6 @@
                     bodyParams.add(entry.getKey(), entry.getValue().toString());
             }
         }
-<<<<<<< HEAD
-=======
-
-        reqBuilder.url(urlBuilder.build());
-
-        try (Response resp = httpClient.newCall(reqBuilder.build()).execute()) {
-            if (resp.isSuccessful()) {
-                RestResponseHolder res = MAPPER.readValue(resp.body().byteStream(), RestResponseHolder.class);
-
-                int status = res.getSuccessStatus();
-
-                switch (status) {
-                    case STATUS_SUCCESS:
-                        return RestResult.success(res.getResponse());
-
-                    default:
-                        return RestResult.fail(status, res.getError());
-                }
-            }
-
-            if (resp.code() == 401)
-                return RestResult.fail(STATUS_AUTH_FAILED, "Failed to authenticate in cluster. " +
-                    "Please check agent\'s login and password or node port.");
->>>>>>> 5f568790
 
         reqBuilder.url(urlBuilder.build())
             .post(bodyParams.build());
@@ -232,64 +166,6 @@
         try (Response resp = httpClient.newCall(reqBuilder.build()).execute()) {
             return parseResponse(resp);
         }
-    }
-
-    /**
-     * Send request to cluster.
-     *
-     * @param demo {@code true} If demo mode.
-     * @param path Request path.
-     * @param params Request params.
-     * @param headers Request headers.
-     * @param body Request body.
-     * @return Request result.
-     * @throws IOException If failed to process request.
-     */
-    private RestResult sendRequest(boolean demo, String path, Map<String, Object> params,
-        Map<String, Object> headers, String body) throws IOException {
-        String url = latestNodeUrl;
-
-        try {
-            if (F.isEmpty(url)) {
-                Iterator<String> it = nodeUrls.iterator();
-
-                while (it.hasNext()) {
-                    String nodeUrl = it.next();
-
-                    try {
-                        RestResult res = sendRequest0(nodeUrl, demo, path, params, headers, body);
-
-                        log.info("Connected to cluster [url=" + nodeUrl + "]");
-
-                        latestNodeUrl = nodeUrl;
-
-                        return res;
-                    }
-                    catch (ConnectException ignored) {
-                        String msg = "Failed connect to cluster [url=" + nodeUrl + ", parameters=" + params + "]";
-
-                        LT.warn(log, msg);
-
-                        if (!it.hasNext())
-                            throw new ConnectException(msg);
-                    }
-                }
-
-                throw new ConnectException("Failed connect to cluster [urls=" + nodeUrls + ", parameters=" + params + "]");
-            }
-            else {
-                try {
-                    return sendRequest0(url, demo, path, params, headers, body);
-                }
-                catch (ConnectException e) {
-                    latestNodeUrl = null;
-
-                    if (nodeUrls.size() > 1)
-                        return sendRequest(demo, path, params, headers, body);
-
-                    throw e;
-                }
-            }        }
         catch (ConnectException ce) {
             LT.warn(log, "Failed connect to cluster. " +
                 "Please ensure that nodes have [ignite-rest-http] module in classpath " +
