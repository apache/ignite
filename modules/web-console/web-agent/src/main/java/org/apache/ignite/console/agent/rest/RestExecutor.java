/*
 * Licensed to the Apache Software Foundation (ASF) under one or more
 * contributor license agreements.  See the NOTICE file distributed with
 * this work for additional information regarding copyright ownership.
 * The ASF licenses this file to You under the Apache License, Version 2.0
 * (the "License"); you may not use this file except in compliance with
 * the License.  You may obtain a copy of the License at
 *
 *      http://www.apache.org/licenses/LICENSE-2.0
 *
 * Unless required by applicable law or agreed to in writing, software
 * distributed under the License is distributed on an "AS IS" BASIS,
 * WITHOUT WARRANTIES OR CONDITIONS OF ANY KIND, either express or implied.
 * See the License for the specific language governing permissions and
 * limitations under the License.
 */

package org.apache.ignite.console.agent.rest;

<<<<<<< HEAD
=======
import java.io.IOException;
import java.io.StringWriter;
import java.net.ConnectException;
import java.util.List;
import java.util.Map;
import java.util.concurrent.TimeUnit;
import javax.net.ssl.SSLContext;
import javax.net.ssl.TrustManager;
>>>>>>> 9c57baac
import com.fasterxml.jackson.core.JsonFactory;
import com.fasterxml.jackson.core.JsonGenerator;
import com.fasterxml.jackson.core.JsonParser;
import com.fasterxml.jackson.core.JsonToken;
import com.fasterxml.jackson.databind.DeserializationContext;
import com.fasterxml.jackson.databind.JsonDeserializer;
import com.fasterxml.jackson.databind.ObjectMapper;
import com.fasterxml.jackson.databind.annotation.JsonDeserialize;
import java.io.IOException;
import java.io.StringWriter;
import java.net.ConnectException;
import java.util.List;
import java.util.Map;
import java.util.concurrent.TimeUnit;
import javax.net.ssl.SSLContext;
import javax.net.ssl.TrustManager;
import okhttp3.Dispatcher;
import okhttp3.FormBody;
import okhttp3.HttpUrl;
import okhttp3.OkHttpClient;
import okhttp3.Request;
import okhttp3.Response;
import org.apache.ignite.IgniteLogger;
import org.apache.ignite.internal.processors.rest.protocols.http.jetty.GridJettyObjectMapper;
import org.apache.ignite.internal.util.typedef.internal.LT;
import org.apache.ignite.internal.util.typedef.internal.U;
import org.apache.ignite.logger.slf4j.Slf4jLogger;
import org.slf4j.LoggerFactory;

import static com.fasterxml.jackson.core.JsonToken.END_ARRAY;
import static com.fasterxml.jackson.core.JsonToken.END_OBJECT;
import static com.fasterxml.jackson.core.JsonToken.START_ARRAY;
import static org.apache.ignite.console.agent.AgentUtils.trustManager;
import static org.apache.ignite.internal.processors.rest.GridRestResponse.STATUS_AUTH_FAILED;
import static org.apache.ignite.internal.processors.rest.GridRestResponse.STATUS_FAILED;
import static org.apache.ignite.internal.processors.rest.GridRestResponse.STATUS_SUCCESS;

/**
 * API to translate REST requests to Ignite cluster.
 */
public class RestExecutor implements AutoCloseable {
    /** */
    private static final IgniteLogger log = new Slf4jLogger(LoggerFactory.getLogger(RestExecutor.class));

    /** JSON object mapper. */
    private static final ObjectMapper MAPPER = new GridJettyObjectMapper();

    /** */
    private final OkHttpClient httpClient;

    /** Index of alive node URI. */
    private Map<List<String>, Integer> startIdxs = U.newHashMap(2);

    /**
     * Default constructor.
     */
    public RestExecutor() {
        Dispatcher dispatcher = new Dispatcher();
        
        dispatcher.setMaxRequests(Integer.MAX_VALUE);
        dispatcher.setMaxRequestsPerHost(Integer.MAX_VALUE);

        OkHttpClient.Builder builder = new OkHttpClient.Builder()
            .readTimeout(0, TimeUnit.MILLISECONDS)
            .dispatcher(dispatcher);

        // Workaround for use self-signed certificate
        if (Boolean.getBoolean("trust.all")) {
            try {
                SSLContext ctx = SSLContext.getInstance("TLS");

                // Create an SSLContext that uses our TrustManager
                ctx.init(null, new TrustManager[] {trustManager()}, null);

                builder.sslSocketFactory(ctx.getSocketFactory(), trustManager());

                builder.hostnameVerifier((hostname, session) -> true);
            } catch (Exception ignored) {
                LT.warn(log, "Failed to initialize the Trust Manager for \"-Dtrust.all\" option to skip certificate validation.");
            }
        }

        httpClient = builder.build();
    }

    /**
     * Stop HTTP client.
     */
<<<<<<< HEAD
    public void close() {
=======
    @Override public void close() {
>>>>>>> 9c57baac
        if (httpClient != null) {
            httpClient.dispatcher().executorService().shutdown();

            httpClient.dispatcher().cancelAll();
        }
    }

    /** */
    private RestResult parseResponse(Response res) throws IOException {
        if (res.isSuccessful()) {
            RestResponseHolder holder = MAPPER.readValue(res.body().byteStream(), RestResponseHolder.class);

            int status = holder.getSuccessStatus();

            switch (status) {
                case STATUS_SUCCESS:
                    return RestResult.success(holder.getResponse(), holder.getSessionToken());

                default:
                    return RestResult.fail(status, holder.getError());
            }
        }

        if (res.code() == 401)
            return RestResult.fail(STATUS_AUTH_FAILED, "Failed to authenticate in cluster. " +
                "Please check agent\'s login and password or node port.");

        if (res.code() == 404)
            return RestResult.fail(STATUS_FAILED, "Failed connect to cluster.");

        return RestResult.fail(STATUS_FAILED, "Failed to execute REST command: " + res.message());
    }

    /** */
    private RestResult sendRequest(String url, Map<String, Object> params, Map<String, Object> headers) throws IOException {
        HttpUrl httpUrl = HttpUrl.parse(url);

        HttpUrl.Builder urlBuilder = httpUrl.newBuilder()
            .addPathSegment("ignite");

        final Request.Builder reqBuilder = new Request.Builder();

        if (headers != null) {
            for (Map.Entry<String, Object> entry : headers.entrySet())
                if (entry.getValue() != null)
                    reqBuilder.addHeader(entry.getKey(), entry.getValue().toString());
        }

        FormBody.Builder bodyParams = new FormBody.Builder();

        if (params != null) {
            for (Map.Entry<String, Object> entry : params.entrySet()) {
                if (entry.getValue() != null)
                    bodyParams.add(entry.getKey(), entry.getValue().toString());
            }
        }

        reqBuilder.url(urlBuilder.build())
            .post(bodyParams.build());

        try (Response resp = httpClient.newCall(reqBuilder.build()).execute()) {
            return parseResponse(resp);
        }
    }

    /** */
    public RestResult sendRequest(List<String> nodeURIs, Map<String, Object> params, Map<String, Object> headers) throws IOException {
        Integer startIdx = startIdxs.getOrDefault(nodeURIs, 0);
<<<<<<< HEAD

        for (int i = 0;  i < nodeURIs.size(); i++) {
            Integer currIdx = (startIdx + i) % nodeURIs.size();

            String nodeUrl = nodeURIs.get(currIdx);

            try {
                RestResult res = sendRequest(nodeUrl, params, headers);

                log.info("Connected to cluster [url=" + nodeUrl + "]");

                startIdxs.put(nodeURIs, currIdx);

=======

        for (int i = 0;  i < nodeURIs.size(); i++) {
            Integer currIdx = (startIdx + i) % nodeURIs.size();

            String nodeUrl = nodeURIs.get(currIdx);

            try {
                RestResult res = sendRequest(nodeUrl, params, headers);

                LT.info(log, "Connected to cluster [url=" + nodeUrl + "]");

                startIdxs.put(nodeURIs, currIdx);

>>>>>>> 9c57baac
                return res;
            }
            catch (ConnectException ignored) {
                // No-op.
            }
        }

        LT.warn(log, "Failed connect to cluster. " +
            "Please ensure that nodes have [ignite-rest-http] module in classpath " +
            "(was copied from libs/optional to libs folder).");

        throw new ConnectException("Failed connect to cluster [urls=" + nodeURIs + ", parameters=" + params + "]");
    }

    /**
     * REST response holder Java bean.
     */
    private static class RestResponseHolder {
        /** Success flag */
        private int successStatus;

        /** Error. */
        private String err;

        /** Response. */
        private String res;

        /** Session token string representation. */
        private String sesTok;

        /**
         * @return {@code True} if this request was successful.
         */
        public int getSuccessStatus() {
            return successStatus;
        }

        /**
         * @param successStatus Whether request was successful.
         */
        public void setSuccessStatus(int successStatus) {
            this.successStatus = successStatus;
        }

        /**
         * @return Error.
         */
        public String getError() {
            return err;
        }

        /**
         * @param err Error.
         */
        public void setError(String err) {
            this.err = err;
        }

        /**
         * @return Response object.
         */
        public String getResponse() {
            return res;
        }

        /**
         * @param res Response object.
         */
        @JsonDeserialize(using = RawContentDeserializer.class)
        public void setResponse(String res) {
            this.res = res;
        }

        /**
         * @return String representation of session token.
         */
        public String getSessionToken() {
            return sesTok;
        }

        /**
         * @param sesTokStr String representation of session token.
         */
        public void setSessionToken(String sesTokStr) {
            this.sesTok = sesTokStr;
        }
    }

    /**
     * Raw content deserializer that will deserialize any data as string.
     */
    private static class RawContentDeserializer extends JsonDeserializer<String> {
        /** */
        private final JsonFactory factory = new JsonFactory();

        /**
         * @param tok Token to process.
         * @param p Parser.
         * @param gen Generator.
         */
        private void writeToken(JsonToken tok, JsonParser p, JsonGenerator gen) throws IOException {
            switch (tok) {
                case FIELD_NAME:
                    gen.writeFieldName(p.getText());
                    break;

                case START_ARRAY:
                    gen.writeStartArray();
                    break;

                case END_ARRAY:
                    gen.writeEndArray();
                    break;

                case START_OBJECT:
                    gen.writeStartObject();
                    break;

                case END_OBJECT:
                    gen.writeEndObject();
                    break;

                case VALUE_NUMBER_INT:
                    gen.writeNumber(p.getBigIntegerValue());
                    break;

                case VALUE_NUMBER_FLOAT:
                    gen.writeNumber(p.getDecimalValue());
                    break;

                case VALUE_TRUE:
                    gen.writeBoolean(true);
                    break;

                case VALUE_FALSE:
                    gen.writeBoolean(false);
                    break;

                case VALUE_NULL:
                    gen.writeNull();
                    break;

                default:
                    gen.writeString(p.getText());
            }
        }

        /** {@inheritDoc} */
        @Override public String deserialize(JsonParser p, DeserializationContext ctxt) throws IOException {
            JsonToken startTok = p.getCurrentToken();

            if (startTok.isStructStart()) {
                StringWriter wrt = new StringWriter(4096);

                JsonGenerator gen = factory.createGenerator(wrt);

                JsonToken tok = startTok, endTok = startTok == START_ARRAY ? END_ARRAY : END_OBJECT;

                int cnt = 1;

                while (cnt > 0) {
                    writeToken(tok, p, gen);

                    tok = p.nextToken();

                    if (tok == startTok)
                        cnt++;
                    else if (tok == endTok)
                        cnt--;
                }

                gen.close();

                return wrt.toString();
            }

            return p.getValueAsString();
        }
    }
}<|MERGE_RESOLUTION|>--- conflicted
+++ resolved
@@ -17,8 +17,6 @@
 
 package org.apache.ignite.console.agent.rest;
 
-<<<<<<< HEAD
-=======
 import java.io.IOException;
 import java.io.StringWriter;
 import java.net.ConnectException;
@@ -27,7 +25,6 @@
 import java.util.concurrent.TimeUnit;
 import javax.net.ssl.SSLContext;
 import javax.net.ssl.TrustManager;
->>>>>>> 9c57baac
 import com.fasterxml.jackson.core.JsonFactory;
 import com.fasterxml.jackson.core.JsonGenerator;
 import com.fasterxml.jackson.core.JsonParser;
@@ -36,14 +33,6 @@
 import com.fasterxml.jackson.databind.JsonDeserializer;
 import com.fasterxml.jackson.databind.ObjectMapper;
 import com.fasterxml.jackson.databind.annotation.JsonDeserialize;
-import java.io.IOException;
-import java.io.StringWriter;
-import java.net.ConnectException;
-import java.util.List;
-import java.util.Map;
-import java.util.concurrent.TimeUnit;
-import javax.net.ssl.SSLContext;
-import javax.net.ssl.TrustManager;
 import okhttp3.Dispatcher;
 import okhttp3.FormBody;
 import okhttp3.HttpUrl;
@@ -116,11 +105,7 @@
     /**
      * Stop HTTP client.
      */
-<<<<<<< HEAD
-    public void close() {
-=======
     @Override public void close() {
->>>>>>> 9c57baac
         if (httpClient != null) {
             httpClient.dispatcher().executorService().shutdown();
 
@@ -189,7 +174,6 @@
     /** */
     public RestResult sendRequest(List<String> nodeURIs, Map<String, Object> params, Map<String, Object> headers) throws IOException {
         Integer startIdx = startIdxs.getOrDefault(nodeURIs, 0);
-<<<<<<< HEAD
 
         for (int i = 0;  i < nodeURIs.size(); i++) {
             Integer currIdx = (startIdx + i) % nodeURIs.size();
@@ -199,25 +183,10 @@
             try {
                 RestResult res = sendRequest(nodeUrl, params, headers);
 
-                log.info("Connected to cluster [url=" + nodeUrl + "]");
+                LT.info(log, "Connected to cluster [url=" + nodeUrl + "]");
 
                 startIdxs.put(nodeURIs, currIdx);
 
-=======
-
-        for (int i = 0;  i < nodeURIs.size(); i++) {
-            Integer currIdx = (startIdx + i) % nodeURIs.size();
-
-            String nodeUrl = nodeURIs.get(currIdx);
-
-            try {
-                RestResult res = sendRequest(nodeUrl, params, headers);
-
-                LT.info(log, "Connected to cluster [url=" + nodeUrl + "]");
-
-                startIdxs.put(nodeURIs, currIdx);
-
->>>>>>> 9c57baac
                 return res;
             }
             catch (ConnectException ignored) {
