--- conflicted
+++ resolved
@@ -26,10 +26,6 @@
 import java.util.ArrayList;
 import java.util.Collection;
 import java.util.Collections;
-<<<<<<< HEAD
-import java.util.HashMap;
-=======
->>>>>>> 1367bc98
 import java.util.List;
 import java.util.Map;
 import java.util.UUID;
@@ -38,10 +34,7 @@
 import java.util.concurrent.ScheduledFuture;
 import java.util.concurrent.TimeUnit;
 import org.apache.ignite.IgniteLogger;
-<<<<<<< HEAD
 import org.apache.ignite.console.agent.AgentConfiguration;
-=======
->>>>>>> 1367bc98
 import org.apache.ignite.console.agent.rest.RestExecutor;
 import org.apache.ignite.console.agent.rest.RestResult;
 import org.apache.ignite.internal.processors.rest.client.message.GridClientNodeBean;
@@ -85,8 +78,6 @@
     /** JSON object mapper. */
     private static final ObjectMapper MAPPER = new GridJettyObjectMapper();
 
-<<<<<<< HEAD
-=======
     /** Latest topology snapshot. */
     private TopologySnapshot top;
 
@@ -96,7 +87,6 @@
     /** */
     private final BroadcastTask broadcastTask = new BroadcastTask();
 
->>>>>>> 1367bc98
     /** */
     private static final IgniteClosure<UUID, String> ID2ID8 = new IgniteClosure<UUID, String>() {
         @Override public String apply(UUID nid) {
@@ -122,15 +112,6 @@
 
     /** */
     private ScheduledFuture<?> refreshTask;
-
-    /** Latest topology snapshot. */
-    private TopologySnapshot top;
-
-    /** */
-    private final WatchTask watchTask = new WatchTask();
-
-    /** */
-    private final BroadcastTask broadcastTask = new BroadcastTask();
 
     /**
      * @param client Client.
@@ -226,12 +207,9 @@
         /** */
         private IgniteProductVersion clusterVer;
 
-<<<<<<< HEAD
-=======
         /** */
         private boolean active;
 
->>>>>>> 1367bc98
         /**
          * Helper method to get attribute.
          *
@@ -250,20 +228,14 @@
             int sz = nodes.size();
 
             nids = new ArrayList<>(sz);
-<<<<<<< HEAD
-            addrs = new HashMap<>(sz);
-            clients = new HashMap<>(sz);
-=======
             addrs = U.newHashMap(sz);
             clients = U.newHashMap(sz);
             active = false;
->>>>>>> 1367bc98
 
             for (GridClientNodeBean node : nodes) {
                 UUID nid = node.getNodeId();
 
                 nids.add(nid);
-<<<<<<< HEAD
 
                 Map<String, Object> attrs = node.getAttributes();
 
@@ -282,26 +254,6 @@
 
                 addrs.put(nid, firstIP);
 
-=======
-
-                Map<String, Object> attrs = node.getAttributes();
-
-                if (F.isEmpty(clusterName))
-                    clusterName = attribute(attrs, IGNITE_CLUSTER_NAME);
-
-                Boolean client = attribute(attrs, ATTR_CLIENT_MODE);
-
-                clients.put(nid, client);
-
-                Collection<String> nodeAddrs = client
-                    ? splitAddresses((String)attribute(attrs, ATTR_IPS))
-                    : node.getTcpAddresses();
-
-                String firstIP = F.first(sortAddresses(nodeAddrs));
-
-                addrs.put(nid, firstIP);
-
->>>>>>> 1367bc98
                 String nodeVerStr = attribute(attrs, ATTR_BUILD_VER);
 
                 IgniteProductVersion nodeVer = IgniteProductVersion.fromString(nodeVerStr);
@@ -325,8 +277,6 @@
          */
         public String getClusterVersion() {
             return clusterVerStr;
-<<<<<<< HEAD
-=======
         }
 
         /**
@@ -341,7 +291,6 @@
          */
         public void setActive(boolean active) {
             this.active = active;
->>>>>>> 1367bc98
         }
 
         /**
@@ -419,13 +368,10 @@
 
                         if (newTop.differentCluster(top))
                             log.info("Connection successfully established to cluster with nodes: " + newTop.nid8());
-<<<<<<< HEAD
-=======
 
                         boolean active = restExecutor.active(newTop.clusterVersion(), F.first(newTop.getNids()));
 
                         newTop.setActive(active);
->>>>>>> 1367bc98
 
                         top = newTop;
 
