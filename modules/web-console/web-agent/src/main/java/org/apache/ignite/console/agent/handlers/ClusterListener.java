/*
 * Licensed to the Apache Software Foundation (ASF) under one or more
 * contributor license agreements.  See the NOTICE file distributed with
 * this work for additional information regarding copyright ownership.
 * The ASF licenses this file to You under the Apache License, Version 2.0
 * (the "License"); you may not use this file except in compliance with
 * the License.  You may obtain a copy of the License at
 *
 *      http://www.apache.org/licenses/LICENSE-2.0
 *
 * Unless required by applicable law or agreed to in writing, software
 * distributed under the License is distributed on an "AS IS" BASIS,
 * WITHOUT WARRANTIES OR CONDITIONS OF ANY KIND, either express or implied.
 * See the License for the specific language governing permissions and
 * limitations under the License.
 */

package org.apache.ignite.console.agent.handlers;

import io.socket.client.Socket;
<<<<<<< HEAD
import io.socket.emitter.Emitter;
=======
>>>>>>> 9c57baac
import java.io.IOException;
import java.net.ConnectException;
import java.util.ArrayList;
import java.util.Collection;
import java.util.Collections;
import java.util.List;
import java.util.Map;
import java.util.UUID;
import java.util.concurrent.Executors;
import java.util.concurrent.ScheduledExecutorService;
import java.util.concurrent.ScheduledFuture;
import java.util.concurrent.TimeUnit;
import org.apache.ignite.IgniteLogger;
<<<<<<< HEAD
=======

import com.fasterxml.jackson.core.type.TypeReference;
import com.fasterxml.jackson.databind.ObjectMapper;

>>>>>>> 9c57baac
import org.apache.ignite.console.agent.AgentConfiguration;
import org.apache.ignite.console.agent.rest.RestExecutor;
import org.apache.ignite.console.agent.rest.RestResult;
import org.apache.ignite.internal.processors.rest.client.message.GridClientNodeBean;
import org.apache.ignite.internal.processors.rest.protocols.http.jetty.GridJettyObjectMapper;
import org.apache.ignite.internal.util.typedef.F;
import org.apache.ignite.internal.util.typedef.internal.LT;
import org.apache.ignite.internal.util.typedef.internal.U;
import org.apache.ignite.lang.IgniteClosure;
import org.apache.ignite.lang.IgniteProductVersion;
import org.apache.ignite.logger.slf4j.Slf4jLogger;
import org.slf4j.LoggerFactory;

import static org.apache.ignite.IgniteSystemProperties.IGNITE_CLUSTER_NAME;
import static org.apache.ignite.console.agent.AgentUtils.toJSON;
import static org.apache.ignite.internal.IgniteNodeAttributes.ATTR_BUILD_VER;
import static org.apache.ignite.internal.IgniteNodeAttributes.ATTR_CLIENT_MODE;
import static org.apache.ignite.internal.IgniteNodeAttributes.ATTR_IPS;
import static org.apache.ignite.internal.processors.rest.GridRestResponse.STATUS_SUCCESS;
import static org.apache.ignite.internal.processors.rest.client.message.GridClientResponse.STATUS_FAILED;
import static org.apache.ignite.internal.visor.util.VisorTaskUtils.sortAddresses;
import static org.apache.ignite.internal.visor.util.VisorTaskUtils.splitAddresses;

/**
 * API to transfer topology from Ignite cluster available by node-uri.
 */
public class ClusterListener implements AutoCloseable {
    /** */
    private static final IgniteLogger log = new Slf4jLogger(LoggerFactory.getLogger(ClusterListener.class));

    /** */
    private static final IgniteProductVersion IGNITE_2_1 = IgniteProductVersion.fromString("2.1.0");

    /** */
    private static final IgniteProductVersion IGNITE_2_3 = IgniteProductVersion.fromString("2.3.0");

    /** Unique Visor key to get events last order. */
    private static final String EVT_LAST_ORDER_KEY = "WEB_AGENT_" + UUID.randomUUID().toString();

    /** Unique Visor key to get events throttle counter. */
    private static final String EVT_THROTTLE_CNTR_KEY = "WEB_AGENT_" + UUID.randomUUID().toString();

    /** */
    private static final String EVENT_CLUSTER_CONNECTED = "cluster:connected";

    /** */
    private static final String EVENT_CLUSTER_TOPOLOGY = "cluster:topology";

    /** */
    private static final String EVENT_CLUSTER_DISCONNECTED = "cluster:disconnected";

    /** Default timeout. */
    private static final long DFLT_TIMEOUT = 3000L;

    /** JSON object mapper. */
    private static final ObjectMapper MAPPER = new GridJettyObjectMapper();

    /** Latest topology snapshot. */
    private TopologySnapshot top;

    /** */
    private final WatchTask watchTask = new WatchTask();

    /** */
    private static final IgniteClosure<UUID, String> ID2ID8 = new IgniteClosure<UUID, String>() {
        @Override public String apply(UUID nid) {
            return U.id8(nid).toUpperCase();
        }

        @Override public String toString() {
            return "Node ID to ID8 transformer closure.";
        }
    };

    /** */
    private AgentConfiguration cfg;

    /** */
    private Socket client;

    /** */
    private RestExecutor restExecutor;

    /** */
    private static final ScheduledExecutorService pool = Executors.newScheduledThreadPool(1);

    /** */
    private ScheduledFuture<?> refreshTask;

    /**
     * @param client Client.
     * @param restExecutor Client.
     */
    public ClusterListener(AgentConfiguration cfg, Socket client, RestExecutor restExecutor) {
        this.cfg = cfg;
        this.client = client;
        this.restExecutor = restExecutor;
    }

    /**
     * Callback on cluster connect.
     *
     * @param nids Cluster nodes IDs.
     */
    private void clusterConnect(Collection<UUID> nids) {
        log.info("Connection successfully established to cluster with nodes: " + F.viewReadOnly(nids, ID2ID8));

        client.emit(EVENT_CLUSTER_CONNECTED, toJSON(nids));
    }

    /**
     * Callback on disconnect from cluster.
     */
    private void clusterDisconnect() {
        if (top == null)
            return;

        top = null;

        log.info("Connection to cluster was lost");

        client.emit(EVENT_CLUSTER_DISCONNECTED);
    }

    /**
     * Stop refresh task.
     */
    private void safeStopRefresh() {
        if (refreshTask != null)
            refreshTask.cancel(true);
    }

    /**
     * Start watch cluster.
     */
    public void watch() {
        safeStopRefresh();

        refreshTask = pool.scheduleWithFixedDelay(watchTask, 0L, DFLT_TIMEOUT, TimeUnit.MILLISECONDS);
    }

<<<<<<< HEAD
    /**
     * Start broadcast topology to server-side.
     */
    public Emitter.Listener start() {
        return args -> {
            safeStopRefresh();

            final long timeout = args.length > 1 && args[1] instanceof Long ? (long)args[1] : DFLT_TIMEOUT;

            refreshTask = pool.scheduleWithFixedDelay(broadcastTask, 0L, timeout, TimeUnit.MILLISECONDS);
        };
    }

    /** {@inheritDoc} */
    public void close() {
=======
    /** {@inheritDoc} */
    @Override public void close() {
>>>>>>> 9c57baac
        refreshTask.cancel(true);

        pool.shutdownNow();
    }

    /** */
    private static class TopologySnapshot {
        /** */
        private String clusterId;

        /** */
        private String clusterName;

        /** */
        private Collection<UUID> nids;

        /** */
        private Map<UUID, String> addrs;

        /** */
        private Map<UUID, Boolean> clients;

        /** */
        private String clusterVerStr;

        /** */
        private IgniteProductVersion clusterVer;

        /** */
        private boolean active;

        /** */
        private boolean secured;

        /**
         * Helper method to get attribute.
         *
         * @param attrs Map with attributes.
         * @param name Attribute name.
         * @return Attribute value.
         */
        private static <T> T attribute(Map<String, Object> attrs, String name) {
            return (T)attrs.get(name);
        }

        /**
         * @param nodes Nodes.
         */
        TopologySnapshot(Collection<GridClientNodeBean> nodes) {
            int sz = nodes.size();

            nids = new ArrayList<>(sz);
            addrs = U.newHashMap(sz);
            clients = U.newHashMap(sz);
            active = false;
            secured = false;

            for (GridClientNodeBean node : nodes) {
                UUID nid = node.getNodeId();

                nids.add(nid);

                Map<String, Object> attrs = node.getAttributes();

                if (F.isEmpty(clusterId))
                    clusterId = attribute(attrs, "GRIDGAIN_CLOUD_ID");

                if (F.isEmpty(clusterName))
                    clusterName = attribute(attrs, IGNITE_CLUSTER_NAME);

                Boolean client = attribute(attrs, ATTR_CLIENT_MODE);

                clients.put(nid, client);

                Collection<String> nodeAddrs = client
                    ? splitAddresses(attribute(attrs, ATTR_IPS))
                    : node.getTcpAddresses();

                String firstIP = F.first(sortAddresses(nodeAddrs));

                addrs.put(nid, firstIP);

                String nodeVerStr = attribute(attrs, ATTR_BUILD_VER);

                IgniteProductVersion nodeVer = IgniteProductVersion.fromString(nodeVerStr);

                if (clusterVer == null || clusterVer.compareTo(nodeVer) > 0) {
                    clusterVer = nodeVer;
                    clusterVerStr = nodeVerStr;
                }
            }
        }

        /**
         * @return Cloud id.
         */
        public String getClusterId() {
            return clusterId;
        }

        /**
         * @return Cluster name.
         */
        public String getClusterName() {
            return clusterName;
        }

        /**
         * @return Cluster version.
         */
        public String getClusterVersion() {
            return clusterVerStr;
        }

        /**
         * @return Cluster active flag.
         */
        public boolean isActive() {
            return active;
        }

        /**
         * @param active New cluster active state.
         */
        public void setActive(boolean active) {
            this.active = active;
        }

        /**
         * @return {@code true} If cluster has configured security.
         */
        public boolean isSecured() {
            return secured;
        }

        /**
         * @param secured Configured security flag.
         */
        public void setSecured(boolean secured) {
            this.secured = secured;
        }

        /**
         * @return Cluster nodes IDs.
         */
        public Collection<UUID> getNids() {
            return nids;
        }

        /**
         * @return Cluster nodes with IPs.
         */
        public Map<UUID, String> getAddresses() {
            return addrs;
        }

        /**
         * @return Cluster nodes with client mode flag.
         */
        public Map<UUID, Boolean> getClients() {
            return clients;
        }

        /**
         * @return Cluster version.
         */
        public IgniteProductVersion clusterVersion() {
            return clusterVer;
        }

        /**
         * @return Collection of short UUIDs.
         */
        Collection<String> nid8() {
            return F.viewReadOnly(nids, ID2ID8);
        }

        /**
         * @param prev Previous topology.
         * @return {@code true} in case if current topology is a new cluster.
         */
        boolean differentCluster(TopologySnapshot prev) {
            return prev == null || F.isEmpty(prev.nids) || Collections.disjoint(nids, prev.nids);
        }
    }

    /**
     * Collect topology.
     *
     * @param full Full.
     */
    private RestResult topology(boolean full) throws IOException {
        Map<String, Object> params = U.newHashMap(3);

        params.put("cmd", "top");
        params.put("attr", true);
        params.put("mtr", full);

        return restExecutor.sendRequest(this.cfg.nodeURIs(), params, null);
    }

    /**
     * @param ver Cluster version.
     * @param nid Node ID.
     * @return Cluster active state.
     * @throws IOException If failed to collect cluster active state.
     */
    public boolean active(IgniteProductVersion ver, UUID nid) throws IOException {
        Map<String, Object> params = U.newHashMap(10);

        boolean v23 = ver.compareTo(IGNITE_2_3) >= 0;

        if (v23)
            params.put("cmd", "currentState");
        else {
            params.put("cmd", "exe");
            params.put("name", "org.apache.ignite.internal.visor.compute.VisorGatewayTask");
            params.put("p1", nid);
            params.put("p2", "org.apache.ignite.internal.visor.node.VisorNodeDataCollectorTask");
            params.put("p3", "org.apache.ignite.internal.visor.node.VisorNodeDataCollectorTaskArg");
            params.put("p4", false);
            params.put("p5", EVT_LAST_ORDER_KEY);
            params.put("p6", EVT_THROTTLE_CNTR_KEY);

            if (ver.compareTo(IGNITE_2_1) >= 0)
                params.put("p7", false);
            else {
                params.put("p7", 10);
                params.put("p8", false);
            }
        }

        RestResult res = restExecutor.sendRequest(this.cfg.nodeURIs(), params, null);

        switch (res.getStatus()) {
            case STATUS_SUCCESS:
                if (v23)
                    return Boolean.valueOf(res.getData());

                return res.getData().contains("\"active\":true");

            default:
                throw new IOException(res.getError());
        }
    }

    /** */
    private class WatchTask implements Runnable {
<<<<<<< HEAD
        /** {@inheritDoc} */
        @Override public void run() {
            try {
                RestResult res = topology(false);
=======
        /** */
        private static final String EXPIRED_SES_ERROR_MSG = "Failed to handle request - unknown session token (maybe expired session)";
>>>>>>> 9c57baac

        /** */
        private String sesTok;

        /**
         * Execute REST command under agent user.
         *
         * @param params Command params.
         * @return Command result.
         * @throws IOException If failed to execute.
         */
        private RestResult restCommand(Map<String, Object> params) throws IOException {
            if (!F.isEmpty(sesTok))
                params.put("sessionToken", sesTok);
            else if (!F.isEmpty(cfg.nodeLogin()) && !F.isEmpty(cfg.nodePassword())) {
                params.put("user", cfg.nodeLogin());
                params.put("password", cfg.nodePassword());
            }

            RestResult res = restExecutor.sendRequest(cfg.nodeURIs(), params, null);

<<<<<<< HEAD
                        boolean active = active(newTop.clusterVersion(), F.first(newTop.getNids()));
=======
            switch (res.getStatus()) {
                case STATUS_SUCCESS:
                    sesTok = res.getSessionToken();
>>>>>>> 9c57baac

                    return res;
                    
                case STATUS_FAILED:
                    if (res.getError().startsWith(EXPIRED_SES_ERROR_MSG)) {
                        sesTok = null;
                        
                        params.remove("sessionToken");

                        return restCommand(params);
                    }

                default:
                    return res;
            }
        }

        /**
         * Collect topology.
         *
         * @param full Full.
         */
        private RestResult topology(boolean full) throws IOException {
            Map<String, Object> params = U.newHashMap(3);

            params.put("cmd", "top");
            params.put("attr", true);
            params.put("mtr", full);

            return restCommand(params);
        }

        /**
         * @param ver Cluster version.
         * @param nid Node ID.
         * @return Cluster active state.
         * @throws IOException If failed to collect cluster active state.
         */
        public boolean active(IgniteProductVersion ver, UUID nid) throws IOException {
            Map<String, Object> params = U.newHashMap(10);

            boolean v23 = ver.compareTo(IGNITE_2_3) >= 0;

            if (v23)
                params.put("cmd", "currentState");
            else {
                params.put("cmd", "exe");
                params.put("name", "org.apache.ignite.internal.visor.compute.VisorGatewayTask");
                params.put("p1", nid);
                params.put("p2", "org.apache.ignite.internal.visor.node.VisorNodeDataCollectorTask");
                params.put("p3", "org.apache.ignite.internal.visor.node.VisorNodeDataCollectorTaskArg");
                params.put("p4", false);
                params.put("p5", EVT_LAST_ORDER_KEY);
                params.put("p6", EVT_THROTTLE_CNTR_KEY);

                if (ver.compareTo(IGNITE_2_1) >= 0)
                    params.put("p7", false);
                else {
                    params.put("p7", 10);
                    params.put("p8", false);
                }
            }

            RestResult res = restCommand(params);

            switch (res.getStatus()) {
                case STATUS_SUCCESS:
                    if (v23)
                        return Boolean.valueOf(res.getData());

                    return res.getData().contains("\"active\":true");

                default:
                    throw new IOException(res.getError());
            }
        }


        /** {@inheritDoc} */
        @Override public void run() {
            try {
<<<<<<< HEAD
                RestResult res = topology(true);
=======
                RestResult res = topology(false);
>>>>>>> 9c57baac

                switch (res.getStatus()) {
                    case STATUS_SUCCESS:
                        List<GridClientNodeBean> nodes = MAPPER.readValue(res.getData(),
                            new TypeReference<List<GridClientNodeBean>>() {});

                        TopologySnapshot newTop = new TopologySnapshot(nodes);

                        if (newTop.differentCluster(top))
                            log.info("Connection successfully established to cluster with nodes: " + newTop.nid8());

                        boolean active = active(newTop.clusterVersion(), F.first(newTop.getNids()));

                        newTop.setActive(active);
                        newTop.setSecured(!F.isEmpty(res.getSessionToken()));

                        top = newTop;

                        client.emit(EVENT_CLUSTER_TOPOLOGY, toJSON(top));

                        break;

                    default:
                        LT.warn(log, res.getError());

                        clusterDisconnect();
                }
            }
            catch (ConnectException ignored) {
                clusterDisconnect();
            }
            catch (Exception e) {
                log.error("WatchTask failed", e);

                clusterDisconnect();
            }
        }
    }
}<|MERGE_RESOLUTION|>--- conflicted
+++ resolved
@@ -18,10 +18,6 @@
 package org.apache.ignite.console.agent.handlers;
 
 import io.socket.client.Socket;
-<<<<<<< HEAD
-import io.socket.emitter.Emitter;
-=======
->>>>>>> 9c57baac
 import java.io.IOException;
 import java.net.ConnectException;
 import java.util.ArrayList;
@@ -35,13 +31,10 @@
 import java.util.concurrent.ScheduledFuture;
 import java.util.concurrent.TimeUnit;
 import org.apache.ignite.IgniteLogger;
-<<<<<<< HEAD
-=======
 
 import com.fasterxml.jackson.core.type.TypeReference;
 import com.fasterxml.jackson.databind.ObjectMapper;
 
->>>>>>> 9c57baac
 import org.apache.ignite.console.agent.AgentConfiguration;
 import org.apache.ignite.console.agent.rest.RestExecutor;
 import org.apache.ignite.console.agent.rest.RestResult;
@@ -183,26 +176,8 @@
         refreshTask = pool.scheduleWithFixedDelay(watchTask, 0L, DFLT_TIMEOUT, TimeUnit.MILLISECONDS);
     }
 
-<<<<<<< HEAD
-    /**
-     * Start broadcast topology to server-side.
-     */
-    public Emitter.Listener start() {
-        return args -> {
-            safeStopRefresh();
-
-            final long timeout = args.length > 1 && args[1] instanceof Long ? (long)args[1] : DFLT_TIMEOUT;
-
-            refreshTask = pool.scheduleWithFixedDelay(broadcastTask, 0L, timeout, TimeUnit.MILLISECONDS);
-        };
-    }
-
-    /** {@inheritDoc} */
-    public void close() {
-=======
     /** {@inheritDoc} */
     @Override public void close() {
->>>>>>> 9c57baac
         refreshTask.cancel(true);
 
         pool.shutdownNow();
@@ -389,77 +364,10 @@
         }
     }
 
-    /**
-     * Collect topology.
-     *
-     * @param full Full.
-     */
-    private RestResult topology(boolean full) throws IOException {
-        Map<String, Object> params = U.newHashMap(3);
-
-        params.put("cmd", "top");
-        params.put("attr", true);
-        params.put("mtr", full);
-
-        return restExecutor.sendRequest(this.cfg.nodeURIs(), params, null);
-    }
-
-    /**
-     * @param ver Cluster version.
-     * @param nid Node ID.
-     * @return Cluster active state.
-     * @throws IOException If failed to collect cluster active state.
-     */
-    public boolean active(IgniteProductVersion ver, UUID nid) throws IOException {
-        Map<String, Object> params = U.newHashMap(10);
-
-        boolean v23 = ver.compareTo(IGNITE_2_3) >= 0;
-
-        if (v23)
-            params.put("cmd", "currentState");
-        else {
-            params.put("cmd", "exe");
-            params.put("name", "org.apache.ignite.internal.visor.compute.VisorGatewayTask");
-            params.put("p1", nid);
-            params.put("p2", "org.apache.ignite.internal.visor.node.VisorNodeDataCollectorTask");
-            params.put("p3", "org.apache.ignite.internal.visor.node.VisorNodeDataCollectorTaskArg");
-            params.put("p4", false);
-            params.put("p5", EVT_LAST_ORDER_KEY);
-            params.put("p6", EVT_THROTTLE_CNTR_KEY);
-
-            if (ver.compareTo(IGNITE_2_1) >= 0)
-                params.put("p7", false);
-            else {
-                params.put("p7", 10);
-                params.put("p8", false);
-            }
-        }
-
-        RestResult res = restExecutor.sendRequest(this.cfg.nodeURIs(), params, null);
-
-        switch (res.getStatus()) {
-            case STATUS_SUCCESS:
-                if (v23)
-                    return Boolean.valueOf(res.getData());
-
-                return res.getData().contains("\"active\":true");
-
-            default:
-                throw new IOException(res.getError());
-        }
-    }
-
     /** */
     private class WatchTask implements Runnable {
-<<<<<<< HEAD
-        /** {@inheritDoc} */
-        @Override public void run() {
-            try {
-                RestResult res = topology(false);
-=======
         /** */
         private static final String EXPIRED_SES_ERROR_MSG = "Failed to handle request - unknown session token (maybe expired session)";
->>>>>>> 9c57baac
 
         /** */
         private String sesTok;
@@ -481,20 +389,16 @@
 
             RestResult res = restExecutor.sendRequest(cfg.nodeURIs(), params, null);
 
-<<<<<<< HEAD
-                        boolean active = active(newTop.clusterVersion(), F.first(newTop.getNids()));
-=======
             switch (res.getStatus()) {
                 case STATUS_SUCCESS:
                     sesTok = res.getSessionToken();
->>>>>>> 9c57baac
 
                     return res;
-                    
+
                 case STATUS_FAILED:
                     if (res.getError().startsWith(EXPIRED_SES_ERROR_MSG)) {
                         sesTok = null;
-                        
+
                         params.remove("sessionToken");
 
                         return restCommand(params);
@@ -569,11 +473,7 @@
         /** {@inheritDoc} */
         @Override public void run() {
             try {
-<<<<<<< HEAD
-                RestResult res = topology(true);
-=======
                 RestResult res = topology(false);
->>>>>>> 9c57baac
 
                 switch (res.getStatus()) {
                     case STATUS_SUCCESS:
