/*
 * Licensed to the Apache Software Foundation (ASF) under one or more
 * contributor license agreements.  See the NOTICE file distributed with
 * this work for additional information regarding copyright ownership.
 * The ASF licenses this file to You under the Apache License, Version 2.0
 * (the "License"); you may not use this file except in compliance with
 * the License.  You may obtain a copy of the License at
 *
 *      http://www.apache.org/licenses/LICENSE-2.0
 *
 * Unless required by applicable law or agreed to in writing, software
 * distributed under the License is distributed on an "AS IS" BASIS,
 * WITHOUT WARRANTIES OR CONDITIONS OF ANY KIND, either express or implied.
 * See the License for the specific language governing permissions and
 * limitations under the License.
 */

var path = require('path');
var webpack = require('webpack');

var basePath = path.resolve('./');

module.exports = function(config) {
  config.set({
    // Base path that will be used to resolve all patterns (eg. files, exclude).
    basePath: basePath,

    // Frameworks to use available frameworks: https://npmjs.org/browse/keyword/karma-adapter
    frameworks: ['mocha'],

    // List of files / patterns to load in the browser.
    files: [
      'test/**/*.test.js'
    ],

    plugins: [
<<<<<<< HEAD
      require('karma-teamcity-reporter'),
      require('karma-jasmine'),
      require('karma-babel-preprocessor'),
      require('karma-phantomjs-launcher'),
      require('karma-webpack')
=======
      require('karma-phantomjs-launcher'),
      require('karma-teamcity-reporter'),
      require('karma-webpack'),
      require('karma-mocha')
>>>>>>> b18f0f8d
    ],

    // Preprocess matching files before serving them to the browser
    // available preprocessors: https://npmjs.org/browse/keyword/karma-preprocessor.
    preprocessors: {
        'test/**/*.js': ['webpack']
    },

    webpack: {
        module: {
            loaders: [
                {
                    test: /\.json$/,
                    loader: 'json'
                },
                {
                    test: /\.js$/, 
                    loader: 'babel', 
                    exclude: /node_modules/
                }
            ]
        },
        resolve: {
            extensions: ["", ".js"]
        },
        plugins: [
            new webpack.ProvidePlugin({
                _: 'lodash'
            })
        ]
    },

    webpackMiddleware: {
      noInfo: true
    },

    // Test results reporter to use
    // possible values: 'dots', 'progress'
    // available reporters: https://npmjs.org/browse/keyword/karma-reporter.
    reporters: ['teamcity'],

    // web server port
    port: 9876,

    // enable / disable colors in the output (reporters and logs)
    colors: true,

    // level of logging
    // possible values: config.LOG_DISABLE || config.LOG_ERROR || config.LOG_WARN || config.LOG_INFO || config.LOG_DEBUG
    logLevel: config.LOG_INFO,

    // enable / disable watching file and executing tests whenever any file changes
    autoWatch: true,

    // start these browsers
    // available browser launchers: https://npmjs.org/browse/keyword/karma-launcher
    browsers: ['PhantomJS'],

    // Continuous Integration mode
    // if true, Karma captures browsers, runs the tests and exits
    singleRun: true,

    // Concurrency level
    // how many browser should be started simultaneous
    concurrency: Infinity
<<<<<<< HEAD
  })
};
=======
  });
}
>>>>>>> b18f0f8d
<|MERGE_RESOLUTION|>--- conflicted
+++ resolved
@@ -34,18 +34,10 @@
     ],
 
     plugins: [
-<<<<<<< HEAD
-      require('karma-teamcity-reporter'),
-      require('karma-jasmine'),
-      require('karma-babel-preprocessor'),
-      require('karma-phantomjs-launcher'),
-      require('karma-webpack')
-=======
       require('karma-phantomjs-launcher'),
       require('karma-teamcity-reporter'),
       require('karma-webpack'),
       require('karma-mocha')
->>>>>>> b18f0f8d
     ],
 
     // Preprocess matching files before serving them to the browser
@@ -85,7 +77,7 @@
     // Test results reporter to use
     // possible values: 'dots', 'progress'
     // available reporters: https://npmjs.org/browse/keyword/karma-reporter.
-    reporters: ['teamcity'],
+    reporters: ['progress'],
 
     // web server port
     port: 9876,
@@ -111,10 +103,5 @@
     // Concurrency level
     // how many browser should be started simultaneous
     concurrency: Infinity
-<<<<<<< HEAD
-  })
-};
-=======
   });
-}
->>>>>>> b18f0f8d
+}