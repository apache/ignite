/*
 * Licensed to the Apache Software Foundation (ASF) under one or more
 * contributor license agreements.  See the NOTICE file distributed with
 * this work for additional information regarding copyright ownership.
 * The ASF licenses this file to You under the Apache License, Version 2.0
 * (the "License"); you may not use this file except in compliance with
 * the License.  You may obtain a copy of the License at
 *
 *      http://www.apache.org/licenses/LICENSE-2.0
 *
 * Unless required by applicable law or agreed to in writing, software
 * distributed under the License is distributed on an "AS IS" BASIS,
 * WITHOUT WARRANTIES OR CONDITIONS OF ANY KIND, either express or implied.
 * See the License for the specific language governing permissions and
 * limitations under the License.
 */

// Controller for Caches screen.
import consoleModule from 'controllers/common-module';

consoleModule.controller('cachesController', [
    '$scope', '$http', '$state', '$filter', '$timeout', '$common', '$confirm', '$clone', '$loading', '$cleanup', '$unsavedChangesGuard',
    function($scope, $http, $state, $filter, $timeout, $common, $confirm, $clone, $loading, $cleanup, $unsavedChangesGuard) {
        $unsavedChangesGuard.install($scope);

        const emptyCache = {empty: true};

        let __original_value;

        const blank = {
            evictionPolicy: {},
            cacheStoreFactory: {},
            nearConfiguration: {}
        };

        // We need to initialize backupItem with empty object in order to properly used from angular directives.
        $scope.backupItem = emptyCache;

        $scope.ui = $common.formUI();
        $scope.ui.activePanels = [0];
        $scope.ui.topPanels = [0, 1, 2, 3];

        $scope.hidePopover = $common.hidePopover;
        $scope.saveBtnTipText = $common.saveBtnTipText;
        $scope.widthIsSufficient = $common.widthIsSufficient;

        const showPopoverMessage = $common.showPopoverMessage;

        $scope.contentVisible = function() {
            const item = $scope.backupItem;

            return !item.empty && (!item._id || _.find($scope.displayedRows, {_id: item._id}));
        };

        $scope.toggleExpanded = function() {
            $scope.ui.expanded = !$scope.ui.expanded;

            $common.hidePopover();
        };

        $scope.caches = [];
        $scope.domains = [];

        function _cacheLbl(cache) {
            return cache.name + ', ' + cache.cacheMode + ', ' + cache.atomicityMode;
        }

        function selectFirstItem() {
            if ($scope.caches.length > 0)
                $scope.selectItem($scope.caches[0]);
        }

        function cacheDomains(item) {
            return _.reduce($scope.domains, function(memo, domain) {
                if (item && _.includes(item.domains, domain.value))
                    memo.push(domain.meta);

                return memo;
            }, []);
        }

        $loading.start('loadingCachesScreen');

        // When landing on the page, get caches and show them.
        $http.post('/api/v1/configuration/caches/list')
            .success(function(data) {
                const validFilter = $filter('domainsValidation');

                $scope.spaces = data.spaces;

                _.forEach(data.caches, function(cache) {
                    cache.label = _cacheLbl(cache);
                });

                $scope.caches = data.caches;

                $scope.clusters = _.map(data.clusters, function(cluster) {
                    return {
                        value: cluster._id,
                        label: cluster.name,
                        caches: cluster.caches
                    };
                });

                $scope.domains = _.sortBy(_.map(validFilter(data.domains, true, false), function(domain) {
                    return {
                        value: domain._id,
                        label: domain.valueType,
                        kind: domain.kind,
                        meta: domain
                    };
                }), 'label');

                if ($state.params.id)
                    $scope.createItem($state.params.id);
                else {
                    const lastSelectedCache = angular.fromJson(sessionStorage.lastSelectedCache);

                    if (lastSelectedCache) {
                        const idx = _.findIndex($scope.caches, function(cache) {
                            return cache._id === lastSelectedCache;
                        });

                        if (idx >= 0)
                            $scope.selectItem($scope.caches[idx]);
                        else {
                            sessionStorage.removeItem('lastSelectedCache');

                            selectFirstItem();
                        }
                    }
                    else
                        selectFirstItem();
                }

                $scope.$watch('ui.inputForm.$valid', function(valid) {
                    if (valid && __original_value === JSON.stringify($cleanup($scope.backupItem)))
                        $scope.ui.inputForm.$dirty = false;
                });

                $scope.$watch('backupItem', function(val) {
                    const form = $scope.ui.inputForm;

                    if (form.$pristine || (form.$valid && __original_value === JSON.stringify($cleanup(val))))
                        form.$setPristine();
                    else
                        form.$setDirty();
                }, true);
            })
            .catch(function(errMsg) {
                $common.showError(errMsg);
            })
            .finally(function() {
                $scope.ui.ready = true;
                $scope.ui.inputForm.$setPristine();
                $loading.finish('loadingCachesScreen');
            });

        $scope.selectItem = function(item, backup) {
            function selectItem() {
                $scope.selectedItem = item;

                try {
                    if (item && item._id)
                        sessionStorage.lastSelectedCache = angular.toJson(item._id);
                    else
                        sessionStorage.removeItem('lastSelectedCache');
                }
                catch (ignored) {
                    // No-op.
                }

                if (backup)
                    $scope.backupItem = backup;
                else if (item)
                    $scope.backupItem = angular.copy(item);
                else
                    $scope.backupItem = emptyCache;

                $scope.backupItem = angular.merge({}, blank, $scope.backupItem);

                __original_value = JSON.stringify($cleanup($scope.backupItem));

                if ($common.getQueryVariable('new'))
                    $state.go('base.configuration.caches');
            }

            $common.confirmUnsavedChanges($scope.backupItem && $scope.ui.inputForm.$dirty, selectItem);
        };

        function prepareNewItem(id) {
            return {
                space: $scope.spaces[0]._id,
                cacheMode: 'PARTITIONED',
                atomicityMode: 'ATOMIC',
                readFromBackup: true,
                copyOnRead: true,
                clusters: id && _.find($scope.clusters, {value: id})
                    ? [id] : _.map($scope.clusters, function(cluster) { return cluster.value; }),
                domains: id && _.find($scope.domains, { value: id }) ? [id] : [],
                cacheStoreFactory: {CacheJdbcBlobStoreFactory: {connectVia: 'DataSource'}}
            };
        }

        // Add new cache.
        $scope.createItem = function(id) {
            $timeout(function() {
                $common.ensureActivePanel($scope.ui, 'general', 'cacheName');
            });

            $scope.selectItem(null, prepareNewItem(id));
        };

        function checkDataSources() {
            const clusters = _.filter($scope.clusters, function(cluster) {
                return _.includes($scope.backupItem.clusters, cluster.value);
            });

            let checkRes = {checked: true};

            const failCluster = _.find(clusters, function(cluster) {
                const caches = _.filter($scope.caches, function(cache) {
                    return cache._id !== $scope.backupItem._id && _.find(cluster.caches, function(clusterCache) {
                        return clusterCache === cache._id;
                    });
                });

                caches.push($scope.backupItem);

                checkRes = $common.checkCachesDataSources(caches, $scope.backupItem);

                return !checkRes.checked;
            });

            if (!checkRes.checked) {
                return showPopoverMessage($scope.ui, 'store', checkRes.firstCache.cacheStoreFactory.kind === 'CacheJdbcPojoStoreFactory' ? 'pojoDialect' : 'blobDialect',
                    'Found cache "' + checkRes.secondCache.name + '" in cluster "' + failCluster.label + '" ' +
                    'with the same data source bean name "' + checkRes.firstCache.cacheStoreFactory[checkRes.firstCache.cacheStoreFactory.kind].dataSourceBean +
                    '" and different database: "' + $common.cacheStoreJdbcDialectsLabel(checkRes.firstDB) + '" in current cache and "' +
                    $common.cacheStoreJdbcDialectsLabel(checkRes.secondDB) + '" in "' + checkRes.secondCache.name + '"', 10000);
            }

            return true;
        }

        function checkStoreFactoryBean(storeFactory, beanFieldId) {
            if (!$common.isValidJavaIdentifier('Data source bean', storeFactory.dataSourceBean, beanFieldId, $scope.ui, 'store'))
                return false;

<<<<<<< HEAD
            if (item.memoryMode === 'ONHEAP_TIERED' && item.offHeapMaxMemory > 0 && !$common.isDefined(item.evictionPolicy.kind))
                return showPopoverMessage($scope.ui, 'memory', 'evictionPolicyKind', 'Eviction policy should not be configured!');

            const form = $scope.ui.inputForm;
            const errors = form.$error;
            const errKeys = Object.keys(errors);

            if (errKeys && errKeys.length > 0) {
                const firstErrorKey = errKeys[0];

                const firstError = errors[firstErrorKey][0];
                const actualError = firstError.$error[firstErrorKey][0];

                const errNameFull = actualError.$name;
                const errNameShort = errNameFull.endsWith('TextInput') ? errNameFull.substring(0, errNameFull.length - 9) : errNameFull;

                const extractErrorMessage = function(errName) {
                    try {
                        return errors[firstErrorKey][0].$errorMessages[errName][firstErrorKey];
                    }
                    catch (ignored) {
                        try {
                            return form[firstError.$name].$errorMessages[errName][firstErrorKey];
                        }
                        catch (ignited) {
                            return false;
                        }
                    }
                };

                const msg = extractErrorMessage(errNameFull) || extractErrorMessage(errNameShort) || 'Invalid value';

                return showPopoverMessage($scope.ui, firstError.$name, errNameFull, msg);
            }

            if (item.memoryMode === 'OFFHEAP_VALUES' && !_.isEmpty(item.domains))
                return showPopoverMessage($scope.ui, 'memory', 'memoryMode', 'Query indexing could not be enabled while values are stored off-heap!');

            if (item.memoryMode === 'OFFHEAP_TIERED' && !$common.isDefined(item.offHeapMaxMemory))
                return showPopoverMessage($scope.ui, 'memory', 'offHeapMaxMemory', 'Off-heap max memory should be specified!');
=======
            return checkDataSources();
        }
>>>>>>> 79270b1a

        function checkStoreFactory(item) {
            const cacheStoreFactorySelected = item.cacheStoreFactory && item.cacheStoreFactory.kind;

            if (cacheStoreFactorySelected) {
                const storeFactory = item.cacheStoreFactory[item.cacheStoreFactory.kind];

                if (item.cacheStoreFactory.kind === 'CacheJdbcPojoStoreFactory' && !checkStoreFactoryBean(storeFactory, 'pojoDataSourceBean'))
                    return false;

                if (item.cacheStoreFactory.kind === 'CacheJdbcBlobStoreFactory' && storeFactory.connectVia !== 'URL'
                    && !checkStoreFactoryBean(storeFactory, 'blobDataSourceBean'))
                    return false;
            }

            if ((item.readThrough || item.writeThrough) && !cacheStoreFactorySelected)
                return showPopoverMessage($scope.ui, 'store', 'cacheStoreFactory', (item.readThrough ? 'Read' : 'Write') + ' through are enabled but store is not configured!');

            if (item.writeBehindEnabled && !cacheStoreFactorySelected)
                return showPopoverMessage($scope.ui, 'store', 'cacheStoreFactory', 'Write behind enabled but store is not configured!');

            if (cacheStoreFactorySelected && !item.readThrough && !item.writeThrough)
                return showPopoverMessage($scope.ui, 'store', 'readThroughTooltip', 'Store is configured but read/write through are not enabled!');

            return true;
        }

        // Check cache logical consistency.
        function validate(item) {
            $common.hidePopover();

            if ($common.isEmptyString(item.name))
                return showPopoverMessage($scope.ui, 'general', 'cacheName', 'Cache name should not be empty!');

            if (item.memoryMode === 'ONHEAP_TIERED' && item.offHeapMaxMemory > 0 && !$common.isDefined(item.evictionPolicy.kind))
                return showPopoverMessage($scope.ui, 'memory', 'evictionPolicyKind', 'Eviction policy should not be configured!');

            if (!$common.checkFieldValidators($scope.ui))
                return false;

            if (item.memoryMode === 'OFFHEAP_VALUES' && !_.isEmpty(item.domains))
                return showPopoverMessage($scope.ui, 'memory', 'memoryMode', 'Query indexing could not be enabled while values are stored off-heap!');

            if (item.memoryMode === 'OFFHEAP_TIERED' && (!$common.isDefined(item.offHeapMaxMemory) || item.offHeapMaxMemory < 0))
                return showPopoverMessage($scope.ui, 'memory', 'offHeapMaxMemory', 'Off-heap max memory should be specified!');

            if (!checkStoreFactory(item))
                return false;

            if (item.writeBehindFlushSize === 0 && item.writeBehindFlushFrequency === 0)
                return showPopoverMessage($scope.ui, 'store', 'writeBehindFlushSize', 'Both "Flush frequency" and "Flush size" are not allowed as 0!');

            return true;
        }

        // Save cache in database.
        function save(item) {
            $http.post('/api/v1/configuration/caches/save', item)
                .success(function(_id) {
                    item.label = _cacheLbl(item);

                    $scope.ui.inputForm.$setPristine();

                    const idx = _.findIndex($scope.caches, function(cache) {
                        return cache._id === _id;
                    });

                    if (idx >= 0)
                        angular.merge($scope.caches[idx], item);
                    else {
                        item._id = _id;
                        $scope.caches.push(item);
                    }

                    $scope.selectItem(item);

                    $common.showInfo('Cache "' + item.name + '" saved.');
                })
                .error(function(errMsg) {
                    $common.showError(errMsg);
                });
        }

        // Save cache.
        $scope.saveItem = function() {
            const item = $scope.backupItem;

            angular.extend(item, $common.autoCacheStoreConfiguration(item, cacheDomains(item)));

            if (validate(item))
                save(item);
        };

        function _cacheNames() {
            return _.map($scope.caches, function(cache) {
                return cache.name;
            });
        }

        // Clone cache with new name.
        $scope.cloneItem = function() {
            if (validate($scope.backupItem)) {
                $clone.confirm($scope.backupItem.name, _cacheNames()).then(function(newName) {
                    const item = angular.copy($scope.backupItem);

                    delete item._id;

                    item.name = newName;

                    save(item);
                });
            }
        };

        // Remove cache from db.
        $scope.removeItem = function() {
            const selectedItem = $scope.selectedItem;

            $confirm.confirm('Are you sure you want to remove cache: "' + selectedItem.name + '"?')
                .then(function() {
                    const _id = selectedItem._id;

                    $http.post('/api/v1/configuration/caches/remove', {_id})
                        .success(function() {
                            $common.showInfo('Cache has been removed: ' + selectedItem.name);

                            const caches = $scope.caches;

                            const idx = _.findIndex(caches, function(cache) {
                                return cache._id === _id;
                            });

                            if (idx >= 0) {
                                caches.splice(idx, 1);

                                if (caches.length > 0)
                                    $scope.selectItem(caches[0]);
                                else
                                    $scope.backupItem = emptyCache;
                            }
                        })
                        .error(function(errMsg) {
                            $common.showError(errMsg);
                        });
                });
        };

        // Remove all caches from db.
        $scope.removeAllItems = function() {
            $confirm.confirm('Are you sure you want to remove all caches?')
                .then(function() {
                    $http.post('/api/v1/configuration/caches/remove/all')
                        .success(function() {
                            $common.showInfo('All caches have been removed');

                            $scope.caches = [];
                            $scope.backupItem = emptyCache;
                            $scope.ui.inputForm.$setPristine();
                        })
                        .error(function(errMsg) {
                            $common.showError(errMsg);
                        });
                });
        };

        $scope.resetAll = function() {
            $confirm.confirm('Are you sure you want to undo all changes for current cache?')
                .then(function() {
                    $scope.backupItem = $scope.selectedItem ? angular.copy($scope.selectedItem) : prepareNewItem();
                    $scope.ui.inputForm.$setPristine();
                });
        };
    }]
);<|MERGE_RESOLUTION|>--- conflicted
+++ resolved
@@ -247,51 +247,8 @@
             if (!$common.isValidJavaIdentifier('Data source bean', storeFactory.dataSourceBean, beanFieldId, $scope.ui, 'store'))
                 return false;
 
-<<<<<<< HEAD
-            if (item.memoryMode === 'ONHEAP_TIERED' && item.offHeapMaxMemory > 0 && !$common.isDefined(item.evictionPolicy.kind))
-                return showPopoverMessage($scope.ui, 'memory', 'evictionPolicyKind', 'Eviction policy should not be configured!');
-
-            const form = $scope.ui.inputForm;
-            const errors = form.$error;
-            const errKeys = Object.keys(errors);
-
-            if (errKeys && errKeys.length > 0) {
-                const firstErrorKey = errKeys[0];
-
-                const firstError = errors[firstErrorKey][0];
-                const actualError = firstError.$error[firstErrorKey][0];
-
-                const errNameFull = actualError.$name;
-                const errNameShort = errNameFull.endsWith('TextInput') ? errNameFull.substring(0, errNameFull.length - 9) : errNameFull;
-
-                const extractErrorMessage = function(errName) {
-                    try {
-                        return errors[firstErrorKey][0].$errorMessages[errName][firstErrorKey];
-                    }
-                    catch (ignored) {
-                        try {
-                            return form[firstError.$name].$errorMessages[errName][firstErrorKey];
-                        }
-                        catch (ignited) {
-                            return false;
-                        }
-                    }
-                };
-
-                const msg = extractErrorMessage(errNameFull) || extractErrorMessage(errNameShort) || 'Invalid value';
-
-                return showPopoverMessage($scope.ui, firstError.$name, errNameFull, msg);
-            }
-
-            if (item.memoryMode === 'OFFHEAP_VALUES' && !_.isEmpty(item.domains))
-                return showPopoverMessage($scope.ui, 'memory', 'memoryMode', 'Query indexing could not be enabled while values are stored off-heap!');
-
-            if (item.memoryMode === 'OFFHEAP_TIERED' && !$common.isDefined(item.offHeapMaxMemory))
-                return showPopoverMessage($scope.ui, 'memory', 'offHeapMaxMemory', 'Off-heap max memory should be specified!');
-=======
             return checkDataSources();
         }
->>>>>>> 79270b1a
 
         function checkStoreFactory(item) {
             const cacheStoreFactorySelected = item.cacheStoreFactory && item.cacheStoreFactory.kind;
