--- conflicted
+++ resolved
@@ -1203,58 +1203,8 @@
             }
         };
 
-<<<<<<< HEAD
-        // Check domain model logical consistency.
-        function validate(item) {
-            const form = $scope.ui.inputForm;
-            const errors = form.$error;
-            const errKeys = Object.keys(errors);
-
-            if (errKeys && errKeys.length > 0) {
-                const firstErrorKey = errKeys[0];
-
-                const firstError = errors[firstErrorKey][0];
-                const actualError = firstError.$error[firstErrorKey][0];
-
-                const errNameFull = actualError.$name;
-                const errNameShort = errNameFull.endsWith('TextInput') ? errNameFull.substring(0, errNameFull.length - 9) : errNameFull;
-
-                const extractErrorMessage = function(errName) {
-                    try {
-                        return errors[firstErrorKey][0].$errorMessages[errName][firstErrorKey];
-                    }
-                    catch (ignored) {
-                        try {
-                            return form[firstError.$name].$errorMessages[errName][firstErrorKey];
-                        }
-                        catch (ignited) {
-                            return false;
-                        }
-                    }
-                };
-
-                const msg = extractErrorMessage(errNameFull) || extractErrorMessage(errNameShort) || 'Invalid value';
-
-                return showPopoverMessage($scope.ui, firstError.$name, errNameFull, msg);
-            }
-
-            if ($common.isEmptyString(item.keyType))
-                return showPopoverMessage($scope.ui, 'general', 'keyType', 'Key type should not be empty');
-            else if (!$common.isValidJavaClass('Key type', item.keyType, true, 'keyType', false, $scope.ui, 'general'))
-                return false;
-
-            if ($common.isEmptyString(item.valueType))
-                return showPopoverMessage($scope.ui, 'general', 'valueType', 'Value type should not be empty');
-            else if (!$common.isValidJavaClass('Value type', item.valueType, false, 'valueType', false, $scope.ui, 'general'))
-                return false;
-
-            const qry = $common.domainForQueryConfigured(item);
-
-            if (item.queryMetadata === 'Configuration' && qry) {
-=======
         function checkQueryConfiguration(item) {
             if (item.queryMetadata === 'Configuration' && $common.domainForQueryConfigured(item)) {
->>>>>>> 79270b1a
                 if (_.isEmpty(item.fields))
                     return showPopoverMessage($scope.ui, 'query', 'queryFields', 'Query fields should not be empty');
 
