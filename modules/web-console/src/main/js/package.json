{
  "name": "ignite-web-console",
  "version": "1.0.0",
  "description": "Interactive Web console for configuration, executing SQL queries and monitoring of Apache Ignite Cluster",
  "private": true,
  "scripts": {
    "dev": "cross-env NODE_ENV=development gulp watch",
<<<<<<< HEAD
    "build": "cross-env NODE_ENV=production gulp build",
    "test": "karma start karma.conf.js",
    "ci-test-backend": "cross-env NODE_ENV=test CONFIG_PATH='./test/backend/config/settings.json' mocha -u tdd --require babel-core/register --reporter mocha-teamcity-reporter --recursive ./test/backend/unit",
    "test-backend": "cross-env NODE_ENV=test CONFIG_PATH='./test/backend/config/settings.json' mocha -u tdd --require babel-core/register  --recursive ./test/backend/unit"
=======
    "build": "cross-env NODE_ENV=production gulp build"
>>>>>>> 2579aba5
  },
  "author": "",
  "contributors": [
    {
      "name": "",
      "email": ""
    }
  ],
  "license": "Apache-2.0",
  "keywords": "grid",
  "homepage": "https://ignite.apache.org/",
  "engines": {
    "npm": "^3.x.x",
    "node": "^4.x.x"
  },
  "os": [
    "darwin",
    "linux",
    "win32"
  ],
  "dependencies": {
    "angular": "^1.5.5",
    "angular-animate": "^1.5.5",
    "angular-aria": "^1.5.5",
    "angular-cookies": "^1.5.5",
    "angular-drag-and-drop-lists": "^1.4.0",
    "angular-gridster": "^0.13.3",
    "angular-motion": "^0.4.4",
    "angular-nvd3": "^1.0.7",
    "angular-retina": "^0.3.13",
    "angular-sanitize": "^1.5.5",
    "angular-smart-table": "^2.1.8",
    "angular-socket-io": "^0.7.0",
    "angular-strap": "^2.3.8",
    "angular-touch": "^1.5.5",
    "angular-tree-control": "^0.2.26",
    "angular-ui-grid": "^3.1.1",
    "angular-ui-router": "^0.3.1",
    "body-parser": "^1.15.0",
    "bootstrap-sass": "^3.3.6",
    "brace": "^0.8.0",
    "connect-mongo": "^1.1.0",
    "cookie-parser": "~1.4.0",
    "es6-promise": "^3.0.2",
    "express": "^4.14.0",
    "express-session": "^1.12.0",
    "file-saver": "^1.3.2",
    "fire-up": "^1.0.0",
    "font-awesome": "^4.6.3",
    "glob": "^7.0.3",
    "jquery": "^3.0.0",
    "jszip": "^3.0.0",
    "lodash": "^4.8.2",
    "mongoose": "^4.4.11",
    "mongoose-deep-populate": "^3.0.0",
    "nconf": "^0.8.2",
    "nodemailer": "^2.3.0",
    "nvd3": "^1.8.3",
    "passport": "^0.3.2",
    "passport-local": "^1.0.0",
    "passport-local-mongoose": "^4.0.0",
    "passport.socketio": "^3.6.1",
    "query-command-supported": "^1.0.0",
    "require-dir": "^0.3.0",
    "socket.io": "^1.4.5",
    "socket.io-client": "^1.4.6",
    "ui-router-metatags": "^1.0.3",
    "ws": "^0.8.0"
  },
  "devDependencies": {
    "assets-webpack-plugin": "^3.2.0",
    "autoprefixer-core": "^6.0.1",
    "babel-core": "^6.7.6",
    "babel-eslint": "^6.0.4",
    "babel-loader": "^6.2.4",
    "babel-plugin-add-module-exports": "^0.2.1",
<<<<<<< HEAD
    "babel-plugin-transform-builtin-extend": "^1.1.0",
    "babel-plugin-transform-runtime": "^6.7.5",
    "babel-polyfill": "^6.7.4",
    "babel-preset-angular": "^6.0.15",
    "babel-preset-es2015": "^6.9.0",
    "babel-runtime": "^6.6.1",
    "bootstrap-loader": "^1.0.10",
    "chai": "^3.5.0",
=======
    "babel-plugin-transform-runtime": "^6.7.5",
    "babel-polyfill": "^6.7.4",
    "babel-preset-angular": "^6.0.15",
    "babel-runtime": "^6.6.1",
    "bootstrap-loader": "^1.0.10",
>>>>>>> 2579aba5
    "cross-env": "^1.0.7",
    "css-loader": "^0.23.0",
    "eslint": "^2.9.0",
    "eslint-loader": "^1.0.0",
    "expose-loader": "^0.7.1",
    "extract-text-webpack-plugin": "^1.0.1",
    "file-loader": "^0.9.0",
    "gulp": "^3.9.1",
<<<<<<< HEAD
=======
    "gulp-eslint": "^2.0.0",
>>>>>>> 2579aba5
    "gulp-inject": "^4.0.0",
    "gulp-jade": "^1.1.0",
    "gulp-rimraf": "^0.2.0",
    "gulp-sequence": "^0.4.1",
    "gulp-util": "^3.0.7",
    "html-loader": "^0.4.3",
    "html-webpack-plugin": "^2.21.0",
    "imagemin-pngquant": "^5.0.0",
    "jade": "^1.11.0",
    "jade-html-loader": "0.0.3",
<<<<<<< HEAD
    "jasmine-core": "^2.4.1",
    "json-loader": "^0.5.4",
    "karma": "^0.13.22",
    "karma-mocha": "^1.0.1",
    "karma-phantomjs-launcher": "^1.0.0",
    "karma-teamcity-reporter": "^1.0.0",
    "karma-webpack": "^1.7.0",
    "mocha": "~2.5.3",
    "mocha-teamcity-reporter": "^1.0.0",
=======
    "json-loader": "^0.5.4",
    "mocha": "~2.5.3",
>>>>>>> 2579aba5
    "morgan": "^1.7.0",
    "ng-annotate-loader": "0.1.0",
    "ngtemplate-loader": "^1.3.1",
    "node-sass": "^3.4.2",
<<<<<<< HEAD
    "phantomjs-prebuilt": "^2.1.7",
=======
>>>>>>> 2579aba5
    "postcss-loader": "^0.9.1",
    "resolve-url-loader": "^1.4.3",
    "sass-loader": "^3.1.1",
    "should": "^9.0.2",
    "style-loader": "^0.13.1",
    "supertest": "^1.1.0",
    "url": "^0.11.0",
    "url-loader": "^0.5.6",
    "webpack": "^1.13.1",
    "webpack-dev-server": "^1.14.1"
  }
}<|MERGE_RESOLUTION|>--- conflicted
+++ resolved
@@ -5,14 +5,10 @@
   "private": true,
   "scripts": {
     "dev": "cross-env NODE_ENV=development gulp watch",
-<<<<<<< HEAD
     "build": "cross-env NODE_ENV=production gulp build",
     "test": "karma start karma.conf.js",
     "ci-test-backend": "cross-env NODE_ENV=test CONFIG_PATH='./test/backend/config/settings.json' mocha -u tdd --require babel-core/register --reporter mocha-teamcity-reporter --recursive ./test/backend/unit",
     "test-backend": "cross-env NODE_ENV=test CONFIG_PATH='./test/backend/config/settings.json' mocha -u tdd --require babel-core/register  --recursive ./test/backend/unit"
-=======
-    "build": "cross-env NODE_ENV=production gulp build"
->>>>>>> 2579aba5
   },
   "author": "",
   "contributors": [
@@ -89,7 +85,6 @@
     "babel-eslint": "^6.0.4",
     "babel-loader": "^6.2.4",
     "babel-plugin-add-module-exports": "^0.2.1",
-<<<<<<< HEAD
     "babel-plugin-transform-builtin-extend": "^1.1.0",
     "babel-plugin-transform-runtime": "^6.7.5",
     "babel-polyfill": "^6.7.4",
@@ -98,13 +93,6 @@
     "babel-runtime": "^6.6.1",
     "bootstrap-loader": "^1.0.10",
     "chai": "^3.5.0",
-=======
-    "babel-plugin-transform-runtime": "^6.7.5",
-    "babel-polyfill": "^6.7.4",
-    "babel-preset-angular": "^6.0.15",
-    "babel-runtime": "^6.6.1",
-    "bootstrap-loader": "^1.0.10",
->>>>>>> 2579aba5
     "cross-env": "^1.0.7",
     "css-loader": "^0.23.0",
     "eslint": "^2.9.0",
@@ -113,10 +101,7 @@
     "extract-text-webpack-plugin": "^1.0.1",
     "file-loader": "^0.9.0",
     "gulp": "^3.9.1",
-<<<<<<< HEAD
-=======
     "gulp-eslint": "^2.0.0",
->>>>>>> 2579aba5
     "gulp-inject": "^4.0.0",
     "gulp-jade": "^1.1.0",
     "gulp-rimraf": "^0.2.0",
@@ -127,7 +112,6 @@
     "imagemin-pngquant": "^5.0.0",
     "jade": "^1.11.0",
     "jade-html-loader": "0.0.3",
-<<<<<<< HEAD
     "jasmine-core": "^2.4.1",
     "json-loader": "^0.5.4",
     "karma": "^0.13.22",
@@ -137,18 +121,11 @@
     "karma-webpack": "^1.7.0",
     "mocha": "~2.5.3",
     "mocha-teamcity-reporter": "^1.0.0",
-=======
-    "json-loader": "^0.5.4",
-    "mocha": "~2.5.3",
->>>>>>> 2579aba5
     "morgan": "^1.7.0",
     "ng-annotate-loader": "0.1.0",
     "ngtemplate-loader": "^1.3.1",
     "node-sass": "^3.4.2",
-<<<<<<< HEAD
     "phantomjs-prebuilt": "^2.1.7",
-=======
->>>>>>> 2579aba5
     "postcss-loader": "^0.9.1",
     "resolve-url-loader": "^1.4.3",
     "sass-loader": "^3.1.1",
