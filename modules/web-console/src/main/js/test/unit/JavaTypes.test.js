/*
 * Licensed to the Apache Software Foundation (ASF) under one or more
 * contributor license agreements.  See the NOTICE file distributed with
 * this work for additional information regarding copyright ownership.
 * The ASF licenses this file to You under the Apache License, Version 2.0
 * (the "License"); you may not use this file except in compliance with
 * the License.  You may obtain a copy of the License at
 *
 *      http://www.apache.org/licenses/LICENSE-2.0
 *
 * Unless required by applicable law or agreed to in writing, software
 * distributed under the License is distributed on an "AS IS" BASIS,
 * WITHOUT WARRANTIES OR CONDITIONS OF ANY KIND, either express or implied.
 * See the License for the specific language governing permissions and
 * limitations under the License.
 */

<<<<<<< HEAD
describe('nonBuiltInClass', () => {
  it('one', (done) => {
    done()
  });

  it('two', (done) => {
    done()
  });

  it('three', (done) => {
    done()
  });
=======
import JavaTypes from '../../app/services/JavaTypes.service.js';

import { assert } from 'chai';

const { nonBuiltInClass, fullClassName, validIdentifier, validPackage, packageSpecified, isKeywords, isJavaPrimitive} = JavaTypes[1]();

describe('JavaTypes Service Test', () => {
    describe('nonBuiltInClass', () => {
        it('BigDecimal', () => {
            assert.equal(nonBuiltInClass('BigDecimal'), false);
        });
    });

    describe('fullClassName', () => {
        it('java.math.BigDecimal', () => {
            assert.equal(fullClassName('BigDecimal'), 'java.math.BigDecimal');
        });
    });

    describe('validIdentifier', () => {
        it('java.math.BigDecimal', () => {
            assert.equal(validIdentifier('java.math.BigDecimal'), true);
        });
    });

    describe('validPackage', () => {
        it('java.math.BigDecimal.', () => {
            assert.equal(validPackage('java.math.BigDecimal'), true);
        });
    });

    describe('packageSpecified', () => {
        it('java.math.BigDecimal.', () => {
            assert.equal(packageSpecified('java.math.BigDecimal'), true);
        });
    });

    describe('isKeywords', () => {
        it('java.math.BigDecimal.', () => {
            assert.equal(isKeywords('abstract'), true);
        });
    });

    describe('isJavaPrimitive', () => {
        it('boolean', () => {
            assert.equal(isJavaPrimitive('boolean'), true);
        });
    });
>>>>>>> b18f0f8d
});<|MERGE_RESOLUTION|>--- conflicted
+++ resolved
@@ -15,20 +15,6 @@
  * limitations under the License.
  */
 
-<<<<<<< HEAD
-describe('nonBuiltInClass', () => {
-  it('one', (done) => {
-    done()
-  });
-
-  it('two', (done) => {
-    done()
-  });
-
-  it('three', (done) => {
-    done()
-  });
-=======
 import JavaTypes from '../../app/services/JavaTypes.service.js';
 
 import { assert } from 'chai';
@@ -77,5 +63,4 @@
             assert.equal(isJavaPrimitive('boolean'), true);
         });
     });
->>>>>>> b18f0f8d
 });