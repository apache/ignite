/*
 * Licensed to the Apache Software Foundation (ASF) under one or more
 * contributor license agreements.  See the NOTICE file distributed with
 * this work for additional information regarding copyright ownership.
 * The ASF licenses this file to You under the Apache License, Version 2.0
 * (the "License"); you may not use this file except in compliance with
 * the License.  You may obtain a copy of the License at
 *
 *      http://www.apache.org/licenses/LICENSE-2.0
 *
 * Unless required by applicable law or agreed to in writing, software
 * distributed under the License is distributed on an "AS IS" BASIS,
 * WITHOUT WARRANTIES OR CONDITIONS OF ANY KIND, either express or implied.
 * See the License for the specific language governing permissions and
 * limitations under the License.
 */

package org.apache.ignite.development.utils;

import java.io.ByteArrayOutputStream;
import java.io.File;
import java.io.PrintStream;
import java.io.Serializable;
import java.nio.charset.StandardCharsets;
import java.util.ArrayList;
import java.util.Collection;
import java.util.List;
import java.util.function.Function;
import org.apache.ignite.IgniteCache;
import org.apache.ignite.cache.QueryEntity;
import org.apache.ignite.cache.QueryIndex;
import org.apache.ignite.configuration.CacheConfiguration;
import org.apache.ignite.configuration.DataRegionConfiguration;
import org.apache.ignite.configuration.DataStorageConfiguration;
import org.apache.ignite.configuration.IgniteConfiguration;
import org.apache.ignite.internal.GridKernalContext;
import org.apache.ignite.internal.IgniteEx;
import org.apache.ignite.internal.pagemem.wal.IgniteWriteAheadLogManager;
import org.apache.ignite.internal.pagemem.wal.record.DataEntry;
import org.apache.ignite.internal.pagemem.wal.record.DataRecord;
import org.apache.ignite.internal.pagemem.wal.record.MetastoreDataRecord;
import org.apache.ignite.internal.pagemem.wal.record.WALRecord;
import org.apache.ignite.internal.processors.cache.CacheObjectImpl;
import org.apache.ignite.internal.processors.cache.GridCacheOperation;
import org.apache.ignite.internal.processors.cache.KeyCacheObjectImpl;
import org.apache.ignite.internal.processors.cache.version.GridCacheVersion;
import org.apache.ignite.internal.util.typedef.internal.CU;
import org.apache.ignite.testframework.junits.common.GridCommonAbstractTest;
import org.apache.ignite.transactions.Transaction;
import org.junit.Test;

import static java.lang.String.valueOf;
import static java.lang.System.setOut;
import static java.util.Arrays.asList;
import static java.util.Objects.requireNonNull;
import static java.util.function.Function.identity;
import static org.apache.ignite.cache.CacheAtomicityMode.TRANSACTIONAL;
import static org.apache.ignite.testframework.GridTestUtils.assertContains;
import static org.apache.ignite.testframework.GridTestUtils.assertNotContains;
import static org.apache.ignite.testframework.wal.record.RecordUtils.isIncludeIntoLog;

/**
 * Class for testing sensitive data when reading {@link WALRecord} using
 * {@link IgniteWalConverter}.
 */
public class IgniteWalConverterSensitiveDataTest extends GridCommonAbstractTest {
    /** Sensitive data prefix. */
    private static final String SENSITIVE_DATA_VALUE_PREFIX = "must_hide_it_";

    /** Path to directory where WAL is stored. */
    private static String walDirPath;

    /** Page size. */
    private static int pageSize;

    /** System out. */
    private static PrintStream sysOut;

    /** Sensitive data values. */
    private static List<String> sensitiveValues = new ArrayList<>();

    /**
     * Test out - can be injected via {@link #injectTestSystemOut()} instead
     * of System.out and analyzed in test.
     */
    private static ByteArrayOutputStream testOut;

    /** {@inheritDoc} */
    @Override protected void beforeTestsStarted() throws Exception {
        super.beforeTestsStarted();

        sysOut = System.out;
        testOut = new ByteArrayOutputStream(16 * 1024);

        int nodeId = 0;

        IgniteEx crd = startGrid(nodeId);
        crd.cluster().active(true);

        try (Transaction tx = crd.transactions().txStart()) {
            IgniteCache<Object, Object> cache = crd.cache(DEFAULT_CACHE_NAME);

            sensitiveValues.add(SENSITIVE_DATA_VALUE_PREFIX + 0);
            sensitiveValues.add(SENSITIVE_DATA_VALUE_PREFIX + 1);
            sensitiveValues.add(SENSITIVE_DATA_VALUE_PREFIX + 2);

            String val0 = sensitiveValues.get(0);
            String val1 = sensitiveValues.get(1);
            String val2 = sensitiveValues.get(2);

            cache.put(val0, val0);
            cache.withKeepBinary().put(val1, val1);
            cache.put(val2, new Person(1, val2));

            tx.commit();
        }

        GridKernalContext kernalCtx = crd.context();
        IgniteWriteAheadLogManager wal = kernalCtx.cache().context().wal();

        for (WALRecord walRecord : withSensitiveData()) {
            if (isIncludeIntoLog(walRecord))
                wal.log(walRecord);
        }

        sensitiveValues.add(SENSITIVE_DATA_VALUE_PREFIX);

        wal.flush(null, true);

        IgniteConfiguration cfg = crd.configuration();

        String wd = cfg.getWorkDirectory();
        String wp = cfg.getDataStorageConfiguration().getWalPath();
        String fn = kernalCtx.pdsFolderResolver().resolveFolders().folderName();

        walDirPath = wd + File.separator + wp + File.separator + fn;
        pageSize = cfg.getDataStorageConfiguration().getPageSize();

        stopGrid(nodeId);
    }

    /** {@inheritDoc} */
    @Override protected void beforeTest() throws Exception {
        super.beforeTest();

        clearGridToStringClassCache();
    }

    /** {@inheritDoc} */
    @Override protected void afterTest() throws Exception {
        super.afterTest();

        log.info("Test output for " + getName());
        log.info("----------------------------------------");

        setOut(sysOut);

        log.info(testOut.toString());
        resetTestOut();
    }

    /** {@inheritDoc} */
    @Override protected void afterTestsStopped() throws Exception {
        super.afterTestsStopped();

        stopAllGrids();

        cleanPersistenceDir();
    }

    /** {@inheritDoc} */
    @Override protected IgniteConfiguration getConfiguration(String igniteInstanceName) throws Exception {
        return super.getConfiguration(igniteInstanceName)
            .setCacheConfiguration(
                new CacheConfiguration<>(DEFAULT_CACHE_NAME)
                    .setAtomicityMode(TRANSACTIONAL)
                    .setQueryEntities(asList(personQueryEntity()))
            )
            .setDataStorageConfiguration(
                new DataStorageConfiguration().setDefaultDataRegionConfiguration(
                    new DataRegionConfiguration().setPersistenceEnabled(true)
                )
            );
    }

    /**
     * Test checks that by default sensitive data is displayed.
     *
     * @throws Exception If failed.
     */
    @Test
    public void testShowSensitiveDataByDefault() throws Exception {
        exeWithCheck(null, true, true, identity());
    }

    /**
     * Test verifies that sensitive data will be hidden.
     *
     * @throws Exception If failed.
     */
    @Test
    public void testHideSensitiveData() throws Exception {
        exeWithCheck(ProcessSensitiveData.HIDE, false, false, identity());
    }

    /**
     * Test verifies that sensitive data should be replaced with hash.
     *
     * @throws Exception If failed.
     */
    @Test
    public void testHashSensitiveData() throws Exception {
        exeWithCheck(ProcessSensitiveData.HASH, true, false, s -> valueOf(s.hashCode()));
    }

    /**
     * Test verifies that sensitive data should be replaced with MD5 hash.
     *
     * @throws Exception If failed.
     */
    @Test
    public void testMd5HashSensitiveData() throws Exception {
        exeWithCheck(ProcessSensitiveData.MD5, true, false, ProcessSensitiveDataUtils::md5);
    }

    /**
     * Executing {@link IgniteWalConverter} with checking the content of its output.
     *
     * @param processSensitiveData Strategy for the processing of sensitive data.
     * @param containsData         Contains or not elements {@link #sensitiveValues} in utility output.
     * @param containsPrefix       Contains or not {@link #SENSITIVE_DATA_VALUE_PREFIX} in utility output.
     * @param converter            Converting elements {@link #sensitiveValues} for checking in utility output.
     * @throws Exception If failed.
     */
    private void exeWithCheck(
        ProcessSensitiveData processSensitiveData,
        boolean containsData,
        boolean containsPrefix,
        Function<String, String> converter
    ) throws Exception {
        requireNonNull(converter);

        injectTestSystemOut();

        List<String> args = new ArrayList<>();
        args.add("pageSize=" + pageSize);
        args.add("walDir=" + walDirPath);
        if (processSensitiveData != null)
            args.add("processSensitiveData=" + processSensitiveData.name());

        IgniteWalConverter.main(args.toArray(new String[args.size()]));

        String testOutStr = testOut.toString();

        if (containsPrefix)
            assertContains(log, testOutStr, SENSITIVE_DATA_VALUE_PREFIX);
        else
            assertNotContains(log, testOutStr, SENSITIVE_DATA_VALUE_PREFIX);

        for (String sensitiveDataValue : sensitiveValues) {
            if (containsData)
                assertContains(log, testOutStr, converter.apply(sensitiveDataValue));
            else
                assertNotContains(log, testOutStr, converter.apply(sensitiveDataValue));
        }
    }

    /**
     * Inject {@link #testOut} to System.out for analyze in test.
     */
    private void injectTestSystemOut() {
        setOut(new PrintStream(testOut));
    }

    /**
     * Reset {@link #testOut}.
     */
    private void resetTestOut() {
        testOut.reset();
    }

    /**
     * Creating {@link WALRecord} instances with sensitive data.
     *
     * @return {@link WALRecord} instances with sensitive data.
     */
    private Collection<WALRecord> withSensitiveData() {
        List<WALRecord> walRecords = new ArrayList<>();

        int cacheId = CU.cacheId(DEFAULT_CACHE_NAME);

        DataEntry dataEntry = new DataEntry(
            cacheId,
            new KeyCacheObjectImpl(SENSITIVE_DATA_VALUE_PREFIX, null, 0),
            new CacheObjectImpl(SENSITIVE_DATA_VALUE_PREFIX, null),
            GridCacheOperation.CREATE,
            new GridCacheVersion(),
            new GridCacheVersion(),
            0,
            0,
            0,
<<<<<<< HEAD
            false
=======
            DataEntry.EMPTY_FLAGS
>>>>>>> 5f485a16
        );

        byte[] sensitiveDataBytes = SENSITIVE_DATA_VALUE_PREFIX.getBytes(StandardCharsets.UTF_8);

        walRecords.add(new DataRecord(dataEntry));
        walRecords.add(new MetastoreDataRecord(SENSITIVE_DATA_VALUE_PREFIX, sensitiveDataBytes));

        return walRecords;
    }

    /**
     * Create {@link QueryEntity} for {@link Person}.
     *
     * @return QueryEntity for {@link Person}.
     */
    private QueryEntity personQueryEntity() {
        String orgIdField = "orgId";
        String nameField = "name";

        return new QueryEntity()
            .setKeyType(String.class.getName())
            .setValueType(Person.class.getName())
            .addQueryField(orgIdField, Integer.class.getName(), null)
            .addQueryField(nameField, String.class.getName(), null)
            .setIndexes(asList(new QueryIndex(nameField), new QueryIndex(orgIdField)));
    }

    /**
     * Simple class Person for tests.
     */
    private static class Person implements Serializable {
        /** Id organization. */
        int orgId;

        /** Name organization. */
        String name;

        /**
         * Constructor.
         *
         * @param orgId Organization id.
         * @param name  Organization name.
         */
        Person(int orgId, String name) {
            this.orgId = orgId;
            this.name = name;
        }
    }
}<|MERGE_RESOLUTION|>--- conflicted
+++ resolved
@@ -299,11 +299,7 @@
             0,
             0,
             0,
-<<<<<<< HEAD
-            false
-=======
             DataEntry.EMPTY_FLAGS
->>>>>>> 5f485a16
         );
 
         byte[] sensitiveDataBytes = SENSITIVE_DATA_VALUE_PREFIX.getBytes(StandardCharsets.UTF_8);
