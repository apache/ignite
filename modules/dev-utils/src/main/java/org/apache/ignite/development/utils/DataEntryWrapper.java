--- conflicted
+++ resolved
@@ -66,11 +66,7 @@
             dataEntry.expireTime(),
             dataEntry.partitionId(),
             dataEntry.partitionCounter(),
-<<<<<<< HEAD
-            dataEntry.primary()
-=======
             dataEntry.flags()
->>>>>>> dec2e640
         );
 
         this.source = dataEntry;
