--- conflicted
+++ resolved
@@ -127,13 +127,9 @@
 
         if (type == WALRecord.RecordType.PAGE_RECORD)
             registerPageSnapshot((PageSnapshot)record);
-<<<<<<< HEAD
-        else if (type == WALRecord.RecordType.DATA_RECORD || type == WALRecord.RecordType.DATA_RECORD_V2 || type == WALRecord.RecordType.MVCC_DATA_RECORD)
-=======
         else if (type == WALRecord.RecordType.DATA_RECORD
             || type == WALRecord.RecordType.DATA_RECORD_V2
             || type == WALRecord.RecordType.MVCC_DATA_RECORD)
->>>>>>> 5f485a16
             registerDataRecord((DataRecord)record);
         else if (type == WALRecord.RecordType.TX_RECORD || type == WALRecord.RecordType.MVCC_TX_RECORD)
             registerTxRecord((TxRecord)record);
