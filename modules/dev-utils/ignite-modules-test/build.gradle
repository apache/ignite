/*
 * Licensed to the Apache Software Foundation (ASF) under one or more
 * contributor license agreements.  See the NOTICE file distributed with
 * this work for additional information regarding copyright ownership.
 * The ASF licenses this file to You under the Apache License, Version 2.0
 * (the "License"); you may not use this file except in compliance with
 * the License.  You may obtain a copy of the License at
 *
 *      http://www.apache.org/licenses/LICENSE-2.0
 *
 * Unless required by applicable law or agreed to in writing, software
 * distributed under the License is distributed on an "AS IS" BASIS,
 * WITHOUT WARRANTIES OR CONDITIONS OF ANY KIND, either express or implied.
 * See the License for the specific language governing permissions and
 * limitations under the License.
 */

plugins {
    id 'java'
}

group 'org.apache.ignite'
version '1.0'

sourceCompatibility = 11
targetCompatibility = 11

ext {
<<<<<<< HEAD
    ignVer = '2.13.0-SNAPSHOT'
=======
    ignVer = '2.14.0-SNAPSHOT'
>>>>>>> 9cf06362
    moduleName = 'ignite_modules_test'
}

compileJava {
    inputs.property("moduleName", moduleName)
    doFirst {
        options.compilerArgs = [
            '--module-path', classpath.asPath,
        ];
        classpath = files();
    }
}

compileTestJava {
    inputs.property("moduleName", moduleName)
    doFirst {
        options.compilerArgs = [
            '--module-path', classpath.asPath,
            '--add-modules', 'junit',
            '--add-reads', "$moduleName=junit",
            '--patch-module', "$moduleName=" + files(sourceSets.test.java.srcDirs).asPath,
        ]
        classpath = files()
    }
}

repositories {
    mavenLocal()
    mavenCentral()
}

dependencies {
    testCompile group: 'junit', name: 'junit', version: '4.12'

    compile group: 'org.apache.ignite', name: 'ignite-core', version: ignVer
    //todo https://issues.apache.org/jira/browse/IGNITE-11464 - Fix indexing modularity:
    compile(group: 'org.apache.ignite', name: 'ignite-indexing', version: ignVer) {
        exclude group: 'org.apache.lucene'  // to remove "lucene-sandbox and analyzers-commons" package conflicts.
    }

    /*
    compile (group: 'org.apache.ignite', name: 'ignite-direct-io', version: ignVer) {
        exclude group: 'org.apache.lucene'  // to remove "lucene-sandbox and analyzers-commons" package conflicts
    }
    */

    // module reads package org.apache.ignite.internal.processors.compress from both ignite.compress and ignite.core
    // compile group: 'org.apache.ignite', name: 'ignite-compress', version: ignVer
    /* compile (group: 'org.apache.ignite', name: 'ignite-spring', version: ignVer) {
        exclude group: 'org.apache.lucene'  // to remove "lucene-sandbox and analyzers-commons" package conflicts.
    }*/
    compile group: 'org.apache.ignite', name: 'ignite-ml', version: ignVer

    compile group: 'org.apache.ignite', name: 'ignite-log4j', version: ignVer
    compile group: 'org.apache.ignite', name: 'ignite-log4j2', version: ignVer
    compile group: 'org.apache.ignite', name: 'ignite-slf4j', version: ignVer

    compile(group: 'org.apache.ignite', name: 'ignite-rest-http', version: ignVer) {
        //todo https://issues.apache.org/jira/browse/IGNITE-11469
        exclude group: 'org.apache.tomcat'
        // to remove "javax.servlet.http, javax.servlet.descriptor, javax.servlet.annotation, javax.servlet" package conflicts.

        exclude group: "log4j", module: "log4j"
        exclude group: "org.slf4j", module: "slf4j-log4j12"
    }

    // todo https://issues.apache.org/jira/browse/IGNITE-11485
    // compile group: 'org.apache.ignite', name: 'ignite-hibernate_5.3', version: ignVer


    // todo https://issues.apache.org/jira/browse/IGNITE-11486
    compile (group: 'org.apache.ignite', name: 'ignite-zookeeper', version: ignVer) {
        exclude group: "org.slf4j", module: "slf4j-log4j12"
        exclude group: "log4j", module: "log4j"
    }

    compile group: "org.slf4j", name: "slf4j-api", version: "1.7.25"
    compile group: "org.apache.logging.log4j", name: "log4j-slf4j-impl", version: "2.11.2"

    /*
    compile (group: 'org.apache.ignite', name: 'ignite-spring-data_2.0', version: ignVer) {
        exclude group: 'org.apache.lucene'  // to remove "lucene-sandbox and analyzers-commons" package conflicts.
    }
    */

    // compile group: 'org.apache.ignite', name: 'ignite-compress', version: ignVer

    compile (group: 'org.apache.ignite', name: 'ignite-cassandra-store', version: ignVer) {
        exclude group: 'org.apache.lucene'  // to remove "lucene-sandbox and analyzers-commons" package conflicts.

        exclude group: 'org.apache.ignite', module: 'ignite-spring'
    }
}

test {
    // set JVM arguments for the test JVM(s)
    jvmArgs("--add-exports=java.base/jdk.internal.misc=ALL-UNNAMED",
        "--add-exports=java.base/sun.nio.ch=ALL-UNNAMED",
        "--add-exports=java.management/com.sun.jmx.mbeanserver=ALL-UNNAMED",
        "--add-exports=jdk.internal.jvmstat/sun.jvmstat.monitor=ALL-UNNAMED",
        "--add-exports=java.base/sun.reflect.generics.reflectiveObjects=ALL-UNNAMED",
        "--add-opens=jdk.management/com.sun.management.internal=ALL-UNNAMED",
        "--illegal-access=permit");
}

tasks.withType(Test) {
    scanForTestClasses = false
    include "**/*Test.class" // whatever Ant pattern matches your test class files
}<|MERGE_RESOLUTION|>--- conflicted
+++ resolved
@@ -26,11 +26,7 @@
 targetCompatibility = 11
 
 ext {
-<<<<<<< HEAD
-    ignVer = '2.13.0-SNAPSHOT'
-=======
     ignVer = '2.14.0-SNAPSHOT'
->>>>>>> 9cf06362
     moduleName = 'ignite_modules_test'
 }
 
