/*
 * Licensed to the Apache Software Foundation (ASF) under one or more
 * contributor license agreements.  See the NOTICE file distributed with
 * this work for additional information regarding copyright ownership.
 * The ASF licenses this file to You under the Apache License, Version 2.0
 * (the "License"); you may not use this file except in compliance with
 * the License.  You may obtain a copy of the License at
 *
 *      http://www.apache.org/licenses/LICENSE-2.0
 *
 * Unless required by applicable law or agreed to in writing, software
 * distributed under the License is distributed on an "AS IS" BASIS,
 * WITHOUT WARRANTIES OR CONDITIONS OF ANY KIND, either express or implied.
 * See the License for the specific language governing permissions and
 * limitations under the License.
 */

package org.apache.loadtests.gridify;

import org.apache.ignite.Ignite;
import org.apache.ignite.configuration.IgniteConfiguration;
import org.apache.ignite.internal.util.typedef.G;
import org.apache.ignite.loadtests.GridLoadTestStatistics;
import org.apache.ignite.spi.communication.CommunicationSpi;
import org.apache.ignite.spi.communication.tcp.TcpCommunicationSpi;
import org.apache.ignite.spi.discovery.DiscoverySpi;
import org.apache.ignite.spi.discovery.tcp.TcpDiscoverySpi;
import org.apache.ignite.testframework.GridTestUtils;
import org.apache.ignite.testframework.config.GridTestProperties;
import org.apache.ignite.testframework.junits.common.GridCommonAbstractTest;
import org.apache.ignite.testframework.junits.common.GridCommonTest;
import org.junit.Ignore;
import org.junit.Test;

/**
 * Gridify single split load test.
 */
// Load test.
@Ignore("https://issues.apache.org/jira/browse/IGNITE-13728")
@GridCommonTest(group = "Load Test")
public class GridifySingleSplitLoadTest extends GridCommonAbstractTest {
    /** */
    public GridifySingleSplitLoadTest() {
        super(true);
    }


    /** {@inheritDoc} */
    @Override public String getTestIgniteInstanceName() {
        // Gridify task has empty Ignite instance name by default so we need to change it
        // here.
        return null;
    }


    /** {@inheritDoc} */
    @Override protected IgniteConfiguration getConfiguration() throws Exception {
        IgniteConfiguration cfg = super.getConfiguration();

        /* Uncomment following code if you start it manually. */
        CommunicationSpi commSpi = new TcpCommunicationSpi();

        cfg.setCommunicationSpi(commSpi);

        DiscoverySpi discoSpi = new TcpDiscoverySpi();

<<<<<<< HEAD
            cfg.setDiscoverySpi(discoSpi);
=======
        cfg.setDiscoverySpi(discoSpi);
        /*
         */
        @SuppressWarnings("TypeMayBeWeakened")
        Log4JLogger log = (Log4JLogger)cfg.getGridLogger();

        log.getLogger("org.apache.ignite").setLevel(Level.INFO);
>>>>>>> 71ff768a

        return cfg;
    }

    /**
     * @return Time for load test in minutes.
     */
    private int getTestDurationInMinutes() {
        return Integer.valueOf(GridTestProperties.getProperty("load.test.duration"));
    }

    /**
     * @return Number of threads for the test.
     */
    private int getThreadCount() {
        return Integer.valueOf(GridTestProperties.getProperty("load.test.threadnum"));
    }

    /** {@inheritDoc} */
    @Override protected long getTestTimeout() {
        return (getTestDurationInMinutes() + 1) * 60 * 1000;
    }

    /**
     * Load test grid.
     *
     * @throws Exception If task execution failed.
     */
    @Test
    public void testGridifyLoad() throws Exception {
        Ignite ignite = G.ignite(getTestIgniteInstanceName());

        ignite.compute().localDeployTask(GridifyLoadTestTask.class, GridifyLoadTestTask.class.getClassLoader());

        final long end = getTestDurationInMinutes() * 60 * 1000 + System.currentTimeMillis();

        // Warm up.
        new GridifyLoadTestJobTarget().executeLoadTestJob(3);

        info("Load test will be executed for '" + getTestDurationInMinutes() + "' mins.");
        info("Thread count: " + getThreadCount());

        final GridLoadTestStatistics stats = new GridLoadTestStatistics();

        GridTestUtils.runMultiThreaded(new Runnable() {
            @Override public void run() {
                while (end - System.currentTimeMillis() > 0) {
                    int levels = 3;

                    int exp = factorial(levels);

                    long start = System.currentTimeMillis();

                    int res = new GridifyLoadTestJobTarget().executeLoadTestJob(exp);

                    if (res != exp)
                        fail("Received wrong result [expected=" + exp + ", actual=" + res + ']');

                    long taskCnt = stats.onTaskCompleted(null, exp, System.currentTimeMillis() - start);

                    if (taskCnt % 500 == 0)
                        info(stats.toString());
                }
            }

        }, getThreadCount(), "grid-load-test-thread");

        info("Final test statistics: " + stats);
    }

    /**
     * Calculates factorial.
     *
     * @param num Factorial to calculate.
     * @return Factorial for the number passed in.
     */
    private int factorial(int num) {
        assert num > 0;

        return num == 1 ? 1 : num * factorial(num - 1);
    }
}<|MERGE_RESOLUTION|>--- conflicted
+++ resolved
@@ -64,17 +64,7 @@
 
         DiscoverySpi discoSpi = new TcpDiscoverySpi();
 
-<<<<<<< HEAD
-            cfg.setDiscoverySpi(discoSpi);
-=======
         cfg.setDiscoverySpi(discoSpi);
-        /*
-         */
-        @SuppressWarnings("TypeMayBeWeakened")
-        Log4JLogger log = (Log4JLogger)cfg.getGridLogger();
-
-        log.getLogger("org.apache.ignite").setLevel(Level.INFO);
->>>>>>> 71ff768a
 
         return cfg;
     }
