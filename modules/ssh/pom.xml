--- conflicted
+++ resolved
@@ -31,11 +31,7 @@
     </parent>
 
     <artifactId>ignite-ssh</artifactId>
-<<<<<<< HEAD
-    <version>1.8.2</version>
-=======
     <version>2.0.0-SNAPSHOT</version>
->>>>>>> 3da7794f
     <url>http://ignite.apache.org</url>
 
     <dependencies>
