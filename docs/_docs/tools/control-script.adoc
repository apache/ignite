--- conflicted
+++ resolved
@@ -975,64 +975,66 @@
 | `status`| Get status of collecting performance statistics in the cluster.
 |===
 
-<<<<<<< HEAD
 == Working with Cluster Properties
 
 The `control.sh|bat` script provides an ability to work with link:SQL/sql-statistics[SQL statistics,window=_blank] functionality.
 
 To get the full list of available properties, use the `--property list` command. This command returns the list of all available properties to work with:
-=======
+
+[tabs]
+--
+tab:Unix[]
+[source,shell]
+----
+control.sh --property list
+----
+tab:Windows[]
+[source,shell]
+----
+control.bat  --property list
+----
+--
+
+You can set property value with `--property set` command. For example, to enable or disable SQL statistics in cluster use, specify `ON`, `OFF`,  or `NO_UPDATE` values:
+
+[tabs]
+--
+tab:Unix[]
+[source,shell]
+----
+control.sh --property set --name 'statistics.usage.state' --val 'ON'
+----
+tab:Windows[]
+[source,shell]
+----
+control.bat  --property set --name 'statistics.usage.state' --val 'ON'
+----
+--
+
+You can also get property value with `--property get` command. For example:
+
+[tabs]
+--
+tab:Unix[]
+[source,shell]
+----
+control.sh --property get --name 'statistics.usage.state'
+----
+tab:Windows[]
+[source,shell]
+----
+control.bat --property get --name 'statistics.usage.state'
+----
+
 == Cache Consistency
 
 The command allows to perform cache consistency check and repair (when possible) using Read Repair approach.
->>>>>>> 0f3102bb
-
-[tabs]
---
-tab:Unix[]
-[source,shell]
-----
-<<<<<<< HEAD
-control.sh --property list
-----
-tab:Windows[]
-[source,shell]
-----
-control.bat  --property list
-----
---
-
-You can set property value with `--property set` command. For example, to enable or disable SQL statistics in cluster use, specify `ON`, `OFF`,  or `NO_UPDATE` values:
-
-[tabs]
---
-tab:Unix[]
-[source,shell]
-----
-control.sh --property set --name 'statistics.usage.state' --val 'ON'
-----
-tab:Windows[]
-[source,shell]
-----
-control.bat  --property set --name 'statistics.usage.state' --val 'ON'
-----
---
-
-You can also get property value with `--property get` command. For example:
-
-[tabs]
---
-tab:Unix[]
-[source,shell]
-----
-control.sh --property get --name 'statistics.usage.state'
-----
-tab:Windows[]
-[source,shell]
-----
-control.bat --property get --name 'statistics.usage.state'
-----
-=======
+
+[tabs]
+--
+tab:Unix[]
+[source,shell]
+----
 control.sh --enable-experimental --consistency repair cache-name partition
 ----
 tab:Window[]
@@ -1048,5 +1050,4 @@
 | Parameter | Description
 | `cache-name`| Cache to be checked/repaired..
 | `partition`| Cache's partition to be checked/repaired.
-|===
->>>>>>> 0f3102bb
+|===