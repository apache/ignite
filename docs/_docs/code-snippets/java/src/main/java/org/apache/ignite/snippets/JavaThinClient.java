--- conflicted
+++ resolved
@@ -343,10 +343,8 @@
         //end::partition-awareness[]
     }
 
-<<<<<<< HEAD
-=======
+
     @Test
->>>>>>> cb418741
     void cientCluster() throws Exception {
         ClientConfiguration clientCfg = new ClientConfiguration().setAddresses("127.0.0.1:10800");
         //tag::client-cluster[]
