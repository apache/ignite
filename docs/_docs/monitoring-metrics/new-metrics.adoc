--- conflicted
+++ resolved
@@ -79,16 +79,11 @@
 |EstimatedRebalancingKeys|long|Number estimated to rebalance keys.
 |GetTime |histogram|   Get time in nanoseconds.
 |GetTimeTotal|long|The total time of cache gets, in nanoseconds.
-<<<<<<< HEAD
+|HeapEntriesCount|long|Onheap entries count.
+|IndexRebuildKeysProcessed|long | The number of keys with rebuilt indexes.
 |IsIndexRebuildInProgress|boolean | True if index build or rebuild is in progress.
-|IndexRebuildKeysProcessed|long | The number of keys with rebuilt indexes, which is either current or total.
-=======
-|HeapEntriesCount|long|Onheap entries count.
-|IndexRebuildKeyProcessed|long|Number of keys processed during the index rebuilding.
-|IsIndexRebuildInProgress|boolean | True if index rebuild is in progress.
 |OffHeapBackupEntriesCount|long|Offheap backup entries count.
 |OffHeapEntriesCount|long|Offheap entries count.
->>>>>>> 235a779d
 |OffHeapEvictions|long|The total number of evictions from the off-heap memory.
 |OffHeapGets |long|The total number of get requests to the off-heap memory.
 |OffHeapHits |long|The number of get requests that were satisfied by the off-heap memory.
