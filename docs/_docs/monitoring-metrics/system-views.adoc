// Licensed to the Apache Software Foundation (ASF) under one or more
// contributor license agreements.  See the NOTICE file distributed with
// this work for additional information regarding copyright ownership.
// The ASF licenses this file to You under the Apache License, Version 2.0
// (the "License"); you may not use this file except in compliance with
// the License.  You may obtain a copy of the License at
//
// http://www.apache.org/licenses/LICENSE-2.0
//
// Unless required by applicable law or agreed to in writing, software
// distributed under the License is distributed on an "AS IS" BASIS,
// WITHOUT WARRANTIES OR CONDITIONS OF ANY KIND, either express or implied.
// See the License for the specific language governing permissions and
// limitations under the License.
= System Views

WARNING: The system views are an experimental feature and can be changed in future releases.

Ignite provides a number of built-in SQL views that contain information about cluster nodes and node metrics.
The views are available in the SYS schema.
See the link:SQL/schemas[Understanding Schemas] page for the information on how to access a non-default schema.

[IMPORTANT]
====
[discrete]
=== Limitations
. You cannot create objects in the SYS schema.
. System views from the SYS schema cannot be joined with user tables.
====


== Querying System Views


To query the system views using the link:tools/sqlline[SQLLine] tool, connect to the SYS schema as follows:

[source, shell]
----
./sqlline.sh -u jdbc:ignite:thin://127.0.0.1/SYS
----

If your node is running on a remote server, replace `127.0.0.1` with the IP address of the server.

Run a query:

[source, sql]
----
-- get the list of nodes
select * from NODES;

-- view the CPU load as a percentage for a specific node
select CUR_CPU_LOAD * 100 from NODE_METRICS where NODE_ID = 'a1b77663-b37f-4ddf-87a6-1e2d684f3bae'

----

The same example using link:thin-clients/java-thin-client[Java Thin Client]:

[source, java]
----
include::{javaCodeDir}/JavaThinClient.java[tag=system-views,indent=0]
----


System views can also be queried through the link:tools/control-script#system-view-command[Control Script system view command].
Note that the mentioned above command result contains all columns of the requested system view. If filtering is necessary, it should be performed manually.

Examples of the use of link:tools/control-script#system-view-command[Control Script system view command]:

[tabs]
--
tab:Unix[]
[source,shell,subs="verbatim,quotes"]
----
# get the list of nodes
control.sh --system-view NODES

# get the list of metrics from the node with the specific ID
control.sh --system-view NODE_METRICS --node-id a1b77663-b37f-4ddf-87a6-1e2d684f3bae
----
tab:Windows[]
[source,shell,subs="verbatim,quotes"]
----
# get the list of nodes
control.bat --system-view NODES

# get the list of metrics from the node with the specific ID
control.bat --system-view NODE_METRICS --node-id a1b77663-b37f-4ddf-87a6-1e2d684f3bae
----
--


:table_opts: cols="2,1,4",opts="header"

== CACHES

[{table_opts}]
|===
| Column | Type |    Description
|CACHE_NAME | string |  Cache name
|CACHE_ID | int | Cache ID
|CACHE_TYPE | string |  Cache type
|CACHE_MODE | string |  Cache mode
|ATOMICITY_MODE | string |  Atomicity mode
|CACHE_GROUP_NAME | string |  Cache group name
|AFFINITY | string |  String representation of affinity function
|AFFINITY_MAPPER | string |  String representation of affinity mapper
|BACKUPS | int | backup count
|CACHE_GROUP_ID | int | cache group id
|CACHE_LOADER_FACTORY | string | String representation of cache loader factory
|CACHE_STORE_FACTORY | string |  String representation of cache store factory
|CACHE_WRITER_FACTORY | string |  String representation of cache writer factory
|DATA_REGION_NAME | string |  Data region name
|DEFAULT_LOCK_TIMEOUT | long |    Lock timeout in milliseconds
<<<<<<< HEAD
|EVICTION_FILTER | string |  String representation of eviction filter
|EVICTION_POLICY_FACTORY | string |  String representation of eviction policy factory
|EXPIRY_POLICY_FACTORY | string |  String representation of expiry policy factory
|CONFLICT_RESOLVER | string |  String representation of cache conflict resolver
|HAS_EXPIRING_ENTRIES | string | Yes if cache has entries pending expire 
|INTERCEPTOR | string |  String representation of interceptor
=======
|EVICTION_FILTER | string |  toString representation of eviction filter
|EVICTION_POLICY_FACTORY | string |  toString representation of eviction policy factory
|EXPIRY_POLICY_FACTORY | string |  toString representation of expiry policy factory
|CONFLICT_RESOLVER | string |  toString representation of cache conflict resolver
|HAS_EXPIRING_ENTRIES | string | Yes if cache has entries pending expire
|INTERCEPTOR | string |  toString representation of interceptor
>>>>>>> 289280ff
|IS_COPY_ON_READ | boolean | Flag indicating whether a copy of the value stored in the on-heap cache
|IS_EAGER_TTL | boolean | Flag indicating whether expired cache entries will be eagerly removed from cache
|IS_ENCRYPTION_ENABLED | boolean | True if cache data encrypted
|IS_EVENTS_DISABLED | boolean | True if events disabled for this cache
|IS_INVALIDATE | boolean | True if values will be invalidated (nullified) upon commit in near cache
|IS_LOAD_PREVIOUS_VALUE | boolean | True if value should be loaded from store if it is not in the cache
|IS_MANAGEMENT_ENABLED | boolean|
|IS_NEAR_CACHE_ENABLED |   boolean| True if near cache enabled
|IS_ONHEAP_CACHE_ENABLED | boolean | True if on heap cache enabled
|IS_READ_FROM_BACKUP | boolean | True if read operation should be performed from backup node
|IS_READ_THROUGH | boolean | True if read from third party storage enabled
|IS_SQL_ESCAPE_ALL | boolean | If true all the SQL table and field names will be escaped with double quotes
|IS_SQL_ONHEAP_CACHE_ENABLED | boolean | If true SQL on-heap cache is enabled. When enabled, Ignite will cache SQL rows as they are accessed by query engine. Rows are invalidated and evicted from cache when relevant cache entry is either changed or evicted.
|IS_STATISTICS_ENABLED | boolean|
|IS_STORE_KEEP_BINARY |    boolean| Flag indicating that {@link CacheStore} implementation is working with binary objects instead of Java objects.
|IS_WRITE_BEHIND_ENABLED | boolean | Flag indicating whether Ignite should use write-behind behaviour for the cache store
|IS_WRITE_THROUGH | boolean | True if write to third party storage enabled
|MAX_CONCURRENT_ASYNC_OPERATIONS | int | Maximum number of allowed concurrent asynchronous operations. If 0 returned then number of concurrent asynchronous operations is unlimited
|MAX_QUERY_ITERATORS_COUNT | int | Maximum number of query iterators that can be stored. Iterators are stored to support query pagination when each page of data is sent to user's node only on demand
|NEAR_CACHE_EVICTION_POLICY_FACTORY | string |  String representation of near cache eviction policy factory
|NEAR_CACHE_START_SIZE | int | Initial cache size for near cache which will be used to pre-create internal hash table after start.
|NODE_FILTER | string |  String representation of node filter
|PARTITION_LOSS_POLICY | string |  String representation of partition loss policy
|QUERY_DETAIL_METRICS_SIZE | int | size of queries detail metrics that will be stored in memory for monitoring purposes. If 0 then history will not be collected.
|QUERY_PARALLELISM | int | Hint to query execution engine on desired degree of parallelism within a single node
|REBALANCE_BATCH_SIZE | int | Size (in bytes) to be loaded within a single rebalance message
|REBALANCE_BATCHES_PREFETCH_COUNT | int | Number of batches generated by supply node at rebalancing start
|REBALANCE_DELAY | long |    Rebalance delay in milliseconds
|REBALANCE_MODE | string |  Rebalance mode
|REBALANCE_ORDER | int | Rebalance order
|REBALANCE_THROTTLE | long |    Time in milliseconds to wait between rebalance messages to avoid overloading of CPU or network
|REBALANCE_TIMEOUT | long |    Rebalance timeout in milliseconds
|SQL_INDEX_MAX_INLINE_SIZE | int | Index inline size in bytes
|SQL_ONHEAP_CACHE_MAX_SIZE | int | Maximum SQL on-heap cache. Measured in number of rows. When maximum size is reached oldest cached rows will be evicted.
|SQL_SCHEMA | string |  Schema name
|TOPOLOGY_VALIDATOR | string |  String representation of topology validator
|WRITE_BEHIND_BATCH_SIZE | int | Maximum batch size for write-behind cache store operations
|WRITE_BEHIND_COALESCING | boolean | Write coalescing flag for write-behind cache store operations. Store operations (get or remove) with the same key are combined or coalesced to single, resulting operation to reduce pressure to underlying cache store
|WRITE_BEHIND_FLUSH_FREQUENCY | long |    Frequency with which write-behind cache is flushed to the cache store in milliseconds
|WRITE_BEHIND_FLUSH_SIZE | int | Maximum size of the write-behind cache. If cache size exceeds this value, all cached items are flushed to the cache store and write cache is cleared
|WRITE_BEHIND_FLUSH_THREAD_COUNT | int | Number of threads that will perform cache flushing
|WRITE_SYNCHRONIZATION_MODE | string |  Gets write synchronization mode
|===


== CACHE_GROUPS


The CACHE_GROUPS view contains information about the link:configuring-caches/cache-groups[cache groups].

[{table_opts}]
|===
|Column|Data Type|Description


|AFFINITY| VARCHAR | String representation of the affinity function defined for the cache group.
|ATOMICITY_MODE | VARCHAR | The link:configuring-caches/atomicity-modes[atomicity mode] of the cache group.
|BACKUPS|INT | The number of link:configuring-caches/configuring-backups[backup partitions] configured for the cache group.
|CACHE_COUNT|INT | The number of caches in the cache group.
|CACHE_GROUP_ID|INT | The ID of the cache group.
|CACHE_GROUP_NAME | VARCHAR | The name of the cache group.
|CACHE_MODE | VARCHAR | The cache mode.
|DATA_REGION_NAME | VARCHAR | The name of the link:memory-configuration/data-regions[data region].
|IS_SHARED|BOOLEAN | If this group contains more than one cache.
|NODE_FILTER | VARCHAR | String representation of the the node filter defined for the cache group.
|PARTITION_LOSS_POLICY | VARCHAR | link:configuring-caches/partition-loss-policy[Partition loss policy].
|PARTITIONS_COUNT|INT | The number of partitions.
|REBALANCE_DELAY|LONG | link:data-rebalancing#other-properties[Rebalancing delay].
|REBALANCE_MODE | VARCHAR  | link:data-rebalancing#configuring-rebalancing-mode[Rebalancing mode].
|REBALANCE_ORDER|INT | link:data-rebalancing#other-properties[Rebalancing order].
|TOPOLOGY_VALIDATOR | VARCHAR |  String representation of the topology validator defined for the cache group.
|===



== TASKS

This view exposes information about currently running compute tasks started by a node. For instance, let's assume that an
application started a compute task using the Ignite thick client and the task's job was executed on one of the server nodes.
In this case, the thick client will report statistics related to the task via this system view while the server node will
be updating the thick client with task-related execution details.

[{table_opts}]
|===
|NAME | TYPE |    DESCRIPTION
|ID | UUID | Task id
|SESSION_ID | UUID | Session ID
|TASK_NODE_ID | UUID | Task originating node id
|TASK_NAME | string | Task name
|TASK_CLASS_NAME | string | Task class name
|AFFINITY_PARTITION_ID | int | Cache partition id
|AFFINITY_CACHE_NAME | string | Cache name
|START_TIME | long | Start time
|END_TIME | long | End time
|EXEC_NAME | string | Thread pool name executing task
|INTERNAL | boolean | True if task is internal
|USER_VERSION | string | Task user version
|===

== JOBS

This system view shows a list of compute jobs started by a node as part of a compute task.
To view the status of the compute task refer to the `TASKS` system view.

[{table_opts}]
|===
|NAME | TYPE |    DESCRIPTION
|ID | UUID | Job ID
|SESSION_ID | UUID | Job's session ID. Note, `SESSION_ID` is equal to `TASKS.SESSION_ID` for the jobs belonging to a specific task.
|ORIGIN_NODE_ID | UUID | The id of the node that started the job
|TASK_NAME | string | The name of the task
|TASK_CLASSNAME | string | Class name of the task
|AFFINITY_CACHE_IDS | string | IDs of one or more caches if the job is executed against one of the `IgniteCompute.affinity..`
methods. The parameter is empty, if you use `IgniteCompute` APIs that don't target specific caches.
|AFFINITY_PARTITION_ID | int | IDs of one or more partitions if the job is executed via one of the `IgniteCompute.affinity..`
methods. The parameter is empty, if you use `IgniteCompute` APIs that don't target specific partitions.
|CREATE_TIME | long | Job's creation time
|START_TIME | long | Job's start time
|FINISH_TIME | long | Job's finish time
|EXECUTOR_NAME | string | The name of the task's executor
|IS_FINISHING | boolean | `True` if the job is finishing
|IS_INTERNAL | boolean | `True` if the job is internal
|IS_STARTED | boolean | `True` if the job has been started
|IS_TIMEDOUT | boolean | `True` if the job timed out before completing
|STATE | string | Possible values: +
`ACTIVE` - Job is being executed. +
`PASSIVE` - Job is added to the execution queue. Please, see `CollisionSPI` for more details. +
`CANCELED` - Job is canceled.
|===

== SERVICES

[{table_opts}]
|===
|AFFINITY_KEY | string |  Affinity key value for service
|CACHE_NAME | string |  Cache name
|MAX_PER_NODE_COUNT | int | Maximum count of services instances per node
|NAME | string |  Service name
|NAME | TYPE |    DESCRIPTION
|NODE_FILTER | string |  String representation of node filter
|ORIGIN_NODE_ID | UUID |    Originating node ID
|SERVICE_CLASS | string |  Service class name
|SERVICE_ID | UUID |    Service ID
|STATICALLY_CONFIGURED | boolean | True is service statically configured
|TOTAL_COUNT | int | Total count of service instances
|===


== TRANSACTIONS

This view exposes information about currently running transactions.

[{table_opts}]
|===
|NAME | TYPE |    DESCRIPTION
|ORIGINATING_NODE_ID | UUID |
|STATE | string |
|XID | UUID |
|LABEL | string |
|START_TIME | long |
|ISOLATION | string |
|CONCURRENCY | string |
|KEYS_COUNT | int |
|CACHE_IDS | string |
|COLOCATED | boolean |
|DHT | boolean |
|DURATION | long |
|IMPLICIT | boolean |
|IMPLICIT_SINGLE | boolean |
|INTERNAL | boolean |
|LOCAL | boolean |
|LOCAL_NODE_ID | UUID |
|NEAR | boolean |
|ONE_PHASE_COMMIT | boolean |
|OTHER_NODE_ID | UUID |
|SUBJECT_ID | UUID |
|SYSTEM | boolean |
|THREAD_ID | long |
|TIMEOUT | long |
|TOP_VER | string |
|===

== NODES


The NODES view contains information about the cluster nodes.

[cols="1,1,2",opts="header"]
|===
| Column | Data Type |Description
| IS_LOCAL| BOOLEAN| Whether the node is local.
|ADDRESSES |VARCHAR |The addresses of the node.
|CONSISTENT_ID |VARCHAR |Node's consistent ID.
|HOSTNAMES |VARCHAR |The host names of the node.
|IS_CLIENT |BOOLEAN |Indicates whether the node is a client.
|NODE_ID |UUID |Node ID.
|NODE_ORDER |INT |Node order within the topology.
|VERSION |VARCHAR |Node version.
|===

== NODE_ATTRIBUTES


The NODE_ATTRIBUTES view contains the attributes of all nodes.


[{table_opts}]
|===
| Column |Data Type |Description

|NODE_ID |UUID |Node ID.
|NAME |VARCHAR |Attribute name.

|===

== CONFIGURATION


The CONFIGURATION view contains the configuration properties of node.

[{table_opts}]
|===
| Column |Data Type |Description

|NAME |VARCHAR |Configuration property name.
|VALUE |VARCHAR |Configuration property value.

|===

== BASELINE_NODES


The BASELINE_NODES view contains information about the nodes that are part of the current baseline topology.

[{table_opts}]
|===
| Column |Data Type |Description
|CONSISTENT_ID |VARCHAR |Node consistent ID.
|ONLINE |BOOLEAN |Indicates whether the node is up and running.

|===


== BASELINE_NODE_ATTRIBUTES


The BASELINE_NODE_ATTRIBUTES view exposes node attributes fixed at a moment when a current baseline topology was set.

[{table_opts}]
|===
| Column | Data Type | Description
| NODE_CONSISTENT_ID | VARCHAR | Node consistent ID.
| NAME | VARCHAR | Name of the node attribute.
| VALUE | VARCHAR | Attribute value.

|===


== CLIENT_CONNECTIONS

This view exposes information about currently opened client connections: JDBC, ODBC, Thin clients.

[{table_opts}]
|===
|NAME | TYPE |    DESCRIPTION
|CONNECTION_ID | long |    ID of the connection
|LOCAL_ADDRESS | IP | address  IP address of the local node
|REMOTE_ADDRESS | IP | address  IP address of the remote node
|TYPE | string |  Type of the connection
|USER | string |  User name
|VERSION | string |  Protocol version
|===

== CLIENT_CONNECTION_ATTRIBUTES


The CLIENT_CONNECTION_ATTRIBUTES view exposes user defined attributes of client connections (thin, JDBC, ODBC). Attributes for the connection are provided by clients. For example, attributes for java thin client can be specified using `ClientConfiguration.setUserAttributes` method.

[{table_opts}]
|===
| Column | Data Type | Description
| CONNECTION_ID | long | ID of the connection
| NAME | VARCHAR | Name of the attribute
| VALUE | VARCHAR | Attribute value

|===

== STRIPED_THREADPOOL_QUEUE

This view exposes information about tasks waiting for the execution in the system striped thread pool.

[{table_opts}]
|===
|NAME | TYPE |    DESCRIPTION
|DESCRIPTION | string |  String representation of the task
|STRIPE_INDEX | int | Index of the stripe thread
|TASK_NAME | string |  Class name of the task
|THREAD_NAME | string |  Name of the stripe thread
|===

== DATASTREAM_THREADPOOL_QUEUE

This view exposes information about tasks waiting for the execution in the data streamer stripped thread pool.

[{table_opts}]
|===
|NAME | TYPE |    DESCRIPTION
|DESCRIPTION | string |  String representation of the task
|STRIPE_INDEX | int | Index of the stripe thread
|TASK_NAME | string |  Class name of the task
|THREAD_NAME | string |  Name of the stripe thread
|===

== SCAN_QUERIES

This view exposes information about currently running scan queries.

[{table_opts}]
|===
|NAME | TYPE |    DESCRIPTION
|CACHE_GROUP_ID | int | Cache group ID
|CACHE_GROUP_NAME | string |  Cache group name
|CACHE_ID | int | Cache ID
|CACHE_NAME | string |  Cache name
|CANCELED | boolean | True if canceled
|DURATION | long |    Query duration
|FILTER | string |  String representation of filter
|KEEP_BINARY | boolean | True if keepBinary enabled
|LOCAL | boolean | True if query local only
|ORIGIN_NODE_ID | UUID |    Node id started query
|PAGE_SIZE | int | Page size
|PARTITION | int | Query partition ID
|QUERY_ID | long |    Query ID
|START_TIME | long |    Query start time
|SUBJECT_ID | UUID |    User ID started query
|TASK_NAME | string |
|TOPOLOGY | string |  Topology version
|TRANSFORMER | string |  String representation of transformer
|===


== CONTINUOUS_QUERIES

This view exposes information about currently running continuous queries.

[{table_opts}]
|===
|NAME | TYPE |    DESCRIPTION
|AUTO_UNSUBSCRIBE | boolean | True if query should be stopped when node disconnected or originating node left
|BUFFER_SIZE | int | Event batch buffer size
|CACHE_NAME | string |  Cache name
|DELAYED_REGISTER | boolean | True if query would be started when corresponding cache started
|INTERVAL | long |    Notify interval
|IS_EVENTS | boolean | True if used for subscription to remote events
|IS_MESSAGING | boolean | True if used for subscription to messages.
|IS_QUERY | boolean | True if user started continuous query.
|KEEP_BINARY | boolean | True if keepBinary enabled
|LAST_SEND_TIME | long |    Last time event batch sent to query originating node
|LOCAL_LISTENER | string |  String representation of local listener
|LOCAL_TRANSFORMED_LISTENER | string |  String representation of local transformed listener
|NODE_ID | UUID |    Originating node id
|NOTIFY_EXISTING | boolean | True if listener should be notified about existing entries
|OLD_VALUE_REQUIRED | boolean | True if old entry value should be included in event
|REMOTE_FILTER | string |  String representation of remote filter
|REMOTE_TRANSFORMER | string |  String representation of remote transformer
|ROUTINE_ID | UUID |    Query ID
|TOPIC | string |  Query topic name
|===

== SQL_QUERIES

This view exposes information about currently running SQL queries.

[{table_opts}]
|===
|NAME | TYPE | DESCRIPTION
|QUERY_ID | UUID | Query ID
|SQL | string | Query text
|ORIGIN_NODE_ID | UUID | Node that started query
|START_TIME | date | Query start time
|DURATION | long | Query execution duration
|INITIATOR_ID | string | User defined query initiator ID
|LOCAL | boolean | True if local only
|SCHEMA_NAME | string | Schema name
|SUBJECT_ID | UUID | The subject ID of the entity that initiated the query
|===

== SQL_QUERIES_HISTORY

[{table_opts}]
|===
|NAME | TYPE |    DESCRIPTION
|SCHEMA_NAME | string |  Schema name
|SQL | string |  Query text
|LOCAL | boolean | True if local only
|EXECUTIONS | long |    Count of executions
|FAILURES | long |    Count of failures
|DURATION_MIN | long |    Minimal duration of execution
|DURATION_MAX | long |    Maximum duration of execution
|LAST_START_TIME | date |    Last execution date
|===

== SCHEMAS

This view exposes information about SQL schemas.

[{table_opts}]
|===
|NAME |    TYPE |    DESCRIPTION
|NAME  |  string|  Name of the schema
|PREDEFINED |  boolean | If true schema is predefined
|===

== NODE_METRICS

The NODE_METRICS view provides various metrics about the state of nodes, resource consumption and other metrics.

[cols="2,1,4",opts="header,stretch"]
|===
|Column|Data Type|Description
|NODE_ID|UUID| Node ID.
|LAST_UPDATE_TIME|TIMESTAMP|Last time the metrics were updated.
|MAX_ACTIVE_JOBS|INT|  Maximum number of concurrent jobs this node ever had at one time.
|CUR_ACTIVE_JOBS|INT| Number of currently active jobs running on the node.
|AVG_ACTIVE_JOBS|FLOAT| Average number of active jobs concurrently executing on the node.
|MAX_WAITING_JOBS|INT|Maximum number of waiting jobs this node ever had at one time.
|CUR_WAITING_JOBS|INT|Number of queued jobs currently waiting to be executed.
|AVG_WAITING_JOBS|FLOAT| Average number of waiting jobs this node ever had at one time.
|MAX_REJECTED_JOBS|INT| Maximum number of jobs rejected at once during a single collision resolution operation.
|CUR_REJECTED_JOBS|INT|Number of jobs rejected as a result of the most recent collision resolution operation.
|AVG_REJECTED_JOBS|FLOAT| Average number of jobs this node rejected as a result of collision resolution operations.
|TOTAL_REJECTED_JOBS|INT| Total number of jobs this node has rejected as a result of collision resolution operations since the node startup.
|MAX_CANCELED_JOBS|INT| Maximum number of cancelled jobs this node ever had running concurrently.
|CUR_CANCELED_JOBS|INT| Number of cancelled jobs that are still running.
|AVG_CANCELED_JOBS|FLOAT| Average number of cancelled jobs this node ever had running concurrently.
|TOTAL_CANCELED_JOBS|INT| Number of jobs cancelled since the node startup.
|MAX_JOBS_WAIT_TIME|TIME| Maximum time a job ever spent waiting in a queue before being executed.
|CUR_JOBS_WAIT_TIME|TIME| Longest wait time among the jobs that are currently waiting for execution.
|AVG_JOBS_WAIT_TIME|TIME| Average time jobs spend in the queue before being executed.
|MAX_JOBS_EXECUTE_TIME|TIME|  Maximum job execution time.
|CUR_JOBS_EXECUTE_TIME|TIME|  Longest time a current job has been executing for.
|AVG_JOBS_EXECUTE_TIME|TIME| Average job execution time on this node.
|TOTAL_JOBS_EXECUTE_TIME|TIME|Total time all finished jobs took to execute on this node since the node startup.
|TOTAL_EXECUTED_JOBS|INT|  Total number of jobs handled by the node since the node startup.
|TOTAL_EXECUTED_TASKS|INT| Total number of tasks handled by the node.
|TOTAL_BUSY_TIME|TIME| Total time this node spent executing jobs.
|TOTAL_IDLE_TIME|TIME| Total time this node spent idling (not executing any jobs).
|CUR_IDLE_TIME|TIME| Time this node has spent idling since executing the last job.
|BUSY_TIME_PERCENTAGE|FLOAT|Percentage of job execution vs idle time.
|IDLE_TIME_PERCENTAGE|FLOAT|Percentage of idle vs job execution time.
|TOTAL_CPU|INT| Number of CPUs available to the Java Virtual Machine.
|CUR_CPU_LOAD|DOUBLE| Percentage of CPU usage expressed as a fraction in the range [0, 1].
|AVG_CPU_LOAD|DOUBLE| Average percentage of CPU usage expressed as a fraction in the range [0, 1].
|CUR_GC_CPU_LOAD|DOUBLE| Average time spent in GC since the last update of the metrics. By default, metrics are updated every 2 seconds.
|HEAP_MEMORY_INIT|LONG| Amount of heap memory in bytes that the JVM initially requests from the operating system for memory management. Shows `-1` if the initial memory size is undefined.
|HEAP_MEMORY_USED|LONG| Current heap size that is used for object allocation. The heap consists of one or more memory pools. This value is the sum of used heap memory values of all heap memory pools.
|HEAP_MEMORY_COMMITED|LONG|  Amount of heap memory in bytes that is committed for the JVM to use. This amount of memory is guaranteed for the JVM to use. The heap consists of one or more memory pools. This value is the sum of committed heap memory values of all heap memory pools.
|HEAP_MEMORY_MAX|LONG|  Maximum amount of heap memory in bytes that can be used for memory management. The column displays `-1` if the maximum memory size is undefined.
|HEAP_MEMORY_TOTAL|LONG| Total amount of heap memory in bytes. The column displays `-1` if the total memory size is undefined.
|NONHEAP_MEMORY_INIT|LONG| Amount of non-heap memory in bytes that the JVM initially requests from the operating system for memory management. The column displays `-1` if the initial memory size is undefined.
|NONHEAP_MEMORY_USED|LONG|  Current non-heap memory size that is used by Java VM. The non-heap memory consists of one or more memory pools. This value is the sum of used non-heap memory values of all non-heap memory pools.
|NONHEAP_MEMORY_COMMITED|LONG| Amount of non-heap memory in bytes that is committed for the JVM to use. This amount of memory is guaranteed for the JVM to use. The non-heap memory consists of one or more memory pools. This value is the sum of committed non-heap memory values of all non-heap memory pools.
|NONHEAP_MEMORY_MAX|LONG| Returns the maximum amount of non-heap memory in bytes that can be used for memory management. The column displays `-1` if the maximum memory size is undefined.
|NONHEAP_MEMORY_TOTAL|LONG| Total amount of non-heap memory in bytes that can be used for memory management. The column displays `-1` if the total memory size is undefined.
|UPTIME|TIME|Uptime of the JVM.
|JVM_START_TIME|TIMESTAMP|Start time of the JVM.
|NODE_START_TIME|TIMESTAMP| Start time of the node.
|LAST_DATA_VERSION|LONG|In-Memory Data Grid assigns incremental versions to all cache operations. This column contains the latest data version on the node.
|CUR_THREAD_COUNT|INT|  Number of live threads including both daemon and non-daemon threads.
|MAX_THREAD_COUNT|INT| Maximum live thread count since the JVM started or peak was reset.
|TOTAL_THREAD_COUNT|LONG| Total number of threads  started since the JVM started.
|CUR_DAEMON_THREAD_COUNT|INT|Number of live daemon threads.
|SENT_MESSAGES_COUNT|INT|Number of node communication messages sent.
|SENT_BYTES_COUNT|LONG|  Amount of bytes sent.
|RECEIVED_MESSAGES_COUNT|INT|Number of node communication messages received.
|RECEIVED_BYTES_COUNT|LONG| Amount of bytes received.
|OUTBOUND_MESSAGES_QUEUE|INT|  Outbound messages queue size.

|===

== TABLES

The TABLES view contains information about the SQL tables.

[{table_opts}]
|===
|Column|Data Type|Description

|AFFINITY_KEY_COLUMN | string |  Affinity key column name
|CACHE_ID | int | Cache id for the table
|CACHE_NAME | string |  Cache name for the table
|IS_INDEX_REBUILD_IN_PROGRESS | boolean | True if some index rebuild for this table in progress
|KEY_ALIAS | string |  Key column alias
|KEY_TYPE_NAME | string |  Key type name
|SCHEMA_NAME | string |  Schema name of the table
|TABLE_NAME | string |  Name of the table
|VALUE_ALIAS | string |  Value column alias
|VALUE_TYPE_NAME | string |  Value type name

|===

== TABLE_COLUMNS

This view exposes information about SQL table columns.

[{table_opts}]
|===
|NAME | TYPE |    DESCRIPTION
|AFFINITY_COLUMN | boolean | True if column affinity key.
|AUTO_INCREMENT | boolean | True if auto incremented
|COLUMN_NAME | string |  Column name
|DEFAULT_VALUE | string |  Default column value
|NULLABLE | boolean | True if nullable
|PK | boolean | True if primary key
|PRECISION | int | Column precision
|SCALE | int | Column scale
|SCHEMA_NAME | string |  Schema name
|TABLE_NAME | string |  Table name
|TYPE | string |  Column type
|===

== VIEWS

This view exposes information about SQL views.

[{table_opts}]
|===
|NAME | TYPE |    DESCRIPTION
|SCHEMA | string |  Schema
|NAME | string |  Name
|SQL | string | SQL query for view
|DESCRIPTION | string |  Description
|===

== VIEW_COLUMNS

This view exposes information about SQL views columns.

[{table_opts}]
|===
|NAME | TYPE |    DESCRIPTION
|COLUMN_NAME | string |  Name of the column
|DEFAULT_VALUE | string |  Column default value
|NULLABLE | boolean | True if column nullable
|PRECISION | int | Column precision
|SCALE | int | Column scale
|SCHEMA_NAME | string |  Name of the view
|TYPE | string |  Column type
|VIEW_NAME | string |  Name of the view
|===

== INDEXES

The INDEXES view contains information about SQL indexes.

[{table_opts}]
|===
|Column|Data Type|Description
|INDEX_NAME | string |  Name of the index
|INDEX_TYPE | string |  Type of the index
|COLUMNS | string |  Columns included in index
|SCHEMA_NAME | string |  Schema name
|TABLE_NAME | string |  Table name
|CACHE_NAME | string |  Cache name
|CACHE_ID | int | Cache ID
|INLINE_SIZE | int | Inline size in bytes
|IS_PK | boolean | True if primary key index
|IS_UNIQUE | boolean | True if unique index
|===

== PAGE_LISTS

The page list is a data structure used to store a list of partially free data pages (free lists) and fully free allocated
pages (reuse lists). The purpose of the free lists and reuse lists is to quickly locate a page with enough free space
to save an entry or to determine that no such page exists and a new page should be allocated.
The page lists are organized in buckets. Each bucket group references pages with about the same size of a free space.

If Ignite persistence is enabled, the page lists are created for each partition of each cache group. To view such page lists
use the `CACHE_GROUP_PAGE_LISTS` system view. If Ignite persistence is disabled, the page lists are created for each data region.
In this case, the `DATA_REGION_PAGE_LISTS` system view needs to used. These views contain information about each bucket
of each page list that is useful to understand how much data can be inserted into a cache without allocating new pages
and also helps to detect skews in page lists utilization.

=== CACHE_GROUP_PAGE_LISTS

[{table_opts}]
|===
|Column | Data type |  Description
|CACHE_GROUP_ID |  int| Cache group ID
|PARTITION_ID |    int| Partition ID
|NAME |    string|  Page list name
|BUCKET_NUMBER |   int| Bucket number
|BUCKET_SIZE | long  |  Count of pages in the bucket
|STRIPES_COUNT |   int| Count of stripes used by this bucket. Stripes are used to avoid contention.
|CACHED_PAGES_COUNT |  int| Count of pages in an on-heap page list cache for this bucket.
|PAGE_FREE_SPACE | int | Free space (in bytes) available to use for each page in this bucket.
|===

=== DATA_REGION_PAGE_LISTS

[{table_opts}]
|===
|Column | Data type |  Description
|NAME |    string|  Page list name
|BUCKET_NUMBER |   int| Bucket number
|BUCKET_SIZE | long  |  Count of pages in the bucket
|STRIPES_COUNT |   int| Count of stripes used by this bucket. Stripes are used to avoid contention.
|CACHED_PAGES_COUNT |  int| Count of pages in an on-heap page list cache for this bucket.
|PAGE_FREE_SPACE | int | Free space (in bytes) available to use for each page in this bucket.
|===

== PARTITION_STATES

This view exposes information about the distribution of cache group partitions across cluster nodes.

[{table_opts}]
|===
|Column | Data type |  Description
|CACHE_GROUP_ID |  int| Cache group ID
|PARTITION_ID |    int| Partition ID
|NODE_ID | UUID | Node ID
|STATE | string | Partition state. Possible states: MOVING - partition is being loaded from another node to this node; OWNING - this node is either a primary or backup owner; RENTING - this node is neither primary nor back up owner (is being currently evicted); EVICTED - partition has been evicted; LOST - partition state is invalid, the partition should not be used.
|IS_PRIMARY | boolean  | Primary partition flag
|===

== BINARY_METADATA

This view exposes information about all available binary types.

[{table_opts}]
|===
|Column | Data type |  Description
|TYPE_ID | int | Type ID
|TYPE_NAME | string | Type name
|AFF_KEY_FIELD_NAME | string | Affinity key field name
|FIELDS_COUNT | int | Fields count
|FIELDS | string | Recorded object fields
|SCHEMAS_IDS | string | Schema IDs registered for this type
|IS_ENUM | boolean | Whether this is enum type
|===

== METASTORAGE

This view exposes the contents of the metastorage cache.

[{table_opts}]
|===
|Column | Data type |  Description
|NAME | string | Name
|VALUE | string | String or raw binary (if data could not be deserialized for some reason) representation of an element
|===

== DISTRIBUTED_METASTORAGE

This view exposes the contents of the distributed metastorage cache.

[{table_opts}]
|===
|Column | Data type |  Description
|NAME | string | Name
|VALUE | string | String or raw binary (if data could not be deserialized for some reason) representation of an element
|===

== DS_QUEUES

This view exposes the list of `IgniteQueue`.
Note, queue will be shown on the non parent node only after initial usage on that node.

[{table_opts}]
|===
|Column | Data type |  Description
|ID | UUID | ID
|NAME | string | Data structure name
|CAPACITY | int | Capacity
|SIZE | int | Current size
|BOUNDED | boolean | `True` when queue capacity is bounded
|COLLOCATED | boolean | `True` when collocated
|GROUP_NAME | string | Cache group name to store data structure
|GROUP_ID | int | Cache group id to store data structure
|REMOVED | boolean | `True` if removed
|===

== DS_SETS

This view exposes the list of `IgniteSet`.
Note, set will be shown on the non parent node only after initial usage on that node.

[{table_opts}]
|===
|Column | Data type |  Description
|ID | UUID | ID
|NAME | string | Data structure name
|SIZE | int | Current size
|COLLOCATED | boolean | `True` when collocated
|GROUP_NAME | string | Cache group name to store data structure
|GROUP_ID | int | Cache group id to store data structure
|REMOVED | boolean | `True` if removed
|===

== DS_ATOMICSEQUENCES

This view exposes the list of `IgniteAtomicSequence`.
Note, atomicsequence will be shown on the non parent node only after initial usage on that node.

[{table_opts}]
|===
|Column | Data type |  Description
|NAME | string | Data structure name
|VALUE | long | Current sequence value
|BATCH_SIZE | long | Local batch size
|GROUP_NAME | string | Cache group name to store data structure
|GROUP_ID | int | Cache group id to store data structure
|REMOVED | boolean | `True` if removed
|===

== DS_ATOMICLONGS

This view exposes the list of `IgniteAtomicLong`.
Note, atomiclong will be shown on the non parent node only after initial usage on that node.

[{table_opts}]
|===
|Column | Data type |  Description
|NAME | string | Data structure name
|VALUE | long | Current value
|GROUP_NAME | string | Cache group name to store data structure
|GROUP_ID | int | Cache group id to store data structure
|REMOVED | boolean | `True` if removed
|===

== DS_ATOMICREFERENCES

This view exposes the list of `IgniteAtomicReference`.
Note, atomicreference will be shown on the non parent node only after initial usage on that node.

[{table_opts}]
|===
|Column | Data type |  Description
|NAME | string | Data structure name
|VALUE | string | Current value
|GROUP_NAME | string | Cache group name to store data structure
|GROUP_ID | int | Cache group id to store data structure
|REMOVED | boolean | `True` if removed
|===

== DS_ATOMICSTAMPED

This view exposes the list of `IgniteAtomicStamped`.
Note, atomicstamped will be shown on the non parent node only after initial usage on that node.

[{table_opts}]
|===
|Column | Data type |  Description
|NAME | string | Data structure name
|VALUE | string | Current value
|STAMP | string | Current stamp value
|GROUP_NAME | string | Cache group name to store data structure
|GROUP_ID | int | Cache group id to store data structure
|REMOVED | boolean | `True` if removed
|===

== DS_COUNTDOWNLATCHES

This view exposes the list of `IgniteCountDownLatch`.
Note, latch will be shown on the non parent node only after initial usage on that node.

[{table_opts}]
|===
|Column | Data type |  Description
|NAME | string | Data structure name
|COUNT | int | Current count
|INITIAL_COUT | int | Initial count
|AUTO_DELETE | boolean | True to automatically delete the latch from a cache when its count reaches zero
|GROUP_NAME | string | Cache group name to store data structure
|GROUP_ID | int | Cache group id to store data structure
|REMOVED | boolean | `True` if removed
|===

== DS_SEMAPHORES

This view exposes the list of `IgniteSemaphore`.
Note, semaphores will be shown on the non parent nodes only after initial usage on that node.

[{table_opts}]
|===
|Column | Data type |  Description
|NAME | string | Data structure name
|AVAILABLE_PERMITS | long | Number of permits available
|HAS_QUEUED_THREADS | boolean | `True` if there may be other threads waiting to acquire the lock
|QUEUE_LENGTH | int | The estimated number of nodes waiting for this lock
|FAILOVER_SAFE | boolean | `True` if failover safe
|BROKEN | boolean | `True` if a node failed on this semaphore and `FAILOVER_SAFE` flag was set to `false`, `false` otherwise.
|GROUP_NAME | string | Cache group name to store data structure
|GROUP_ID | int | Cache group id to store data structure
|REMOVED | boolean | `True` if removed
|===

== DS_REENTRANTLOCKS

This view exposes the contents of `IgniteLock`.
Note, lock will be shown on the non parent node only after initial usage on that node.

[{table_opts}]
|===
|Column | Data type |  Description
|NAME | string | Data structure name
|LOCKED | boolean | `True` if locked
|HAS_QUEUED_THREADS | boolean | `True` if there may be other threads waiting to acquire the lock
|FAILOVER_SAFE | boolean | `True` if failover safe
|FAIR | boolean | `True` if lock is fair
|BROKEN | boolean | `True` if a node failed on this semaphore and `FAILOVER_SAFE` flag was set to `false`, `false` otherwise.
|GROUP_NAME | string | Cache group name to store data structure
|GROUP_ID | int | Cache group id to store data structure
|REMOVED | boolean | `True` if removed
|===

== STATISTICS_CONFIGURATION

The STATISTICS_CONFIGURATION view contains information about link:SQL/sql-statistics[SQL statistics,window=_blank] configuration.

[cols="2,1,4",opts="header,stretch"]
|===
|Column|Data Type|Description
|SCHEMA |VARCHAR |Schema name.
|TYPE |VARCHAR |Object type.
|NAME |VARCHAR |Object name.
|COLUMN |VARCHAR |Column name.
|MAX_PARTITION_OBSOLESCENCE_PERCENT |TINYINT |Maximum percentage of obsolescent rows in statistics. See the link:SQL/sql-statistics#statistics-obsolescence[SQL Statistics,window=_blank] page for more details.
|MANUAL_NULLS |BIGINT |If not null - overrided number of null values.
|MANUAL_DISTINCT |BIGINT |If not null - overrided number of distinct values.
|MANUAL_TOTAL |BIGINT |If not null - overrided total number of values.
|MANUAL_SIZE |INT |If not null - overrided average size of non null values in column.
|VERSION |BIGINT |Configuration version.
|===


== STATISTICS_LOCAL_DATA

The STATISTICS_LOCAL_DATA view contains link:SQL/sql-statistics[SQL statistics,window=_blank] for locally managed (or stored) data. This view is node-specific, so each node has an instance of the view that contains information about its local data statistics.

[cols="2,1,4",opts="header,stretch"]
|===
|Column|Data Type|Description
|SCHEMA |VARCHAR |Schema name.
|TYPE |VARCHAR |Object type.
|NAME |VARCHAR |Object name.
|COLUMN |VARCHAR |Column name.
|ROWS_COUNT |BIGINT |Count of column rows.
|DISTINCT |BIGINT |Number of unique non-null values.
|NULLS |BIGINT |Number of null values.
|TOTAL |BIGINT |Total number of values in column.
|SIZE |INTEGER |Average value size in bytes.
|VERSION |BIGINT |Statistics version.
|LAST_UPDATE_TIME |VARCHAR |Maximum time of all partition statistics which was used to generate local one.
|===

== STATISTICS_PARTITION_DATA

The STATISTICS_PARTITION_DATA view contains information about link:SQL/sql-statistics[SQL statistics,window=_blank] on every partition data stored on a local node.

[cols="2,1,4",opts="header,stretch"]
|===
|Column|Data Type|Description
|SCHEMA |VARCHAR |Schema name.
|TYPE |VARCHAR |Object type.
|NAME |VARCHAR |Object name.
|COLUMN |VARCHAR |Column name.
|PARTITION |INTEGER |Partition number.
|ROWS_COUNT |BIGINT |Count of column rows.
|UPDATE_COUNTER |BIGINT |Partition counter update when statistics are collected.
|DISTINCT |BIGINT |Number of unique non-null values.
|NULLS |BIGINT |Number of null values.
|TOTAL |BIGINT |Total number of values in column.
|SIZE |INTEGER |Average value size in bytes.
|VERSION |BIGINT |Statistics version.
|LAST_UPDATE_TIME |VARCHAR |Maximum time of all partition statistics which was used to generate local one.
|===

== SNAPSHOT

The SNAPSHOT view exposes information about local snapshots.

[{table_opts}]
|===
| Column | Data Type | Description
| NAME | VARCHAR | Snapshot name.
| CONSISTENT_ID | VARCHAR | Consistent ID of a node to which snapshot data relates.
| BASELINE_NODES | VARCHAR | Baseline nodes affected by the snapshot.
| CACHE_GROUPS | VARCHAR | Cache group names that were included in the snapshot.
| SNAPSHOT_RECORD_SEGMENT | BIGINT | Index of WAL segment containing snapshot's WAL record.
| INCREMENT_INDEX | INTEGER | Incremental snapshot index.
| TYPE | VARCHAR | Type of snapshot - full or incremental.
| SNAPSHOT_TIME | BIGINT | Snapshot creation time.
|===<|MERGE_RESOLUTION|>--- conflicted
+++ resolved
@@ -111,21 +111,12 @@
 |CACHE_WRITER_FACTORY | string |  String representation of cache writer factory
 |DATA_REGION_NAME | string |  Data region name
 |DEFAULT_LOCK_TIMEOUT | long |    Lock timeout in milliseconds
-<<<<<<< HEAD
 |EVICTION_FILTER | string |  String representation of eviction filter
 |EVICTION_POLICY_FACTORY | string |  String representation of eviction policy factory
 |EXPIRY_POLICY_FACTORY | string |  String representation of expiry policy factory
 |CONFLICT_RESOLVER | string |  String representation of cache conflict resolver
 |HAS_EXPIRING_ENTRIES | string | Yes if cache has entries pending expire 
 |INTERCEPTOR | string |  String representation of interceptor
-=======
-|EVICTION_FILTER | string |  toString representation of eviction filter
-|EVICTION_POLICY_FACTORY | string |  toString representation of eviction policy factory
-|EXPIRY_POLICY_FACTORY | string |  toString representation of expiry policy factory
-|CONFLICT_RESOLVER | string |  toString representation of cache conflict resolver
-|HAS_EXPIRING_ENTRIES | string | Yes if cache has entries pending expire
-|INTERCEPTOR | string |  toString representation of interceptor
->>>>>>> 289280ff
 |IS_COPY_ON_READ | boolean | Flag indicating whether a copy of the value stored in the on-heap cache
 |IS_EAGER_TTL | boolean | Flag indicating whether expired cache entries will be eagerly removed from cache
 |IS_ENCRYPTION_ENABLED | boolean | True if cache data encrypted
