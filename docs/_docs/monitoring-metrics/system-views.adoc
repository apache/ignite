--- conflicted
+++ resolved
@@ -888,20 +888,6 @@
 |REMOVED | boolean | `True` if removed
 |===
 
-<<<<<<< HEAD
-== SNAPSHOTS
-
-The SNAPSHOTS view exposes information about local snapshots.
-
-[{table_opts}]
-|===
-| Column | Data Type | Description
-| SNAPSHOT_NAME | VARCHAR | Snapshot name.
-| NODE_ID | VARCHAR | Consistent ID of a node to which snapshot data relates.
-| BASELINE_NODES | VARCHAR | Baseline nodes affected by snapshots.
-| CACHE_GROUPS | VARCHAR | Cache group names that were included in the snapshot.
-
-=======
 == STATISTICS_CONFIGURATION
 
 The STATISTICS_CONFIGURATION view contains information about link:SQL/sql-statistics[SQL statistics,window=_blank] configuration.
@@ -962,5 +948,18 @@
 |SIZE |INTEGER |Average value size in bytes.
 |VERSION |BIGINT |Statistics version.
 |LAST_UPDATE_TIME |VARCHAR |Maximum time of all partition statistics which was used to generate local one.
->>>>>>> 7c730535
+|===
+
+== SNAPSHOTS
+
+The SNAPSHOTS view exposes information about local snapshots.
+
+[{table_opts}]
+|===
+| Column | Data Type | Description
+| SNAPSHOT_NAME | VARCHAR | Snapshot name.
+| NODE_ID | VARCHAR | Consistent ID of a node to which snapshot data relates.
+| BASELINE_NODES | VARCHAR | Baseline nodes affected by snapshots.
+| CACHE_GROUPS | VARCHAR | Cache group names that were included in the snapshot.
+
 |===