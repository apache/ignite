--- conflicted
+++ resolved
@@ -79,11 +79,7 @@
 
 include::includes/partition-awareness.adoc[]
 
-<<<<<<< HEAD
-Partition awareness functionality works only with single-key operations API, and it does not work for those operations within explicit transactions (initiated via org.apache.ignite.client.ClientTransactions#txStart()). ScanQuery and IndexQuery set a partition number with which in place the query is routed to a particular server node that stores the requested data.
-=======
 Partition awareness functionality works only with single-key operations API, and it does not work for those operations within explicit transactions (initiated via org.apache.ignite.client.ClientTransactions#txStart()). Java platform maintains several types of queries: ScanQuery and IndexQuery. Both of them set a partition number with which in place the query is routed to a particular server node that stores the requested data.
->>>>>>> 78266f3b
 
 The following code sample illustrates how to use the partition awareness feature with the java thin client.
 
